--- conflicted
+++ resolved
@@ -18,7 +18,7 @@
         stage('Build CHIME kotekan') {
           steps {
             sh '''mkdir build_chime
-                  cd build_chime/
+                  cd build_chime
                   cmake -DRTE_SDK=/opt/dpdk-stable-16.11.4/ \
                   -DRTE_TARGET=x86_64-native-linuxapp-gcc -DUSE_DPDK=ON -DUSE_HSA=ON \
                   -DCMAKE_BUILD_TYPE=Debug -DUSE_HDF5=ON -DHIGHFIVE_PATH=/opt/HighFive \
@@ -77,30 +77,20 @@
       }
     }
     stage('Unit Tests') {
-<<<<<<< HEAD
         parallel {
             stage('Python Unit Tests') {
               steps {
                 sh '''cd tests/
-                      PYTHONPATH=../python/ pytest -n 11 -x -s -vvv'''
+                      PYTHONPATH=../python/ python3 -m pytest -n 6 -x -s -vvv'''
               }
             }
             stage('Boost Unit Tests') {
               steps {
-                sh '''cd ../build/tests/
-                      PYTHONPATH=../python/ pytest -x -s -vvv'''
+                sh '''cd build/tests/
+                      python3 -m pytest -x -s -vvv'''
               }
             }
          }
      }
-=======
-      steps {
-        sh '''cd tests/
-              PYTHONPATH=../python/ python3 -m pytest -x -s -vvv
-              cd ../build/tests/
-              PYTHONPATH=../../python/ python3 -m pytest -x -s -vvv'''
-      }
-    }
->>>>>>> 3cf1e486
   }
 }