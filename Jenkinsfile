pipeline {
  agent any
  options {
    timeout(time: 1, unit: 'HOURS')
    disableConcurrentBuilds()
  }
  stages {
    stage('Build') {
      parallel {
        stage('Build kotekan without hardware specific options') {
          steps {
            sh '''mkdir build_generic
                  cd build_generic/
                  cmake -DCMAKE_BUILD_TYPE=Debug -DUSE_HDF5=ON -DHIGHFIVE_PATH=/opt/HighFive \
                  -DOPENBLAS_PATH=/opt/OpenBLAS/build/ -DUSE_LAPACK=ON -DBLAZE_PATH=/opt/blaze \
                  -DUSE_OMP=ON -DBOOST_TESTS=ON ..
                  make -j 4'''
          }
        }
        stage('Build CHIME kotekan') {
          steps {
<<<<<<< HEAD
            sh '''cd build/
                  cmake -DUSE_OLD_ROCM=ON -DRTE_SDK=/opt/dpdk-stable-16.11.4/ \
=======
            sh '''mkdir build_chime
                  cd build_chime/
                  cmake -DRTE_SDK=/opt/dpdk-stable-16.11.4/ \
>>>>>>> 1c9e4de9
                  -DRTE_TARGET=x86_64-native-linuxapp-gcc -DUSE_DPDK=ON -DUSE_HSA=ON \
                  -DCMAKE_BUILD_TYPE=Debug -DUSE_HDF5=ON -DHIGHFIVE_PATH=/opt/HighFive \
                  -DOPENBLAS_PATH=/opt/OpenBLAS/build/ -DUSE_LAPACK=ON -DBLAZE_PATH=/opt/blaze \
                  -DUSE_OMP=ON -DBOOST_TESTS=ON ..
                  make -j 4'''
          }
        }
        stage('Build base kotekan') {
          steps {
            sh '''mkdir build_base
                  cd build_base
                  cmake ..
                  make -j 4'''
          }
        }
        /* stage('Build MacOS kotekan') {
          agent {label 'macos'}
          steps {
            sh '''export PATH=${PATH}:/usr/local/bin/
                  mkdir build_base
                  cd build_base/
                  cmake ..
                  make -j 4
                  cd ..
                  mkdir build_full
                  cd build_full/
                  cmake -DOPENSSL_ROOT_DIR=/usr/local/opt/openssl -DUSE_FFTW=ON -DUSE_AIRSPY=ON \
                        -DUSE_LAPACK=ON -DBLAZE_PATH=/usr/local/opt/blaze \
                        -DOPENBLAS_PATH=/usr/local/opt/OpenBLAS \
                        -DUSE_HDF5=ON -DHIGHFIVE_PATH=/usr/local/opt/HighFive \
                        -DCOMPILE_DOCS=ON -DUSE_OPENCL=ON ..
                  make -j 4'''
          }
        } */
        stage('Build docs') {
          steps {
            sh '''export PATH=${PATH}:/var/lib/jenkins/.local/bin/
                  mkdir build-docs
                  cd build-docs/
                  cmake -DCOMPILE_DOCS=ON -DPLANTUML_PATH=/opt/plantuml/ ..
                  cd docs/
                  make -j 4'''
          }
        }
        stage('Check code formatting') {
          steps {
            sh '''mkdir build-check-format
                  cd build-check-format/
                  cmake ..
                  make clang-format
                  git diff --exit-code'''
          }
        }
      }
    }
    stage('Unit Tests') {
      steps {
        sh '''cd tests/
              PYTHONPATH=../python/ pytest -x -s -vvv
              cd ../build/tests/
              PYTHONPATH=../python/ pytest -x -s -vvv'''
      }
    }
  }
}<|MERGE_RESOLUTION|>--- conflicted
+++ resolved
@@ -19,14 +19,8 @@
         }
         stage('Build CHIME kotekan') {
           steps {
-<<<<<<< HEAD
             sh '''cd build/
-                  cmake -DUSE_OLD_ROCM=ON -DRTE_SDK=/opt/dpdk-stable-16.11.4/ \
-=======
-            sh '''mkdir build_chime
-                  cd build_chime/
                   cmake -DRTE_SDK=/opt/dpdk-stable-16.11.4/ \
->>>>>>> 1c9e4de9
                   -DRTE_TARGET=x86_64-native-linuxapp-gcc -DUSE_DPDK=ON -DUSE_HSA=ON \
                   -DCMAKE_BUILD_TYPE=Debug -DUSE_HDF5=ON -DHIGHFIVE_PATH=/opt/HighFive \
                   -DOPENBLAS_PATH=/opt/OpenBLAS/build/ -DUSE_LAPACK=ON -DBLAZE_PATH=/opt/blaze \
