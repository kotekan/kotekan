--- conflicted
+++ resolved
@@ -80,13 +80,9 @@
     stage('Unit Tests') {
       steps {
         sh '''cd tests/
-<<<<<<< HEAD
+              PYTHONPATH=../python/ python3 -m pytest -s -vvv
+              cd ../build/tests/
               PYTHONPATH=../python/ python3 -m pytest -s -vvv'''
-=======
-              PYTHONPATH=../python/ pytest -s -vvv
-              cd ../build/tests/
-              PYTHONPATH=../python/ pytest -s -vvv'''
->>>>>>> dddc3ea8
       }
     }
   }
