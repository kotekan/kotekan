--- conflicted
+++ resolved
@@ -393,14 +393,7 @@
     started.sort()
     unfinished = []
     finished = []
-<<<<<<< HEAD
-    #import IPython;IPython.embed()
-    
-    for event_id in started: # sort the started events into finished and unfinished 
-=======
-
     for event_id in started: # sort the started events into finished and unfinished
->>>>>>> 43df2a9d
         num_raw = len(glob(os.path.join(raw_path_from_event_id(event_id, raw_filepath), "*.data")))
         num_h5 = len(glob(os.path.join(h5_path_from_event_id(event_id, archiver_mount), "*.h5")))
         if num_raw > num_h5:
@@ -409,19 +402,11 @@
             finished.append(event_id)
 
     finished.sort()
-<<<<<<< HEAD
     if len(finished) == 0: 
         last_event_id = h5_event_ids[-1]
         todo = list(unstarted)
         
     else: 
-=======
-    if len(finished) == 0:
-        last_event_id = h5_event_ids[-1]
-        todo = list(unstarted)
-
-    else:
->>>>>>> 43df2a9d
         last_event_id = finished[-1]
         todo = unfinished + list(unstarted)
     todo.sort()
@@ -479,10 +464,6 @@
         last_active.set(time.time())
         inv = check_inventory(conv_backend["RAW_PATH"])
         inventory.set(inv)
-<<<<<<< HEAD
-        #import IPython;IPython.embed()
-=======
->>>>>>> 43df2a9d
 
         if conv_backend["USE_L4_DB"]:
             # use db to keep track of conversion to do list
@@ -525,11 +506,6 @@
                 convert_data(
                     e, NUM_THREADS, sqlite, conn, conv_backend
                 )  # if sqlite or conn are None, will look for events using filepaths.
-<<<<<<< HEAD
-                
-=======
-
->>>>>>> 43df2a9d
                 print("Total time to convert all files: ", time.time() - t_global)
         sys.stdout.flush()
         time.sleep(300)
