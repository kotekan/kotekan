"""Convert a baseband raw file into a standard baseband HDF5 archive
"""
import click
import h5py
import io
import numpy as np
import os
import pwd
import yaml
from socket import gethostname
from typing import Dict
from datetime import datetime

freq0_MHz = None
df_MHz = None
nfreq = None
ny_zone = None
dt_ns = None

from kotekan import baseband_buffer, __version__


def parse_reorder_map(inputs_reorder):
    """Parses the reordering configuration section

    inputs_reorder: the corresponding section in the configuration

    Returns:
    --------
    Tuple containing a vector of the input reorder map and a vector of the input labels for the index map
    """
    adc_ids = []
    input_map = []
    for adc_id, chan_id, serial in inputs_reorder:
        adc_ids.append(adc_id)
        input_map.append((chan_id, serial))

    return adc_ids, input_map


def add_index_map(archive_file, config):
    num_elements = config.get("num_elements", 2048)
    adc_ids, input_map = parse_reorder_map(config["input_reorder"])
    assert len(adc_ids) == num_elements
    assert len(input_map) == len(adc_ids)

    inputs = np.zeros(
        (num_elements,),
        dtype=np.dtype([("chan_id", "<u2"), ("correlator_input", "S32")]),
    )
    for i, adc_id in enumerate(adc_ids):
        inputs[adc_id] = input_map[i]
    archive_file.create_dataset("index_map/input", data=inputs[:])


def set_sampling_params(config):
    """Reimplements ICETelescope::set_sampling_params"""
    sample_rate = config.get("sampling_rate", 800.0)
    fft_length = config.get("fft_length", 2048)
    zone = config.get("nyquist_zone", 2)

    global freq0_MHz, df_MHz, nfreq, ny_zone, dt_ns
    freq0_MHz = (zone / 2) * sample_rate
    df_MHz = (1 if zone % 2 else -1) * sample_rate / fft_length
    nfreq = fft_length / 2
    ny_zone = zone
    dt_ns = 1e3 / sample_rate * fft_length


def to_freq(freq_id):
    """Reimplements ICETelescope::to_freq"""
    if freq_id >= nfreq:
        raise ValueError(f"Bad freq_id: { freq_id } (< { nfreq })")

    return freq0_MHz + freq_id * df_MHz


def to_time(time0_ns, seq):
    """Reimplements ICETelescope::to_time"""
    time_ns = time0_ns + seq * dt_ns
    return time_ns / 1e9, time_ns % 1e9


def ts_to_double(ts_sec, ts_nsec):
    """Reimplements visUtil::ts_to_double"""
    return ts_sec + ts_nsec * 1e-9


def create_baseband_archive(
    frame_metadata: baseband_buffer.BasebandMetadata, root: str
):
    """Creates a standard baseband HDF5 archive for the event described by `frame_metadata`

    Returns
    -------
    (file, str):
        Pair of the handle to the created HDF5 file, open for writing, and its name
    """
    event_id, freq_id, fpga_seq = (
        frame_metadata.event_id,
        frame_metadata.freq_id,
        frame_metadata.frame_fpga_seq,
    )
    date = datetime.utcfromtimestamp(frame_metadata.time0_ctime).date()
    y = str(date.year).zfill(4)
    m = str(date.month).zfill(2)
    d = str(date.day).zfill(2)
    # confirm root path on the recv node.
<<<<<<< HEAD
    file_name = os.path.join(
        root, f"{y}/{m}/{d}/astro_{event_id}/baseband_{ event_id }_{ freq_id }.h5"
    )
=======
    root = f"/data/chime/baseband/raw"
    file_name = os.path.join(
        root, f"{y}/{m}/{d}/astro_{event_id}/baseband_{ event_id }_{ freq_id }.h5"
    )
    # delete the line below to write to the main location.
>>>>>>> 762944ff
    dir_name = os.path.dirname(file_name)
    if dir_name:
        if not os.path.exists(dir_name):
            if os.path.exists(dir_name.replace("astro", "rfi")):
                dir_name = dir_name.replace("astro", "rfi")
                file_name = file_name.replace("astro", "rfi")
        os.makedirs(dir_name, exist_ok=True)

    f = h5py.File(file_name, "w")
    f.attrs["archive_version"] = "NT_3.1.0"
    f.attrs["collection_server"] = gethostname()
    f.attrs["delta_time"] = 2.56e-06
    f.attrs["git_version_tag"] = __version__
    f.attrs["system_user"] = pwd.getpwuid(os.getuid()).pw_name
    f.attrs["event_id"] = event_id
    f.attrs["freq_id"] = freq_id
    f.attrs["freq"] = to_freq(freq_id)

    f.attrs["time0_fpga_count"] = np.uint64(frame_metadata.time0_fpga)
    f.attrs["time0_ctime"] = frame_metadata.time0_ctime
    f.attrs["time0_ctime_offset"] = frame_metadata.time0_ctime_offset
    f.attrs["type_time0_ctime"] = str(f.attrs["time0_ctime"].dtype)

    f.attrs["first_packet_recv_time"] = frame_metadata.first_packet_recv_time
    # f.attrs["fpga0_ns"] = frame_metadata.fpga0_ns
    # print(f.attrs["time0_ctime"], f.attrs["time0_fpga"], f.attrs["time0_ctime_offset"],)
    return f, file_name


def raw_baseband_frames(file_name: str, buf: bytes):
    """Iterates over frames in a raw baseband file"""
    with io.FileIO(file_name, "rb") as raw_file:
        while raw_file.readinto(buf):
            yield buf


def process_raw_file(
<<<<<<< HEAD
    file_name: str,
    config: Dict[str, int],
    dry_run: bool = False,
    verbose: bool = False,
    root: str = "/data/chime/baseband/raw",
=======
    file_name: str, config: Dict[str, int], dry_run: bool = False, verbose: bool = False
>>>>>>> 762944ff
):
    """Convert raw file `file_name` to a standard baseband HDF5 archive"""
    metadata_size = baseband_buffer.BasebandBuffer.meta_size

    if nfreq is None:
        set_sampling_params(config)
    samples_per_data_set = config.get("samples_per_data_set", 49152)
    num_elements = config.get("num_elements", 2048)
    frame_size = num_elements * samples_per_data_set

    buf = bytearray(frame_size + metadata_size)
    event_id = freq_id = None
    archive_file_name = archive_file = None
    frames_read = []
    clip_after = 0
    for b in raw_baseband_frames(file_name, buf):
        # Check the frame metadata
        frame_metadata = baseband_buffer.BasebandMetadata.from_buffer(b)
        if verbose:
            print(
                frame_metadata.event_id,
                frame_metadata.freq_id,
                frame_metadata.frame_fpga_seq,
            )

        if event_id is None:
            event_id, freq_id = (frame_metadata.event_id, frame_metadata.freq_id)

            if not dry_run:
                archive_file, archive_file_name = create_baseband_archive(
<<<<<<< HEAD
                    frame_metadata, root
                )
=======
                    frame_metadata
                )

>>>>>>> 762944ff
                add_index_map(archive_file, config)

            # Use the first captured sample (`time0_fpga`) as the start of the
            # event, rather than the frequency's nominal `event_start_seq`,
            # since the trigger may have been late
            event_fpga_start, event_fpga_end = (
                frame_metadata.time0_fpga,
                frame_metadata.event_end_seq,
            )
            if event_fpga_end >= event_fpga_start:
                event_fpga_len = event_fpga_end - event_fpga_start
            else:
                event_fpga_len = event_fpga_end
                event_fpga_end += event_fpga_start
            if verbose:
                print("Event length:", event_fpga_len)
                print("Num elements:", num_elements)

            baseband = np.zeros(shape=(event_fpga_len, num_elements), dtype=np.uint8)
<<<<<<< HEAD
            sample_present = np.zeros(shape=(event_fpga_len,), dtype=bool)
=======
            # sample_present = np.zeros(shape=(event_fpga_len,), dtype=bool)
>>>>>>> 762944ff
        else:
            # Data validity check: all frames in the file should be for the same event and frequency
            assert event_id == frame_metadata.event_id
            assert freq_id == frame_metadata.freq_id

            assert event_fpga_start == frame_metadata.time0_fpga
            assert event_fpga_end == frame_metadata.event_end_seq

        fpga_seq = frame_metadata.frame_fpga_seq
        frames_read.append(fpga_seq)

        frame_start_idx = fpga_seq - event_fpga_start
        samples = buf[
            metadata_size : (metadata_size + frame_metadata.valid_to * num_elements)
        ]

        if verbose:
            print("Copying", frame_metadata.valid_to, "samples to", frame_start_idx)
            print("Samples:", frame_metadata.valid_to * num_elements)
            print(len(buf), len(samples))
        baseband[
            frame_start_idx : (frame_start_idx + frame_metadata.valid_to), :
        ] = np.array(
            buf[
                metadata_size : (metadata_size + frame_metadata.valid_to * num_elements)
            ]
        ).reshape(
            frame_metadata.valid_to, num_elements
        )
<<<<<<< HEAD
        sample_present[
            frame_start_idx : (frame_start_idx + frame_metadata.valid_to)
        ] = True

    if not dry_run:
        archive_file.create_dataset("baseband", data=baseband)
        archive_file["baseband"].attrs["axis"] = ["time", "input"]
        archive_file.create_dataset("sample_present", data=sample_present)
        archive_file["sample_present"].attrs["axis"] = ["time"]
        archive_file["sample_present"].attrs["fill_value"] = False
=======
        # sample_present[
        #    frame_start_idx : (frame_start_idx + frame_metadata.valid_to)
        # ] = True
        clip_after += frame_metadata.valid_to

    baseband = baseband[:clip_after,]
    if not dry_run:
        archive_file.create_dataset("baseband", data=baseband)
        archive_file["baseband"].attrs["axis"] = ["time", "input"]
        # archive_file.create_dataset("sample_present", data=sample_present)
        # archive_file["sample_present"].attrs["axis"] = ["time"]
        # archive_file["sample_present"].attrs["fill_value"] = False
>>>>>>> 762944ff
    found = []
    for seq in sorted(frames_read):
        for f in found:
            if f[0] == seq + samples_per_data_set:
                f[0] = seq
                break
            elif f[1] == seq:
                f[1] = seq + samples_per_data_set
                break
        else:
            found.append([seq, seq + samples_per_data_set])
    found.sort()
    if verbose:
        print("Found:", found)
        print()

    missing = []
    if frame_metadata.time0_fpga != found[0][0]:
        missing.append([frame_metadata.time0_fpga, found[0][0]])
    for a, b in zip(found, found[1:]):
        assert a[1] <= b[0]
        missing.append([a[1], b[0]])
    if event_fpga_end > found[-1][1]:
        missing.append([found[-1][1], event_fpga_end])
    if verbose:
        print(missing)

    missing_len = 0
    for m in missing:
        missing_len += m[1] - m[0]
    print(f"Missing: { missing_len / event_fpga_len :.1%}")

    if archive_file:
        archive_file.close()

    return archive_file_name


def sample_present_stats(file_name):
    """Prints the percentage of valid samples in a baseband archive

    The calculation uses the mask stored in the file's `sample_present` dataset.

    Arguments:
    ----------
    file_name: str
        Path to the baseband archive HDF5 file
    """
    with h5py.File(file_name, "r") as archive_file:
        print(
            "Samples present: {:.1%}".format(
                archive_file["sample_present"][:].sum()
                / archive_file["sample_present"].size
            )
        )


<<<<<<< HEAD
def convert(
    file_name,
    config_file,
    stats=False,
    dry_run=False,
    verbose=False,
    root="/data/chime/baseband/raw",
):
=======
def convert(file_name, config_file, stats=False, dry_run=False, verbose=False):
>>>>>>> 762944ff
    """Main function to do the conversion."""
    with open(config_file) as f:
        config = yaml.safe_load(f)
    set_sampling_params(config)

    archive_file_names = []
    for f in file_name:
        archive_file_name = process_raw_file(f, config, dry_run, verbose, root)
        archive_file_names.append(archive_file_name)
        # if stats and not dry_run:
        #    sample_present_stats(archive_file_name)
    return archive_file_names


@click.command(context_settings={"help_option_names": ["-h", "--help"]})
@click.argument("file_names", type=click.Path(exists=True), nargs=-1)
@click.option(
    "--stats",
    "-s",
    is_flag=True,
    default=False,
    help="Print samples-present stats (default: on)",
)
@click.option(
    "--verbose",
    "-v",
    is_flag=True,
    default=False,
    help="Print diagnostic output (default: off)",
)
@click.option(
    "--dry-run",
    "-n",
    is_flag=True,
    default=False,
    help="Read the raw file but do not create the archive (default: off)",
)
@click.option(
    "--config_file",
    "-c",
    type=click.Path(exists=True),
    help="Kotekan configuration file",
)
@click.option(
    "--root",
    "-r",
    type=click.Path(exists=True),
    default="/data/chime/baseband/raw",
    help="Root path of the baseband archiver.",
)
def cli(file_names, config_file, stats, dry_run, verbose, root):
    """Convert a raw baseband file into an HDF5 baseband archive"""
    archive_file_names = convert(file_names, config_file, stats, dry_run, verbose, root)
    print(archive_file_names)


if __name__ == "__main__":
    cli()<|MERGE_RESOLUTION|>--- conflicted
+++ resolved
@@ -106,17 +106,9 @@
     m = str(date.month).zfill(2)
     d = str(date.day).zfill(2)
     # confirm root path on the recv node.
-<<<<<<< HEAD
     file_name = os.path.join(
         root, f"{y}/{m}/{d}/astro_{event_id}/baseband_{ event_id }_{ freq_id }.h5"
     )
-=======
-    root = f"/data/chime/baseband/raw"
-    file_name = os.path.join(
-        root, f"{y}/{m}/{d}/astro_{event_id}/baseband_{ event_id }_{ freq_id }.h5"
-    )
-    # delete the line below to write to the main location.
->>>>>>> 762944ff
     dir_name = os.path.dirname(file_name)
     if dir_name:
         if not os.path.exists(dir_name):
@@ -154,15 +146,11 @@
 
 
 def process_raw_file(
-<<<<<<< HEAD
     file_name: str,
     config: Dict[str, int],
     dry_run: bool = False,
     verbose: bool = False,
     root: str = "/data/chime/baseband/raw",
-=======
-    file_name: str, config: Dict[str, int], dry_run: bool = False, verbose: bool = False
->>>>>>> 762944ff
 ):
     """Convert raw file `file_name` to a standard baseband HDF5 archive"""
     metadata_size = baseband_buffer.BasebandBuffer.meta_size
@@ -193,14 +181,8 @@
 
             if not dry_run:
                 archive_file, archive_file_name = create_baseband_archive(
-<<<<<<< HEAD
                     frame_metadata, root
                 )
-=======
-                    frame_metadata
-                )
-
->>>>>>> 762944ff
                 add_index_map(archive_file, config)
 
             # Use the first captured sample (`time0_fpga`) as the start of the
@@ -220,11 +202,7 @@
                 print("Num elements:", num_elements)
 
             baseband = np.zeros(shape=(event_fpga_len, num_elements), dtype=np.uint8)
-<<<<<<< HEAD
-            sample_present = np.zeros(shape=(event_fpga_len,), dtype=bool)
-=======
             # sample_present = np.zeros(shape=(event_fpga_len,), dtype=bool)
->>>>>>> 762944ff
         else:
             # Data validity check: all frames in the file should be for the same event and frequency
             assert event_id == frame_metadata.event_id
@@ -254,18 +232,6 @@
         ).reshape(
             frame_metadata.valid_to, num_elements
         )
-<<<<<<< HEAD
-        sample_present[
-            frame_start_idx : (frame_start_idx + frame_metadata.valid_to)
-        ] = True
-
-    if not dry_run:
-        archive_file.create_dataset("baseband", data=baseband)
-        archive_file["baseband"].attrs["axis"] = ["time", "input"]
-        archive_file.create_dataset("sample_present", data=sample_present)
-        archive_file["sample_present"].attrs["axis"] = ["time"]
-        archive_file["sample_present"].attrs["fill_value"] = False
-=======
         # sample_present[
         #    frame_start_idx : (frame_start_idx + frame_metadata.valid_to)
         # ] = True
@@ -278,7 +244,6 @@
         # archive_file.create_dataset("sample_present", data=sample_present)
         # archive_file["sample_present"].attrs["axis"] = ["time"]
         # archive_file["sample_present"].attrs["fill_value"] = False
->>>>>>> 762944ff
     found = []
     for seq in sorted(frames_read):
         for f in found:
@@ -336,7 +301,6 @@
         )
 
 
-<<<<<<< HEAD
 def convert(
     file_name,
     config_file,
@@ -345,9 +309,6 @@
     verbose=False,
     root="/data/chime/baseband/raw",
 ):
-=======
-def convert(file_name, config_file, stats=False, dry_run=False, verbose=False):
->>>>>>> 762944ff
     """Main function to do the conversion."""
     with open(config_file) as f:
         config = yaml.safe_load(f)
