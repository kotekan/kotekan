--- conflicted
+++ resolved
@@ -66,13 +66,8 @@
         pi += num_elements - ii
 
     # Check that the times are correct
-<<<<<<< HEAD
-    assert (vis[:, :, 0].real == ftime[:].astype(np.float32)).all()
-    assert (vis[:, :, 1].real == ctime[:].astype(np.float32)).all()
-=======
     assert (vis[:, :, 0].real == ftime[:].astype(np.float32)).all(), 'expected: {}\n actual: {}'.format(ftime[:].astype(np.float32), vis[:, :, 0].real)
     assert (vis[:, :, 1].real == ctime[:].astype(np.float32)).all(), 'expected: {}\n actual: {}'.format(ctime[:].astype(np.float32), vis[:, :, 1].real)
->>>>>>> 02daa638
 
     # Check that the frequencies are correct
     vfreq = 800.0 - 400.0 * vis[:, :, 2].real / 1024
