--- conflicted
+++ resolved
@@ -366,11 +366,7 @@
             # Print frequency bins received every ~19s
             if packetCounter % (150 * len(stream_dict) + 1) == 0:
                 logger.debug(
-<<<<<<< HEAD
-                    "data_listener: Thread id %d, %d Streams: Receiving frequency bins: %s"
-=======
-                        "data_listener: Thread id: %d, Streams: %d, Receiving frequency bins: %s"
->>>>>>> 62113623
+                    "data_listener: Thread id: %d, Streams: %d, Receiving frequency bins: %s"
                     % (thread_id, len(stream_dict), freq_bins_set)
                 )
                 freq_bins_set.clear()
