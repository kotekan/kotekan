--- conflicted
+++ resolved
@@ -827,14 +827,9 @@
             sleep_time_s = abs(time_to_transit_s - 0.5 * downtime_m * 60)
 
             # Wait until the correct UTC time (deals with daylight savings time)
-<<<<<<< HEAD
-            logger.info("RFI Solar Transit Toggle: Time of transit: {} (Local)".format(datetime.datetime.fromtimestamp(t_transit)))
-            logger.info("RFI Solar Transit Toggle: Time until transit: {}".format(t_diff))
-            logger.info("RFI Solar Transit Toggle: Sleeping for {} seconds".format(sleep_time_s))
-=======
             logger.info(
                 "RFI Solar Transit Toggle: Time of transit: {}".format(
-                    datetime.datetime.utcfromtimestamp(t_transit)
+                    datetime.datetime.fromtimestamp(t_transit)
                 )
             )
             logger.info(
@@ -843,7 +838,6 @@
             logger.info(
                 "RFI Solar Transit Toggle: Sleeping for {} seconds".format(sleep_time_s)
             )
->>>>>>> 546e3d72
 
             time.sleep(sleep_time_s)
 
