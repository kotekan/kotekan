--- conflicted
+++ resolved
@@ -70,11 +70,10 @@
    rfi_sensitivity: 0
    rfi_backfill: false
 
-#rfi_vdif:
-#   kotekan_process: rfiVDIF
-#   vdif_in: vdif_buffer_0
-#   rfi_out: rfi_buffer_0
-   
+rfi_vdif:
+   kotekan_process: rfiVDIF
+   vdif_in: vdif_buffer_0
+   rfi_out: rfi_buffer_0   
 
 power_stream:
    kotekan_process: networkPowerStream
@@ -85,14 +84,6 @@
    destination_ip: 127.0.0.1
    destination_protocol: TCP
 
-<<<<<<< HEAD
-#rfi_broadcast:
-#   kotekan_process: rfiBroadcastVDIF
-#   rfi_in: rfi_buffer_0
-#   destination_port: 2055
-#   destination_ip: 192.168.52.35 
-#   destination_protocol: UDP
-=======
 rfi_broadcast:
    kotekan_process: rfiBroadcast
    rfi_in: rfi_buffer_0
@@ -100,7 +91,6 @@
    destination_port: 41215
    destination_ip: 192.168.52.108 
    destination_protocol: UDP
->>>>>>> bd05d9c1
 
 #rfi viewer config
 waterfallX: 128
