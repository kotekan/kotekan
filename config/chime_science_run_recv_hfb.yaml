##########################################
#
# chime_science_run_recv_hfb.yaml
#
# CHIME 21cm absorber receiver node configuration.
# Receives frames from each GPU node and writes them in a raw output file. 
# Stores num_frames_per_file in each output file.
#
# Author: James Willis
#
##########################################
---
type: config
log_level: info
buffer_depth: 64
cpu_affinity: [0,1,2,3,4,5,6,7,8,9,10,11,12,13,14,15]
num_frb_total_beams: 1024
num_local_freq: 1
factor_upchan: 128

# Constants
sizeof_float: 4

dataset_manager:
  use_dataset_broker: True
  ds_broker_host: "10.1.50.11" # recv1
  ds_broker_port: 12050

telescope:
  name: CHIMETelescope
  require_gps: false

# 21cm Absorber Metadata Pool
hfb_pool:
  kotekan_metadata_pool: HFBMetadata
  num_metadata_objects: 4096

hfbbuf_10s:
  kotekan_buffer: hfb
<<<<<<< HEAD
  num_frames: buffer_depth * 6
=======
  num_frames: 2048
>>>>>>> 3c63daa6
  metadata_pool: hfb_pool

# Kotekan stages
hfb_recv:
  kotekan_stage: bufferRecv
  buf: hfbbuf_10s 
  listen_port: 11027

# Write raw HFB data
write_hfb:
  file_length: 512
  file_type: hfbraw
  root_path: /mnt/data/untransposed/

  kotekan_stage: HFBWriter
  in_buf: hfbbuf_10s
  instrument_name: chimeHFB

buffer_status:
  kotekan_stage: bufferStatus
  print_status: false<|MERGE_RESOLUTION|>--- conflicted
+++ resolved
@@ -37,11 +37,7 @@
 
 hfbbuf_10s:
   kotekan_buffer: hfb
-<<<<<<< HEAD
-  num_frames: buffer_depth * 6
-=======
   num_frames: 2048
->>>>>>> 3c63daa6
   metadata_pool: hfb_pool
 
 # Kotekan stages
