##########################################
#
# chime_science_run_gpu.yaml
#
# Config to support the CHIME project with 2048 elements, and 1024 frequencies.
#
# This config contains the following main components:
#
# - Packet capture from the ICE boards including FPGA flag handling and normalization
# - N^2 kernels and output for various data projects to receiver systems
# - FRB FFT Fan beam and packet Tx, with Valves protecting input buffers from overflowing
# - Pulsar 10 coherent beam system and packet Tx, with Valves protecting input buffers from
#   overflowing
# - RFI detection and summary stats system (only reports on RFI, no normalization yet)
# - Extracts 21cm absorber data from FRB pipeline. This is referred to as the High Frequency Beam
#   (HFB) below.
#
# This component is intended to be run on the GPU nodes.
#
# Author: Andre Renard
#
##########################################
---
########################
#### Global options ####
########################
type: config
# Logging level can be one of:
# OFF, ERROR, WARN, INFO, DEBUG, DEBUG2 (case insensitive)
# Note DEBUG and DEBUG2 require a build with (-DCMAKE_BUILD_TYPE=Debug)
log_level: info
num_elements: 2048
num_local_freq: 1
num_data_sets: 1
samples_per_data_set: 49152
buffer_depth: 12
baseband_buffer_depth: 282 # 282 = ~34 seconds after accounting for active frames
vbuffer_depth: 32
num_links: 4
timesamples_per_packet: 2
cpu_affinity: [2,3,8,9]
block_size: 32
num_gpus: 4
link_map: [0,1,2,3]

# Constants
sizeof_float: 4
sizeof_int: 4
sizeof_short: 2

# N2 global options
num_ev: 4
# This option now does very little. You probably want to look at
# visAccumulate:integration_time
num_gpu_frames: 128
# Sets the number of sub frames for shorter than ~120ms N2 output
# Please note this requires changing the number of commands in the
# GPU section, and the accumulate value for `samples_per_data_set`
num_sub_frames: 4

# FRB global options
downsample_time: 3
downsample_freq: 8
factor_upchan: 128
factor_upchan_out: 16
num_frb_total_beams: 1024
frb_missing_gains: [1.0,1.0]
frb_scaling: 0.05 #1.0

# Pulsar global options
feed_sep_NS: 0.3048
feed_sep_EW: 22.0
num_beams: 10
num_pol: 2

# RFI global options
sk_step: 256
rfi_combined: True
rfi_sigma_cut: 5

##########################
#### Dataset manager #####
##########################
dataset_manager:
  # This enables the dataset broker use in GPU kotekan and the RFI server.
  use_dataset_broker: True
  ds_broker_host: "10.1.50.11" # recv1
  ds_broker_port: 12050

##################################
#### Updatable Config section ####
##################################
updatable_config:
  frb_gain:
    kotekan_update_endpoint: json
    frb_gain_dir: /mnt/frb-archiver/daily_gain_solutions/Latest_FRB
  pulsar_gain:
    kotekan_update_endpoint: json
    pulsar_gain_dir:
      - /mnt/frb-archiver/daily_gain_solutions/Latest_PSR
      - /mnt/frb-archiver/daily_gain_solutions/Latest_PSR
      - /mnt/frb-archiver/daily_gain_solutions/Latest_PSR
      - /mnt/frb-archiver/daily_gain_solutions/Latest_PSR
      - /mnt/frb-archiver/daily_gain_solutions/Latest_PSR
      - /mnt/frb-archiver/daily_gain_solutions/Latest_PSR
      - /mnt/frb-archiver/daily_gain_solutions/Latest_PSR
      - /mnt/frb-archiver/daily_gain_solutions/Latest_PSR
      - /mnt/frb-archiver/daily_gain_solutions/Latest_PSR
      - /mnt/frb-archiver/daily_gain_solutions/Latest_PSR
#     - /mnt/frb-archiver/daily_gain_solutions/Latest_PSR
#     - /mnt/frb-archiver/daily_gain_solutions/Latest_PSR
  pulsar_pointing:
    0:
      kotekan_update_endpoint: json
      ra: 53.6197236741
      dec: 54.6433973569
      scaling: 48
    1:
      kotekan_update_endpoint: json
      ra: 53.6197236741
      dec: 54.6433973569
      scaling: 48
    2:
      kotekan_update_endpoint: json
      ra: 53.6197236741
      dec: 54.6433973569
      scaling: 48
    3:
      kotekan_update_endpoint: json
      ra: 53.6197236741
      dec: 54.6433973569
      scaling: 48
    4:
      kotekan_update_endpoint: json
      ra: 53.6197236741
      dec: 54.6433973569
      scaling: 48
    5:
      kotekan_update_endpoint: json
      ra: 53.6197236741
      dec: 54.6433973569
      scaling: 48
    6:
      kotekan_update_endpoint: json
      ra: 53.6197236741
      dec: 54.6433973569
      scaling: 48
    7:
      kotekan_update_endpoint: json
      ra: 53.6197236741
      dec: 54.6433973569
      scaling: 48
    8:
      kotekan_update_endpoint: json
      ra: 53.6197236741
      dec: 54.6433973569
      scaling: 48
    9:
      kotekan_update_endpoint: json
      ra: 53.6197236741
      dec: 54.6433973569
      scaling: 48
#    10:
#      kotekan_update_endpoint: json
#      ra: 53.6197236741
#      dec: 54.6433973569
#      scaling: 48
#    11:
#      kotekan_update_endpoint: json
#      ra: 53.6197236741
#      dec: 54.6433973569
#      scaling: 48
  bad_inputs:
    kotekan_update_endpoint: json
    # These inputs are assumed to be in cylinder order
    bad_inputs: [  46,   84,  107,  136,  142,  256,  257,  319,  348,  357,  369,
                   370,  453,  550,  551,  579,  638,  688,  739,  742,  768,  784,
                   807,  855,  944,  960,  971,  981,  986, 1005, 1010, 1020, 1023,
                   1058, 1166, 1225, 1280, 1281, 1285, 1314, 1343, 1380, 1381, 1521,
                   1523, 1543, 1642, 1687, 1738, 1792, 1794, 1910, 1912, 1943, 1945,
                   1950, 1982, 1984, 1987, 2032, 2034]
    start_time: 1535048997.
    update_id: "initial_flags"
  rfi_zeroing_toggle:
    kotekan_update_endpoint: json
    rfi_zeroing: True
  rfi_sk_record:
    kotekan_update_endpoint: json
    output_dir: /mnt/gong/RFI/20200401_sk/
    write_to_disk: true
  rfi_var_record:
    kotekan_update_endpoint: json
    output_dir: /mnt/gong/RFI/20200401_pkt_loss/
    write_to_disk: true
  rfi_var_element_index:
    kotekan_update_endpoint: json
    # This element should be given in cylinder input order,
    # not correlator/FPGA input order.
    element_index: 500
  gating:
    psr0_config:
      kotekan_update_endpoint: "json"
      enabled: false
      # B0329 (2018/11/14)
      pulsar_name: "B0329"
      pulse_width: 0.0314
      dm: 26.7641
      segment: 18000.
      rot_freq: 1.39954153872
      t_ref: [58437.4583333332,]
      phase_ref: [1446745468.8439252,]
      coeff:
        [[
          3.428779943504219e-10,
          0.0011253963075329334,
          -1.1565642124857199e-07,
          1.1347089844281842e-10,
          1.1882399863116445e-13,
          -1.0867680647236115e-16,
          -7.594309559679319e-20,
          5.042548967792808e-23,
          2.745973613190195e-26,
          -2.279050323988331e-29,
          -1.1771713330451292e-32,
          3.948826407949732e-35,
        ],]
  rfi_zeroing_second_stage:
    enable:
      kotekan_update_endpoint: json
      rfi_zeroing: true
    thresholds:
      kotekan_update_endpoint: json
      thresholds:
        - threshold: 3.0
          fraction: 0.13
        - threshold: 1.5
          fraction: 0.4


###########################
##### Pipeline buffers ####
###########################

# Main CHIME Metadata Pool
main_pool:
  kotekan_metadata_pool: chimeMetadata
  num_metadata_objects: 30 * buffer_depth + 5 * baseband_buffer_depth
                        + 100 * 8 * buffer_depth # This part is for the sk/var output.

# HFB Metadata Pool
hfb_pool:
  kotekan_metadata_pool: hfbMetadata
  num_metadata_objects: 30 * buffer_depth

# Input data buffers from the DPDK stage
network_buffers:
  num_frames: baseband_buffer_depth
  frame_size: samples_per_data_set * num_elements * num_local_freq * num_data_sets
  metadata_pool: main_pool
  network_buffer_0:
    kotekan_buffer: standard
  network_buffer_1:
    kotekan_buffer: standard
  network_buffer_2:
    kotekan_buffer: standard
  network_buffer_3:
    kotekan_buffer: standard

gpu_n2_buffers:
  # We need a longer output buffer depth because the
  # output now comes in chunks of 4 at once.
  num_frames: buffer_depth * 2
  frame_size: 4 * num_data_sets * num_local_freq
              * ((num_elements * num_elements) + (num_elements * block_size))
  metadata_pool: main_pool
  gpu_n2_output_buffer_0:
    kotekan_buffer: standard
  gpu_n2_output_buffer_1:
    kotekan_buffer: standard
  gpu_n2_output_buffer_2:
    kotekan_buffer: standard
  gpu_n2_output_buffer_3:
    kotekan_buffer: standard
  valve_buffer_0:
    kotekan_buffer: standard
  valve_buffer_1:
    kotekan_buffer: standard
  valve_buffer_2:
    kotekan_buffer: standard
  valve_buffer_3:
    kotekan_buffer: standard
  rfi_vis_buffer_0:
    kotekan_buffer: standard
  rfi_vis_buffer_1:
    kotekan_buffer: standard
  rfi_vis_buffer_2:
    kotekan_buffer: standard
  rfi_vis_buffer_3:
    kotekan_buffer: standard

gpu_beamform_output_buffers:
  num_frames: buffer_depth
  frame_size: num_data_sets * (samples_per_data_set/downsample_time/downsample_freq)
              * num_frb_total_beams * sizeof_float
  metadata_pool: main_pool
  gpu_beamform_output_buffer_0:
    kotekan_buffer: standard
  gpu_beamform_output_buffer_1:
    kotekan_buffer: standard
  gpu_beamform_output_buffer_2:
    kotekan_buffer: standard
  gpu_beamform_output_buffer_3:
    kotekan_buffer: standard
  gpu_beamform_output_valved_buffer_0:
    kotekan_buffer: standard
  gpu_beamform_output_valved_buffer_1:
    kotekan_buffer: standard
  gpu_beamform_output_valved_buffer_2:
    kotekan_buffer: standard
  gpu_beamform_output_valved_buffer_3:
    kotekan_buffer: standard

# HFB Data Buffers
gpu_beamform_hfb_output_buffers:
  num_frames: buffer_depth
  frame_size: num_data_sets * factor_upchan * num_frb_total_beams * sizeof_float
  metadata_pool: main_pool
  gpu_beamform_hfb_output_buffer_0:
    kotekan_buffer: standard
  gpu_beamform_hfb_output_buffer_1:
    kotekan_buffer: standard
  gpu_beamform_hfb_output_buffer_2:
    kotekan_buffer: standard
  gpu_beamform_hfb_output_buffer_3:
    kotekan_buffer: standard

cpu_hfb_output_buffers:
  num_frames: buffer_depth
  frame_size: num_data_sets * factor_upchan * num_frb_total_beams * sizeof_float
  metadata_pool: hfb_pool
  beamform_hfb_output_buffer_0:
    kotekan_buffer: standard
  beamform_hfb_output_buffer_1:
    kotekan_buffer: standard
  beamform_hfb_output_buffer_2:
    kotekan_buffer: standard
  beamform_hfb_output_buffer_3:
    kotekan_buffer: standard
  beamform_hfb_output_buffer_merge:
    kotekan_buffer: standard

gain_frb_buffers:
  num_frames: 5
  frame_size: 2048 * 2 * sizeof_float
  metadata_pool: main_pool
  gain_frb_buffer_0:
    kotekan_buffer: standard
  gain_frb_buffer_1:
    kotekan_buffer: standard
  gain_frb_buffer_2:
    kotekan_buffer: standard
  gain_frb_buffer_3:
    kotekan_buffer: standard

gain_psr_buffers:
  num_frames: 5
  frame_size: 2048 * 2 * num_beams * sizeof_float
  metadata_pool: main_pool
  gain_psr_buffer_0:
    kotekan_buffer: standard
  gain_psr_buffer_1:
    kotekan_buffer: standard
  gain_psr_buffer_2:
    kotekan_buffer: standard
  gain_psr_buffer_3:
    kotekan_buffer: standard

pulsar_output_buffers:
  num_frames: buffer_depth
  frame_size: samples_per_data_set * num_beams * num_pol * sizeof_float *2
  metadata_pool: main_pool
  beamform_pulsar_output_buffer_0:
    kotekan_buffer: standard
  beamform_pulsar_output_buffer_1:
    kotekan_buffer: standard
  beamform_pulsar_output_buffer_2:
    kotekan_buffer: standard
  beamform_pulsar_output_buffer_3:
    kotekan_buffer: standard
  beamform_pulsar_output_valved_buffer_0:
    kotekan_buffer: standard
  beamform_pulsar_output_valved_buffer_1:
    kotekan_buffer: standard
  beamform_pulsar_output_valved_buffer_2:
    kotekan_buffer: standard
  beamform_pulsar_output_valved_buffer_3:
    kotekan_buffer: standard

# The vis buffer metadata pool
vis_pool:
  kotekan_metadata_pool: visMetadata
  num_metadata_objects: 200 * buffer_depth

# Buffers
vis_buffers:
  metadata_pool: vis_pool
  num_frames: buffer_depth
  visbuf_5s_0:
    kotekan_buffer: vis
  visbuf_5s_1:
    kotekan_buffer: vis
  visbuf_5s_2:
    kotekan_buffer: vis
  visbuf_5s_3:
    kotekan_buffer: vis
  visbuf_5s_merge:
    kotekan_buffer: vis
  visbuf_10s_0:
    kotekan_buffer: vis
  visbuf_10s_1:
    kotekan_buffer: vis
  visbuf_10s_2:
    kotekan_buffer: vis
  visbuf_10s_3:
    kotekan_buffer: vis
  visbuf_10s_merge:
    kotekan_buffer: vis
  visbuf_eig_10s_merge:
    kotekan_buffer: vis
  # Buffers for gated
  visbuf_psr0_5s_0:
    kotekan_buffer: vis
  visbuf_psr0_5s_1:
    kotekan_buffer: vis
  visbuf_psr0_5s_2:
    kotekan_buffer: vis
  visbuf_psr0_5s_3:
    kotekan_buffer: vis
  visbuf_psr0_5s_merge:
    kotekan_buffer: vis
  # Increase the buffer depth for the pre-send buffers
  visbuf_5s_26m:
    kotekan_buffer: vis
    num_prod: 4096
    num_frames: 10 * buffer_depth
  visbuf_psr0_5s_26m:
    kotekan_buffer: vis
    num_prod: 4096
    num_frames: 10 * buffer_depth

gpu_rfi_output_buffers:
  num_frames: buffer_depth * 100
  frame_size: sizeof_float * num_local_freq * samples_per_data_set / sk_step
  metadata_pool: main_pool
  gpu_rfi_output_buffer_0:
    kotekan_buffer: standard
  gpu_rfi_output_buffer_1:
    kotekan_buffer: standard
  gpu_rfi_output_buffer_2:
    kotekan_buffer: standard
  gpu_rfi_output_buffer_3:
    kotekan_buffer: standard

gpu_rfi_mask_output_buffers:
  num_frames: buffer_depth
  frame_size: num_local_freq * samples_per_data_set / sk_step
  metadata_pool: main_pool
  gpu_rfi_mask_output_buffer_0:
    kotekan_buffer: standard
  gpu_rfi_mask_output_buffer_1:
    kotekan_buffer: standard
  gpu_rfi_mask_output_buffer_2:
    kotekan_buffer: standard
  gpu_rfi_mask_output_buffer_3:
    kotekan_buffer: standard

gpu_rfi_bad_input_buffers:
  num_frames: buffer_depth
  frame_size: sizeof_float * num_elements * num_local_freq
  metadata_pool: main_pool
  gpu_rfi_bad_input_buffer_0:
    kotekan_buffer: standard
  gpu_rfi_bad_input_buffer_1:
    kotekan_buffer: standard
  gpu_rfi_bad_input_buffer_2:
    kotekan_buffer: standard
  gpu_rfi_bad_input_buffer_3:
    kotekan_buffer: standard

# Bad inputs buffer
bad_input_buffer:
  num_frames: buffer_depth
  frame_size: num_elements
  metadata_pool: main_pool
  bad_inputs_buffer:
    kotekan_buffer: standard

#rfi_var_output_buffers:
#  num_frames: buffer_depth * 100
#  frame_size: num_local_freq * samples_per_data_set / sk_step * sizeof_float
#  metadata_pool: main_pool
#  gpu_rfi_var_output_buffer_0:
#    kotekan_buffer: standard
#  gpu_rfi_var_output_buffer_1:
#    kotekan_buffer: standard
#  gpu_rfi_var_output_buffer_2:
#    kotekan_buffer: standard
#  gpu_rfi_var_output_buffer_3:
#    kotekan_buffer: standard

lost_samples_buffer:
  kotekan_buffer: standard
  num_frames: 2 * buffer_depth
  frame_size: samples_per_data_set
  metadata_pool: main_pool

compressed_lost_samples_buf:
  kotekan_buffer: standard
  num_frames: buffer_depth * 100
  frame_size: sizeof_int * samples_per_data_set / sk_step
  metadata_pool: main_pool

compressed_lost_samples_buffers:
  num_frames: buffer_depth * 2
  frame_size: sizeof_int * samples_per_data_set / sk_step
  metadata_pool: main_pool
  compressed_lost_samples_buf_0:
    kotekan_buffer: standard
  compressed_lost_samples_buf_1:
    kotekan_buffer: standard
  compressed_lost_samples_buf_2:
    kotekan_buffer: standard
  compressed_lost_samples_buf_3:
    kotekan_buffer: standard

#duplicate_lost_samples_buffers:
#  num_frames: 2 * buffer_depth
#  frame_size: samples_per_data_set * num_local_freq * num_data_sets
#  metadata_pool: main_pool
#  lost_samples_buffer_0:
#      kotekan_buffer: standard
#  lost_samples_buffer_1:
#      kotekan_buffer: standard
#  lost_samples_buffer_2:
#      kotekan_buffer: standard
#  lost_samples_buffer_3:
#      kotekan_buffer: standard


##########################
#### Pipeline Stages #####
##########################

# Main data capture stage
dpdk:
  kotekan_stage: dpdkCore
  # Format is index = lcore, value = cpu core
  lcore_cpu_map: [0,1,6,7]
  master_lcore_cpu: 2
  status_cadence: 60
  alignment: samples_per_data_set * num_data_sets
  # Format is index = lcore, value = array of port IDs
  # so [[0,1],[2,3]] maps lcore 0 to service ports 0 and 1,
  # and lcore 1 to service ports 2 and 3.
  lcore_port_map:
    - [0]
    - [1]
    - [2]
    - [3]
  # One handler must be given per port.
  handlers:
    - dpdk_handler: iceBoardShuffle
    - dpdk_handler: iceBoardShuffle
    - dpdk_handler: iceBoardShuffle
    - dpdk_handler: iceBoardShuffle
  out_bufs:
    - network_buffer_0
    - network_buffer_1
    - network_buffer_2
    - network_buffer_3
  lost_samples_buf: lost_samples_buffer

# Zero out lost samples recorded at the DPDK stage
zero_samples:
  duplicate_ls_buffer: False
  lost_samples_buf: lost_samples_buffer
  zero_0:
    kotekan_stage: zeroSamples
    out_buf: network_buffer_0
  zero_1:
    kotekan_stage: zeroSamples
    out_buf: network_buffer_1
  zero_2:
    kotekan_stage: zeroSamples
    out_buf: network_buffer_2
  zero_3:
    kotekan_stage: zeroSamples
    out_buf: network_buffer_3

# Baseband capture and dump system
baseband:
  max_dump_samples: 200000
  num_frames_buffer: baseband_buffer_depth - 10
  base_dir: /mnt/frb-baseband/
  write_throttle: 0
  baseband0:
    kotekan_stage: basebandReadout
    in_buf: network_buffer_0
  baseband1:
    kotekan_stage: basebandReadout
    in_buf: network_buffer_1
  baseband2:
    kotekan_stage: basebandReadout
    in_buf: network_buffer_2
  baseband3:
    kotekan_stage: basebandReadout
    in_buf: network_buffer_3

# Buffer bad input updates
# 1) Reorder list
# 2) Zero bad inputs mask
# 3) Add current bad input mask
buffer_bad_input_update:
  kotekan_stage: bufferBadInputs
  updatable_config:
    bad_inputs: /updatable_config/bad_inputs
  out_buf: bad_inputs_buffer

# Compress lost samples buffer for HFB data using only 1 buffer
# and copy the result into the remaining 3 buffers
compress_lost_samples:
  kotekan_stage: compressLostSamples
  compression_factor: sk_step
  zero_all_in_group: true
  in_buf: lost_samples_buffer
  out_buf: compressed_lost_samples_buf

copy_compress_lost_samples_buffers:
  kotekan_stage: bufferCopy
  in_buf: compressed_lost_samples_buf
  out_bufs:
    - compressed_lost_samples_buf_0
    - compressed_lost_samples_buf_1
    - compressed_lost_samples_buf_2
    - compressed_lost_samples_buf_3

# GPU processing section
gpu:
  kernel_path: "/var/lib/kotekan/hsa_kernels/"
  commands: &command_list
    # Copy in queue
    - name: hsaInputData
    - name: hsaInputCompressLostSamples
    - name: hsaPresumZero
      sub_frame_index: 0
    - name: hsaPresumZero
      sub_frame_index: 1
    - name: hsaPresumZero
      sub_frame_index: 2
    - name: hsaPresumZero
      sub_frame_index: 3
    - name: hsaOutputDataZero
      sub_frame_index: 0
    - name: hsaOutputDataZero
      sub_frame_index: 1
    - name: hsaOutputDataZero
      sub_frame_index: 2
    - name: hsaOutputDataZero
      sub_frame_index: 3
    - name: hsaAsyncCopyGain
    - name: hsaPulsarUpdatePhase
    - name: hsaRfiUpdateBadInputs #Updates the bad input list
    # Barrier between copy in and kernels
    - name: hsaBarrier
    # Kernel queue
    - name: hsaBeamformReorder
    - name: hsaBeamformKernel
    - name: hsaBeamformTranspose
    - name: hsaBeamformUpchan
    #- name: hsaBeamformHFBSum
    - name: hsaBeamformPulsar
    - name: hsaRfiTimeSum
    - name: hsaRfiBadInput
    - name: hsaRfiInputSum
    - name: hsaRfiZeroData
    - name: hsaPresumKernel
      sub_frame_index: 0
    - name: hsaPresumKernel
      sub_frame_index: 1
    - name: hsaPresumKernel
      sub_frame_index: 2
    - name: hsaPresumKernel
      sub_frame_index: 3
    - name: hsaCorrelatorKernel
      sub_frame_index: 0
    - name: hsaCorrelatorKernel
      sub_frame_index: 1
    - name: hsaCorrelatorKernel
      sub_frame_index: 2
    - name: hsaCorrelatorKernel
      sub_frame_index: 3
    #Copy out queue
    - name: hsaRfiBadInputOutput
    - name: hsaRfiOutput
    #- name: hsaRfiVarOutput
    - name: hsaBeamformPulsarOutput
    - name: hsaBeamformOutputData
    #- name: hsaBeamformHFBOutputData
    - name: hsaOutputData
      sub_frame_index: 0
    - name: hsaOutputData
      sub_frame_index: 1
    - name: hsaOutputData
      sub_frame_index: 2
    - name: hsaOutputData
      sub_frame_index: 3
    - name: hsaRfiMaskOutput
  enable_delay: true
  cpu_affinity: [2, 3, 8, 9]
  delay_max_fraction: 2.0
  block_size: 32
  buffer_depth: 4
  # How many sub frames to devide the N2 products into.
  n_intg: 24576 / num_sub_frames
  frame_arrival_period: samples_per_data_set / 390625
  updatable_config:
    psr_pt: /updatable_config/pulsar_pointing
    rfi_zeroing_toggle: /updatable_config/rfi_zeroing_toggle
    rfi_var_element_index: /updatable_config/rfi_var_element_index
  gpu_0:
    kotekan_stage: hsaProcess
    gpu_id: 0
    ew_spacing: [-0.4,0,0.4,0.8]
    northmost_beam: 60.0
    commands: *command_list
    in_buffers:
      network_buf: network_buffer_0
      gain_frb_buf: gain_frb_buffer_0
      gain_psr_buf: gain_psr_buffer_0
      lost_samples_buf: lost_samples_buffer
      bad_inputs_buf: bad_inputs_buffer
      compressed_lost_samples_buf: compressed_lost_samples_buf_0
    out_buffers:
      output_buf: gpu_n2_output_buffer_0
      beamform_output_buf: gpu_beamform_output_buffer_0
      beamform_pulsar_output_buf: beamform_pulsar_output_buffer_0
      beamform_hfb_output_buf: gpu_beamform_hfb_output_buffer_0
      rfi_bad_input_buf: gpu_rfi_bad_input_buffer_0
      rfi_output_buf: gpu_rfi_output_buffer_0
      rfi_mask_output_buf: gpu_rfi_mask_output_buffer_0
      #rfi_var_output_buf: gpu_rfi_var_output_buffer_0
  gpu_1:
    kotekan_stage: hsaProcess
    gpu_id: 1
    ew_spacing: [-0.4,0,0.4,0.8]
    northmost_beam: 60.0
    commands: *command_list
    in_buffers:
      network_buf: network_buffer_1
      gain_frb_buf: gain_frb_buffer_1
      gain_psr_buf: gain_psr_buffer_1
      lost_samples_buf: lost_samples_buffer
      bad_inputs_buf: bad_inputs_buffer
      compressed_lost_samples_buf: compressed_lost_samples_buf_1
    out_buffers:
      output_buf: gpu_n2_output_buffer_1
      beamform_output_buf: gpu_beamform_output_buffer_1
      beamform_pulsar_output_buf: beamform_pulsar_output_buffer_1
      beamform_hfb_output_buf: gpu_beamform_hfb_output_buffer_1
      rfi_bad_input_buf: gpu_rfi_bad_input_buffer_1
      rfi_output_buf: gpu_rfi_output_buffer_1
      rfi_mask_output_buf: gpu_rfi_mask_output_buffer_1
      #rfi_var_output_buf: gpu_rfi_var_output_buffer_1
  gpu_2:
    kotekan_stage: hsaProcess
    gpu_id: 2
    ew_spacing: [-0.4,0,0.4,0.8]
    northmost_beam: 60.0
    commands: *command_list
    in_buffers:
      network_buf: network_buffer_2
      gain_frb_buf: gain_frb_buffer_2
      gain_psr_buf: gain_psr_buffer_2
      lost_samples_buf: lost_samples_buffer
      bad_inputs_buf: bad_inputs_buffer
      compressed_lost_samples_buf: compressed_lost_samples_buf_2
    out_buffers:
      output_buf: gpu_n2_output_buffer_2
      beamform_output_buf: gpu_beamform_output_buffer_2
      beamform_pulsar_output_buf: beamform_pulsar_output_buffer_2
      beamform_hfb_output_buf: gpu_beamform_hfb_output_buffer_2
      rfi_bad_input_buf: gpu_rfi_bad_input_buffer_2
      rfi_output_buf: gpu_rfi_output_buffer_2
      rfi_mask_output_buf: gpu_rfi_mask_output_buffer_2
      #rfi_var_output_buf: gpu_rfi_var_output_buffer_2
  gpu_3:
    kotekan_stage: hsaProcess
    gpu_id: 3
    ew_spacing: [-0.4,0,0.4,0.8]
    northmost_beam: 60.0
    commands: *command_list
    in_buffers:
      network_buf: network_buffer_3
      gain_frb_buf: gain_frb_buffer_3
      gain_psr_buf: gain_psr_buffer_3
      lost_samples_buf: lost_samples_buffer
      bad_inputs_buf: bad_inputs_buffer
      compressed_lost_samples_buf: compressed_lost_samples_buf_3
    out_buffers:
      output_buf: gpu_n2_output_buffer_3
      beamform_output_buf: gpu_beamform_output_buffer_3
      beamform_pulsar_output_buf: beamform_pulsar_output_buffer_3
      beamform_hfb_output_buf: gpu_beamform_hfb_output_buffer_3
      rfi_bad_input_buf: gpu_rfi_bad_input_buffer_3
      rfi_output_buf: gpu_rfi_output_buffer_3
      rfi_mask_output_buf: gpu_rfi_mask_output_buffer_3
      #rfi_var_output_buf: gpu_rfi_var_output_buffer_3

# Integrate frames of HFB data from each GPU to ~10s cadence 
#hyper_fine_beam:
#  num_frames_to_integrate: 80
#  good_samples_threshold: 0.95
#  log_level: info
#  integrate_hfb_data_0:
#    kotekan_stage: integrateHFBData
#    hfb_input_buf: gpu_beamform_hfb_output_buffer_0
#    hfb_output_buf: beamform_hfb_output_buffer_0
#    compressed_lost_samples_buf: compressed_lost_samples_buf_0
#  integrate_hfb_data_1:
#    kotekan_stage: integrateHFBData
#    hfb_input_buf: gpu_beamform_hfb_output_buffer_1
#    hfb_output_buf: beamform_hfb_output_buffer_1
#    compressed_lost_samples_buf: compressed_lost_samples_buf_1
#  integrate_hfb_data_2:
#    kotekan_stage: integrateHFBData
#    hfb_input_buf: gpu_beamform_hfb_output_buffer_2
#    hfb_output_buf: beamform_hfb_output_buffer_2
#    compressed_lost_samples_buf: compressed_lost_samples_buf_2
#  integrate_hfb_data_3:
#    kotekan_stage: integrateHFBData
#    hfb_input_buf: gpu_beamform_hfb_output_buffer_3
#    hfb_output_buf: beamform_hfb_output_buffer_3
#    compressed_lost_samples_buf: compressed_lost_samples_buf_3
 
# Merge HFB integrated data from each GPU
#hfb_merge:
#  kotekan_stage: bufferMerge
#  timeout: 0.1
#  in_bufs:
#    - beamform_hfb_output_buffer_0
#    - beamform_hfb_output_buffer_1
#    - beamform_hfb_output_buffer_2
#    - beamform_hfb_output_buffer_3
#  out_buf: beamform_hfb_output_buffer_merge

# Transmit all the HFB data to Moose
<<<<<<< HEAD
#buffer_send_hfb:
#  server_ip: 10.1.50.10
#  reconnect_time: 20
#  log_level: warn
#  hfb:
#    kotekan_stage: bufferSend
#    buf: beamform_hfb_output_buffer_merge
#    server_port: 11027
=======
buffer_send_hfb:
  server_ip: 10.1.50.10
  reconnect_time: 20
  log_level: error
  hfb:
    kotekan_stage: bufferSend
    buf: beamform_hfb_output_buffer_merge
    server_port: 11027
>>>>>>> 294e113b

# This set of stages takes information from the packet loss mask
# and RFI mask and updates the metadata in the output N2 buffers
# before they are read by other down stream stages.
rfi_update_metadata:
  update_metadata_0:
    kotekan_stage: rfiUpdateMetadata
    rfi_mask_buf: gpu_rfi_mask_output_buffer_0
    lost_samples_buf: lost_samples_buffer
    gpu_correlation_buf: gpu_n2_output_buffer_0
  update_metadata_1:
    kotekan_stage: rfiUpdateMetadata
    rfi_mask_buf: gpu_rfi_mask_output_buffer_1
    lost_samples_buf: lost_samples_buffer
    gpu_correlation_buf: gpu_n2_output_buffer_1
  update_metadata_2:
    kotekan_stage: rfiUpdateMetadata
    rfi_mask_buf: gpu_rfi_mask_output_buffer_2
    lost_samples_buf: lost_samples_buffer
    gpu_correlation_buf: gpu_n2_output_buffer_2
  update_metadata_3:
    kotekan_stage: rfiUpdateMetadata
    rfi_mask_buf: gpu_rfi_mask_output_buffer_3
    lost_samples_buf: lost_samples_buffer
    gpu_correlation_buf: gpu_n2_output_buffer_3

####  Gain update system for FRB and Pulsar ####
read_gain:
  updatable_config:
    gain_frb: /updatable_config/frb_gain
    gain_psr: /updatable_config/pulsar_gain
  read_gain0:
    kotekan_stage: ReadGain
    in_buf: network_buffer_0
    gain_frb_buf: gain_frb_buffer_0
    gain_psr_buf: gain_psr_buffer_0
  read_gain1:
    kotekan_stage: ReadGain
    in_buf: network_buffer_1
    gain_frb_buf: gain_frb_buffer_1
    gain_psr_buf: gain_psr_buffer_1
  read_gain2:
    kotekan_stage: ReadGain
    in_buf: network_buffer_2
    gain_frb_buf: gain_frb_buffer_2
    gain_psr_buf: gain_psr_buffer_2
  read_gain3:
    kotekan_stage: ReadGain
    in_buf: network_buffer_3
    gain_frb_buf: gain_frb_buffer_3
    gain_psr_buf: gain_psr_buffer_3

#### FRB GPU Post processing and Tx ####
frb_valve:
  # To introduce random drops, replace Valve with TestDropFrames
  # Specify probability with `drop_frame_change`
  frb_valve_0:
    kotekan_stage: Valve
    in_buf: gpu_beamform_output_buffer_0
    out_buf: gpu_beamform_output_valved_buffer_0
  frb_valve_1:
    kotekan_stage: Valve
    in_buf: gpu_beamform_output_buffer_1
    out_buf: gpu_beamform_output_valved_buffer_1
  frb_valve_2:
    kotekan_stage: Valve
    in_buf: gpu_beamform_output_buffer_2
    out_buf: gpu_beamform_output_valved_buffer_2
  frb_valve_3:
    kotekan_stage: Valve
    in_buf: gpu_beamform_output_buffer_3
    out_buf: gpu_beamform_output_valved_buffer_3

frb:
  factor_upchan_out: 16
  num_beams_per_frb_packet: 4
  timesamples_per_frb_packet: 16
  cpu_affinity: [5,11]
  frb_output_buffer:
    num_frames: buffer_depth + 4
    frame_size: 8 * 256 * (num_beams_per_frb_packet * num_gpus
      * factor_upchan_out * timesamples_per_frb_packet
      + 24 + sizeof_short * num_beams_per_frb_packet + sizeof_short * num_gpus
      + sizeof_float * num_beams_per_frb_packet * num_gpus
      + sizeof_float * num_beams_per_frb_packet * num_gpus)
    metadata_pool: main_pool
    kotekan_buffer: standard
  postprocess:
    log_level: warn
    kotekan_stage: frbPostProcess
    incoherent_beams: [0,256,512,768]
    #incoherent_truncation: 25.
    lost_samples_buf: lost_samples_buffer
    frb_out_buf: frb_output_buffer
    in_buf_0: gpu_beamform_output_valved_buffer_0
    in_buf_1: gpu_beamform_output_valved_buffer_1
    in_buf_2: gpu_beamform_output_valved_buffer_2
    in_buf_3: gpu_beamform_output_valved_buffer_3
    out_buf: frb_output_buffer
  network_send:
    kotekan_stage: frbNetworkProcess
    in_buf: frb_output_buffer
    udp_frb_port_number: 1313
    number_of_nodes: 256
    packets_per_stream: 8
    number_of_subnets: 4
    #column_mode: true
    beam_offset: 0
    time_interval: 125829120
    ping_dead_threshold: 0
    L1_node_ips:
      # Rack 1
      - 10.6.201.10
      - 10.7.201.10
      - 10.6.201.11
      - 10.7.201.11
      - 10.6.201.12
      - 10.7.201.12
      - 10.6.201.13
      - 10.7.201.13
      - 10.6.201.14
      - 10.7.201.14
      - 10.6.201.15
      - 10.7.201.15
      - 10.6.201.16
      - 10.7.201.16
      - 10.6.201.17
      - 10.7.201.17
      - 10.6.201.18
      - 10.7.201.18
      - 10.6.201.19
      - 10.7.201.19
      # Rack 2
      - 10.8.202.10
      - 10.9.202.10
      - 10.8.202.11
      - 10.9.202.11
      - 10.8.202.12
      - 10.9.202.12
      - 10.8.202.13
      - 10.9.202.13
      - 10.8.202.14
      - 10.9.202.14
      - 10.8.202.15
      - 10.9.202.15
      - 10.8.202.16
      - 10.9.202.16
      - 10.8.202.17
      - 10.9.202.17
      - 10.8.202.18
      - 10.9.202.18
      - 10.8.202.19
      - 10.9.202.19
      # Rack 3
      - 10.6.203.10
      - 10.7.203.10
      - 10.6.203.11
      - 10.7.203.11
      - 10.6.203.12
      - 10.7.203.12
      - 10.6.203.13
      - 10.7.203.13
      - 10.6.203.14
      - 10.7.203.14
      - 10.6.203.15
      - 10.7.203.15
      - 10.6.203.16
      - 10.7.203.16
      - 10.6.203.17
      - 10.7.203.17
      - 10.6.203.18
      - 10.7.203.18
      - 10.6.203.19
      - 10.7.203.19
      # Rack 4
      - 10.8.204.10
      - 10.9.204.10
      - 10.8.204.11
      - 10.9.204.11
      - 10.8.204.12
      - 10.9.204.12
      - 10.8.204.13
      - 10.9.204.13
      - 10.8.204.14
      - 10.9.204.14
      - 10.8.204.15
      - 10.9.204.15
      - 10.8.204.16
      - 10.9.204.16
      - 10.8.204.17
      - 10.9.204.17
      - 10.8.204.18
      - 10.9.204.18
      - 10.8.204.19
      - 10.9.204.19
      # Rack 5
      - 10.6.205.10
      - 10.7.205.10
      - 10.6.205.11
      - 10.7.205.11
      - 10.6.205.12
      - 10.7.205.12
      - 10.6.205.13
      - 10.7.205.13
      - 10.6.205.14
      - 10.7.205.14
      - 10.6.205.15
      - 10.7.205.15
      - 10.6.205.16
      - 10.7.205.16
      - 10.6.205.17
      - 10.7.205.17
      - 10.6.205.18
      - 10.7.205.18
      - 10.6.205.19
      - 10.7.205.19
      # Rack 6
      - 10.8.206.10
      - 10.9.206.10
      - 10.8.206.11
      - 10.9.206.11
      - 10.8.206.12
      - 10.9.206.12
      - 10.8.206.13
      - 10.9.206.13
      - 10.8.206.14
      - 10.9.206.14
      - 10.8.206.15
      - 10.9.206.15
      - 10.8.206.16
      - 10.9.206.16
      - 10.8.206.17
      - 10.9.206.17
      - 10.8.206.18
      - 10.9.206.18
      - 10.8.206.19
      - 10.9.206.19
      # Rack 7
      - 10.6.207.10
      - 10.7.207.10
      - 10.6.207.11
      - 10.7.207.11
      - 10.6.207.12
      - 10.7.207.12
      - 10.6.207.13
      - 10.7.207.13
      - 10.6.207.14
      - 10.7.207.14
      - 10.6.207.15
      - 10.7.207.15
      - 10.6.207.16
      - 10.7.207.16
      - 10.6.207.17
      - 10.7.207.17
      - 10.6.207.18
      - 10.7.207.18
      - 10.6.207.19
      - 10.7.207.19
      # Rack 8
      - 10.8.208.10
      - 10.9.208.10
      - 10.8.208.11
      - 10.9.208.11
      - 10.8.208.12
      - 10.9.208.12
      - 10.8.208.13
      - 10.9.208.13
      - 10.8.208.14
      - 10.9.208.14
      - 10.8.208.15
      - 10.9.208.15
      - 10.8.208.16
      - 10.9.208.16
      - 10.8.208.17
      - 10.9.208.17
      - 10.8.208.18
      - 10.9.208.18
      - 10.8.208.19
      - 10.9.208.19
      # Rack 9
      - 10.6.209.10
      - 10.7.209.10
      - 10.6.209.11
      - 10.7.209.11
      - 10.6.209.12
      - 10.7.209.12
      - 10.6.209.13
      - 10.7.209.13
      - 10.6.209.14
      - 10.7.209.14
      - 10.6.209.15
      - 10.7.209.15
      - 10.6.209.16
      - 10.7.209.16
      - 10.6.209.17
      - 10.7.209.17
      - 10.6.209.18
      - 10.7.209.18
      - 10.6.209.19
      - 10.7.209.19
      # Rack A
      - 10.8.210.10
      - 10.9.210.10
      - 10.8.210.11
      - 10.9.210.11
      - 10.8.210.12
      - 10.9.210.12
      - 10.8.210.13
      - 10.9.210.13
      - 10.8.210.14
      - 10.9.210.14
      - 10.8.210.15
      - 10.9.210.15
      - 10.8.210.16
      - 10.9.210.16
      - 10.8.210.17
      - 10.9.210.17
      - 10.8.210.18
      - 10.9.210.18
      - 10.8.210.19
      - 10.9.210.19
      # Rack B
      - 10.6.211.10
      - 10.7.211.10
      - 10.6.211.11
      - 10.7.211.11
      - 10.6.211.12
      - 10.7.211.12
      - 10.6.211.13
      - 10.7.211.13
      - 10.6.211.14
      - 10.7.211.14
      - 10.6.211.15
      - 10.7.211.15
      - 10.6.211.16
      - 10.7.211.16
      - 10.6.211.17
      - 10.7.211.17
      - 10.6.211.18
      - 10.7.211.18
      - 10.6.211.19
      - 10.7.211.19
      # Rack C
      - 10.8.212.10
      - 10.9.212.10
      - 10.8.212.11
      - 10.9.212.11
      - 10.8.212.12
      - 10.9.212.12
      - 10.8.212.13
      - 10.9.212.13
      - 10.8.212.14
      - 10.9.212.14
      - 10.8.212.15
      - 10.9.212.15
      - 10.8.212.16
      - 10.9.212.16
      - 10.8.212.17
      - 10.9.212.17
      - 10.8.212.18
      - 10.9.212.18
      - 10.8.212.19
      - 10.9.212.19
      # Rack D
      - 10.6.213.10
      - 10.7.213.10
      - 10.6.213.11
      - 10.7.213.11
      - 10.6.213.12
      - 10.7.213.12
      - 10.6.213.13
      - 10.7.213.13
      - 10.6.213.14
      - 10.7.213.14
      - 10.6.213.15
      - 10.7.213.15
      - 10.6.213.16
      - 10.7.213.16
      - 10.6.213.17
      - 10.7.213.17
      # cfDn8
      # cfDn9

#### Pulsar GPU Post processing and Tx ####
pulsar_valve:
  # To introduce random drops, replace Valve with TestDropFrames
  # Specify probability with `drop_frame_change`
  pulsar_valve_0:
    kotekan_stage: Valve
    in_buf: beamform_pulsar_output_buffer_0
    out_buf: beamform_pulsar_output_valved_buffer_0
  pulsar_valve_1:
    kotekan_stage: Valve
    in_buf: beamform_pulsar_output_buffer_1
    out_buf: beamform_pulsar_output_valved_buffer_1
  pulsar_valve_2:
    kotekan_stage: Valve
    in_buf: beamform_pulsar_output_buffer_2
    out_buf: beamform_pulsar_output_valved_buffer_2
  pulsar_valve_3:
    kotekan_stage: Valve
    in_buf: beamform_pulsar_output_buffer_3
    out_buf: beamform_pulsar_output_valved_buffer_3

pulsar:
  timesamples_per_pulsar_packet: 625
  udp_pulsar_packet_size: 5032
  num_packet_per_stream: 80
  num_stream: num_beams
  cpu_affinity: [5,11]
  pulsar_output_buffer:
    num_frames: buffer_depth + 4
    frame_size: udp_pulsar_packet_size * num_stream * num_packet_per_stream
    metadata_pool: main_pool
    kotekan_buffer: standard
  postprocess:
    kotekan_stage: pulsarPostProcess
    network_input_buffer_0: beamform_pulsar_output_valved_buffer_0
    network_input_buffer_1: beamform_pulsar_output_valved_buffer_1
    network_input_buffer_2: beamform_pulsar_output_valved_buffer_2
    network_input_buffer_3: beamform_pulsar_output_valved_buffer_3
    pulsar_out_buf: pulsar_output_buffer
  network_send:
    kotekan_stage: pulsarNetworkProcess
    pulsar_out_buf: pulsar_output_buffer
    udp_pulsar_port_number: 1414
    number_of_nodes: 256
    number_of_subnets: 2
    pulsar_node_ips:
      - 10.15.50.10
      - 10.16.50.11
      - 10.15.50.12
      - 10.16.50.13
      - 10.15.50.14
      - 10.16.50.15
      - 10.15.50.16
      - 10.16.50.17
      - 10.15.50.18
      - 10.16.50.19


#### N2 GPU Post processing ####
valve:
  valve0:
    kotekan_stage: Valve
    in_buf: gpu_n2_output_buffer_0
    out_buf: valve_buffer_0
  valve1:
    kotekan_stage: Valve
    in_buf: gpu_n2_output_buffer_1
    out_buf: valve_buffer_1
  valve2:
    kotekan_stage: Valve
    in_buf: gpu_n2_output_buffer_2
    out_buf: valve_buffer_2
  valve3:
    kotekan_stage: Valve
    in_buf: gpu_n2_output_buffer_3
    out_buf: valve_buffer_3

# Perform a second pass at RFI excision
rfi_stage2:
  updatable_config:
    enable: "/updatable_config/rfi_zeroing_second_stage/enable"
    thresholds: "/updatable_config/rfi_zeroing_second_stage/thresholds"
  rfi0:
    kotekan_stage: RfiFrameDrop
    in_buf_vis: valve_buffer_0
    in_buf_sk: gpu_rfi_output_buffer_0
    out_buf: rfi_vis_buffer_0
  rfi1:
    kotekan_stage: RfiFrameDrop
    in_buf_vis: valve_buffer_1
    in_buf_sk: gpu_rfi_output_buffer_1
    out_buf: rfi_vis_buffer_1
  rfi2:
    kotekan_stage: RfiFrameDrop
    in_buf_vis: valve_buffer_2
    in_buf_sk: gpu_rfi_output_buffer_2
    out_buf: rfi_vis_buffer_2
  rfi3:
    kotekan_stage: RfiFrameDrop
    in_buf_vis: valve_buffer_3
    in_buf_sk: gpu_rfi_output_buffer_3
    out_buf: rfi_vis_buffer_3

vis_accumulate:
  integration_time: 5.0  # Integrate to roughly 5s cadence
  # This (12288) is for num_sub_frames = 4, there is currently a config bug that
  # prevents referencing the higher level samples_per_data_set and dividing it
  samples_per_data_set: 12288
  updatable_config:
    psr0: "/updatable_config/gating/psr0_config"
  acc0:
    kotekan_stage: visAccumulate
    in_buf: rfi_vis_buffer_0
    out_buf: visbuf_5s_0
    gating:
      psr0:
        mode: pulsar
        buf: visbuf_psr0_5s_0
  acc1:
    kotekan_stage: visAccumulate
    in_buf: rfi_vis_buffer_1
    out_buf: visbuf_5s_1
    gating:
      psr0:
        mode: pulsar
        buf: visbuf_psr0_5s_1
  acc2:
    kotekan_stage: visAccumulate
    in_buf: rfi_vis_buffer_2
    out_buf: visbuf_5s_2
    gating:
      psr0:
        mode: pulsar
        buf: visbuf_psr0_5s_2
  acc3:
    kotekan_stage: visAccumulate
    in_buf: rfi_vis_buffer_3
    out_buf: visbuf_5s_3
    gating:
      psr0:
        mode: pulsar
        buf: visbuf_psr0_5s_3

#### Perform all extra time integration and calculate eigenvalues ####
vis_merge_5s:
  kotekan_stage: bufferMerge
  timeout: 0.1
  in_bufs:
    - visbuf_5s_0
    - visbuf_5s_1
    - visbuf_5s_2
    - visbuf_5s_3
  out_buf: visbuf_5s_merge

vis_merge_gated_psr0:
  kotekan_stage: bufferMerge
  timeout: 0.1
  in_bufs:
    - visbuf_psr0_5s_0
    - visbuf_psr0_5s_1
    - visbuf_psr0_5s_2
    - visbuf_psr0_5s_3
  out_buf: visbuf_psr0_5s_merge

vis_int_10s:
  num_samples: 2
  int0:
    kotekan_stage: timeDownsample
    in_buf: visbuf_5s_0
    out_buf: visbuf_10s_0
  int1:
    kotekan_stage: timeDownsample
    in_buf: visbuf_5s_1
    out_buf: visbuf_10s_1
  int2:
    kotekan_stage: timeDownsample
    in_buf: visbuf_5s_2
    out_buf: visbuf_10s_2
  int3:
    kotekan_stage: timeDownsample
    in_buf: visbuf_5s_3
    out_buf: visbuf_10s_3

vis_merge_10s:
  kotekan_stage: bufferMerge
  timeout: 0.1
  in_bufs:
    - visbuf_10s_0
    - visbuf_10s_1
    - visbuf_10s_2
    - visbuf_10s_3
  out_buf: visbuf_10s_merge

eigcalc:
  kotekan_stage: EigenVisIter
  cpu_affinity: [4]
  log_level: warn

  in_buf: visbuf_10s_merge
  out_buf: visbuf_eig_10s_merge

  # Convergence config
  tol_eval: 1.0e-5
  tol_evec: 1.0e-4
  max_iterations: 19
  num_ev_conv: 2
  krylov: 2
  subspace: 1

  # Masking config
  bands_filled: [ [0, 30], [251, 262] ]
  exclude_inputs: [
    46,   84,  107,  136,  142,  256,  257,  319,  348,  370,  550,
    551,  579,  638,  688,  742,  768,  784,  807,  855,  944,  960,
    971, 1005, 1010, 1020, 1023, 1058, 1166, 1225, 1280, 1281, 1285,
    1314, 1380, 1521, 1523, 1543, 1642, 1687, 1738, 1792, 1794, 1910,
    1912, 1943, 1945, 1982, 1984, 1987, 2032, 2034 ]

vis_debug:
  kotekan_stage: visDebug
  in_buf: visbuf_eig_10s_merge

# Generate the 26m stream
26m_subset:
  kotekan_stage: prodSubset
  in_buf: visbuf_5s_merge
  out_buf: visbuf_5s_26m
  prod_subset_type: have_inputs
  input_list: [1225, 1521]  # 26m channels

# Generate the 26m gated stream
26m_psr0_subset:
  kotekan_stage: prodSubset
  in_buf: visbuf_psr0_5s_merge
  out_buf: visbuf_psr0_5s_26m
  prod_subset_type: have_inputs
  input_list: [1225, 1521]  # 26m channels

# Transmit all the data to the receiver node
buffer_send:
  server_ip: 10.1.50.12
  reconnect_time: 20
  log_level: warn
  n2:
    kotekan_stage: bufferSend
    buf: visbuf_eig_10s_merge
    server_port: 11024
  26m:
    kotekan_stage: bufferSend
    buf: visbuf_5s_26m
    server_port: 11025
  26m_psr0:
    kotekan_stage: bufferSend
    buf: visbuf_psr0_5s_26m
    server_port: 11026


#### RFI post processing and TX ####
rfi_broadcast:
  total_links: 1
  destination_protocol: UDP
  destination_ip: 10.1.13.1
  frames_per_packet: 1
  gpu_0:
    kotekan_stage: rfiBroadcast
    rfi_in: gpu_rfi_output_buffer_0
    rfi_mask: gpu_rfi_mask_output_buffer_0
    destination_port: 41215
  gpu_1:
    kotekan_stage: rfiBroadcast
    rfi_in: gpu_rfi_output_buffer_1
    rfi_mask: gpu_rfi_mask_output_buffer_1
    destination_port: 41216
  gpu_2:
    kotekan_stage: rfiBroadcast
    rfi_in: gpu_rfi_output_buffer_2
    rfi_mask: gpu_rfi_mask_output_buffer_2
    destination_port: 41217
  gpu_3:
    kotekan_stage: rfiBroadcast
    rfi_in: gpu_rfi_output_buffer_3
    rfi_mask: gpu_rfi_mask_output_buffer_3
    destination_port: 41218

rfi_bad_input_finder:
  destination_ip: 10.1.13.1
  destination_port: 41219
  bi_frames_per_packet: 10
  gpu_0:
    kotekan_stage: rfiBadInputFinder
    rfi_in: gpu_rfi_bad_input_buffer_0
  gpu_1:
    kotekan_stage: rfiBadInputFinder
    rfi_in: gpu_rfi_bad_input_buffer_1
  gpu_2:
    kotekan_stage: rfiBadInputFinder
    rfi_in: gpu_rfi_bad_input_buffer_2
  gpu_3:
    kotekan_stage: rfiBadInputFinder
    rfi_in: gpu_rfi_bad_input_buffer_3

rfi_sk_record:
  total_links: 1
  updatable_config: "/updatable_config/rfi_sk_record"
  gpu_0:
    kotekan_stage: rfiRecord
    rfi_in: gpu_rfi_output_buffer_0
  gpu_1:
    kotekan_stage: rfiRecord
    rfi_in: gpu_rfi_output_buffer_1
  gpu_2:
    kotekan_stage: rfiRecord
    rfi_in: gpu_rfi_output_buffer_2
  gpu_3:
    kotekan_stage: rfiRecord
    rfi_in: gpu_rfi_output_buffer_3

rfi_var_record:
  total_links: 1
  updatable_config: "/updatable_config/rfi_var_record"
  gpu_0:
    kotekan_stage: rfiRecord
    rfi_in: compressed_lost_samples_buf
#  gpu_1:
#    kotekan_stage: rfiRecord
#    rfi_in: gpu_rfi_var_output_buffer_1
#  gpu_2:
#    kotekan_stage: rfiRecord
#    rfi_in: gpu_rfi_var_output_buffer_2
#  gpu_3:
#    kotekan_stage: rfiRecord
#    rfi_in: gpu_rfi_var_output_buffer_3

#### Monitoring and debug stages ####

buffer_status:
  kotekan_stage: bufferStatus
  time_delay: 30000000
  print_status: false

monitor:
  kotekan_stage: monitorBuffer
  bufs:
    - network_buffer_0
    - network_buffer_1
    - network_buffer_2
    - network_buffer_3
  timeout: 5
  fill_threshold: 0.98

# This seems to find the lockup condition
monitor_2:
  kotekan_stage: monitorBuffer
  bufs:
    - beamform_pulsar_output_buffer_0
    - beamform_pulsar_output_buffer_1
    - beamform_pulsar_output_buffer_2
    - beamform_pulsar_output_buffer_3
    - lost_samples_buffer
  timeout: 10
  fill_threshold: 0.80


############################
#### Fixed reorder maps ####
############################

# FRB reorder map
# TODO: can this be generated from the input_reorder data below?
reorder_map: [32,33,34,35,40,41,42,43,48,49,50,51,56,57,58,59,96,97,98,99,
              104,105,106,107,112,113,114,115,120,121,122,123,67,66,65,64,
              75,74,73,72,83,82,81,80,91,90,89,88,3,2,1,0,11,10,9,8,19,18,
              17,16,27,26,25,24,152,153,154,155,144,145,146,147,136,137,138,
              139,128,129,130,131,216,217,218,219,208,209,210,211,200,201,
              202,203,192,193,194,195,251,250,249,248,243,242,241,240,235,
              234,233,232,227,226,225,224,187,186,185,184,179,178,177,176,
              171,170,169,168,163,162,161,160,355,354,353,352,363,362,361,
              360,371,370,369,368,379,378,377,376,291,290,289,288,299,298,
              297,296,307,306,305,304,315,314,313,312,259,258,257,256,264,
              265,266,267,272,273,274,275,280,281,282,283,323,322,321,320,
              331,330,329,328,339,338,337,336,347,346,345,344,408,409,410,
              411,400,401,402,403,392,393,394,395,384,385,386,387,472,473,
              474,475,464,465,466,467,456,457,458,459,448,449,450,451,440,
              441,442,443,432,433,434,435,424,425,426,427,416,417,418,419,
              504,505,506,507,496,497,498,499,488,489,490,491,480,481,482,
              483,36,37,38,39,44,45,46,47,52,53,54,55,60,61,62,63,100,101,
              102,103,108,109,110,111,116,117,118,119,124,125,126,127,71,70,
              69,68,79,78,77,76,87,86,85,84,95,94,93,92,7,6,5,4,15,14,13,12,
              23,22,21,20,31,30,29,28,156,157,158,159,148,149,150,151,140,
              141,142,143,132,133,134,135,220,221,222,223,212,213,214,215,
              204,205,206,207,196,197,198,199,255,254,253,252,247,246,245,
              244,239,238,237,236,231,230,229,228,191,190,189,188,183,182,
              181,180,175,174,173,172,167,166,165,164,359,358,357,356,367,
              366,365,364,375,374,373,372,383,382,381,380,295,294,293,292,
              303,302,301,300,311,310,309,308,319,318,317,316,263,262,261,
              260,268,269,270,271,276,277,278,279,284,285,286,287,327,326,
              325,324,335,334,333,332,343,342,341,340,351,350,349,348,412,
              413,414,415,404,405,406,407,396,397,398,399,388,389,390,391,
              476,477,478,479,468,469,470,471,460,461,462,463,452,453,454,
              455,444,445,446,447,436,437,438,439,428,429,430,431,420,421,
              422,423,508,509,510,511,500,501,502,503,492,493,494,495,484,
              485,486,487]

# Information for input reordering, packed as
#   (adc_id, chan_id, correlator_input)
# The first is for the reordering, the last two are for making the index map
input_reorder:
  - [ 128,    0, FCC000812]
  - [ 129,    1, FCC000813]
  - [ 130,    2, FCC000814]
  - [ 131,    3, FCC000815]
  - [ 132,    4, FCC000808]
  - [ 133,    5, FCC000809]
  - [ 134,    6, FCC000810]
  - [ 135,    7, FCC000811]
  - [ 136,    8, FCC000804]
  - [ 137,    9, FCC000805]
  - [ 138,   10, FCC000806]
  - [ 139,   11, FCC000807]
  - [ 140,   12, FCC000800]
  - [ 141,   13, FCC000801]
  - [ 142,   14, FCC000802]
  - [ 143,   15, FCC000803]
  - [ 160,   16, FCC001012]
  - [ 161,   17, FCC001013]
  - [ 162,   18, FCC001014]
  - [ 163,   19, FCC001015]
  - [ 164,   20, FCC001008]
  - [ 165,   21, FCC001009]
  - [ 166,   22, FCC001010]
  - [ 167,   23, FCC001011]
  - [ 168,   24, FCC001004]
  - [ 169,   25, FCC001005]
  - [ 170,   26, FCC001006]
  - [ 171,   27, FCC001007]
  - [ 172,   28, FCC001000]
  - [ 173,   29, FCC001001]
  - [ 174,   30, FCC001002]
  - [ 175,   31, FCC001003]
  - [ 192,   32, FCC001212]
  - [ 193,   33, FCC001213]
  - [ 194,   34, FCC001214]
  - [ 195,   35, FCC001215]
  - [ 196,   36, FCC001208]
  - [ 197,   37, FCC001209]
  - [ 198,   38, FCC001210]
  - [ 199,   39, FCC001211]
  - [ 200,   40, FCC001204]
  - [ 201,   41, FCC001205]
  - [ 202,   42, FCC001206]
  - [ 203,   43, FCC001207]
  - [ 204,   44, FCC001200]
  - [ 205,   45, FCC001201]
  - [ 206,   46, FCC001202]
  - [ 207,   47, FCC001203]
  - [ 224,   48, FCC001412]
  - [ 225,   49, FCC001413]
  - [ 226,   50, FCC001414]
  - [ 227,   51, FCC001415]
  - [ 228,   52, FCC001408]
  - [ 229,   53, FCC001409]
  - [ 230,   54, FCC001410]
  - [ 231,   55, FCC001411]
  - [ 232,   56, FCC001404]
  - [ 233,   57, FCC001405]
  - [ 234,   58, FCC001406]
  - [ 235,   59, FCC001407]
  - [ 236,   60, FCC001400]
  - [ 237,   61, FCC001401]
  - [ 238,   62, FCC001402]
  - [ 239,   63, FCC001403]
  - [ 384,   64, FCC010812]
  - [ 385,   65, FCC010813]
  - [ 386,   66, FCC010814]
  - [ 387,   67, FCC010815]
  - [ 388,   68, FCC010808]
  - [ 389,   69, FCC010809]
  - [ 390,   70, FCC010810]
  - [ 391,   71, FCC010811]
  - [ 392,   72, FCC010804]
  - [ 393,   73, FCC010805]
  - [ 394,   74, FCC010806]
  - [ 395,   75, FCC010807]
  - [ 396,   76, FCC010800]
  - [ 397,   77, FCC010801]
  - [ 398,   78, FCC010802]
  - [ 399,   79, FCC010803]
  - [ 416,   80, FCC011012]
  - [ 417,   81, FCC011013]
  - [ 418,   82, FCC011014]
  - [ 419,   83, FCC011015]
  - [ 420,   84, FCC011008]
  - [ 421,   85, FCC011009]
  - [ 422,   86, FCC011010]
  - [ 423,   87, FCC011011]
  - [ 424,   88, FCC011004]
  - [ 425,   89, FCC011005]
  - [ 426,   90, FCC011006]
  - [ 427,   91, FCC011007]
  - [ 428,   92, FCC011000]
  - [ 429,   93, FCC011001]
  - [ 430,   94, FCC011002]
  - [ 431,   95, FCC011003]
  - [ 448,   96, FCC011212]
  - [ 449,   97, FCC011213]
  - [ 450,   98, FCC011214]
  - [ 451,   99, FCC011215]
  - [ 452,  100, FCC011208]
  - [ 453,  101, FCC011209]
  - [ 454,  102, FCC011210]
  - [ 455,  103, FCC011211]
  - [ 456,  104, FCC011204]
  - [ 457,  105, FCC011205]
  - [ 458,  106, FCC011206]
  - [ 459,  107, FCC011207]
  - [ 460,  108, FCC011200]
  - [ 461,  109, FCC011201]
  - [ 462,  110, FCC011202]
  - [ 463,  111, FCC011203]
  - [ 480,  112, FCC011412]
  - [ 481,  113, FCC011413]
  - [ 482,  114, FCC011414]
  - [ 483,  115, FCC011415]
  - [ 484,  116, FCC011408]
  - [ 485,  117, FCC011409]
  - [ 486,  118, FCC011410]
  - [ 487,  119, FCC011411]
  - [ 488,  120, FCC011404]
  - [ 489,  121, FCC011405]
  - [ 490,  122, FCC011406]
  - [ 491,  123, FCC011407]
  - [ 492,  124, FCC011400]
  - [ 493,  125, FCC011401]
  - [ 494,  126, FCC011402]
  - [ 495,  127, FCC011403]
  - [ 268,  128, FCC010000]
  - [ 269,  129, FCC010001]
  - [ 270,  130, FCC010002]
  - [ 271,  131, FCC010003]
  - [ 264,  132, FCC010004]
  - [ 265,  133, FCC010005]
  - [ 266,  134, FCC010006]
  - [ 267,  135, FCC010007]
  - [ 260,  136, FCC010008]
  - [ 261,  137, FCC010009]
  - [ 262,  138, FCC010010]
  - [ 263,  139, FCC010011]
  - [ 256,  140, FCC010012]
  - [ 257,  141, FCC010013]
  - [ 258,  142, FCC010014]
  - [ 259,  143, FCC010015]
  - [ 300,  144, FCC010200]
  - [ 301,  145, FCC010201]
  - [ 302,  146, FCC010202]
  - [ 303,  147, FCC010203]
  - [ 296,  148, FCC010204]
  - [ 297,  149, FCC010205]
  - [ 298,  150, FCC010206]
  - [ 299,  151, FCC010207]
  - [ 292,  152, FCC010208]
  - [ 293,  153, FCC010209]
  - [ 294,  154, FCC010210]
  - [ 295,  155, FCC010211]
  - [ 288,  156, FCC010212]
  - [ 289,  157, FCC010213]
  - [ 290,  158, FCC010214]
  - [ 291,  159, FCC010215]
  - [ 332,  160, FCC010400]
  - [ 333,  161, FCC010401]
  - [ 334,  162, FCC010402]
  - [ 335,  163, FCC010403]
  - [ 328,  164, FCC010404]
  - [ 329,  165, FCC010405]
  - [ 330,  166, FCC010406]
  - [ 331,  167, FCC010407]
  - [ 324,  168, FCC010408]
  - [ 325,  169, FCC010409]
  - [ 326,  170, FCC010410]
  - [ 327,  171, FCC010411]
  - [ 320,  172, FCC010412]
  - [ 321,  173, FCC010413]
  - [ 322,  174, FCC010414]
  - [ 323,  175, FCC010415]
  - [ 364,  176, FCC010600]
  - [ 365,  177, FCC010601]
  - [ 366,  178, FCC010602]
  - [ 367,  179, FCC010603]
  - [ 360,  180, FCC010604]
  - [ 361,  181, FCC010605]
  - [ 362,  182, FCC010606]
  - [ 363,  183, FCC010607]
  - [ 356,  184, FCC010608]
  - [ 357,  185, FCC010609]
  - [ 358,  186, FCC010610]
  - [ 359,  187, FCC010611]
  - [ 352,  188, FCC010612]
  - [ 353,  189, FCC010613]
  - [ 354,  190, FCC010614]
  - [ 355,  191, FCC010615]
  - [  12,  192, FCC000000]
  - [  13,  193, FCC000001]
  - [  14,  194, FCC000002]
  - [  15,  195, FCC000003]
  - [   8,  196, FCC000004]
  - [   9,  197, FCC000005]
  - [  10,  198, FCC000006]
  - [  11,  199, FCC000007]
  - [   4,  200, FCC000008]
  - [   5,  201, FCC000009]
  - [   6,  202, FCC000010]
  - [   7,  203, FCC000011]
  - [   0,  204, FCC000012]
  - [   1,  205, FCC000013]
  - [   2,  206, FCC000014]
  - [   3,  207, FCC000015]
  - [  44,  208, FCC000200]
  - [  45,  209, FCC000201]
  - [  46,  210, FCC000202]
  - [  47,  211, FCC000203]
  - [  40,  212, FCC000204]
  - [  41,  213, FCC000205]
  - [  42,  214, FCC000206]
  - [  43,  215, FCC000207]
  - [  36,  216, FCC000208]
  - [  37,  217, FCC000209]
  - [  38,  218, FCC000210]
  - [  39,  219, FCC000211]
  - [  32,  220, FCC000212]
  - [  34,  221, FCC000214]
  - [  33,  222, FCC000213]
  - [  35,  223, FCC000215]
  - [  76,  224, FCC000400]
  - [  77,  225, FCC000401]
  - [  78,  226, FCC000402]
  - [  79,  227, FCC000403]
  - [  72,  228, FCC000404]
  - [  73,  229, FCC000405]
  - [  74,  230, FCC000406]
  - [  75,  231, FCC000407]
  - [  68,  232, FCC000408]
  - [  69,  233, FCC000409]
  - [  70,  234, FCC000410]
  - [  71,  235, FCC000411]
  - [  64,  236, FCC000412]
  - [  65,  237, FCC000413]
  - [  66,  238, FCC000414]
  - [  67,  239, FCC000415]
  - [ 108,  240, FCC000600]
  - [ 109,  241, FCC000601]
  - [ 110,  242, FCC000602]
  - [ 111,  243, FCC000603]
  - [ 104,  244, FCC000604]
  - [ 105,  245, FCC000605]
  - [ 106,  246, FCC000606]
  - [ 107,  247, FCC000607]
  - [ 100,  248, FCC000608]
  - [ 101,  249, FCC000609]
  - [ 102,  250, FCC000610]
  - [ 103,  251, FCC000611]
  - [  96,  252, FCC000612]
  - [  97,  253, FCC000613]
  - [  98,  254, FCC000614]
  - [  99,  255, FCC000615]
  - [ 144,  256, FCC000912]
  - [ 145,  257, FCC000913]
  - [ 146,  258, FCC000914]
  - [ 147,  259, FCC000915]
  - [ 148,  260, FCC000908]
  - [ 149,  261, FCC000909]
  - [ 150,  262, FCC000910]
  - [ 151,  263, FCC000911]
  - [ 152,  264, FCC000904]
  - [ 153,  265, FCC000905]
  - [ 154,  266, FCC000906]
  - [ 155,  267, FCC000907]
  - [ 156,  268, FCC000900]
  - [ 157,  269, FCC000901]
  - [ 158,  270, FCC000902]
  - [ 159,  271, FCC000903]
  - [ 176,  272, FCC001112]
  - [ 177,  273, FCC001113]
  - [ 178,  274, FCC001114]
  - [ 179,  275, FCC001115]
  - [ 180,  276, FCC001108]
  - [ 181,  277, FCC001109]
  - [ 182,  278, FCC001110]
  - [ 183,  279, FCC001111]
  - [ 184,  280, FCC001104]
  - [ 185,  281, FCC001105]
  - [ 186,  282, FCC001106]
  - [ 187,  283, FCC001107]
  - [ 188,  284, FCC001100]
  - [ 189,  285, FCC001101]
  - [ 190,  286, FCC001102]
  - [ 191,  287, FCC001103]
  - [ 208,  288, FCC001312]
  - [ 209,  289, FCC001313]
  - [ 210,  290, FCC001314]
  - [ 211,  291, FCC001315]
  - [ 212,  292, FCC001308]
  - [ 213,  293, FCC001309]
  - [ 214,  294, FCC001310]
  - [ 215,  295, FCC001311]
  - [ 216,  296, FCC001304]
  - [ 217,  297, FCC001305]
  - [ 218,  298, FCC001306]
  - [ 219,  299, FCC001307]
  - [ 220,  300, FCC001300]
  - [ 221,  301, FCC001301]
  - [ 222,  302, FCC001302]
  - [ 223,  303, FCC001303]
  - [ 240,  304, FCC001512]
  - [ 241,  305, FCC001513]
  - [ 242,  306, FCC001514]
  - [ 243,  307, FCC001515]
  - [ 244,  308, FCC001508]
  - [ 245,  309, FCC001509]
  - [ 246,  310, FCC001510]
  - [ 247,  311, FCC001511]
  - [ 248,  312, FCC001504]
  - [ 249,  313, FCC001505]
  - [ 250,  314, FCC001506]
  - [ 251,  315, FCC001507]
  - [ 252,  316, FCC001500]
  - [ 253,  317, FCC001501]
  - [ 254,  318, FCC001502]
  - [ 255,  319, FCC001503]
  - [ 400,  320, FCC010912]
  - [ 401,  321, FCC010913]
  - [ 402,  322, FCC010914]
  - [ 403,  323, FCC010915]
  - [ 404,  324, FCC010908]
  - [ 405,  325, FCC010909]
  - [ 406,  326, FCC010910]
  - [ 407,  327, FCC010911]
  - [ 408,  328, FCC010904]
  - [ 409,  329, FCC010905]
  - [ 410,  330, FCC010906]
  - [ 411,  331, FCC010907]
  - [ 412,  332, FCC010900]
  - [ 413,  333, FCC010901]
  - [ 414,  334, FCC010902]
  - [ 415,  335, FCC010903]
  - [ 432,  336, FCC011112]
  - [ 433,  337, FCC011113]
  - [ 434,  338, FCC011114]
  - [ 435,  339, FCC011115]
  - [ 436,  340, FCC011108]
  - [ 437,  341, FCC011109]
  - [ 438,  342, FCC011110]
  - [ 439,  343, FCC011111]
  - [ 440,  344, FCC011104]
  - [ 441,  345, FCC011105]
  - [ 442,  346, FCC011106]
  - [ 443,  347, FCC011107]
  - [ 444,  348, FCC011100]
  - [ 445,  349, FCC011101]
  - [ 446,  350, FCC011102]
  - [ 447,  351, FCC011103]
  - [ 464,  352, FCC011312]
  - [ 465,  353, FCC011313]
  - [ 466,  354, FCC011314]
  - [ 467,  355, FCC011315]
  - [ 468,  356, FCC011308]
  - [ 469,  357, FCC011309]
  - [ 470,  358, FCC011310]
  - [ 471,  359, FCC011311]
  - [ 472,  360, FCC011304]
  - [ 473,  361, FCC011305]
  - [ 474,  362, FCC011306]
  - [ 475,  363, FCC011307]
  - [ 476,  364, FCC011300]
  - [ 477,  365, FCC011301]
  - [ 478,  366, FCC011302]
  - [ 479,  367, FCC011303]
  - [ 496,  368, FCC011512]
  - [ 497,  369, FCC011513]
  - [ 498,  370, FCC011514]
  - [ 499,  371, FCC011515]
  - [ 500,  372, FCC011508]
  - [ 501,  373, FCC011509]
  - [ 502,  374, FCC011510]
  - [ 503,  375, FCC011511]
  - [ 504,  376, FCC011504]
  - [ 505,  377, FCC011505]
  - [ 506,  378, FCC011506]
  - [ 507,  379, FCC011507]
  - [ 508,  380, FCC011500]
  - [ 509,  381, FCC011501]
  - [ 510,  382, FCC011502]
  - [ 511,  383, FCC011503]
  - [ 287,  384, FCC010103]
  - [ 286,  385, FCC010102]
  - [ 285,  386, FCC010101]
  - [ 284,  387, FCC010100]
  - [ 280,  388, FCC010104]
  - [ 281,  389, FCC010105]
  - [ 282,  390, FCC010106]
  - [ 283,  391, FCC010107]
  - [ 276,  392, FCC010108]
  - [ 277,  393, FCC010109]
  - [ 278,  394, FCC010110]
  - [ 279,  395, FCC010111]
  - [ 272,  396, FCC010112]
  - [ 273,  397, FCC010113]
  - [ 274,  398, FCC010114]
  - [ 275,  399, FCC010115]
  - [ 316,  400, FCC010300]
  - [ 317,  401, FCC010301]
  - [ 318,  402, FCC010302]
  - [ 319,  403, FCC010303]
  - [ 312,  404, FCC010304]
  - [ 313,  405, FCC010305]
  - [ 314,  406, FCC010306]
  - [ 315,  407, FCC010307]
  - [ 308,  408, FCC010308]
  - [ 309,  409, FCC010309]
  - [ 310,  410, FCC010310]
  - [ 311,  411, FCC010311]
  - [ 304,  412, FCC010312]
  - [ 305,  413, FCC010313]
  - [ 306,  414, FCC010314]
  - [ 307,  415, FCC010315]
  - [ 348,  416, FCC010500]
  - [ 349,  417, FCC010501]
  - [ 350,  418, FCC010502]
  - [ 351,  419, FCC010503]
  - [ 344,  420, FCC010504]
  - [ 345,  421, FCC010505]
  - [ 346,  422, FCC010506]
  - [ 347,  423, FCC010507]
  - [ 343,  424, FCC010511]
  - [ 342,  425, FCC010510]
  - [ 341,  426, FCC010509]
  - [ 340,  427, FCC010508]
  - [ 336,  428, FCC010512]
  - [ 337,  429, FCC010513]
  - [ 338,  430, FCC010514]
  - [ 339,  431, FCC010515]
  - [ 380,  432, FCC010700]
  - [ 381,  433, FCC010701]
  - [ 382,  434, FCC010702]
  - [ 383,  435, FCC010703]
  - [ 376,  436, FCC010704]
  - [ 377,  437, FCC010705]
  - [ 378,  438, FCC010706]
  - [ 379,  439, FCC010707]
  - [ 372,  440, FCC010708]
  - [ 373,  441, FCC010709]
  - [ 374,  442, FCC010710]
  - [ 375,  443, FCC010711]
  - [ 368,  444, FCC010712]
  - [ 369,  445, FCC010713]
  - [ 370,  446, FCC010714]
  - [ 371,  447, FCC010715]
  - [  28,  448, FCC000100]
  - [  29,  449, FCC000101]
  - [  30,  450, FCC000102]
  - [  31,  451, FCC000103]
  - [  24,  452, FCC000104]
  - [  25,  453, FCC000105]
  - [  26,  454, FCC000106]
  - [  27,  455, FCC000107]
  - [  20,  456, FCC000108]
  - [  21,  457, FCC000109]
  - [  22,  458, FCC000110]
  - [  23,  459, FCC000111]
  - [  16,  460, FCC000112]
  - [  17,  461, FCC000113]
  - [  18,  462, FCC000114]
  - [  19,  463, FCC000115]
  - [  60,  464, FCC000300]
  - [  61,  465, FCC000301]
  - [  62,  466, FCC000302]
  - [  63,  467, FCC000303]
  - [  56,  468, FCC000304]
  - [  57,  469, FCC000305]
  - [  58,  470, FCC000306]
  - [  59,  471, FCC000307]
  - [  52,  472, FCC000308]
  - [  53,  473, FCC000309]
  - [  54,  474, FCC000310]
  - [  55,  475, FCC000311]
  - [  48,  476, FCC000312]
  - [  49,  477, FCC000313]
  - [  50,  478, FCC000314]
  - [  51,  479, FCC000315]
  - [  92,  480, FCC000500]
  - [  93,  481, FCC000501]
  - [  94,  482, FCC000502]
  - [  95,  483, FCC000503]
  - [  88,  484, FCC000504]
  - [  89,  485, FCC000505]
  - [  90,  486, FCC000506]
  - [  91,  487, FCC000507]
  - [  84,  488, FCC000508]
  - [  85,  489, FCC000509]
  - [  86,  490, FCC000510]
  - [  87,  491, FCC000511]
  - [  80,  492, FCC000512]
  - [  81,  493, FCC000513]
  - [  82,  494, FCC000514]
  - [  83,  495, FCC000515]
  - [ 124,  496, FCC000700]
  - [ 125,  497, FCC000701]
  - [ 126,  498, FCC000702]
  - [ 127,  499, FCC000703]
  - [ 120,  500, FCC000704]
  - [ 121,  501, FCC000705]
  - [ 122,  502, FCC000706]
  - [ 123,  503, FCC000707]
  - [ 116,  504, FCC000708]
  - [ 117,  505, FCC000709]
  - [ 118,  506, FCC000710]
  - [ 119,  507, FCC000711]
  - [ 112,  508, FCC000712]
  - [ 113,  509, FCC000713]
  - [ 114,  510, FCC000714]
  - [ 115,  511, FCC000715]
  - [ 608,  512, FCC020612]
  - [ 609,  513, FCC020613]
  - [ 610,  514, FCC020614]
  - [ 611,  515, FCC020615]
  - [ 612,  516, FCC020608]
  - [ 613,  517, FCC020609]
  - [ 614,  518, FCC020610]
  - [ 615,  519, FCC020611]
  - [ 616,  520, FCC020604]
  - [ 617,  521, FCC020605]
  - [ 618,  522, FCC020606]
  - [ 619,  523, FCC020607]
  - [ 620,  524, FCC020600]
  - [ 621,  525, FCC020601]
  - [ 622,  526, FCC020602]
  - [ 623,  527, FCC020603]
  - [ 576,  528, FCC020412]
  - [ 577,  529, FCC020413]
  - [ 578,  530, FCC020414]
  - [ 579,  531, FCC020415]
  - [ 580,  532, FCC020408]
  - [ 581,  533, FCC020409]
  - [ 582,  534, FCC020410]
  - [ 583,  535, FCC020411]
  - [ 584,  536, FCC020404]
  - [ 585,  537, FCC020405]
  - [ 586,  538, FCC020406]
  - [ 587,  539, FCC020407]
  - [ 588,  540, FCC020400]
  - [ 589,  541, FCC020401]
  - [ 590,  542, FCC020402]
  - [ 591,  543, FCC020403]
  - [ 544,  544, FCC020212]
  - [ 545,  545, FCC020213]
  - [ 546,  546, FCC020214]
  - [ 547,  547, FCC020215]
  - [ 548,  548, FCC020208]
  - [ 549,  549, FCC020209]
  - [ 550,  550, FCC020210]
  - [ 551,  551, FCC020211]
  - [ 553,  552, FCC020205]
  - [ 552,  553, FCC020204]
  - [ 554,  554, FCC020206]
  - [ 555,  555, FCC020207]
  - [ 556,  556, FCC020200]
  - [ 557,  557, FCC020201]
  - [ 558,  558, FCC020202]
  - [ 559,  559, FCC020203]
  - [ 512,  560, FCC020012]
  - [ 513,  561, FCC020013]
  - [ 514,  562, FCC020014]
  - [ 515,  563, FCC020015]
  - [ 516,  564, FCC020008]
  - [ 517,  565, FCC020009]
  - [ 518,  566, FCC020010]
  - [ 519,  567, FCC020011]
  - [ 520,  568, FCC020004]
  - [ 521,  569, FCC020005]
  - [ 522,  570, FCC020006]
  - [ 523,  571, FCC020007]
  - [ 524,  572, FCC020000]
  - [ 525,  573, FCC020001]
  - [ 526,  574, FCC020002]
  - [ 527,  575, FCC020003]
  - [ 864,  576, FCC030612]
  - [ 865,  577, FCC030613]
  - [ 866,  578, FCC030614]
  - [ 867,  579, FCC030615]
  - [ 868,  580, FCC030608]
  - [ 869,  581, FCC030609]
  - [ 870,  582, FCC030610]
  - [ 871,  583, FCC030611]
  - [ 872,  584, FCC030604]
  - [ 873,  585, FCC030605]
  - [ 874,  586, FCC030606]
  - [ 875,  587, FCC030607]
  - [ 876,  588, FCC030600]
  - [ 877,  589, FCC030601]
  - [ 878,  590, FCC030602]
  - [ 879,  591, FCC030603]
  - [ 832,  592, FCC030412]
  - [ 833,  593, FCC030413]
  - [ 834,  594, FCC030414]
  - [ 835,  595, FCC030415]
  - [ 836,  596, FCC030408]
  - [ 837,  597, FCC030409]
  - [ 838,  598, FCC030410]
  - [ 839,  599, FCC030411]
  - [ 840,  600, FCC030404]
  - [ 841,  601, FCC030405]
  - [ 842,  602, FCC030406]
  - [ 843,  603, FCC030407]
  - [ 844,  604, FCC030400]
  - [ 845,  605, FCC030401]
  - [ 846,  606, FCC030402]
  - [ 847,  607, FCC030403]
  - [ 800,  608, FCC030212]
  - [ 801,  609, FCC030213]
  - [ 802,  610, FCC030214]
  - [ 803,  611, FCC030215]
  - [ 804,  612, FCC030208]
  - [ 805,  613, FCC030209]
  - [ 806,  614, FCC030210]
  - [ 807,  615, FCC030211]
  - [ 808,  616, FCC030204]
  - [ 809,  617, FCC030205]
  - [ 810,  618, FCC030206]
  - [ 811,  619, FCC030207]
  - [ 812,  620, FCC030200]
  - [ 813,  621, FCC030201]
  - [ 814,  622, FCC030202]
  - [ 815,  623, FCC030203]
  - [ 768,  624, FCC030012]
  - [ 769,  625, FCC030013]
  - [ 770,  626, FCC030014]
  - [ 771,  627, FCC030015]
  - [ 772,  628, FCC030008]
  - [ 773,  629, FCC030009]
  - [ 774,  630, FCC030010]
  - [ 775,  631, FCC030011]
  - [ 776,  632, FCC030004]
  - [ 777,  633, FCC030005]
  - [ 778,  634, FCC030006]
  - [ 779,  635, FCC030007]
  - [ 780,  636, FCC030000]
  - [ 781,  637, FCC030001]
  - [ 782,  638, FCC030002]
  - [ 783,  639, FCC030003]
  - [1004,  640, FCC031400]
  - [1005,  641, FCC031401]
  - [1006,  642, FCC031402]
  - [1007,  643, FCC031403]
  - [1003,  644, FCC031407]
  - [1002,  645, FCC031406]
  - [1001,  646, FCC031405]
  - [1000,  647, FCC031404]
  - [ 996,  648, FCC031408]
  - [ 997,  649, FCC031409]
  - [ 934,  650, FCC031010]
  - [ 935,  651, FCC031011]
  - [ 992,  652, FCC031412]
  - [ 993,  653, FCC031413]
  - [ 994,  654, FCC031414]
  - [ 995,  655, FCC031415]
  - [ 972,  656, FCC031200]
  - [ 973,  657, FCC031201]
  - [ 974,  658, FCC031202]
  - [ 975,  659, FCC031203]
  - [ 968,  660, FCC031204]
  - [ 969,  661, FCC031205]
  - [ 970,  662, FCC031206]
  - [ 971,  663, FCC031207]
  - [ 964,  664, FCC031208]
  - [ 965,  665, FCC031209]
  - [ 966,  666, FCC031210]
  - [ 967,  667, FCC031211]
  - [ 960,  668, FCC031212]
  - [ 961,  669, FCC031213]
  - [ 962,  670, FCC031214]
  - [ 963,  671, FCC031215]
  - [ 943,  672, FCC031003]
  - [ 942,  673, FCC031002]
  - [ 941,  674, FCC031001]
  - [ 940,  675, FCC031000]
  - [ 936,  676, FCC031004]
  - [ 937,  677, FCC031005]
  - [ 938,  678, FCC031006]
  - [ 939,  679, FCC031007]
  - [ 932,  680, FCC031008]
  - [ 933,  681, FCC031009]
  - [ 998,  682, FCC031410]
  - [ 999,  683, FCC031411]
  - [ 928,  684, FCC031012]
  - [ 929,  685, FCC031013]
  - [ 930,  686, FCC031014]
  - [ 931,  687, FCC031015]
  - [ 908,  688, FCC030800]
  - [ 909,  689, FCC030801]
  - [ 910,  690, FCC030802]
  - [ 911,  691, FCC030803]
  - [ 904,  692, FCC030804]
  - [ 905,  693, FCC030805]
  - [ 906,  694, FCC030806]
  - [ 907,  695, FCC030807]
  - [ 900,  696, FCC030808]
  - [ 901,  697, FCC030809]
  - [ 902,  698, FCC030810]
  - [ 903,  699, FCC030811]
  - [ 896,  700, FCC030812]
  - [ 897,  701, FCC030813]
  - [ 898,  702, FCC030814]
  - [ 899,  703, FCC030815]
  - [ 748,  704, FCC021400]
  - [ 749,  705, FCC021401]
  - [ 750,  706, FCC021402]
  - [ 751,  707, FCC021403]
  - [ 744,  708, FCC021404]
  - [ 745,  709, FCC021405]
  - [ 746,  710, FCC021406]
  - [ 747,  711, FCC021407]
  - [ 740,  712, FCC021408]
  - [ 741,  713, FCC021409]
  - [ 742,  714, FCC021410]
  - [ 743,  715, FCC021411]
  - [ 736,  716, FCC021412]
  - [ 737,  717, FCC021413]
  - [ 738,  718, FCC021414]
  - [ 739,  719, FCC021415]
  - [ 716,  720, FCC021200]
  - [ 717,  721, FCC021201]
  - [ 718,  722, FCC021202]
  - [ 719,  723, FCC021203]
  - [ 712,  724, FCC021204]
  - [ 713,  725, FCC021205]
  - [ 714,  726, FCC021206]
  - [ 715,  727, FCC021207]
  - [ 708,  728, FCC021208]
  - [ 709,  729, FCC021209]
  - [ 710,  730, FCC021210]
  - [ 711,  731, FCC021211]
  - [ 704,  732, FCC021212]
  - [ 705,  733, FCC021213]
  - [ 706,  734, FCC021214]
  - [ 707,  735, FCC021215]
  - [ 684,  736, FCC021000]
  - [ 685,  737, FCC021001]
  - [ 686,  738, FCC021002]
  - [ 687,  739, FCC021003]
  - [ 680,  740, FCC021004]
  - [ 681,  741, FCC021005]
  - [ 682,  742, FCC021006]
  - [ 683,  743, FCC021007]
  - [ 676,  744, FCC021008]
  - [ 677,  745, FCC021009]
  - [ 678,  746, FCC021010]
  - [ 679,  747, FCC021011]
  - [ 672,  748, FCC021012]
  - [ 673,  749, FCC021013]
  - [ 674,  750, FCC021014]
  - [ 675,  751, FCC021015]
  - [ 652,  752, FCC020800]
  - [ 653,  753, FCC020801]
  - [ 654,  754, FCC020802]
  - [ 655,  755, FCC020803]
  - [ 648,  756, FCC020804]
  - [ 649,  757, FCC020805]
  - [ 650,  758, FCC020806]
  - [ 651,  759, FCC020807]
  - [ 644,  760, FCC020808]
  - [ 645,  761, FCC020809]
  - [ 646,  762, FCC020810]
  - [ 647,  763, FCC020811]
  - [ 640,  764, FCC020812]
  - [ 641,  765, FCC020813]
  - [ 642,  766, FCC020814]
  - [ 643,  767, FCC020815]
  - [ 624,  768, FCC020712]
  - [ 625,  769, FCC020713]
  - [ 626,  770, FCC020714]
  - [ 627,  771, FCC020715]
  - [ 628,  772, FCC020708]
  - [ 629,  773, FCC020709]
  - [ 630,  774, FCC020710]
  - [ 631,  775, FCC020711]
  - [ 632,  776, FCC020704]
  - [ 633,  777, FCC020705]
  - [ 634,  778, FCC020706]
  - [ 635,  779, FCC020707]
  - [ 636,  780, FCC020700]
  - [ 637,  781, FCC020701]
  - [ 638,  782, FCC020702]
  - [ 639,  783, FCC020703]
  - [ 592,  784, FCC020512]
  - [ 593,  785, FCC020513]
  - [ 594,  786, FCC020514]
  - [ 595,  787, FCC020515]
  - [ 596,  788, FCC020508]
  - [ 597,  789, FCC020509]
  - [ 598,  790, FCC020510]
  - [ 599,  791, FCC020511]
  - [ 600,  792, FCC020504]
  - [ 601,  793, FCC020505]
  - [ 602,  794, FCC020506]
  - [ 603,  795, FCC020507]
  - [ 604,  796, FCC020500]
  - [ 605,  797, FCC020501]
  - [ 606,  798, FCC020502]
  - [ 607,  799, FCC020503]
  - [ 560,  800, FCC020312]
  - [ 561,  801, FCC020313]
  - [ 562,  802, FCC020314]
  - [ 563,  803, FCC020315]
  - [ 564,  804, FCC020308]
  - [ 565,  805, FCC020309]
  - [ 566,  806, FCC020310]
  - [ 567,  807, FCC020311]
  - [ 568,  808, FCC020304]
  - [ 569,  809, FCC020305]
  - [ 570,  810, FCC020306]
  - [ 571,  811, FCC020307]
  - [ 572,  812, FCC020300]
  - [ 573,  813, FCC020301]
  - [ 574,  814, FCC020302]
  - [ 575,  815, FCC020303]
  - [ 528,  816, FCC020112]
  - [ 529,  817, FCC020113]
  - [ 530,  818, FCC020114]
  - [ 531,  819, FCC020115]
  - [ 532,  820, FCC020108]
  - [ 533,  821, FCC020109]
  - [ 534,  822, FCC020110]
  - [ 535,  823, FCC020111]
  - [ 536,  824, FCC020104]
  - [ 537,  825, FCC020105]
  - [ 538,  826, FCC020106]
  - [ 539,  827, FCC020107]
  - [ 540,  828, FCC020100]
  - [ 541,  829, FCC020101]
  - [ 542,  830, FCC020102]
  - [ 543,  831, FCC020103]
  - [ 880,  832, FCC030712]
  - [ 881,  833, FCC030713]
  - [ 882,  834, FCC030714]
  - [ 883,  835, FCC030715]
  - [ 884,  836, FCC030708]
  - [ 885,  837, FCC030709]
  - [ 886,  838, FCC030710]
  - [ 887,  839, FCC030711]
  - [ 888,  840, FCC030704]
  - [ 889,  841, FCC030705]
  - [ 890,  842, FCC030706]
  - [ 891,  843, FCC030707]
  - [ 892,  844, FCC030700]
  - [ 893,  845, FCC030701]
  - [ 894,  846, FCC030702]
  - [ 895,  847, FCC030703]
  - [ 848,  848, FCC030512]
  - [ 849,  849, FCC030513]
  - [ 850,  850, FCC030514]
  - [ 851,  851, FCC030515]
  - [ 852,  852, FCC030508]
  - [ 853,  853, FCC030509]
  - [ 854,  854, FCC030510]
  - [ 855,  855, FCC030511]
  - [ 856,  856, FCC030504]
  - [ 857,  857, FCC030505]
  - [ 858,  858, FCC030506]
  - [ 859,  859, FCC030507]
  - [ 860,  860, FCC030500]
  - [ 861,  861, FCC030501]
  - [ 862,  862, FCC030502]
  - [ 863,  863, FCC030503]
  - [ 816,  864, FCC030312]
  - [ 817,  865, FCC030313]
  - [ 818,  866, FCC030314]
  - [ 819,  867, FCC030315]
  - [ 820,  868, FCC030308]
  - [ 821,  869, FCC030309]
  - [ 822,  870, FCC030310]
  - [ 823,  871, FCC030311]
  - [ 824,  872, FCC030304]
  - [ 825,  873, FCC030305]
  - [ 826,  874, FCC030306]
  - [ 827,  875, FCC030307]
  - [ 828,  876, FCC030300]
  - [ 829,  877, FCC030301]
  - [ 830,  878, FCC030302]
  - [ 831,  879, FCC030303]
  - [ 784,  880, FCC030112]
  - [ 785,  881, FCC030113]
  - [ 786,  882, FCC030114]
  - [ 787,  883, FCC030115]
  - [ 788,  884, FCC030108]
  - [ 789,  885, FCC030109]
  - [ 790,  886, FCC030110]
  - [ 791,  887, FCC030111]
  - [ 792,  888, FCC030104]
  - [ 793,  889, FCC030105]
  - [ 794,  890, FCC030106]
  - [ 795,  891, FCC030107]
  - [ 796,  892, FCC030100]
  - [ 797,  893, FCC030101]
  - [ 798,  894, FCC030102]
  - [ 799,  895, FCC030103]
  - [1020,  896, FCC031500]
  - [1021,  897, FCC031501]
  - [1022,  898, FCC031502]
  - [1023,  899, FCC031503]
  - [1016,  900, FCC031504]
  - [1017,  901, FCC031505]
  - [1018,  902, FCC031506]
  - [1019,  903, FCC031507]
  - [1012,  904, FCC031508]
  - [1013,  905, FCC031509]
  - [1015,  906, FCC031511]
  - [1014,  907, FCC031510]
  - [1008,  908, FCC031512]
  - [1009,  909, FCC031513]
  - [1010,  910, FCC031514]
  - [1011,  911, FCC031515]
  - [ 988,  912, FCC031300]
  - [ 989,  913, FCC031301]
  - [ 990,  914, FCC031302]
  - [ 991,  915, FCC031303]
  - [ 984,  916, FCC031304]
  - [ 985,  917, FCC031305]
  - [ 986,  918, FCC031306]
  - [ 987,  919, FCC031307]
  - [ 980,  920, FCC031308]
  - [ 981,  921, FCC031309]
  - [ 982,  922, FCC031310]
  - [ 983,  923, FCC031311]
  - [ 976,  924, FCC031312]
  - [ 977,  925, FCC031313]
  - [ 978,  926, FCC031314]
  - [ 979,  927, FCC031315]
  - [ 956,  928, FCC031100]
  - [ 957,  929, FCC031101]
  - [ 958,  930, FCC031102]
  - [ 959,  931, FCC031103]
  - [ 952,  932, FCC031104]
  - [ 953,  933, FCC031105]
  - [ 954,  934, FCC031106]
  - [ 955,  935, FCC031107]
  - [ 948,  936, FCC031108]
  - [ 949,  937, FCC031109]
  - [ 950,  938, FCC031110]
  - [ 951,  939, FCC031111]
  - [ 944,  940, FCC031112]
  - [ 945,  941, FCC031113]
  - [ 946,  942, FCC031114]
  - [ 947,  943, FCC031115]
  - [ 924,  944, FCC030900]
  - [ 925,  945, FCC030901]
  - [ 926,  946, FCC030902]
  - [ 927,  947, FCC030903]
  - [ 920,  948, FCC030904]
  - [ 921,  949, FCC030905]
  - [ 922,  950, FCC030906]
  - [ 923,  951, FCC030907]
  - [ 916,  952, FCC030908]
  - [ 917,  953, FCC030909]
  - [ 918,  954, FCC030910]
  - [ 919,  955, FCC030911]
  - [ 912,  956, FCC030912]
  - [ 913,  957, FCC030913]
  - [ 914,  958, FCC030914]
  - [ 915,  959, FCC030915]
  - [ 764,  960, FCC021500]
  - [ 765,  961, FCC021501]
  - [ 766,  962, FCC021502]
  - [ 767,  963, FCC021503]
  - [ 760,  964, FCC021504]
  - [ 761,  965, FCC021505]
  - [ 762,  966, FCC021506]
  - [ 763,  967, FCC021507]
  - [ 756,  968, FCC021508]
  - [ 757,  969, FCC021509]
  - [ 758,  970, FCC021510]
  - [ 759,  971, FCC021511]
  - [ 752,  972, FCC021512]
  - [ 753,  973, FCC021513]
  - [ 754,  974, FCC021514]
  - [ 755,  975, FCC021515]
  - [ 732,  976, FCC021300]
  - [ 733,  977, FCC021301]
  - [ 734,  978, FCC021302]
  - [ 735,  979, FCC021303]
  - [ 728,  980, FCC021304]
  - [ 729,  981, FCC021305]
  - [ 730,  982, FCC021306]
  - [ 731,  983, FCC021307]
  - [ 724,  984, FCC021308]
  - [ 725,  985, FCC021309]
  - [ 726,  986, FCC021310]
  - [ 727,  987, FCC021311]
  - [ 720,  988, FCC021312]
  - [ 721,  989, FCC021313]
  - [ 722,  990, FCC021314]
  - [ 723,  991, FCC021315]
  - [ 700,  992, FCC021100]
  - [ 701,  993, FCC021101]
  - [ 702,  994, FCC021102]
  - [ 703,  995, FCC021103]
  - [ 696,  996, FCC021104]
  - [ 697,  997, FCC021105]
  - [ 698,  998, FCC021106]
  - [ 699,  999, FCC021107]
  - [ 692, 1000, FCC021108]
  - [ 693, 1001, FCC021109]
  - [ 694, 1002, FCC021110]
  - [ 695, 1003, FCC021111]
  - [ 688, 1004, FCC021112]
  - [ 689, 1005, FCC021113]
  - [ 690, 1006, FCC021114]
  - [ 691, 1007, FCC021115]
  - [ 668, 1008, FCC020900]
  - [ 669, 1009, FCC020901]
  - [ 670, 1010, FCC020902]
  - [ 671, 1011, FCC020903]
  - [ 664, 1012, FCC020904]
  - [ 665, 1013, FCC020905]
  - [ 666, 1014, FCC020906]
  - [ 667, 1015, FCC020907]
  - [ 660, 1016, FCC020908]
  - [ 661, 1017, FCC020909]
  - [ 662, 1018, FCC020910]
  - [ 663, 1019, FCC020911]
  - [ 656, 1020, FCC020912]
  - [ 657, 1021, FCC020913]
  - [ 658, 1022, FCC020914]
  - [ 659, 1023, FCC020915]
  - [1420, 1024, FCC050800]
  - [1421, 1025, FCC050801]
  - [1422, 1026, FCC050802]
  - [1423, 1027, FCC050803]
  - [1416, 1028, FCC050804]
  - [1417, 1029, FCC050805]
  - [1418, 1030, FCC050806]
  - [1419, 1031, FCC050807]
  - [1412, 1032, FCC050808]
  - [1413, 1033, FCC050809]
  - [1414, 1034, FCC050810]
  - [1415, 1035, FCC050811]
  - [1408, 1036, FCC050812]
  - [1409, 1037, FCC050813]
  - [1410, 1038, FCC050814]
  - [1411, 1039, FCC050815]
  - [1452, 1040, FCC051000]
  - [1453, 1041, FCC051001]
  - [1454, 1042, FCC051002]
  - [1455, 1043, FCC051003]
  - [1448, 1044, FCC051004]
  - [1449, 1045, FCC051005]
  - [1450, 1046, FCC051006]
  - [1451, 1047, FCC051007]
  - [1444, 1048, FCC051008]
  - [1445, 1049, FCC051009]
  - [1446, 1050, FCC051010]
  - [1447, 1051, FCC051011]
  - [1440, 1052, FCC051012]
  - [1441, 1053, FCC051013]
  - [1442, 1054, FCC051014]
  - [1443, 1055, FCC051015]
  - [1484, 1056, FCC051200]
  - [1485, 1057, FCC051201]
  - [1486, 1058, FCC051202]
  - [1487, 1059, FCC051203]
  - [1480, 1060, FCC051204]
  - [1481, 1061, FCC051205]
  - [1482, 1062, FCC051206]
  - [1483, 1063, FCC051207]
  - [1476, 1064, FCC051208]
  - [1477, 1065, FCC051209]
  - [1478, 1066, FCC051210]
  - [1479, 1067, FCC051211]
  - [1472, 1068, FCC051212]
  - [1473, 1069, FCC051213]
  - [1474, 1070, FCC051214]
  - [1475, 1071, FCC051215]
  - [1516, 1072, FCC051400]
  - [1517, 1073, FCC051401]
  - [1518, 1074, FCC051402]
  - [1519, 1075, FCC051403]
  - [1512, 1076, FCC051404]
  - [1513, 1077, FCC051405]
  - [1514, 1078, FCC051406]
  - [1515, 1079, FCC051407]
  - [1508, 1080, FCC051408]
  - [1509, 1081, FCC051409]
  - [1510, 1082, FCC051410]
  - [1511, 1083, FCC051411]
  - [1504, 1084, FCC051412]
  - [1505, 1085, FCC051413]
  - [1506, 1086, FCC051414]
  - [1507, 1087, FCC051415]
  - [1164, 1088, FCC040800]
  - [1165, 1089, FCC040801]
  - [1166, 1090, FCC040802]
  - [1167, 1091, FCC040803]
  - [1160, 1092, FCC040804]
  - [1161, 1093, FCC040805]
  - [1162, 1094, FCC040806]
  - [1163, 1095, FCC040807]
  - [1156, 1096, FCC040808]
  - [1157, 1097, FCC040809]
  - [1158, 1098, FCC040810]
  - [1159, 1099, FCC040811]
  - [1152, 1100, FCC040812]
  - [1153, 1101, FCC040813]
  - [1154, 1102, FCC040814]
  - [1155, 1103, FCC040815]
  - [1196, 1104, FCC041000]
  - [1197, 1105, FCC041001]
  - [1198, 1106, FCC041002]
  - [1199, 1107, FCC041003]
  - [1192, 1108, FCC041004]
  - [1193, 1109, FCC041005]
  - [1194, 1110, FCC041006]
  - [1195, 1111, FCC041007]
  - [1188, 1112, FCC041008]
  - [1189, 1113, FCC041009]
  - [1190, 1114, FCC041010]
  - [1191, 1115, FCC041011]
  - [1184, 1116, FCC041012]
  - [1185, 1117, FCC041013]
  - [1186, 1118, FCC041014]
  - [1187, 1119, FCC041015]
  - [1228, 1120, FCC041200]
  - [1229, 1121, FCC041201]
  - [1230, 1122, FCC041202]
  - [1231, 1123, FCC041203]
  - [1224, 1124, FCC041204]
  - [1225, 1125, FCC041205]
  - [1226, 1126, FCC041206]
  - [1227, 1127, FCC041207]
  - [1220, 1128, FCC041208]
  - [1221, 1129, FCC041209]
  - [1222, 1130, FCC041210]
  - [1223, 1131, FCC041211]
  - [1216, 1132, FCC041212]
  - [1217, 1133, FCC041213]
  - [1219, 1134, FCC041215]
  - [1218, 1135, FCC041214]
  - [1260, 1136, FCC041400]
  - [1261, 1137, FCC041401]
  - [1262, 1138, FCC041402]
  - [1263, 1139, FCC041403]
  - [1256, 1140, FCC041404]
  - [1257, 1141, FCC041405]
  - [1258, 1142, FCC041406]
  - [1259, 1143, FCC041407]
  - [1252, 1144, FCC041408]
  - [1253, 1145, FCC041409]
  - [1254, 1146, FCC041410]
  - [1255, 1147, FCC041411]
  - [1248, 1148, FCC041412]
  - [1249, 1149, FCC041413]
  - [1250, 1150, FCC041414]
  - [1251, 1151, FCC041415]
  - [1036, 1152, FCC040000]
  - [1037, 1153, FCC040001]
  - [1038, 1154, FCC040002]
  - [1039, 1155, FCC040003]
  - [1032, 1156, FCC040004]
  - [1033, 1157, FCC040005]
  - [1034, 1158, FCC040006]
  - [1035, 1159, FCC040007]
  - [1028, 1160, FCC040008]
  - [1029, 1161, FCC040009]
  - [1030, 1162, FCC040010]
  - [1031, 1163, FCC040011]
  - [1024, 1164, FCC040012]
  - [1025, 1165, FCC040013]
  - [1026, 1166, FCC040014]
  - [1027, 1167, FCC040015]
  - [1056, 1168, FCC040212]
  - [1057, 1169, FCC040213]
  - [1058, 1170, FCC040214]
  - [1059, 1171, FCC040215]
  - [1060, 1172, FCC040208]
  - [1061, 1173, FCC040209]
  - [1062, 1174, FCC040210]
  - [1063, 1175, FCC040211]
  - [1064, 1176, FCC040204]
  - [1065, 1177, FCC040205]
  - [1066, 1178, FCC040206]
  - [1067, 1179, FCC040207]
  - [1068, 1180, FCC040200]
  - [1069, 1181, FCC040201]
  - [1070, 1182, FCC040202]
  - [1071, 1183, FCC040203]
  - [1088, 1184, FCC040412]
  - [1089, 1185, FCC040413]
  - [1090, 1186, FCC040414]
  - [1091, 1187, FCC040415]
  - [1092, 1188, FCC040408]
  - [1093, 1189, FCC040409]
  - [1094, 1190, FCC040410]
  - [1095, 1191, FCC040411]
  - [1096, 1192, FCC040404]
  - [1097, 1193, FCC040405]
  - [1098, 1194, FCC040406]
  - [1099, 1195, FCC040407]
  - [1100, 1196, FCC040400]
  - [1101, 1197, FCC040401]
  - [1102, 1198, FCC040402]
  - [1103, 1199, FCC040403]
  - [1120, 1200, FCC040612]
  - [1121, 1201, FCC040613]
  - [1122, 1202, FCC040614]
  - [1123, 1203, FCC040615]
  - [1124, 1204, FCC040608]
  - [1125, 1205, FCC040609]
  - [1126, 1206, FCC040610]
  - [1127, 1207, FCC040611]
  - [1128, 1208, FCC040604]
  - [1129, 1209, FCC040605]
  - [1130, 1210, FCC040606]
  - [1131, 1211, FCC040607]
  - [1132, 1212, FCC040600]
  - [1133, 1213, FCC040601]
  - [1134, 1214, FCC040602]
  - [1135, 1215, FCC040603]
  - [1292, 1216, FCC050000]
  - [1293, 1217, FCC050001]
  - [1294, 1218, FCC050002]
  - [1295, 1219, FCC050003]
  - [1288, 1220, FCC050004]
  - [1289, 1221, FCC050005]
  - [1290, 1222, FCC050006]
  - [1291, 1223, FCC050007]
  - [1284, 1224, FCC050008]
  - [1285, 1225, FCC050009]
  - [1286, 1226, FCC050010]
  - [1287, 1227, FCC050011]
  - [1280, 1228, FCC050012]
  - [1281, 1229, FCC050013]
  - [1282, 1230, FCC050014]
  - [1283, 1231, FCC050015]
  - [1324, 1232, FCC050200]
  - [1325, 1233, FCC050201]
  - [1326, 1234, FCC050202]
  - [1327, 1235, FCC050203]
  - [1320, 1236, FCC050204]
  - [1321, 1237, FCC050205]
  - [1322, 1238, FCC050206]
  - [1323, 1239, FCC050207]
  - [1316, 1240, FCC050208]
  - [1317, 1241, FCC050209]
  - [1318, 1242, FCC050210]
  - [1319, 1243, FCC050211]
  - [1312, 1244, FCC050212]
  - [1313, 1245, FCC050213]
  - [1314, 1246, FCC050214]
  - [1315, 1247, FCC050215]
  - [1356, 1248, FCC050400]
  - [1357, 1249, FCC050401]
  - [1358, 1250, FCC050402]
  - [1359, 1251, FCC050403]
  - [1352, 1252, FCC050404]
  - [1353, 1253, FCC050405]
  - [1354, 1254, FCC050406]
  - [1355, 1255, FCC050407]
  - [1348, 1256, FCC050408]
  - [1349, 1257, FCC050409]
  - [1350, 1258, FCC050410]
  - [1351, 1259, FCC050411]
  - [1344, 1260, FCC050412]
  - [1345, 1261, FCC050413]
  - [1346, 1262, FCC050414]
  - [1347, 1263, FCC050415]
  - [1388, 1264, FCC050600]
  - [1389, 1265, FCC050601]
  - [1390, 1266, FCC050602]
  - [1391, 1267, FCC050603]
  - [1384, 1268, FCC050604]
  - [1385, 1269, FCC050605]
  - [1386, 1270, FCC050606]
  - [1387, 1271, FCC050607]
  - [1380, 1272, FCC050608]
  - [1381, 1273, FCC050609]
  - [1382, 1274, FCC050610]
  - [1383, 1275, FCC050611]
  - [1376, 1276, FCC050612]
  - [1377, 1277, FCC050613]
  - [1378, 1278, FCC050614]
  - [1379, 1279, FCC050615]
  - [1436, 1280, FCC050900]
  - [1437, 1281, FCC050901]
  - [1438, 1282, FCC050902]
  - [1439, 1283, FCC050903]
  - [1432, 1284, FCC050904]
  - [1433, 1285, FCC050905]
  - [1434, 1286, FCC050906]
  - [1435, 1287, FCC050907]
  - [1428, 1288, FCC050908]
  - [1429, 1289, FCC050909]
  - [1430, 1290, FCC050910]
  - [1431, 1291, FCC050911]
  - [1424, 1292, FCC050912]
  - [1425, 1293, FCC050913]
  - [1426, 1294, FCC050914]
  - [1427, 1295, FCC050915]
  - [1468, 1296, FCC051100]
  - [1469, 1297, FCC051101]
  - [1470, 1298, FCC051102]
  - [1471, 1299, FCC051103]
  - [1464, 1300, FCC051104]
  - [1465, 1301, FCC051105]
  - [1466, 1302, FCC051106]
  - [1467, 1303, FCC051107]
  - [1460, 1304, FCC051108]
  - [1461, 1305, FCC051109]
  - [1462, 1306, FCC051110]
  - [1463, 1307, FCC051111]
  - [1456, 1308, FCC051112]
  - [1457, 1309, FCC051113]
  - [1458, 1310, FCC051114]
  - [1459, 1311, FCC051115]
  - [1500, 1312, FCC051300]
  - [1501, 1313, FCC051301]
  - [1502, 1314, FCC051302]
  - [1503, 1315, FCC051303]
  - [1496, 1316, FCC051304]
  - [1497, 1317, FCC051305]
  - [1498, 1318, FCC051306]
  - [1499, 1319, FCC051307]
  - [1492, 1320, FCC051308]
  - [1493, 1321, FCC051309]
  - [1494, 1322, FCC051310]
  - [1495, 1323, FCC051311]
  - [1488, 1324, FCC051312]
  - [1489, 1325, FCC051313]
  - [1490, 1326, FCC051314]
  - [1491, 1327, FCC051315]
  - [1532, 1328, FCC051500]
  - [1533, 1329, FCC051501]
  - [1534, 1330, FCC051502]
  - [1535, 1331, FCC051503]
  - [1528, 1332, FCC051504]
  - [1529, 1333, FCC051505]
  - [1530, 1334, FCC051506]
  - [1531, 1335, FCC051507]
  - [1524, 1336, FCC051508]
  - [1525, 1337, FCC051509]
  - [1526, 1338, FCC051510]
  - [1527, 1339, FCC051511]
  - [1520, 1340, FCC051512]
  - [1521, 1341, FCC051513]
  - [1522, 1342, FCC051514]
  - [1523, 1343, FCC051515]
  - [1180, 1344, FCC040900]
  - [1181, 1345, FCC040901]
  - [1182, 1346, FCC040902]
  - [1183, 1347, FCC040903]
  - [1176, 1348, FCC040904]
  - [1177, 1349, FCC040905]
  - [1178, 1350, FCC040906]
  - [1179, 1351, FCC040907]
  - [1172, 1352, FCC040908]
  - [1173, 1353, FCC040909]
  - [1174, 1354, FCC040910]
  - [1175, 1355, FCC040911]
  - [1168, 1356, FCC040912]
  - [1169, 1357, FCC040913]
  - [1170, 1358, FCC040914]
  - [1171, 1359, FCC040915]
  - [1212, 1360, FCC041100]
  - [1213, 1361, FCC041101]
  - [1214, 1362, FCC041102]
  - [1215, 1363, FCC041103]
  - [1208, 1364, FCC041104]
  - [1209, 1365, FCC041105]
  - [1210, 1366, FCC041106]
  - [1211, 1367, FCC041107]
  - [1204, 1368, FCC041108]
  - [1205, 1369, FCC041109]
  - [1206, 1370, FCC041110]
  - [1207, 1371, FCC041111]
  - [1200, 1372, FCC041112]
  - [1201, 1373, FCC041113]
  - [1202, 1374, FCC041114]
  - [1203, 1375, FCC041115]
  - [1244, 1376, FCC041300]
  - [1245, 1377, FCC041301]
  - [1246, 1378, FCC041302]
  - [1247, 1379, FCC041303]
  - [1240, 1380, FCC041304]
  - [1241, 1381, FCC041305]
  - [1242, 1382, FCC041306]
  - [1243, 1383, FCC041307]
  - [1236, 1384, FCC041308]
  - [1237, 1385, FCC041309]
  - [1238, 1386, FCC041310]
  - [1239, 1387, FCC041311]
  - [1232, 1388, FCC041312]
  - [1233, 1389, FCC041313]
  - [1234, 1390, FCC041314]
  - [1235, 1391, FCC041315]
  - [1276, 1392, FCC041500]
  - [1277, 1393, FCC041501]
  - [1278, 1394, FCC041502]
  - [1279, 1395, FCC041503]
  - [1272, 1396, FCC041504]
  - [1273, 1397, FCC041505]
  - [1274, 1398, FCC041506]
  - [1275, 1399, FCC041507]
  - [1268, 1400, FCC041508]
  - [1269, 1401, FCC041509]
  - [1270, 1402, FCC041510]
  - [1271, 1403, FCC041511]
  - [1264, 1404, FCC041512]
  - [1265, 1405, FCC041513]
  - [1266, 1406, FCC041514]
  - [1267, 1407, FCC041515]
  - [1052, 1408, FCC040100]
  - [1053, 1409, FCC040101]
  - [1054, 1410, FCC040102]
  - [1055, 1411, FCC040103]
  - [1048, 1412, FCC040104]
  - [1049, 1413, FCC040105]
  - [1050, 1414, FCC040106]
  - [1051, 1415, FCC040107]
  - [1044, 1416, FCC040108]
  - [1045, 1417, FCC040109]
  - [1046, 1418, FCC040110]
  - [1047, 1419, FCC040111]
  - [1040, 1420, FCC040112]
  - [1041, 1421, FCC040113]
  - [1042, 1422, FCC040114]
  - [1043, 1423, FCC040115]
  - [1072, 1424, FCC040312]
  - [1073, 1425, FCC040313]
  - [1074, 1426, FCC040314]
  - [1075, 1427, FCC040315]
  - [1076, 1428, FCC040308]
  - [1077, 1429, FCC040309]
  - [1078, 1430, FCC040310]
  - [1079, 1431, FCC040311]
  - [1080, 1432, FCC040304]
  - [1081, 1433, FCC040305]
  - [1082, 1434, FCC040306]
  - [1083, 1435, FCC040307]
  - [1084, 1436, FCC040300]
  - [1085, 1437, FCC040301]
  - [1086, 1438, FCC040302]
  - [1087, 1439, FCC040303]
  - [1104, 1440, FCC040512]
  - [1105, 1441, FCC040513]
  - [1106, 1442, FCC040514]
  - [1107, 1443, FCC040515]
  - [1108, 1444, FCC040508]
  - [1109, 1445, FCC040509]
  - [1110, 1446, FCC040510]
  - [1111, 1447, FCC040511]
  - [1112, 1448, FCC040504]
  - [1113, 1449, FCC040505]
  - [1114, 1450, FCC040506]
  - [1115, 1451, FCC040507]
  - [1116, 1452, FCC040500]
  - [1117, 1453, FCC040501]
  - [1118, 1454, FCC040502]
  - [1119, 1455, FCC040503]
  - [1136, 1456, FCC040712]
  - [1137, 1457, FCC040713]
  - [1138, 1458, FCC040714]
  - [1139, 1459, FCC040715]
  - [1140, 1460, FCC040708]
  - [1141, 1461, FCC040709]
  - [1142, 1462, FCC040710]
  - [1143, 1463, FCC040711]
  - [1144, 1464, FCC040704]
  - [1145, 1465, FCC040705]
  - [1146, 1466, FCC040706]
  - [1147, 1467, FCC040707]
  - [1148, 1468, FCC040700]
  - [1149, 1469, FCC040701]
  - [1150, 1470, FCC040702]
  - [1151, 1471, FCC040703]
  - [1308, 1472, FCC050100]
  - [1309, 1473, FCC050101]
  - [1310, 1474, FCC050102]
  - [1311, 1475, FCC050103]
  - [1304, 1476, FCC050104]
  - [1305, 1477, FCC050105]
  - [1306, 1478, FCC050106]
  - [1307, 1479, FCC050107]
  - [1300, 1480, FCC050108]
  - [1301, 1481, FCC050109]
  - [1302, 1482, FCC050110]
  - [1303, 1483, FCC050111]
  - [1296, 1484, FCC050112]
  - [1297, 1485, FCC050113]
  - [1298, 1486, FCC050114]
  - [1299, 1487, FCC050115]
  - [1340, 1488, FCC050300]
  - [1341, 1489, FCC050301]
  - [1342, 1490, FCC050302]
  - [1343, 1491, FCC050303]
  - [1336, 1492, FCC050304]
  - [1337, 1493, FCC050305]
  - [1338, 1494, FCC050306]
  - [1339, 1495, FCC050307]
  - [1332, 1496, FCC050308]
  - [1333, 1497, FCC050309]
  - [1334, 1498, FCC050310]
  - [1335, 1499, FCC050311]
  - [1328, 1500, FCC050312]
  - [1329, 1501, FCC050313]
  - [1330, 1502, FCC050314]
  - [1331, 1503, FCC050315]
  - [1372, 1504, FCC050500]
  - [1373, 1505, FCC050501]
  - [1374, 1506, FCC050502]
  - [1375, 1507, FCC050503]
  - [1368, 1508, FCC050504]
  - [1369, 1509, FCC050505]
  - [1370, 1510, FCC050506]
  - [1371, 1511, FCC050507]
  - [1364, 1512, FCC050508]
  - [1365, 1513, FCC050509]
  - [1366, 1514, FCC050510]
  - [1367, 1515, FCC050511]
  - [1360, 1516, FCC050512]
  - [1361, 1517, FCC050513]
  - [1362, 1518, FCC050514]
  - [1363, 1519, FCC050515]
  - [1404, 1520, FCC050700]
  - [1405, 1521, FCC050701]
  - [1406, 1522, FCC050702]
  - [1407, 1523, FCC050703]
  - [1400, 1524, FCC050704]
  - [1401, 1525, FCC050705]
  - [1402, 1526, FCC050706]
  - [1403, 1527, FCC050707]
  - [1396, 1528, FCC050708]
  - [1397, 1529, FCC050709]
  - [1398, 1530, FCC050710]
  - [1399, 1531, FCC050711]
  - [1392, 1532, FCC050712]
  - [1393, 1533, FCC050713]
  - [1394, 1534, FCC050714]
  - [1395, 1535, FCC050715]
  - [1632, 1536, FCC060612]
  - [1633, 1537, FCC060613]
  - [1634, 1538, FCC060614]
  - [1635, 1539, FCC060615]
  - [1636, 1540, FCC060608]
  - [1637, 1541, FCC060609]
  - [1638, 1542, FCC060610]
  - [1639, 1543, FCC060611]
  - [1640, 1544, FCC060604]
  - [1641, 1545, FCC060605]
  - [1642, 1546, FCC060606]
  - [1643, 1547, FCC060607]
  - [1644, 1548, FCC060600]
  - [1645, 1549, FCC060601]
  - [1646, 1550, FCC060602]
  - [1647, 1551, FCC060603]
  - [1600, 1552, FCC060412]
  - [1601, 1553, FCC060413]
  - [1602, 1554, FCC060414]
  - [1603, 1555, FCC060415]
  - [1604, 1556, FCC060408]
  - [1605, 1557, FCC060409]
  - [1606, 1558, FCC060410]
  - [1607, 1559, FCC060411]
  - [1608, 1560, FCC060404]
  - [1609, 1561, FCC060405]
  - [1610, 1562, FCC060406]
  - [1611, 1563, FCC060407]
  - [1612, 1564, FCC060400]
  - [1613, 1565, FCC060401]
  - [1614, 1566, FCC060402]
  - [1615, 1567, FCC060403]
  - [1568, 1568, FCC060212]
  - [1569, 1569, FCC060213]
  - [1570, 1570, FCC060214]
  - [1571, 1571, FCC060215]
  - [1572, 1572, FCC060208]
  - [1573, 1573, FCC060209]
  - [1574, 1574, FCC060210]
  - [1575, 1575, FCC060211]
  - [1576, 1576, FCC060204]
  - [1577, 1577, FCC060205]
  - [1578, 1578, FCC060206]
  - [1579, 1579, FCC060207]
  - [1580, 1580, FCC060200]
  - [1581, 1581, FCC060201]
  - [1582, 1582, FCC060202]
  - [1583, 1583, FCC060203]
  - [1536, 1584, FCC060012]
  - [1537, 1585, FCC060013]
  - [1538, 1586, FCC060014]
  - [1539, 1587, FCC060015]
  - [1540, 1588, FCC060008]
  - [1541, 1589, FCC060009]
  - [1542, 1590, FCC060010]
  - [1543, 1591, FCC060011]
  - [1544, 1592, FCC060004]
  - [1545, 1593, FCC060005]
  - [1546, 1594, FCC060006]
  - [1547, 1595, FCC060007]
  - [1548, 1596, FCC060000]
  - [1549, 1597, FCC060001]
  - [1550, 1598, FCC060002]
  - [1551, 1599, FCC060003]
  - [1888, 1600, FCC070612]
  - [1889, 1601, FCC070613]
  - [1890, 1602, FCC070614]
  - [1891, 1603, FCC070615]
  - [1892, 1604, FCC070608]
  - [1893, 1605, FCC070609]
  - [1894, 1606, FCC070610]
  - [1895, 1607, FCC070611]
  - [1896, 1608, FCC070604]
  - [1897, 1609, FCC070605]
  - [1898, 1610, FCC070606]
  - [1899, 1611, FCC070607]
  - [1900, 1612, FCC070600]
  - [1901, 1613, FCC070601]
  - [1902, 1614, FCC070602]
  - [1903, 1615, FCC070603]
  - [1856, 1616, FCC070412]
  - [1857, 1617, FCC070413]
  - [1858, 1618, FCC070414]
  - [1859, 1619, FCC070415]
  - [1860, 1620, FCC070408]
  - [1861, 1621, FCC070409]
  - [1862, 1622, FCC070410]
  - [1863, 1623, FCC070411]
  - [1864, 1624, FCC070404]
  - [1865, 1625, FCC070405]
  - [1866, 1626, FCC070406]
  - [1867, 1627, FCC070407]
  - [1868, 1628, FCC070400]
  - [1869, 1629, FCC070401]
  - [1870, 1630, FCC070402]
  - [1871, 1631, FCC070403]
  - [1824, 1632, FCC070212]
  - [1825, 1633, FCC070213]
  - [1826, 1634, FCC070214]
  - [1827, 1635, FCC070215]
  - [1828, 1636, FCC070208]
  - [1829, 1637, FCC070209]
  - [1830, 1638, FCC070210]
  - [1831, 1639, FCC070211]
  - [1832, 1640, FCC070204]
  - [1833, 1641, FCC070205]
  - [1834, 1642, FCC070206]
  - [1835, 1643, FCC070207]
  - [1836, 1644, FCC070200]
  - [1837, 1645, FCC070201]
  - [1838, 1646, FCC070202]
  - [1839, 1647, FCC070203]
  - [1792, 1648, FCC070012]
  - [1793, 1649, FCC070013]
  - [1794, 1650, FCC070014]
  - [1795, 1651, FCC070015]
  - [1796, 1652, FCC070008]
  - [1797, 1653, FCC070009]
  - [1798, 1654, FCC070010]
  - [1799, 1655, FCC070011]
  - [1800, 1656, FCC070004]
  - [1801, 1657, FCC070005]
  - [1802, 1658, FCC070006]
  - [1803, 1659, FCC070007]
  - [1804, 1660, FCC070000]
  - [1805, 1661, FCC070001]
  - [1806, 1662, FCC070002]
  - [1807, 1663, FCC070003]
  - [1760, 1664, FCC061412]
  - [1761, 1665, FCC061413]
  - [1762, 1666, FCC061414]
  - [1763, 1667, FCC061415]
  - [1764, 1668, FCC061408]
  - [1765, 1669, FCC061409]
  - [1766, 1670, FCC061410]
  - [1767, 1671, FCC061411]
  - [1768, 1672, FCC061404]
  - [1769, 1673, FCC061405]
  - [1770, 1674, FCC061406]
  - [1771, 1675, FCC061407]
  - [1772, 1676, FCC061400]
  - [1773, 1677, FCC061401]
  - [1774, 1678, FCC061402]
  - [1775, 1679, FCC061403]
  - [1728, 1680, FCC061212]
  - [1729, 1681, FCC061213]
  - [1730, 1682, FCC061214]
  - [1731, 1683, FCC061215]
  - [1732, 1684, FCC061208]
  - [1733, 1685, FCC061209]
  - [1734, 1686, FCC061210]
  - [1735, 1687, FCC061211]
  - [1736, 1688, FCC061204]
  - [1737, 1689, FCC061205]
  - [1738, 1690, FCC061206]
  - [1739, 1691, FCC061207]
  - [1740, 1692, FCC061200]
  - [1741, 1693, FCC061201]
  - [1742, 1694, FCC061202]
  - [1743, 1695, FCC061203]
  - [1696, 1696, FCC061012]
  - [1697, 1697, FCC061013]
  - [1698, 1698, FCC061014]
  - [1699, 1699, FCC061015]
  - [1700, 1700, FCC061008]
  - [1701, 1701, FCC061009]
  - [1702, 1702, FCC061010]
  - [1703, 1703, FCC061011]
  - [1704, 1704, FCC061004]
  - [1705, 1705, FCC061005]
  - [1706, 1706, FCC061006]
  - [1707, 1707, FCC061007]
  - [1708, 1708, FCC061000]
  - [1709, 1709, FCC061001]
  - [1710, 1710, FCC061002]
  - [1711, 1711, FCC061003]
  - [1664, 1712, FCC060812]
  - [1665, 1713, FCC060813]
  - [1666, 1714, FCC060814]
  - [1667, 1715, FCC060815]
  - [1668, 1716, FCC060808]
  - [1669, 1717, FCC060809]
  - [1670, 1718, FCC060810]
  - [1671, 1719, FCC060811]
  - [1672, 1720, FCC060804]
  - [1673, 1721, FCC060805]
  - [1674, 1722, FCC060806]
  - [1675, 1723, FCC060807]
  - [1676, 1724, FCC060800]
  - [1677, 1725, FCC060801]
  - [1678, 1726, FCC060802]
  - [1679, 1727, FCC060803]
  - [2016, 1728, FCC071412]
  - [2017, 1729, FCC071413]
  - [2018, 1730, FCC071414]
  - [2019, 1731, FCC071415]
  - [2020, 1732, FCC071408]
  - [2021, 1733, FCC071409]
  - [2022, 1734, FCC071410]
  - [2023, 1735, FCC071411]
  - [2024, 1736, FCC071404]
  - [2025, 1737, FCC071405]
  - [2026, 1738, FCC071406]
  - [2027, 1739, FCC071407]
  - [2028, 1740, FCC071400]
  - [2029, 1741, FCC071401]
  - [2030, 1742, FCC071402]
  - [2031, 1743, FCC071403]
  - [1984, 1744, FCC071212]
  - [1985, 1745, FCC071213]
  - [1986, 1746, FCC071214]
  - [1987, 1747, FCC071215]
  - [1988, 1748, FCC071208]
  - [1989, 1749, FCC071209]
  - [1990, 1750, FCC071210]
  - [1991, 1751, FCC071211]
  - [1992, 1752, FCC071204]
  - [1993, 1753, FCC071205]
  - [1994, 1754, FCC071206]
  - [1995, 1755, FCC071207]
  - [1996, 1756, FCC071200]
  - [1997, 1757, FCC071201]
  - [1998, 1758, FCC071202]
  - [1999, 1759, FCC071203]
  - [1952, 1760, FCC071012]
  - [1953, 1761, FCC071013]
  - [1954, 1762, FCC071014]
  - [1955, 1763, FCC071015]
  - [1956, 1764, FCC071008]
  - [1957, 1765, FCC071009]
  - [1958, 1766, FCC071010]
  - [1959, 1767, FCC071011]
  - [1960, 1768, FCC071004]
  - [1961, 1769, FCC071005]
  - [1962, 1770, FCC071006]
  - [1963, 1771, FCC071007]
  - [1964, 1772, FCC071000]
  - [1965, 1773, FCC071001]
  - [1966, 1774, FCC071002]
  - [1967, 1775, FCC071003]
  - [1920, 1776, FCC070812]
  - [1921, 1777, FCC070813]
  - [1922, 1778, FCC070814]
  - [1923, 1779, FCC070815]
  - [1924, 1780, FCC070808]
  - [1925, 1781, FCC070809]
  - [1926, 1782, FCC070810]
  - [1927, 1783, FCC070811]
  - [1928, 1784, FCC070804]
  - [1929, 1785, FCC070805]
  - [1930, 1786, FCC070806]
  - [1931, 1787, FCC070807]
  - [1932, 1788, FCC070800]
  - [1933, 1789, FCC070801]
  - [1934, 1790, FCC070802]
  - [1935, 1791, FCC070803]
  - [1648, 1792, FCC060712]
  - [1649, 1793, FCC060713]
  - [1650, 1794, FCC060714]
  - [1651, 1795, FCC060715]
  - [1652, 1796, FCC060708]
  - [1653, 1797, FCC060709]
  - [1654, 1798, FCC060710]
  - [1655, 1799, FCC060711]
  - [1656, 1800, FCC060704]
  - [1657, 1801, FCC060705]
  - [1658, 1802, FCC060706]
  - [1659, 1803, FCC060707]
  - [1660, 1804, FCC060700]
  - [1661, 1805, FCC060701]
  - [1662, 1806, FCC060702]
  - [1663, 1807, FCC060703]
  - [1616, 1808, FCC060512]
  - [1617, 1809, FCC060513]
  - [1618, 1810, FCC060514]
  - [1619, 1811, FCC060515]
  - [1620, 1812, FCC060508]
  - [1621, 1813, FCC060509]
  - [1622, 1814, FCC060510]
  - [1623, 1815, FCC060511]
  - [1624, 1816, FCC060504]
  - [1625, 1817, FCC060505]
  - [1626, 1818, FCC060506]
  - [1627, 1819, FCC060507]
  - [1628, 1820, FCC060500]
  - [1629, 1821, FCC060501]
  - [1630, 1822, FCC060502]
  - [1631, 1823, FCC060503]
  - [1584, 1824, FCC060312]
  - [1585, 1825, FCC060313]
  - [1586, 1826, FCC060314]
  - [1587, 1827, FCC060315]
  - [1588, 1828, FCC060308]
  - [1589, 1829, FCC060309]
  - [1590, 1830, FCC060310]
  - [1591, 1831, FCC060311]
  - [1592, 1832, FCC060304]
  - [1593, 1833, FCC060305]
  - [1594, 1834, FCC060306]
  - [1595, 1835, FCC060307]
  - [1596, 1836, FCC060300]
  - [1597, 1837, FCC060301]
  - [1598, 1838, FCC060302]
  - [1599, 1839, FCC060303]
  - [1552, 1840, FCC060112]
  - [1553, 1841, FCC060113]
  - [1554, 1842, FCC060114]
  - [1555, 1843, FCC060115]
  - [1556, 1844, FCC060108]
  - [1557, 1845, FCC060109]
  - [1558, 1846, FCC060110]
  - [1559, 1847, FCC060111]
  - [1560, 1848, FCC060104]
  - [1561, 1849, FCC060105]
  - [1562, 1850, FCC060106]
  - [1563, 1851, FCC060107]
  - [1564, 1852, FCC060100]
  - [1565, 1853, FCC060101]
  - [1566, 1854, FCC060102]
  - [1567, 1855, FCC060103]
  - [1904, 1856, FCC070712]
  - [1905, 1857, FCC070713]
  - [1906, 1858, FCC070714]
  - [1907, 1859, FCC070715]
  - [1908, 1860, FCC070708]
  - [1909, 1861, FCC070709]
  - [1910, 1862, FCC070710]
  - [1911, 1863, FCC070711]
  - [1912, 1864, FCC070704]
  - [1913, 1865, FCC070705]
  - [1914, 1866, FCC070706]
  - [1915, 1867, FCC070707]
  - [1916, 1868, FCC070700]
  - [1917, 1869, FCC070701]
  - [1918, 1870, FCC070702]
  - [1919, 1871, FCC070703]
  - [1872, 1872, FCC070512]
  - [1873, 1873, FCC070513]
  - [1874, 1874, FCC070514]
  - [1875, 1875, FCC070515]
  - [1876, 1876, FCC070508]
  - [1877, 1877, FCC070509]
  - [1878, 1878, FCC070510]
  - [1879, 1879, FCC070511]
  - [1880, 1880, FCC070504]
  - [1881, 1881, FCC070505]
  - [1882, 1882, FCC070506]
  - [1883, 1883, FCC070507]
  - [1884, 1884, FCC070500]
  - [1885, 1885, FCC070501]
  - [1886, 1886, FCC070502]
  - [1887, 1887, FCC070503]
  - [1840, 1888, FCC070312]
  - [1841, 1889, FCC070313]
  - [1842, 1890, FCC070314]
  - [1843, 1891, FCC070315]
  - [1844, 1892, FCC070308]
  - [1845, 1893, FCC070309]
  - [1846, 1894, FCC070310]
  - [1847, 1895, FCC070311]
  - [1848, 1896, FCC070304]
  - [1849, 1897, FCC070305]
  - [1850, 1898, FCC070306]
  - [1851, 1899, FCC070307]
  - [1852, 1900, FCC070300]
  - [1853, 1901, FCC070301]
  - [1854, 1902, FCC070302]
  - [1855, 1903, FCC070303]
  - [1808, 1904, FCC070112]
  - [1809, 1905, FCC070113]
  - [1810, 1906, FCC070114]
  - [1811, 1907, FCC070115]
  - [1812, 1908, FCC070108]
  - [1813, 1909, FCC070109]
  - [1815, 1910, FCC070111]
  - [1814, 1911, FCC070110]
  - [1816, 1912, FCC070104]
  - [1817, 1913, FCC070105]
  - [1818, 1914, FCC070106]
  - [1819, 1915, FCC070107]
  - [1820, 1916, FCC070100]
  - [1821, 1917, FCC070101]
  - [1822, 1918, FCC070102]
  - [1823, 1919, FCC070103]
  - [1776, 1920, FCC061512]
  - [1777, 1921, FCC061513]
  - [1778, 1922, FCC061514]
  - [1779, 1923, FCC061515]
  - [1780, 1924, FCC061508]
  - [1781, 1925, FCC061509]
  - [1782, 1926, FCC061510]
  - [1783, 1927, FCC061511]
  - [1784, 1928, FCC061504]
  - [1785, 1929, FCC061505]
  - [1786, 1930, FCC061506]
  - [1787, 1931, FCC061507]
  - [1788, 1932, FCC061500]
  - [1789, 1933, FCC061501]
  - [1790, 1934, FCC061502]
  - [1791, 1935, FCC061503]
  - [1744, 1936, FCC061312]
  - [1745, 1937, FCC061313]
  - [1746, 1938, FCC061314]
  - [1747, 1939, FCC061315]
  - [1748, 1940, FCC061308]
  - [1749, 1941, FCC061309]
  - [1750, 1942, FCC061310]
  - [1751, 1943, FCC061311]
  - [1752, 1944, FCC061304]
  - [1753, 1945, FCC061305]
  - [1754, 1946, FCC061306]
  - [1755, 1947, FCC061307]
  - [1756, 1948, FCC061300]
  - [1757, 1949, FCC061301]
  - [1759, 1950, FCC061303]
  - [1758, 1951, FCC061302]
  - [1712, 1952, FCC061112]
  - [1713, 1953, FCC061113]
  - [1714, 1954, FCC061114]
  - [1715, 1955, FCC061115]
  - [1716, 1956, FCC061108]
  - [1717, 1957, FCC061109]
  - [1718, 1958, FCC061110]
  - [1719, 1959, FCC061111]
  - [1720, 1960, FCC061104]
  - [1721, 1961, FCC061105]
  - [1722, 1962, FCC061106]
  - [1723, 1963, FCC061107]
  - [1724, 1964, FCC061100]
  - [1725, 1965, FCC061101]
  - [1726, 1966, FCC061102]
  - [1727, 1967, FCC061103]
  - [1680, 1968, FCC060912]
  - [1681, 1969, FCC060913]
  - [1682, 1970, FCC060914]
  - [1683, 1971, FCC060915]
  - [1684, 1972, FCC060908]
  - [1685, 1973, FCC060909]
  - [1686, 1974, FCC060910]
  - [1687, 1975, FCC060911]
  - [1688, 1976, FCC060904]
  - [1689, 1977, FCC060905]
  - [1690, 1978, FCC060906]
  - [1691, 1979, FCC060907]
  - [1692, 1980, FCC060900]
  - [1693, 1981, FCC060901]
  - [1694, 1982, FCC060902]
  - [1695, 1983, FCC060903]
  - [2032, 1984, FCC071512]
  - [2033, 1985, FCC071513]
  - [2034, 1986, FCC071514]
  - [2035, 1987, FCC071515]
  - [2036, 1988, FCC071508]
  - [2037, 1989, FCC071509]
  - [2038, 1990, FCC071510]
  - [2039, 1991, FCC071511]
  - [2040, 1992, FCC071504]
  - [2041, 1993, FCC071505]
  - [2042, 1994, FCC071506]
  - [2043, 1995, FCC071507]
  - [2044, 1996, FCC071500]
  - [2045, 1997, FCC071501]
  - [2046, 1998, FCC071502]
  - [2047, 1999, FCC071503]
  - [2000, 2000, FCC071312]
  - [2001, 2001, FCC071313]
  - [2002, 2002, FCC071314]
  - [2003, 2003, FCC071315]
  - [2004, 2004, FCC071308]
  - [2005, 2005, FCC071309]
  - [2006, 2006, FCC071310]
  - [2007, 2007, FCC071311]
  - [2008, 2008, FCC071304]
  - [2009, 2009, FCC071305]
  - [2010, 2010, FCC071306]
  - [2011, 2011, FCC071307]
  - [2012, 2012, FCC071300]
  - [2013, 2013, FCC071301]
  - [2014, 2014, FCC071302]
  - [2015, 2015, FCC071303]
  - [1968, 2016, FCC071112]
  - [1969, 2017, FCC071113]
  - [1970, 2018, FCC071114]
  - [1971, 2019, FCC071115]
  - [1972, 2020, FCC071108]
  - [1973, 2021, FCC071109]
  - [1974, 2022, FCC071110]
  - [1975, 2023, FCC071111]
  - [1976, 2024, FCC071104]
  - [1977, 2025, FCC071105]
  - [1978, 2026, FCC071106]
  - [1979, 2027, FCC071107]
  - [1980, 2028, FCC071100]
  - [1981, 2029, FCC071101]
  - [1982, 2030, FCC071102]
  - [1983, 2031, FCC071103]
  - [1936, 2032, FCC070912]
  - [1937, 2033, FCC070913]
  - [1938, 2034, FCC070914]
  - [1939, 2035, FCC070915]
  - [1940, 2036, FCC070908]
  - [1941, 2037, FCC070909]
  - [1942, 2038, FCC070910]
  - [1943, 2039, FCC070911]
  - [1944, 2040, FCC070904]
  - [1945, 2041, FCC070905]
  - [1946, 2042, FCC070906]
  - [1947, 2043, FCC070907]
  - [1948, 2044, FCC070900]
  - [1949, 2045, FCC070901]
  - [1950, 2046, FCC070902]
  - [1951, 2047, FCC070903]<|MERGE_RESOLUTION|>--- conflicted
+++ resolved
@@ -854,25 +854,14 @@
 #  out_buf: beamform_hfb_output_buffer_merge
 
 # Transmit all the HFB data to Moose
-<<<<<<< HEAD
 #buffer_send_hfb:
 #  server_ip: 10.1.50.10
 #  reconnect_time: 20
-#  log_level: warn
+#  log_level: error
 #  hfb:
 #    kotekan_stage: bufferSend
 #    buf: beamform_hfb_output_buffer_merge
 #    server_port: 11027
-=======
-buffer_send_hfb:
-  server_ip: 10.1.50.10
-  reconnect_time: 20
-  log_level: error
-  hfb:
-    kotekan_stage: bufferSend
-    buf: beamform_hfb_output_buffer_merge
-    server_port: 11027
->>>>>>> 294e113b
 
 # This set of stages takes information from the packet loss mask
 # and RFI mask and updates the metadata in the output N2 buffers
