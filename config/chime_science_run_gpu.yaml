##########################################
#
# chime_science_run_gpu.yaml
#
# Config to support the CHIME project with 2048 elements, and 1024 frequencies.
#
# This config contains the following main components:
#
# - Packet capture from the ICE boards including FPGA flag handling and normalization
# - N^2 kernels and output for various data projects to receiver systems
# - FRB FFT Fan beam and packet Tx
# - Pulsar 10 coherent beam system abd packet Tx
# - RFI detection and summary stats system (only reports on RFI, no normalization yet)
#
# This component is intended to be run on the GPU nodes.
#
# Author: Andre Renard
#
##########################################
---
########################
#### Global options ####
########################
type: config
# Logging level can be one of:
# OFF, ERROR, WARN, INFO, DEBUG, DEBUG2 (case insensitive)
# Note DEBUG and DEBUG2 require a build with (-DCMAKE_BUILD_TYPE=Debug)
log_level: info
num_elements: 2048
num_local_freq: 1
num_data_sets: 1
samples_per_data_set: 49152
buffer_depth: 12
baseband_buffer_depth: 282 # 282 = ~34 seconds after accounting for active frames
vbuffer_depth: 32
num_links: 4
timesamples_per_packet: 2
cpu_affinity: [2,3,8,9]
block_size: 32
num_gpus: 4
link_map: [0,1,2,3]

# Constants
sizeof_float: 4
sizeof_short: 2

# N2 global options
num_ev: 4
# This option now does very little. You probably want to look at
# visAccumulate:integration_time
num_gpu_frames: 128
# Sets the number of sub frames for shorter than ~120ms N2 output
# Please note this requires changing the number of commands in the
# GPU section, and the accumulate value for `samples_per_data_set`
num_sub_frames: 4

# FRB global options
downsample_time: 3
downsample_freq: 8
factor_upchan: 128
factor_upchan_out: 16
num_frb_total_beams: 1024
num_sub_freqs: 128
frb_missing_gains: [1.0,1.0]
frb_scaling: 0.05 #1.0

# Pulsar global options
feed_sep_NS: 0.3048
feed_sep_EW: 22.0
num_beams: 10
num_pol: 2

# RFI global options
sk_step: 256
rfi_combined: True
rfi_sigma_cut: 5

##########################
#### Dataset manager #####
##########################
dataset_manager:
  # This enables the dataset broker use in GPU kotekan and the RFI server.
  use_dataset_broker: True
  ds_broker_host: "10.1.50.11" # recv1
  ds_broker_port: 12050

##################################
#### Updatable Config section ####
##################################
updatable_config:
  frb_gain:
    kotekan_update_endpoint: json
    frb_gain_dir: /mnt/frb-archiver/GainFiles/Latest_FRB
  pulsar_gain:
    kotekan_update_endpoint: json
    pulsar_gain_dir:
      - /mnt/frb-archiver/GainFiles/Latest_PSR
      - /mnt/frb-archiver/GainFiles/Latest_PSR
      - /mnt/frb-archiver/GainFiles/Latest_PSR
      - /mnt/frb-archiver/GainFiles/Latest_PSR
      - /mnt/frb-archiver/GainFiles/Latest_PSR
      - /mnt/frb-archiver/GainFiles/Latest_PSR
      - /mnt/frb-archiver/GainFiles/Latest_PSR
      - /mnt/frb-archiver/GainFiles/Latest_PSR
      - /mnt/frb-archiver/GainFiles/Latest_PSR
      - /mnt/frb-archiver/GainFiles/Latest_PSR
  pulsar_pointing:
    0:
      kotekan_update_endpoint: json
      ra: 53.6197236741
      dec: 54.6433973569
      scaling: 48
    1:
      kotekan_update_endpoint: json
      ra: 53.6197236741
      dec: 54.6433973569
      scaling: 48
    2:
      kotekan_update_endpoint: json
      ra: 53.6197236741
      dec: 54.6433973569
      scaling: 48
    3:
      kotekan_update_endpoint: json
      ra: 53.6197236741
      dec: 54.6433973569
      scaling: 48
    4:
      kotekan_update_endpoint: json
      ra: 53.6197236741
      dec: 54.6433973569
      scaling: 48
    5:
      kotekan_update_endpoint: json
      ra: 53.6197236741
      dec: 54.6433973569
      scaling: 48
    6:
      kotekan_update_endpoint: json
      ra: 53.6197236741
      dec: 54.6433973569
      scaling: 48
    7:
      kotekan_update_endpoint: json
      ra: 53.6197236741
      dec: 54.6433973569
      scaling: 48
    8:
      kotekan_update_endpoint: json
      ra: 53.6197236741
      dec: 54.6433973569
      scaling: 48
    9:
      kotekan_update_endpoint: json
      ra: 53.6197236741
      dec: 54.6433973569
      scaling: 48
  bad_inputs:
    kotekan_update_endpoint: json
    # These inputs are assumed to be in cylinder order
    bad_inputs: []
    start_time: 1535048997.
    tag: "initial_flags"
  rfi_zeroing_toggle:
    kotekan_update_endpoint: json
    rfi_zeroing: True
  rfi_sk_record:
    kotekan_update_endpoint: json
    output_dir: /mnt/gong/RFI/test_sk/
    write_to_disk: false
  rfi_var_record:
    kotekan_update_endpoint: json
    output_dir: /mnt/gong/RFI/test_var/
    write_to_disk: false
  rfi_var_element_index:
    kotekan_update_endpoint: json
    # This element should be given in cylinder input order,
    # not correlator/FPGA input order.
    element_index: 500
  gating:
    psr0_config:
      kotekan_update_endpoint: "json"
      enabled: false
      # B0329 (2018/11/14)
      pulsar_name: "B0329"
      pulse_width: 0.0314
      dm: 26.7641
      segment: 18000.
      rot_freq: 1.39954153872
      t_ref: [58437.4583333332,]
      phase_ref: [1446745468.8439252,]
      coeff:
        [[
          3.428779943504219e-10,
          0.0011253963075329334,
          -1.1565642124857199e-07,
          1.1347089844281842e-10,
          1.1882399863116445e-13,
          -1.0867680647236115e-16,
          -7.594309559679319e-20,
          5.042548967792808e-23,
          2.745973613190195e-26,
          -2.279050323988331e-29,
          -1.1771713330451292e-32,
          3.948826407949732e-35,
        ],]


###########################
##### Pipeline buffers ####
###########################

# Main CHIME Metadata Pool
main_pool:
  kotekan_metadata_pool: chimeMetadata
  num_metadata_objects: 30 * buffer_depth + 5 * baseband_buffer_depth
                        + 100 * 8 * buffer_depth # This part is for the sk/var output.

# Input data buffers from the DPDK stage
network_buffers:
  num_frames: baseband_buffer_depth
  frame_size: samples_per_data_set * num_elements * num_local_freq * num_data_sets
  metadata_pool: main_pool
  network_buffer_0:
    kotekan_buffer: standard
  network_buffer_1:
    kotekan_buffer: standard
  network_buffer_2:
    kotekan_buffer: standard
  network_buffer_3:
    kotekan_buffer: standard

gpu_n2_buffers:
  # We need a longer output buffer depth because the
  # output now comes in chunks of 4 at once.
  num_frames: buffer_depth * 2
  frame_size: 4 * num_data_sets * num_local_freq
              * ((num_elements * num_elements) + (num_elements * block_size))
  metadata_pool: main_pool
  gpu_n2_output_buffer_0:
    kotekan_buffer: standard
  gpu_n2_output_buffer_1:
    kotekan_buffer: standard
  gpu_n2_output_buffer_2:
    kotekan_buffer: standard
  gpu_n2_output_buffer_3:
    kotekan_buffer: standard
  valve_buffer_0:
    kotekan_buffer: standard
  valve_buffer_1:
    kotekan_buffer: standard
  valve_buffer_2:
    kotekan_buffer: standard
  valve_buffer_3:
    kotekan_buffer: standard

gpu_beamform_output_buffers:
  num_frames: buffer_depth
  frame_size: num_data_sets * (samples_per_data_set/downsample_time/downsample_freq)
              * num_frb_total_beams * sizeof_float
  metadata_pool: main_pool
  gpu_beamform_output_buffer_0:
    kotekan_buffer: standard
  gpu_beamform_output_buffer_1:
    kotekan_buffer: standard
  gpu_beamform_output_buffer_2:
    kotekan_buffer: standard
  gpu_beamform_output_buffer_3:
    kotekan_buffer: standard

<<<<<<< HEAD
# 21cm Data Buffers
gpu_beamform_hfb_output_buffers:
  num_frames: buffer_depth
  frame_size: num_data_sets * num_sub_freqs * num_frb_total_beams * sizeof_float
  metadata_pool: main_pool
  gpu_beamform_hfb_output_buffer_0:
    kotekan_buffer: standard
  gpu_beamform_hfb_output_buffer_1:
    kotekan_buffer: standard
  gpu_beamform_hfb_output_buffer_2:
    kotekan_buffer: standard
  gpu_beamform_hfb_output_buffer_3:
    kotekan_buffer: standard

cpu_hfb_output_buffers:
    num_frames: buffer_depth
    frame_size: num_data_sets * num_sub_freqs * num_frb_total_beams * sizeof_float
    metadata_pool: main_pool
    beamform_hfb_output_buffer_0:
        kotekan_buffer: standard
=======
gain_frb_buffers:
  num_frames: 5
  frame_size: 2048 * 2 * sizeof_float
  metadata_pool: main_pool
  gain_frb_buffer_0:
    kotekan_buffer: standard
  gain_frb_buffer_1:
    kotekan_buffer: standard
  gain_frb_buffer_2:
    kotekan_buffer: standard
  gain_frb_buffer_3:
    kotekan_buffer: standard

gain_psr_buffers:
  num_frames: 5
  frame_size: 2048 * 2 * num_beams * sizeof_float
  metadata_pool: main_pool
  gain_psr_buffer_0:
    kotekan_buffer: standard
  gain_psr_buffer_1:
    kotekan_buffer: standard
  gain_psr_buffer_2:
    kotekan_buffer: standard
  gain_psr_buffer_3:
    kotekan_buffer: standard
>>>>>>> 1503fb5c

pulsar_output_buffers:
  num_frames: buffer_depth
  frame_size: samples_per_data_set * num_beams * num_pol * sizeof_float *2
  metadata_pool: main_pool
  beamform_pulsar_output_buffer_0:
    kotekan_buffer: standard
  beamform_pulsar_output_buffer_1:
    kotekan_buffer: standard
  beamform_pulsar_output_buffer_2:
    kotekan_buffer: standard
  beamform_pulsar_output_buffer_3:
    kotekan_buffer: standard

# The vis buffer metadata pool
vis_pool:
  kotekan_metadata_pool: visMetadata
  num_metadata_objects: 200 * buffer_depth

# Buffers
vis_buffers:
  metadata_pool: vis_pool
  num_frames: buffer_depth
  visbuf_5s_0:
    kotekan_buffer: vis
  visbuf_5s_1:
    kotekan_buffer: vis
  visbuf_5s_2:
    kotekan_buffer: vis
  visbuf_5s_3:
    kotekan_buffer: vis
  visbuf_5s_merge:
    kotekan_buffer: vis
  visbuf_10s_0:
    kotekan_buffer: vis
  visbuf_10s_1:
    kotekan_buffer: vis
  visbuf_10s_2:
    kotekan_buffer: vis
  visbuf_10s_3:
    kotekan_buffer: vis
  visbuf_10s_merge:
    kotekan_buffer: vis
  visbuf_eig_10s_merge:
    kotekan_buffer: vis
  # Buffers for gated
  visbuf_psr0_5s_0:
    kotekan_buffer: vis
  visbuf_psr0_5s_1:
    kotekan_buffer: vis
  visbuf_psr0_5s_2:
    kotekan_buffer: vis
  visbuf_psr0_5s_3:
    kotekan_buffer: vis
  visbuf_psr0_5s_merge:
    kotekan_buffer: vis
  # Increase the buffer depth for the pre-send buffers
  visbuf_5s_26m:
    kotekan_buffer: vis
    num_prod: 4096
    num_frames: 10 * buffer_depth
  visbuf_psr0_5s_26m:
    kotekan_buffer: vis
    num_prod: 4096
    num_frames: 10 * buffer_depth

gpu_rfi_output_buffers:
  num_frames: buffer_depth * 100
  frame_size: sizeof_float * num_local_freq * samples_per_data_set / sk_step
  metadata_pool: main_pool
  gpu_rfi_output_buffer_0:
    kotekan_buffer: standard
  gpu_rfi_output_buffer_1:
    kotekan_buffer: standard
  gpu_rfi_output_buffer_2:
    kotekan_buffer: standard
  gpu_rfi_output_buffer_3:
    kotekan_buffer: standard

gpu_rfi_mask_output_buffers:
  num_frames: buffer_depth
  frame_size: num_local_freq * samples_per_data_set / sk_step
  metadata_pool: main_pool
  gpu_rfi_mask_output_buffer_0:
    kotekan_buffer: standard
  gpu_rfi_mask_output_buffer_1:
    kotekan_buffer: standard
  gpu_rfi_mask_output_buffer_2:
    kotekan_buffer: standard
  gpu_rfi_mask_output_buffer_3:
    kotekan_buffer: standard

gpu_rfi_bad_input_buffers:
  num_frames: buffer_depth
  frame_size: sizeof_float * num_elements * num_local_freq
  metadata_pool: main_pool
  gpu_rfi_bad_input_buffer_0:
    kotekan_buffer: standard
  gpu_rfi_bad_input_buffer_1:
    kotekan_buffer: standard
  gpu_rfi_bad_input_buffer_2:
    kotekan_buffer: standard
  gpu_rfi_bad_input_buffer_3:
    kotekan_buffer: standard

#rfi_var_output_buffers:
#  num_frames: buffer_depth * 100
#  frame_size: num_local_freq * samples_per_data_set / sk_step * sizeof_float
#  metadata_pool: main_pool
#  gpu_rfi_var_output_buffer_0:
#    kotekan_buffer: standard
#  gpu_rfi_var_output_buffer_1:
#    kotekan_buffer: standard
#  gpu_rfi_var_output_buffer_2:
#    kotekan_buffer: standard
#  gpu_rfi_var_output_buffer_3:
#    kotekan_buffer: standard

lost_samples_buffer:
  kotekan_buffer: standard
  num_frames: 2 * buffer_depth
  frame_size: samples_per_data_set * num_local_freq * num_data_sets
  metadata_pool: main_pool

<<<<<<< HEAD
compressed_lost_samples_buffer:
    kotekan_buffer: standard
    num_frames: 2 * buffer_depth
    frame_size: samples_per_data_set / num_sub_freqs * num_data_sets
    metadata_pool: main_pool

# duplicate_lost_samples_buffers:
#    num_frames: 2 * buffer_depth
#    frame_size: samples_per_data_set * num_local_freq * num_data_sets
#    metadata_pool: main_pool
#    lost_samples_buffer_0:
#        kotekan_buffer: standard
#    lost_samples_buffer_1:
#        kotekan_buffer: standard
#    lost_samples_buffer_2:
#        kotekan_buffer: standard
#    lost_samples_buffer_3:
#        kotekan_buffer: standard
=======
#duplicate_lost_samples_buffers:
#  num_frames: 2 * buffer_depth
#  frame_size: samples_per_data_set * num_local_freq * num_data_sets
#  metadata_pool: main_pool
#  lost_samples_buffer_0:
#      kotekan_buffer: standard
#  lost_samples_buffer_1:
#      kotekan_buffer: standard
#  lost_samples_buffer_2:
#      kotekan_buffer: standard
#  lost_samples_buffer_3:
#      kotekan_buffer: standard
>>>>>>> 1503fb5c


##########################
#### Pipeline Stages #####
##########################

# Main data capture stage
dpdk:
  kotekan_stage: dpdkCore
  # Format is index = lcore, value = cpu core
  lcore_cpu_map: [0,1,6,7]
  master_lcore_cpu: 2
  status_cadence: 60
  alignment: samples_per_data_set * num_data_sets
  # Format is index = lcore, value = array of port IDs
  # so [[0,1],[2,3]] maps lcore 0 to service ports 0 and 1,
  # and lcore 1 to service ports 2 and 3.
  lcore_port_map:
    - [0]
    - [1]
    - [2]
    - [3]
  # One handler must be given per port.
  handlers:
    - dpdk_handler: iceBoardShuffle
    - dpdk_handler: iceBoardShuffle
    - dpdk_handler: iceBoardShuffle
    - dpdk_handler: iceBoardShuffle
  out_bufs:
    - network_buffer_0
    - network_buffer_1
    - network_buffer_2
    - network_buffer_3
  lost_samples_buf: lost_samples_buffer

# Zero out lost samples recorded at the DPDK stage
zero_samples:
  duplicate_ls_buffer: False
  lost_samples_buf: lost_samples_buffer
  zero_0:
    kotekan_stage: zeroSamples
    out_buf: network_buffer_0
  zero_1:
    kotekan_stage: zeroSamples
    out_buf: network_buffer_1
  zero_2:
    kotekan_stage: zeroSamples
    out_buf: network_buffer_2
  zero_3:
    kotekan_stage: zeroSamples
    out_buf: network_buffer_3

# Baseband capture and dump system
baseband:
  max_dump_samples: 200000
  num_frames_buffer: baseband_buffer_depth - 10
  base_dir: /mnt/frb-baseband/
  write_throttle: 0
  baseband0:
    kotekan_stage: basebandReadout
    in_buf: network_buffer_0
  baseband1:
    kotekan_stage: basebandReadout
    in_buf: network_buffer_1
  baseband2:
    kotekan_stage: basebandReadout
    in_buf: network_buffer_2
  baseband3:
    kotekan_stage: basebandReadout
    in_buf: network_buffer_3

<<<<<<< HEAD
# Compress lost samples buffer for 21cm data
#compress_lost_samples:
#  compress_lost_samples_buf:
#    kotekan_stage: compressLostSamples
#    log_level: debug
#    lost_samples_buf: lost_samples_buffer
#    compressed_lost_samples_buf: compressed_lost_samples_buffer
 
gpu:
  kernel_path: "/var/lib/kotekan/hsa_kernels/"
  commands: &command_list
  # Copy in queue
  - name: hsaInputData
  - name: hsaPresumZero
    sub_frame_index: 0
  - name: hsaPresumZero
    sub_frame_index: 1
  - name: hsaPresumZero
    sub_frame_index: 2
  - name: hsaPresumZero
    sub_frame_index: 3
  - name: hsaOutputDataZero
    sub_frame_index: 0
  - name: hsaOutputDataZero
    sub_frame_index: 1
  - name: hsaOutputDataZero
    sub_frame_index: 2
  - name: hsaOutputDataZero
    sub_frame_index: 3
  - name: hsaPulsarUpdatePhase
  # Barrier between copy in and kernels
  - name: hsaBarrier
  # Kernel queue
  - name: hsaBeamformReorder
  - name: hsaBeamformKernel
  - name: hsaBeamformTranspose
  - name: hsaBeamformUpchan21cm
  - name: hsaBeamformHFBSum
  - name: hsaBeamformPulsar
  # - name: hsaRfiTimeSum
  # - name: hsaRfiBadInput
  # - name: hsaRfiInputSum
  # - name: hsaRfiZeroData
  - name: hsaPresumKernel
    sub_frame_index: 0
  - name: hsaPresumKernel
    sub_frame_index: 1
  - name: hsaPresumKernel
    sub_frame_index: 2
  - name: hsaPresumKernel
    sub_frame_index: 3
  - name: hsaCorrelatorKernel
    sub_frame_index: 0
  - name: hsaCorrelatorKernel
    sub_frame_index: 1
  - name: hsaCorrelatorKernel
    sub_frame_index: 2
  - name: hsaCorrelatorKernel
    sub_frame_index: 3
  #Copy out queue
  # - name: hsaRfiBadInputOutput
  # - name: hsaRfiOutput
  - name: hsaBeamformPulsarOutput
  - name: hsaBeamformOutputData
  - name: hsaBeamformHFBOutputData
  - name: hsaOutputData
    sub_frame_index: 0
  - name: hsaOutputData
    sub_frame_index: 1
  - name: hsaOutputData
    sub_frame_index: 2
  - name: hsaOutputData
    sub_frame_index: 3
  # - name: hsaRfiMaskOutput
=======
# GPU processing section
gpu:
  kernel_path: "/var/lib/kotekan/hsa_kernels/"
  commands: &command_list
    # Copy in queue
    - name: hsaInputData
    - name: hsaPresumZero
      sub_frame_index: 0
    - name: hsaPresumZero
      sub_frame_index: 1
    - name: hsaPresumZero
      sub_frame_index: 2
    - name: hsaPresumZero
      sub_frame_index: 3
    - name: hsaOutputDataZero
      sub_frame_index: 0
    - name: hsaOutputDataZero
      sub_frame_index: 1
    - name: hsaOutputDataZero
      sub_frame_index: 2
    - name: hsaOutputDataZero
      sub_frame_index: 3
    - name: hsaAsyncCopyGain
    - name: hsaPulsarUpdatePhase
    - name: hsaRfiUpdateBadInputs #Updates the bad input list
    # Barrier between copy in and kernels
    - name: hsaBarrier
    # Kernel queue
    - name: hsaBeamformReorder
    - name: hsaBeamformKernel
    - name: hsaBeamformTranspose
    - name: hsaBeamformUpchan
    - name: hsaBeamformPulsar
    - name: hsaRfiTimeSum
    - name: hsaRfiBadInput
    - name: hsaRfiInputSum
    - name: hsaRfiZeroData
    - name: hsaPresumKernel
      sub_frame_index: 0
    - name: hsaPresumKernel
      sub_frame_index: 1
    - name: hsaPresumKernel
      sub_frame_index: 2
    - name: hsaPresumKernel
      sub_frame_index: 3
    - name: hsaCorrelatorKernel
      sub_frame_index: 0
    - name: hsaCorrelatorKernel
      sub_frame_index: 1
    - name: hsaCorrelatorKernel
      sub_frame_index: 2
    - name: hsaCorrelatorKernel
      sub_frame_index: 3
    #Copy out queue
    - name: hsaRfiBadInputOutput
    - name: hsaRfiOutput
    #- name: hsaRfiVarOutput
    - name: hsaBeamformPulsarOutput
    - name: hsaBeamformOutputData
    - name: hsaOutputData
      sub_frame_index: 0
    - name: hsaOutputData
      sub_frame_index: 1
    - name: hsaOutputData
      sub_frame_index: 2
    - name: hsaOutputData
      sub_frame_index: 3
    - name: hsaRfiMaskOutput
>>>>>>> 1503fb5c
  enable_delay: true
  cpu_affinity: [2, 3, 8, 9]
  delay_max_fraction: 2.0
  block_size: 32
  buffer_depth: 4
  # How many sub frames to devide the N2 products into.
  n_intg: 24576 / num_sub_frames
  frame_arrival_period: samples_per_data_set / 390625
  gpu_0:
    kotekan_stage: hsaProcess
    gpu_id: 0
    updatable_config:
      psr_pt: /updatable_config/pulsar_pointing
      bad_inputs: /updatable_config/bad_inputs
      rfi_zeroing_toggle: /updatable_config/rfi_zeroing_toggle
      rfi_var_element_index: /updatable_config/rfi_var_element_index
    ew_spacing: [-0.4,0,0.4,0.8]
    northmost_beam: 60.0
    commands: *command_list
    in_buffers:
      network_buf: network_buffer_0
      gain_frb_buf: gain_frb_buffer_0
      gain_psr_buf: gain_psr_buffer_0
      lost_samples_buf: lost_samples_buffer
    out_buffers:
      output_buf: gpu_n2_output_buffer_0
      beamform_output_buf: gpu_beamform_output_buffer_0
      beamform_pulsar_output_buf: beamform_pulsar_output_buffer_0
<<<<<<< HEAD
      beamform_hfb_output_buf: gpu_beamform_hfb_output_buffer_0
      # rfi_bad_input_buf: gpu_rfi_bad_input_buffer_0
      # rfi_output_buf: gpu_rfi_output_buffer_0
      # rfi_mask_output_buf: gpu_rfi_mask_output_buffer_0
=======
      rfi_bad_input_buf: gpu_rfi_bad_input_buffer_0
      rfi_output_buf: gpu_rfi_output_buffer_0
      rfi_mask_output_buf: gpu_rfi_mask_output_buffer_0
      #rfi_var_output_buf: gpu_rfi_var_output_buffer_0
>>>>>>> 1503fb5c
  gpu_1:
    kotekan_stage: hsaProcess
    gpu_id: 1
    updatable_config:
      psr_pt: /updatable_config/pulsar_pointing
      bad_inputs: /updatable_config/bad_inputs
      rfi_zeroing_toggle: /updatable_config/rfi_zeroing_toggle
      rfi_var_element_index: /updatable_config/rfi_var_element_index
    ew_spacing: [-0.4,0,0.4,0.8]
    northmost_beam: 60.0
    commands: *command_list
    in_buffers:
      network_buf: network_buffer_1
      gain_frb_buf: gain_frb_buffer_1
      gain_psr_buf: gain_psr_buffer_1
      lost_samples_buf: lost_samples_buffer
    out_buffers:
      output_buf: gpu_n2_output_buffer_1
      beamform_output_buf: gpu_beamform_output_buffer_1
      beamform_pulsar_output_buf: beamform_pulsar_output_buffer_1
<<<<<<< HEAD
      beamform_hfb_output_buf: gpu_beamform_hfb_output_buffer_1
      # rfi_bad_input_buf: gpu_rfi_bad_input_buffer_1
      # rfi_output_buf: gpu_rfi_output_buffer_1
      # rfi_mask_output_buf: gpu_rfi_mask_output_buffer_1
=======
      rfi_bad_input_buf: gpu_rfi_bad_input_buffer_1
      rfi_output_buf: gpu_rfi_output_buffer_1
      rfi_mask_output_buf: gpu_rfi_mask_output_buffer_1
      #rfi_var_output_buf: gpu_rfi_var_output_buffer_1
>>>>>>> 1503fb5c
  gpu_2:
    kotekan_stage: hsaProcess
    gpu_id: 2
    updatable_config:
      psr_pt: /updatable_config/pulsar_pointing
      bad_inputs: /updatable_config/bad_inputs
      rfi_zeroing_toggle: /updatable_config/rfi_zeroing_toggle
      rfi_var_element_index: /updatable_config/rfi_var_element_index
    ew_spacing: [-0.4,0,0.4,0.8]
    northmost_beam: 60.0
    commands: *command_list
    in_buffers:
      network_buf: network_buffer_2
      gain_frb_buf: gain_frb_buffer_2
      gain_psr_buf: gain_psr_buffer_2
      lost_samples_buf: lost_samples_buffer
    out_buffers:
      output_buf: gpu_n2_output_buffer_2
      beamform_output_buf: gpu_beamform_output_buffer_2
      beamform_pulsar_output_buf: beamform_pulsar_output_buffer_2
<<<<<<< HEAD
      beamform_hfb_output_buf: gpu_beamform_hfb_output_buffer_2
      # rfi_bad_input_buf: gpu_rfi_bad_input_buffer_2
      # rfi_output_buf: gpu_rfi_output_buffer_2
      # rfi_mask_output_buf: gpu_rfi_mask_output_buffer_2
=======
      rfi_bad_input_buf: gpu_rfi_bad_input_buffer_2
      rfi_output_buf: gpu_rfi_output_buffer_2
      rfi_mask_output_buf: gpu_rfi_mask_output_buffer_2
      #rfi_var_output_buf: gpu_rfi_var_output_buffer_2
>>>>>>> 1503fb5c
  gpu_3:
    kotekan_stage: hsaProcess
    gpu_id: 3
    updatable_config:
      psr_pt: /updatable_config/pulsar_pointing
      bad_inputs: /updatable_config/bad_inputs
      rfi_zeroing_toggle: /updatable_config/rfi_zeroing_toggle
      rfi_var_element_index: /updatable_config/rfi_var_element_index
    ew_spacing: [-0.4,0,0.4,0.8]
    northmost_beam: 60.0
    commands: *command_list
    in_buffers:
      network_buf: network_buffer_3
      gain_frb_buf: gain_frb_buffer_3
      gain_psr_buf: gain_psr_buffer_3
      lost_samples_buf: lost_samples_buffer
    out_buffers:
      output_buf: gpu_n2_output_buffer_3
      beamform_output_buf: gpu_beamform_output_buffer_3
      beamform_pulsar_output_buf: beamform_pulsar_output_buffer_3
<<<<<<< HEAD
      beamform_hfb_output_buf: gpu_beamform_hfb_output_buffer_3
      # rfi_bad_input_buf: gpu_rfi_bad_input_buffer_3
      # rfi_output_buf: gpu_rfi_output_buffer_3
      # rfi_mask_output_buf: gpu_rfi_mask_output_buffer_3
=======
      rfi_bad_input_buf: gpu_rfi_bad_input_buffer_3
      rfi_output_buf: gpu_rfi_output_buffer_3
      rfi_mask_output_buf: gpu_rfi_mask_output_buffer_3
      #rfi_var_output_buf: gpu_rfi_var_output_buffer_3
>>>>>>> 1503fb5c

hyper_fine_beam:
  num_frames_to_integrate: 80
  good_samples_threshold: 0.95
  integrate_hfb_data:
    kotekan_stage: integrateHFBData
    log_level: debug
    hfb_input_buf: gpu_beamform_hfb_output_buffer_0
    hfb_output_buf: beamform_hfb_output_buffer_0
    lost_samples_buf: lost_samples_buffer
 
# This set of stages takes information from the packet loss mask
# and RFI mask and updates the metadata in the output N2 buffers
# before they are read by other down stream stages.
rfi_update_metadata:
  update_metadata_0:
    kotekan_stage: rfiUpdateMetadata
    rfi_mask_buf: gpu_rfi_mask_output_buffer_0
    lost_samples_buf: lost_samples_buffer
    gpu_correlation_buf: gpu_n2_output_buffer_0
  update_metadata_1:
    kotekan_stage: rfiUpdateMetadata
    rfi_mask_buf: gpu_rfi_mask_output_buffer_1
    lost_samples_buf: lost_samples_buffer
    gpu_correlation_buf: gpu_n2_output_buffer_1
  update_metadata_2:
    kotekan_stage: rfiUpdateMetadata
    rfi_mask_buf: gpu_rfi_mask_output_buffer_2
    lost_samples_buf: lost_samples_buffer
    gpu_correlation_buf: gpu_n2_output_buffer_2
  update_metadata_3:
    kotekan_stage: rfiUpdateMetadata
    rfi_mask_buf: gpu_rfi_mask_output_buffer_3
    lost_samples_buf: lost_samples_buffer
    gpu_correlation_buf: gpu_n2_output_buffer_3

####  Gain update system for FRB and Pulsar ####
read_gain:
  updatable_config:
    gain_frb: /updatable_config/frb_gain
    gain_psr: /updatable_config/pulsar_gain
  read_gain0:
    kotekan_stage: ReadGain
    in_buf: network_buffer_0
    gain_frb_buf: gain_frb_buffer_0
    gain_psr_buf: gain_psr_buffer_0
  read_gain1:
    kotekan_stage: ReadGain
    in_buf: network_buffer_1
    gain_frb_buf: gain_frb_buffer_1
    gain_psr_buf: gain_psr_buffer_1
  read_gain2:
    kotekan_stage: ReadGain
    in_buf: network_buffer_2
    gain_frb_buf: gain_frb_buffer_2
    gain_psr_buf: gain_psr_buffer_2
  read_gain3:
    kotekan_stage: ReadGain
    in_buf: network_buffer_3
    gain_frb_buf: gain_frb_buffer_3
    gain_psr_buf: gain_psr_buffer_3

#### FRB GPU Post processing and Tx ####
frb:
  factor_upchan_out: 16
  num_beams_per_frb_packet: 4
  timesamples_per_frb_packet: 16
  cpu_affinity: [5,11]
  frb_output_buffer:
    num_frames: buffer_depth + 4
    frame_size: 8 * 256 * (num_beams_per_frb_packet * num_gpus
      * factor_upchan_out * timesamples_per_frb_packet
      + 24 + sizeof_short * num_beams_per_frb_packet + sizeof_short * num_gpus
      + sizeof_float * num_beams_per_frb_packet * num_gpus
      + sizeof_float * num_beams_per_frb_packet * num_gpus)
    metadata_pool: main_pool
    kotekan_buffer: standard
  postprocess:
    log_level: warn
    kotekan_stage: frbPostProcess
    incoherent_beams: [0,256,512,768]
    #incoherent_truncation: 25.
    lost_samples_buf: lost_samples_buffer
    frb_out_buf: frb_output_buffer
    in_buf_0: gpu_beamform_output_buffer_0
    in_buf_1: gpu_beamform_output_buffer_1
    in_buf_2: gpu_beamform_output_buffer_2
    in_buf_3: gpu_beamform_output_buffer_3
    out_buf: frb_output_buffer
  network_send:
    kotekan_stage: frbNetworkProcess
    in_buf: frb_output_buffer
    udp_frb_port_number: 1313
    number_of_nodes: 256
    packets_per_stream: 8
    number_of_subnets: 4
    #column_mode: true
    beam_offset: 0
    time_interval: 125829120
    L1_node_ips:
      # Rack 1
      - 10.6.201.10
      - 10.7.201.10
      - 10.6.201.11
      - 10.7.201.11
      - 10.6.201.12
      - 10.7.201.12
      - 10.6.201.13
      - 10.7.201.13
      - 10.6.201.14
      - 10.7.201.14
      - 10.6.201.15
      - 10.7.201.15
      - 10.6.201.16
      - 10.7.201.16
      - 10.6.201.17
      - 10.7.201.17
      - 10.6.201.18
      - 10.7.201.18
      - 10.6.201.19
      - 10.7.201.19
      # Rack 2
      - 10.8.202.10
      - 10.9.202.10
      - 10.8.202.11
      - 10.9.202.11
      - 10.8.202.12
      - 10.9.202.12
      - 10.8.202.13
      - 10.9.202.13
      - 10.8.202.14
      - 10.9.202.14
      - 10.8.202.15
      - 10.9.202.15
      - 10.8.202.16
      - 10.9.202.16
      - 10.8.202.17
      - 10.9.202.17
      - 10.8.202.18
      - 10.9.202.18
      - 10.8.202.19
      - 10.9.202.19
      # Rack 3
      - 10.6.203.10
      - 10.7.203.10
      - 10.6.203.11
      - 10.7.203.11
      - 10.6.203.12
      - 10.7.203.12
      - 10.6.203.13
      - 10.7.203.13
      - 10.6.203.14
      - 10.7.203.14
      - 10.6.203.15
      - 10.7.203.15
      - 10.6.203.16
      - 10.7.203.16
      - 10.6.203.17
      - 10.7.203.17
      - 10.6.203.18
      - 10.7.203.18
      - 10.6.203.19
      - 10.7.203.19
      # Rack 4
      - 10.8.204.10
      - 10.9.204.10
      - 10.8.204.11
      - 10.9.204.11
      - 10.8.204.12
      - 10.9.204.12
      - 10.8.204.13
      - 10.9.204.13
      - 10.8.204.14
      - 10.9.204.14
      - 10.8.204.15
      - 10.9.204.15
      - 10.8.204.16
      - 10.9.204.16
      - 10.8.204.17
      - 10.9.204.17
      - 10.8.204.18
      - 10.9.204.18
      - 10.8.204.19
      - 10.9.204.19
      # Rack 5
      - 10.6.205.10
      - 10.7.205.10
      - 10.6.205.11
      - 10.7.205.11
      - 10.6.205.12
      - 10.7.205.12
      - 10.6.205.13
      - 10.7.205.13
      - 10.6.205.14
      - 10.7.205.14
      - 10.6.205.15
      - 10.7.205.15
      - 10.6.205.16
      - 10.7.205.16
      - 10.6.205.17
      - 10.7.205.17
      - 10.6.205.18
      - 10.7.205.18
      - 10.6.205.19
      - 10.7.205.19
      # Rack 6
      - 10.8.206.10
      - 10.9.206.10
      - 10.8.206.11
      - 10.9.206.11
      - 10.8.206.12
      - 10.9.206.12
      - 10.8.206.13
      - 10.9.206.13
      - 10.8.206.14
      - 10.9.206.14
      - 10.8.206.15
      - 10.9.206.15
      - 10.8.206.16
      - 10.9.206.16
      - 10.8.206.17
      - 10.9.206.17
      - 10.8.206.18
      - 10.9.206.18
      - 10.8.206.19
      - 10.9.206.19
      # Rack 7
      - 10.6.207.10
      - 10.7.207.10
      - 10.6.207.11
      - 10.7.207.11
      - 10.6.207.12
      - 10.7.207.12
      - 10.6.207.13
      - 10.7.207.13
      - 10.6.207.14
      - 10.7.207.14
      - 10.6.207.15
      - 10.7.207.15
      - 10.6.207.16
      - 10.7.207.16
      - 10.6.207.17
      - 10.7.207.17
      - 10.6.207.18
      - 10.7.207.18
      - 10.6.207.19
      - 10.7.207.19
      # Rack 8
      - 10.8.208.10
      - 10.9.208.10
      - 10.8.208.11
      - 10.9.208.11
      - 10.8.208.12
      - 10.9.208.12
      - 10.8.208.13
      - 10.9.208.13
      - 10.8.208.14
      - 10.9.208.14
      - 10.8.208.15
      - 10.9.208.15
      - 10.8.208.16
      - 10.9.208.16
      - 10.8.208.17
      - 10.9.208.17
      - 10.8.208.18
      - 10.9.208.18
      - 10.8.208.19
      - 10.9.208.19
      # Rack 9
      - 10.6.209.10
      - 10.7.209.10
      - 10.6.209.11
      - 10.7.209.11
      - 10.6.209.12
      - 10.7.209.12
      - 10.6.209.13
      - 10.7.209.13
      - 10.6.209.14
      - 10.7.209.14
      - 10.6.209.15
      - 10.7.209.15
      - 10.6.209.16
      - 10.7.209.16
      - 10.6.209.17
      - 10.7.209.17
      - 10.6.209.18
      - 10.7.209.18
      - 10.6.209.19
      - 10.7.209.19
      # Rack A
      - 10.8.210.10
      - 10.9.210.10
      - 10.8.210.11
      - 10.9.210.11
      - 10.8.210.12
      - 10.9.210.12
      - 10.8.210.13
      - 10.9.210.13
      - 10.8.210.14
      - 10.9.210.14
      - 10.8.210.15
      - 10.9.210.15
      - 10.8.210.16
      - 10.9.210.16
      - 10.8.210.17
      - 10.9.210.17
      - 10.8.210.18
      - 10.9.210.18
      - 10.8.210.19
      - 10.9.210.19
      # Rack B
      - 10.6.211.10
      - 10.7.211.10
      - 10.6.211.11
      - 10.7.211.11
      - 10.6.211.12
      - 10.7.211.12
      - 10.6.211.13
      - 10.7.211.13
      - 10.6.211.14
      - 10.7.211.14
      - 10.6.211.15
      - 10.7.211.15
      - 10.6.211.16
      - 10.7.211.16
      - 10.6.211.17
      - 10.7.211.17
      - 10.6.211.18
      - 10.7.211.18
      - 10.6.211.19
      - 10.7.211.19
      # Rack C
      - 10.8.212.10
      - 10.9.212.10
      - 10.8.212.11
      - 10.9.212.11
      - 10.8.212.12
      - 10.9.212.12
      - 10.8.212.13
      - 10.9.212.13
      - 10.8.212.14
      - 10.9.212.14
      - 10.8.212.15
      - 10.9.212.15
      - 10.8.212.16
      - 10.9.212.16
      - 10.8.212.17
      - 10.9.212.17
      - 10.8.212.18
      - 10.9.212.18
      - 10.8.212.19
      - 10.9.212.19
      # Rack D
      - 10.6.213.10
      - 10.7.213.10
      - 10.6.213.11
      - 10.7.213.11
      - 10.6.213.12
      - 10.7.213.12
      - 10.6.213.13
      - 10.7.213.13
      - 10.6.213.14
      - 10.7.213.14
      - 10.6.213.15
      - 10.7.213.15
      - 10.6.213.16
      - 10.7.213.16
      - 10.6.213.17
      - 10.7.213.17
      # cfDn8
      # cfDn9

#### Pulsar GPU Post processing and Tx ####
pulsar:
  timesamples_per_pulsar_packet: 625
  udp_pulsar_packet_size: 5032
  num_packet_per_stream: 80
  num_stream: 10
  cpu_affinity: [5,11]
  pulsar_output_buffer:
    num_frames: buffer_depth + 4
    frame_size: udp_pulsar_packet_size * num_stream * num_packet_per_stream
    metadata_pool: main_pool
    kotekan_buffer: standard
  postprocess:
    kotekan_stage: pulsarPostProcess
    network_input_buffer_0: beamform_pulsar_output_buffer_0
    network_input_buffer_1: beamform_pulsar_output_buffer_1
    network_input_buffer_2: beamform_pulsar_output_buffer_2
    network_input_buffer_3: beamform_pulsar_output_buffer_3
    pulsar_out_buf: pulsar_output_buffer
  network_send:
    kotekan_stage: pulsarNetworkProcess
    pulsar_out_buf: pulsar_output_buffer
    udp_pulsar_port_number: 1414
    number_of_nodes: 256
    number_of_subnets: 2
    pulsar_node_ips:
      - 10.15.50.10
      - 10.16.50.11
      - 10.15.50.12
      - 10.16.50.13
      - 10.15.50.14
      - 10.16.50.15
      - 10.15.50.16
      - 10.16.50.17
      - 10.15.50.18
      - 10.16.50.19


#### N2 GPU Post processing ####
valve:
  valve0:
    kotekan_stage: Valve
    in_buf: gpu_n2_output_buffer_0
    out_buf: valve_buffer_0
  valve1:
    kotekan_stage: Valve
    in_buf: gpu_n2_output_buffer_1
    out_buf: valve_buffer_1
  valve2:
    kotekan_stage: Valve
    in_buf: gpu_n2_output_buffer_2
    out_buf: valve_buffer_2
  valve3:
    kotekan_stage: Valve
    in_buf: gpu_n2_output_buffer_3
    out_buf: valve_buffer_3

vis_accumulate:
  integration_time: 5.0  # Integrate to roughly 5s cadence
  # This (12288) is for num_sub_frames = 4, there is currently a config bug that
  # prevents referencing the higher level samples_per_data_set and dividing it
  samples_per_data_set: 12288
  acc0:
    kotekan_stage: visAccumulate
    in_buf: valve_buffer_0
    out_buf: visbuf_5s_0
    gating:
      psr0:
        mode: pulsar
        buf: visbuf_psr0_5s_0
    updatable_config:
      psr0: "/updatable_config/gating/psr0_config"
  acc1:
    kotekan_stage: visAccumulate
    in_buf: valve_buffer_1
    out_buf: visbuf_5s_1
    gating:
      psr0:
        mode: pulsar
        buf: visbuf_psr0_5s_1
    updatable_config:
      psr0: "/updatable_config/gating/psr0_config"
  acc2:
    kotekan_stage: visAccumulate
    in_buf: valve_buffer_2
    out_buf: visbuf_5s_2
    gating:
      psr0:
        mode: pulsar
        buf: visbuf_psr0_5s_2
    updatable_config:
      psr0: "/updatable_config/gating/psr0_config"
  acc3:
    kotekan_stage: visAccumulate
    in_buf: valve_buffer_3
    out_buf: visbuf_5s_3
    gating:
      psr0:
        mode: pulsar
        buf: visbuf_psr0_5s_3
    updatable_config:
      psr0: "/updatable_config/gating/psr0_config"

#### Perform all extra time integration and calculate eigenvalues ####
vis_merge_5s:
  kotekan_stage: bufferMerge
  timeout: 0.1
  in_bufs:
    - visbuf_5s_0
    - visbuf_5s_1
    - visbuf_5s_2
    - visbuf_5s_3
  out_buf: visbuf_5s_merge

vis_merge_gated_psr0:
  kotekan_stage: bufferMerge
  timeout: 0.1
  in_bufs:
    - visbuf_psr0_5s_0
    - visbuf_psr0_5s_1
    - visbuf_psr0_5s_2
    - visbuf_psr0_5s_3
  out_buf: visbuf_psr0_5s_merge

vis_int_10s:
  num_samples: 2
  int0:
    kotekan_stage: timeDownsample
    in_buf: visbuf_5s_0
    out_buf: visbuf_10s_0
  int1:
    kotekan_stage: timeDownsample
    in_buf: visbuf_5s_1
    out_buf: visbuf_10s_1
  int2:
    kotekan_stage: timeDownsample
    in_buf: visbuf_5s_2
    out_buf: visbuf_10s_2
  int3:
    kotekan_stage: timeDownsample
    in_buf: visbuf_5s_3
    out_buf: visbuf_10s_3

vis_merge_10s:
  kotekan_stage: bufferMerge
  timeout: 0.1
  in_bufs:
    - visbuf_10s_0
    - visbuf_10s_1
    - visbuf_10s_2
    - visbuf_10s_3
  out_buf: visbuf_10s_merge

eigcalc:
  kotekan_stage: EigenVisIter
  cpu_affinity: [4]
  log_level: warn

  in_buf: visbuf_10s_merge
  out_buf: visbuf_eig_10s_merge

  # Convergence config
  tol_eval: 1.0e-5
  tol_evec: 1.0e-4
  max_iterations: 19
  num_ev_conv: 2
  krylov: 2
  subspace: 1

  # Masking config
  bands_filled: [ [0, 30], [251, 262] ]
  exclude_inputs: [
    46,   84,  107,  136,  142,  256,  257,  319,  348,  370,  550,
    551,  579,  638,  688,  742,  768,  784,  807,  855,  944,  960,
    971, 1005, 1010, 1020, 1023, 1058, 1166, 1225, 1280, 1281, 1285,
    1314, 1380, 1521, 1523, 1543, 1642, 1687, 1738, 1792, 1794, 1910,
    1912, 1943, 1945, 1982, 1984, 1987, 2032, 2034 ]

vis_debug:
  kotekan_stage: visDebug
  in_buf: visbuf_eig_10s_merge

# Generate the 26m stream
26m_subset:
  kotekan_stage: prodSubset
  in_buf: visbuf_5s_merge
  out_buf: visbuf_5s_26m
  prod_subset_type: have_inputs
  input_list: [1225, 1521]  # 26m channels

# Generate the 26m gated stream
26m_psr0_subset:
  kotekan_stage: prodSubset
  in_buf: visbuf_psr0_5s_merge
  out_buf: visbuf_psr0_5s_26m
  prod_subset_type: have_inputs
  input_list: [1225, 1521]  # 26m channels

# Transmit all the data to the receiver node
buffer_send:
  server_ip: 10.1.50.12
  reconnect_time: 20
  log_level: warn
  n2:
    kotekan_stage: bufferSend
    buf: visbuf_eig_10s_merge
    server_port: 11024
  26m:
    kotekan_stage: bufferSend
    buf: visbuf_5s_26m
    server_port: 11025
  26m_psr0:
    kotekan_stage: bufferSend
    buf: visbuf_psr0_5s_26m
    server_port: 11026


#### RFI post processing and TX ####
rfi_broadcast:
  total_links: 1
  destination_protocol: UDP
  destination_ip: 10.1.13.1
  frames_per_packet: 1
  gpu_0:
    kotekan_stage: rfiBroadcast
    rfi_in: gpu_rfi_output_buffer_0
    rfi_mask: gpu_rfi_mask_output_buffer_0
    destination_port: 41215
  gpu_1:
    kotekan_stage: rfiBroadcast
    rfi_in: gpu_rfi_output_buffer_1
    rfi_mask: gpu_rfi_mask_output_buffer_1
    destination_port: 41216
  gpu_2:
    kotekan_stage: rfiBroadcast
    rfi_in: gpu_rfi_output_buffer_2
    rfi_mask: gpu_rfi_mask_output_buffer_2
    destination_port: 41217
  gpu_3:
    kotekan_stage: rfiBroadcast
    rfi_in: gpu_rfi_output_buffer_3
    rfi_mask: gpu_rfi_mask_output_buffer_3
    destination_port: 41218

rfi_bad_input_finder:
  destination_ip: 10.1.13.1
  destination_port: 41219
  bi_frames_per_packet: 10
  gpu_0:
    kotekan_stage: rfiBadInputFinder
    rfi_in: gpu_rfi_bad_input_buffer_0
  gpu_1:
    kotekan_stage: rfiBadInputFinder
    rfi_in: gpu_rfi_bad_input_buffer_1
  gpu_2:
    kotekan_stage: rfiBadInputFinder
    rfi_in: gpu_rfi_bad_input_buffer_2
  gpu_3:
    kotekan_stage: rfiBadInputFinder
    rfi_in: gpu_rfi_bad_input_buffer_3

rfi_sk_record:
  total_links: 1
  gpu_0:
    kotekan_stage: rfiRecord
    rfi_in: gpu_rfi_output_buffer_0
    updatable_config: "/updatable_config/rfi_sk_record"
  gpu_1:
    kotekan_stage: rfiRecord
    rfi_in: gpu_rfi_output_buffer_1
    updatable_config: "/updatable_config/rfi_sk_record"
  gpu_2:
    kotekan_stage: rfiRecord
    rfi_in: gpu_rfi_output_buffer_2
    updatable_config: "/updatable_config/rfi_sk_record"
  gpu_3:
    kotekan_stage: rfiRecord
    rfi_in: gpu_rfi_output_buffer_3
    updatable_config: "/updatable_config/rfi_sk_record"

#rfi_var_record:
#  total_links: 1
#  gpu_0:
#    kotekan_stage: rfiRecord
#    rfi_in: gpu_rfi_var_output_buffer_0
#    updatable_config: "/updatable_config/rfi_var_record"
#  gpu_1:
#    kotekan_stage: rfiRecord
#    rfi_in: gpu_rfi_var_output_buffer_1
#    updatable_config: "/updatable_config/rfi_var_record"
#  gpu_2:
#    kotekan_stage: rfiRecord
#    rfi_in: gpu_rfi_var_output_buffer_2
#    updatable_config: "/updatable_config/rfi_var_record"
#  gpu_3:
#    kotekan_stage: rfiRecord
#    rfi_in: gpu_rfi_var_output_buffer_3
#    updatable_config: "/updatable_config/rfi_var_record"

#### Monitoring and debug stages ####

buffer_status:
  kotekan_stage: bufferStatus
  time_delay: 30000000
  print_status: false

monitor:
  kotekan_stage: monitorBuffer
  bufs:
    - network_buffer_0
    - network_buffer_1
    - network_buffer_2
    - network_buffer_3
  timeout: 5
  fill_threshold: 0.98

# This seems to find the lockup condition
monitor_2:
  kotekan_stage: monitorBuffer
  bufs:
    - beamform_pulsar_output_buffer_0
    - beamform_pulsar_output_buffer_1
    - beamform_pulsar_output_buffer_2
    - beamform_pulsar_output_buffer_3
    - lost_samples_buffer
  timeout: 10
  fill_threshold: 0.80


############################
#### Fixed reorder maps ####
############################

# FRB reorder map
# TODO: can this be generated from the input_reorder data below?
reorder_map: [32,33,34,35,40,41,42,43,48,49,50,51,56,57,58,59,96,97,98,99,
              104,105,106,107,112,113,114,115,120,121,122,123,67,66,65,64,
              75,74,73,72,83,82,81,80,91,90,89,88,3,2,1,0,11,10,9,8,19,18,
              17,16,27,26,25,24,152,153,154,155,144,145,146,147,136,137,138,
              139,128,129,130,131,216,217,218,219,208,209,210,211,200,201,
              202,203,192,193,194,195,251,250,249,248,243,242,241,240,235,
              234,233,232,227,226,225,224,187,186,185,184,179,178,177,176,
              171,170,169,168,163,162,161,160,355,354,353,352,363,362,361,
              360,371,370,369,368,379,378,377,376,291,290,289,288,299,298,
              297,296,307,306,305,304,315,314,313,312,259,258,257,256,264,
              265,266,267,272,273,274,275,280,281,282,283,323,322,321,320,
              331,330,329,328,339,338,337,336,347,346,345,344,408,409,410,
              411,400,401,402,403,392,393,394,395,384,385,386,387,472,473,
              474,475,464,465,466,467,456,457,458,459,448,449,450,451,440,
              441,442,443,432,433,434,435,424,425,426,427,416,417,418,419,
              504,505,506,507,496,497,498,499,488,489,490,491,480,481,482,
              483,36,37,38,39,44,45,46,47,52,53,54,55,60,61,62,63,100,101,
              102,103,108,109,110,111,116,117,118,119,124,125,126,127,71,70,
              69,68,79,78,77,76,87,86,85,84,95,94,93,92,7,6,5,4,15,14,13,12,
              23,22,21,20,31,30,29,28,156,157,158,159,148,149,150,151,140,
              141,142,143,132,133,134,135,220,221,222,223,212,213,214,215,
              204,205,206,207,196,197,198,199,255,254,253,252,247,246,245,
              244,239,238,237,236,231,230,229,228,191,190,189,188,183,182,
              181,180,175,174,173,172,167,166,165,164,359,358,357,356,367,
              366,365,364,375,374,373,372,383,382,381,380,295,294,293,292,
              303,302,301,300,311,310,309,308,319,318,317,316,263,262,261,
              260,268,269,270,271,276,277,278,279,284,285,286,287,327,326,
              325,324,335,334,333,332,343,342,341,340,351,350,349,348,412,
              413,414,415,404,405,406,407,396,397,398,399,388,389,390,391,
              476,477,478,479,468,469,470,471,460,461,462,463,452,453,454,
              455,444,445,446,447,436,437,438,439,428,429,430,431,420,421,
              422,423,508,509,510,511,500,501,502,503,492,493,494,495,484,
              485,486,487]

# Information for input reordering, packed as
#   (adc_id, chan_id, correlator_input)
# The first is for the reordering, the last two are for making the index map
input_reorder:
  - [ 128,    0, FCC000812]
  - [ 129,    1, FCC000813]
  - [ 130,    2, FCC000814]
  - [ 131,    3, FCC000815]
  - [ 132,    4, FCC000808]
  - [ 133,    5, FCC000809]
  - [ 134,    6, FCC000810]
  - [ 135,    7, FCC000811]
  - [ 136,    8, FCC000804]
  - [ 137,    9, FCC000805]
  - [ 138,   10, FCC000806]
  - [ 139,   11, FCC000807]
  - [ 140,   12, FCC000800]
  - [ 141,   13, FCC000801]
  - [ 142,   14, FCC000802]
  - [ 143,   15, FCC000803]
  - [ 160,   16, FCC001012]
  - [ 161,   17, FCC001013]
  - [ 162,   18, FCC001014]
  - [ 163,   19, FCC001015]
  - [ 164,   20, FCC001008]
  - [ 165,   21, FCC001009]
  - [ 166,   22, FCC001010]
  - [ 167,   23, FCC001011]
  - [ 168,   24, FCC001004]
  - [ 169,   25, FCC001005]
  - [ 170,   26, FCC001006]
  - [ 171,   27, FCC001007]
  - [ 172,   28, FCC001000]
  - [ 173,   29, FCC001001]
  - [ 174,   30, FCC001002]
  - [ 175,   31, FCC001003]
  - [ 192,   32, FCC001212]
  - [ 193,   33, FCC001213]
  - [ 194,   34, FCC001214]
  - [ 195,   35, FCC001215]
  - [ 196,   36, FCC001208]
  - [ 197,   37, FCC001209]
  - [ 198,   38, FCC001210]
  - [ 199,   39, FCC001211]
  - [ 200,   40, FCC001204]
  - [ 201,   41, FCC001205]
  - [ 202,   42, FCC001206]
  - [ 203,   43, FCC001207]
  - [ 204,   44, FCC001200]
  - [ 205,   45, FCC001201]
  - [ 206,   46, FCC001202]
  - [ 207,   47, FCC001203]
  - [ 224,   48, FCC001412]
  - [ 225,   49, FCC001413]
  - [ 226,   50, FCC001414]
  - [ 227,   51, FCC001415]
  - [ 228,   52, FCC001408]
  - [ 229,   53, FCC001409]
  - [ 230,   54, FCC001410]
  - [ 231,   55, FCC001411]
  - [ 232,   56, FCC001404]
  - [ 233,   57, FCC001405]
  - [ 234,   58, FCC001406]
  - [ 235,   59, FCC001407]
  - [ 236,   60, FCC001400]
  - [ 237,   61, FCC001401]
  - [ 238,   62, FCC001402]
  - [ 239,   63, FCC001403]
  - [ 384,   64, FCC010812]
  - [ 385,   65, FCC010813]
  - [ 386,   66, FCC010814]
  - [ 387,   67, FCC010815]
  - [ 388,   68, FCC010808]
  - [ 389,   69, FCC010809]
  - [ 390,   70, FCC010810]
  - [ 391,   71, FCC010811]
  - [ 392,   72, FCC010804]
  - [ 393,   73, FCC010805]
  - [ 394,   74, FCC010806]
  - [ 395,   75, FCC010807]
  - [ 396,   76, FCC010800]
  - [ 397,   77, FCC010801]
  - [ 398,   78, FCC010802]
  - [ 399,   79, FCC010803]
  - [ 416,   80, FCC011012]
  - [ 417,   81, FCC011013]
  - [ 418,   82, FCC011014]
  - [ 419,   83, FCC011015]
  - [ 420,   84, FCC011008]
  - [ 421,   85, FCC011009]
  - [ 422,   86, FCC011010]
  - [ 423,   87, FCC011011]
  - [ 424,   88, FCC011004]
  - [ 425,   89, FCC011005]
  - [ 426,   90, FCC011006]
  - [ 427,   91, FCC011007]
  - [ 428,   92, FCC011000]
  - [ 429,   93, FCC011001]
  - [ 430,   94, FCC011002]
  - [ 431,   95, FCC011003]
  - [ 448,   96, FCC011212]
  - [ 449,   97, FCC011213]
  - [ 450,   98, FCC011214]
  - [ 451,   99, FCC011215]
  - [ 452,  100, FCC011208]
  - [ 453,  101, FCC011209]
  - [ 454,  102, FCC011210]
  - [ 455,  103, FCC011211]
  - [ 456,  104, FCC011204]
  - [ 457,  105, FCC011205]
  - [ 458,  106, FCC011206]
  - [ 459,  107, FCC011207]
  - [ 460,  108, FCC011200]
  - [ 461,  109, FCC011201]
  - [ 462,  110, FCC011202]
  - [ 463,  111, FCC011203]
  - [ 480,  112, FCC011412]
  - [ 481,  113, FCC011413]
  - [ 482,  114, FCC011414]
  - [ 483,  115, FCC011415]
  - [ 484,  116, FCC011408]
  - [ 485,  117, FCC011409]
  - [ 486,  118, FCC011410]
  - [ 487,  119, FCC011411]
  - [ 488,  120, FCC011404]
  - [ 489,  121, FCC011405]
  - [ 490,  122, FCC011406]
  - [ 491,  123, FCC011407]
  - [ 492,  124, FCC011400]
  - [ 493,  125, FCC011401]
  - [ 494,  126, FCC011402]
  - [ 495,  127, FCC011403]
  - [ 268,  128, FCC010000]
  - [ 269,  129, FCC010001]
  - [ 270,  130, FCC010002]
  - [ 271,  131, FCC010003]
  - [ 264,  132, FCC010004]
  - [ 265,  133, FCC010005]
  - [ 266,  134, FCC010006]
  - [ 267,  135, FCC010007]
  - [ 260,  136, FCC010008]
  - [ 261,  137, FCC010009]
  - [ 262,  138, FCC010010]
  - [ 263,  139, FCC010011]
  - [ 256,  140, FCC010012]
  - [ 257,  141, FCC010013]
  - [ 258,  142, FCC010014]
  - [ 259,  143, FCC010015]
  - [ 300,  144, FCC010200]
  - [ 301,  145, FCC010201]
  - [ 302,  146, FCC010202]
  - [ 303,  147, FCC010203]
  - [ 296,  148, FCC010204]
  - [ 297,  149, FCC010205]
  - [ 298,  150, FCC010206]
  - [ 299,  151, FCC010207]
  - [ 292,  152, FCC010208]
  - [ 293,  153, FCC010209]
  - [ 294,  154, FCC010210]
  - [ 295,  155, FCC010211]
  - [ 288,  156, FCC010212]
  - [ 289,  157, FCC010213]
  - [ 290,  158, FCC010214]
  - [ 291,  159, FCC010215]
  - [ 332,  160, FCC010400]
  - [ 333,  161, FCC010401]
  - [ 334,  162, FCC010402]
  - [ 335,  163, FCC010403]
  - [ 328,  164, FCC010404]
  - [ 329,  165, FCC010405]
  - [ 330,  166, FCC010406]
  - [ 331,  167, FCC010407]
  - [ 324,  168, FCC010408]
  - [ 325,  169, FCC010409]
  - [ 326,  170, FCC010410]
  - [ 327,  171, FCC010411]
  - [ 320,  172, FCC010412]
  - [ 321,  173, FCC010413]
  - [ 322,  174, FCC010414]
  - [ 323,  175, FCC010415]
  - [ 364,  176, FCC010600]
  - [ 365,  177, FCC010601]
  - [ 366,  178, FCC010602]
  - [ 367,  179, FCC010603]
  - [ 360,  180, FCC010604]
  - [ 361,  181, FCC010605]
  - [ 362,  182, FCC010606]
  - [ 363,  183, FCC010607]
  - [ 356,  184, FCC010608]
  - [ 357,  185, FCC010609]
  - [ 358,  186, FCC010610]
  - [ 359,  187, FCC010611]
  - [ 352,  188, FCC010612]
  - [ 353,  189, FCC010613]
  - [ 354,  190, FCC010614]
  - [ 355,  191, FCC010615]
  - [  12,  192, FCC000000]
  - [  13,  193, FCC000001]
  - [  14,  194, FCC000002]
  - [  15,  195, FCC000003]
  - [   8,  196, FCC000004]
  - [   9,  197, FCC000005]
  - [  10,  198, FCC000006]
  - [  11,  199, FCC000007]
  - [   4,  200, FCC000008]
  - [   5,  201, FCC000009]
  - [   6,  202, FCC000010]
  - [   7,  203, FCC000011]
  - [   0,  204, FCC000012]
  - [   1,  205, FCC000013]
  - [   2,  206, FCC000014]
  - [   3,  207, FCC000015]
  - [  44,  208, FCC000200]
  - [  45,  209, FCC000201]
  - [  46,  210, FCC000202]
  - [  47,  211, FCC000203]
  - [  40,  212, FCC000204]
  - [  41,  213, FCC000205]
  - [  42,  214, FCC000206]
  - [  43,  215, FCC000207]
  - [  36,  216, FCC000208]
  - [  37,  217, FCC000209]
  - [  38,  218, FCC000210]
  - [  39,  219, FCC000211]
  - [  32,  220, FCC000212]
  - [  34,  221, FCC000214]
  - [  33,  222, FCC000213]
  - [  35,  223, FCC000215]
  - [  76,  224, FCC000400]
  - [  77,  225, FCC000401]
  - [  78,  226, FCC000402]
  - [  79,  227, FCC000403]
  - [  72,  228, FCC000404]
  - [  73,  229, FCC000405]
  - [  74,  230, FCC000406]
  - [  75,  231, FCC000407]
  - [  68,  232, FCC000408]
  - [  69,  233, FCC000409]
  - [  70,  234, FCC000410]
  - [  71,  235, FCC000411]
  - [  64,  236, FCC000412]
  - [  65,  237, FCC000413]
  - [  66,  238, FCC000414]
  - [  67,  239, FCC000415]
  - [ 108,  240, FCC000600]
  - [ 109,  241, FCC000601]
  - [ 110,  242, FCC000602]
  - [ 111,  243, FCC000603]
  - [ 104,  244, FCC000604]
  - [ 105,  245, FCC000605]
  - [ 106,  246, FCC000606]
  - [ 107,  247, FCC000607]
  - [ 100,  248, FCC000608]
  - [ 101,  249, FCC000609]
  - [ 102,  250, FCC000610]
  - [ 103,  251, FCC000611]
  - [  96,  252, FCC000612]
  - [  97,  253, FCC000613]
  - [  98,  254, FCC000614]
  - [  99,  255, FCC000615]
  - [ 144,  256, FCC000912]
  - [ 145,  257, FCC000913]
  - [ 146,  258, FCC000914]
  - [ 147,  259, FCC000915]
  - [ 148,  260, FCC000908]
  - [ 149,  261, FCC000909]
  - [ 150,  262, FCC000910]
  - [ 151,  263, FCC000911]
  - [ 152,  264, FCC000904]
  - [ 153,  265, FCC000905]
  - [ 154,  266, FCC000906]
  - [ 155,  267, FCC000907]
  - [ 156,  268, FCC000900]
  - [ 157,  269, FCC000901]
  - [ 158,  270, FCC000902]
  - [ 159,  271, FCC000903]
  - [ 176,  272, FCC001112]
  - [ 177,  273, FCC001113]
  - [ 178,  274, FCC001114]
  - [ 179,  275, FCC001115]
  - [ 180,  276, FCC001108]
  - [ 181,  277, FCC001109]
  - [ 182,  278, FCC001110]
  - [ 183,  279, FCC001111]
  - [ 184,  280, FCC001104]
  - [ 185,  281, FCC001105]
  - [ 186,  282, FCC001106]
  - [ 187,  283, FCC001107]
  - [ 188,  284, FCC001100]
  - [ 189,  285, FCC001101]
  - [ 190,  286, FCC001102]
  - [ 191,  287, FCC001103]
  - [ 208,  288, FCC001312]
  - [ 209,  289, FCC001313]
  - [ 210,  290, FCC001314]
  - [ 211,  291, FCC001315]
  - [ 212,  292, FCC001308]
  - [ 213,  293, FCC001309]
  - [ 214,  294, FCC001310]
  - [ 215,  295, FCC001311]
  - [ 216,  296, FCC001304]
  - [ 217,  297, FCC001305]
  - [ 218,  298, FCC001306]
  - [ 219,  299, FCC001307]
  - [ 220,  300, FCC001300]
  - [ 221,  301, FCC001301]
  - [ 222,  302, FCC001302]
  - [ 223,  303, FCC001303]
  - [ 240,  304, FCC001512]
  - [ 241,  305, FCC001513]
  - [ 242,  306, FCC001514]
  - [ 243,  307, FCC001515]
  - [ 244,  308, FCC001508]
  - [ 245,  309, FCC001509]
  - [ 246,  310, FCC001510]
  - [ 247,  311, FCC001511]
  - [ 248,  312, FCC001504]
  - [ 249,  313, FCC001505]
  - [ 250,  314, FCC001506]
  - [ 251,  315, FCC001507]
  - [ 252,  316, FCC001500]
  - [ 253,  317, FCC001501]
  - [ 254,  318, FCC001502]
  - [ 255,  319, FCC001503]
  - [ 400,  320, FCC010912]
  - [ 401,  321, FCC010913]
  - [ 402,  322, FCC010914]
  - [ 403,  323, FCC010915]
  - [ 404,  324, FCC010908]
  - [ 405,  325, FCC010909]
  - [ 406,  326, FCC010910]
  - [ 407,  327, FCC010911]
  - [ 408,  328, FCC010904]
  - [ 409,  329, FCC010905]
  - [ 410,  330, FCC010906]
  - [ 411,  331, FCC010907]
  - [ 412,  332, FCC010900]
  - [ 413,  333, FCC010901]
  - [ 414,  334, FCC010902]
  - [ 415,  335, FCC010903]
  - [ 432,  336, FCC011112]
  - [ 433,  337, FCC011113]
  - [ 434,  338, FCC011114]
  - [ 435,  339, FCC011115]
  - [ 436,  340, FCC011108]
  - [ 437,  341, FCC011109]
  - [ 438,  342, FCC011110]
  - [ 439,  343, FCC011111]
  - [ 440,  344, FCC011104]
  - [ 441,  345, FCC011105]
  - [ 442,  346, FCC011106]
  - [ 443,  347, FCC011107]
  - [ 444,  348, FCC011100]
  - [ 445,  349, FCC011101]
  - [ 446,  350, FCC011102]
  - [ 447,  351, FCC011103]
  - [ 464,  352, FCC011312]
  - [ 465,  353, FCC011313]
  - [ 466,  354, FCC011314]
  - [ 467,  355, FCC011315]
  - [ 468,  356, FCC011308]
  - [ 469,  357, FCC011309]
  - [ 470,  358, FCC011310]
  - [ 471,  359, FCC011311]
  - [ 472,  360, FCC011304]
  - [ 473,  361, FCC011305]
  - [ 474,  362, FCC011306]
  - [ 475,  363, FCC011307]
  - [ 476,  364, FCC011300]
  - [ 477,  365, FCC011301]
  - [ 478,  366, FCC011302]
  - [ 479,  367, FCC011303]
  - [ 496,  368, FCC011512]
  - [ 497,  369, FCC011513]
  - [ 498,  370, FCC011514]
  - [ 499,  371, FCC011515]
  - [ 500,  372, FCC011508]
  - [ 501,  373, FCC011509]
  - [ 502,  374, FCC011510]
  - [ 503,  375, FCC011511]
  - [ 504,  376, FCC011504]
  - [ 505,  377, FCC011505]
  - [ 506,  378, FCC011506]
  - [ 507,  379, FCC011507]
  - [ 508,  380, FCC011500]
  - [ 509,  381, FCC011501]
  - [ 510,  382, FCC011502]
  - [ 511,  383, FCC011503]
  - [ 287,  384, FCC010103]
  - [ 286,  385, FCC010102]
  - [ 285,  386, FCC010101]
  - [ 284,  387, FCC010100]
  - [ 280,  388, FCC010104]
  - [ 281,  389, FCC010105]
  - [ 282,  390, FCC010106]
  - [ 283,  391, FCC010107]
  - [ 276,  392, FCC010108]
  - [ 277,  393, FCC010109]
  - [ 278,  394, FCC010110]
  - [ 279,  395, FCC010111]
  - [ 272,  396, FCC010112]
  - [ 273,  397, FCC010113]
  - [ 274,  398, FCC010114]
  - [ 275,  399, FCC010115]
  - [ 316,  400, FCC010300]
  - [ 317,  401, FCC010301]
  - [ 318,  402, FCC010302]
  - [ 319,  403, FCC010303]
  - [ 312,  404, FCC010304]
  - [ 313,  405, FCC010305]
  - [ 314,  406, FCC010306]
  - [ 315,  407, FCC010307]
  - [ 308,  408, FCC010308]
  - [ 309,  409, FCC010309]
  - [ 310,  410, FCC010310]
  - [ 311,  411, FCC010311]
  - [ 304,  412, FCC010312]
  - [ 305,  413, FCC010313]
  - [ 306,  414, FCC010314]
  - [ 307,  415, FCC010315]
  - [ 348,  416, FCC010500]
  - [ 349,  417, FCC010501]
  - [ 350,  418, FCC010502]
  - [ 351,  419, FCC010503]
  - [ 344,  420, FCC010504]
  - [ 345,  421, FCC010505]
  - [ 346,  422, FCC010506]
  - [ 347,  423, FCC010507]
  - [ 343,  424, FCC010511]
  - [ 342,  425, FCC010510]
  - [ 341,  426, FCC010509]
  - [ 340,  427, FCC010508]
  - [ 336,  428, FCC010512]
  - [ 337,  429, FCC010513]
  - [ 338,  430, FCC010514]
  - [ 339,  431, FCC010515]
  - [ 380,  432, FCC010700]
  - [ 381,  433, FCC010701]
  - [ 382,  434, FCC010702]
  - [ 383,  435, FCC010703]
  - [ 376,  436, FCC010704]
  - [ 377,  437, FCC010705]
  - [ 378,  438, FCC010706]
  - [ 379,  439, FCC010707]
  - [ 372,  440, FCC010708]
  - [ 373,  441, FCC010709]
  - [ 374,  442, FCC010710]
  - [ 375,  443, FCC010711]
  - [ 368,  444, FCC010712]
  - [ 369,  445, FCC010713]
  - [ 370,  446, FCC010714]
  - [ 371,  447, FCC010715]
  - [  28,  448, FCC000100]
  - [  29,  449, FCC000101]
  - [  30,  450, FCC000102]
  - [  31,  451, FCC000103]
  - [  24,  452, FCC000104]
  - [  25,  453, FCC000105]
  - [  26,  454, FCC000106]
  - [  27,  455, FCC000107]
  - [  20,  456, FCC000108]
  - [  21,  457, FCC000109]
  - [  22,  458, FCC000110]
  - [  23,  459, FCC000111]
  - [  16,  460, FCC000112]
  - [  17,  461, FCC000113]
  - [  18,  462, FCC000114]
  - [  19,  463, FCC000115]
  - [  60,  464, FCC000300]
  - [  61,  465, FCC000301]
  - [  62,  466, FCC000302]
  - [  63,  467, FCC000303]
  - [  56,  468, FCC000304]
  - [  57,  469, FCC000305]
  - [  58,  470, FCC000306]
  - [  59,  471, FCC000307]
  - [  52,  472, FCC000308]
  - [  53,  473, FCC000309]
  - [  54,  474, FCC000310]
  - [  55,  475, FCC000311]
  - [  48,  476, FCC000312]
  - [  49,  477, FCC000313]
  - [  50,  478, FCC000314]
  - [  51,  479, FCC000315]
  - [  92,  480, FCC000500]
  - [  93,  481, FCC000501]
  - [  94,  482, FCC000502]
  - [  95,  483, FCC000503]
  - [  88,  484, FCC000504]
  - [  89,  485, FCC000505]
  - [  90,  486, FCC000506]
  - [  91,  487, FCC000507]
  - [  84,  488, FCC000508]
  - [  85,  489, FCC000509]
  - [  86,  490, FCC000510]
  - [  87,  491, FCC000511]
  - [  80,  492, FCC000512]
  - [  81,  493, FCC000513]
  - [  82,  494, FCC000514]
  - [  83,  495, FCC000515]
  - [ 124,  496, FCC000700]
  - [ 125,  497, FCC000701]
  - [ 126,  498, FCC000702]
  - [ 127,  499, FCC000703]
  - [ 120,  500, FCC000704]
  - [ 121,  501, FCC000705]
  - [ 122,  502, FCC000706]
  - [ 123,  503, FCC000707]
  - [ 116,  504, FCC000708]
  - [ 117,  505, FCC000709]
  - [ 118,  506, FCC000710]
  - [ 119,  507, FCC000711]
  - [ 112,  508, FCC000712]
  - [ 113,  509, FCC000713]
  - [ 114,  510, FCC000714]
  - [ 115,  511, FCC000715]
  - [ 608,  512, FCC020612]
  - [ 609,  513, FCC020613]
  - [ 610,  514, FCC020614]
  - [ 611,  515, FCC020615]
  - [ 612,  516, FCC020608]
  - [ 613,  517, FCC020609]
  - [ 614,  518, FCC020610]
  - [ 615,  519, FCC020611]
  - [ 616,  520, FCC020604]
  - [ 617,  521, FCC020605]
  - [ 618,  522, FCC020606]
  - [ 619,  523, FCC020607]
  - [ 620,  524, FCC020600]
  - [ 621,  525, FCC020601]
  - [ 622,  526, FCC020602]
  - [ 623,  527, FCC020603]
  - [ 576,  528, FCC020412]
  - [ 577,  529, FCC020413]
  - [ 578,  530, FCC020414]
  - [ 579,  531, FCC020415]
  - [ 580,  532, FCC020408]
  - [ 581,  533, FCC020409]
  - [ 582,  534, FCC020410]
  - [ 583,  535, FCC020411]
  - [ 584,  536, FCC020404]
  - [ 585,  537, FCC020405]
  - [ 586,  538, FCC020406]
  - [ 587,  539, FCC020407]
  - [ 588,  540, FCC020400]
  - [ 589,  541, FCC020401]
  - [ 590,  542, FCC020402]
  - [ 591,  543, FCC020403]
  - [ 544,  544, FCC020212]
  - [ 545,  545, FCC020213]
  - [ 546,  546, FCC020214]
  - [ 547,  547, FCC020215]
  - [ 548,  548, FCC020208]
  - [ 549,  549, FCC020209]
  - [ 550,  550, FCC020210]
  - [ 551,  551, FCC020211]
  - [ 553,  552, FCC020205]
  - [ 552,  553, FCC020204]
  - [ 554,  554, FCC020206]
  - [ 555,  555, FCC020207]
  - [ 556,  556, FCC020200]
  - [ 557,  557, FCC020201]
  - [ 558,  558, FCC020202]
  - [ 559,  559, FCC020203]
  - [ 512,  560, FCC020012]
  - [ 513,  561, FCC020013]
  - [ 514,  562, FCC020014]
  - [ 515,  563, FCC020015]
  - [ 516,  564, FCC020008]
  - [ 517,  565, FCC020009]
  - [ 518,  566, FCC020010]
  - [ 519,  567, FCC020011]
  - [ 520,  568, FCC020004]
  - [ 521,  569, FCC020005]
  - [ 522,  570, FCC020006]
  - [ 523,  571, FCC020007]
  - [ 524,  572, FCC020000]
  - [ 525,  573, FCC020001]
  - [ 526,  574, FCC020002]
  - [ 527,  575, FCC020003]
  - [ 864,  576, FCC030612]
  - [ 865,  577, FCC030613]
  - [ 866,  578, FCC030614]
  - [ 867,  579, FCC030615]
  - [ 868,  580, FCC030608]
  - [ 869,  581, FCC030609]
  - [ 870,  582, FCC030610]
  - [ 871,  583, FCC030611]
  - [ 872,  584, FCC030604]
  - [ 873,  585, FCC030605]
  - [ 874,  586, FCC030606]
  - [ 875,  587, FCC030607]
  - [ 876,  588, FCC030600]
  - [ 877,  589, FCC030601]
  - [ 878,  590, FCC030602]
  - [ 879,  591, FCC030603]
  - [ 832,  592, FCC030412]
  - [ 833,  593, FCC030413]
  - [ 834,  594, FCC030414]
  - [ 835,  595, FCC030415]
  - [ 836,  596, FCC030408]
  - [ 837,  597, FCC030409]
  - [ 838,  598, FCC030410]
  - [ 839,  599, FCC030411]
  - [ 840,  600, FCC030404]
  - [ 841,  601, FCC030405]
  - [ 842,  602, FCC030406]
  - [ 843,  603, FCC030407]
  - [ 844,  604, FCC030400]
  - [ 845,  605, FCC030401]
  - [ 846,  606, FCC030402]
  - [ 847,  607, FCC030403]
  - [ 800,  608, FCC030212]
  - [ 801,  609, FCC030213]
  - [ 802,  610, FCC030214]
  - [ 803,  611, FCC030215]
  - [ 804,  612, FCC030208]
  - [ 805,  613, FCC030209]
  - [ 806,  614, FCC030210]
  - [ 807,  615, FCC030211]
  - [ 808,  616, FCC030204]
  - [ 809,  617, FCC030205]
  - [ 810,  618, FCC030206]
  - [ 811,  619, FCC030207]
  - [ 812,  620, FCC030200]
  - [ 813,  621, FCC030201]
  - [ 814,  622, FCC030202]
  - [ 815,  623, FCC030203]
  - [ 768,  624, FCC030012]
  - [ 769,  625, FCC030013]
  - [ 770,  626, FCC030014]
  - [ 771,  627, FCC030015]
  - [ 772,  628, FCC030008]
  - [ 773,  629, FCC030009]
  - [ 774,  630, FCC030010]
  - [ 775,  631, FCC030011]
  - [ 776,  632, FCC030004]
  - [ 777,  633, FCC030005]
  - [ 778,  634, FCC030006]
  - [ 779,  635, FCC030007]
  - [ 780,  636, FCC030000]
  - [ 781,  637, FCC030001]
  - [ 782,  638, FCC030002]
  - [ 783,  639, FCC030003]
  - [1004,  640, FCC031400]
  - [1005,  641, FCC031401]
  - [1006,  642, FCC031402]
  - [1007,  643, FCC031403]
  - [1003,  644, FCC031407]
  - [1002,  645, FCC031406]
  - [1001,  646, FCC031405]
  - [1000,  647, FCC031404]
  - [ 996,  648, FCC031408]
  - [ 997,  649, FCC031409]
  - [ 934,  650, FCC031010]
  - [ 935,  651, FCC031011]
  - [ 992,  652, FCC031412]
  - [ 993,  653, FCC031413]
  - [ 994,  654, FCC031414]
  - [ 995,  655, FCC031415]
  - [ 972,  656, FCC031200]
  - [ 973,  657, FCC031201]
  - [ 974,  658, FCC031202]
  - [ 975,  659, FCC031203]
  - [ 968,  660, FCC031204]
  - [ 969,  661, FCC031205]
  - [ 970,  662, FCC031206]
  - [ 971,  663, FCC031207]
  - [ 964,  664, FCC031208]
  - [ 965,  665, FCC031209]
  - [ 966,  666, FCC031210]
  - [ 967,  667, FCC031211]
  - [ 960,  668, FCC031212]
  - [ 961,  669, FCC031213]
  - [ 962,  670, FCC031214]
  - [ 963,  671, FCC031215]
  - [ 943,  672, FCC031003]
  - [ 942,  673, FCC031002]
  - [ 941,  674, FCC031001]
  - [ 940,  675, FCC031000]
  - [ 936,  676, FCC031004]
  - [ 937,  677, FCC031005]
  - [ 938,  678, FCC031006]
  - [ 939,  679, FCC031007]
  - [ 932,  680, FCC031008]
  - [ 933,  681, FCC031009]
  - [ 998,  682, FCC031410]
  - [ 999,  683, FCC031411]
  - [ 928,  684, FCC031012]
  - [ 929,  685, FCC031013]
  - [ 930,  686, FCC031014]
  - [ 931,  687, FCC031015]
  - [ 908,  688, FCC030800]
  - [ 909,  689, FCC030801]
  - [ 910,  690, FCC030802]
  - [ 911,  691, FCC030803]
  - [ 904,  692, FCC030804]
  - [ 905,  693, FCC030805]
  - [ 906,  694, FCC030806]
  - [ 907,  695, FCC030807]
  - [ 900,  696, FCC030808]
  - [ 901,  697, FCC030809]
  - [ 902,  698, FCC030810]
  - [ 903,  699, FCC030811]
  - [ 896,  700, FCC030812]
  - [ 897,  701, FCC030813]
  - [ 898,  702, FCC030814]
  - [ 899,  703, FCC030815]
  - [ 748,  704, FCC021400]
  - [ 749,  705, FCC021401]
  - [ 750,  706, FCC021402]
  - [ 751,  707, FCC021403]
  - [ 744,  708, FCC021404]
  - [ 745,  709, FCC021405]
  - [ 746,  710, FCC021406]
  - [ 747,  711, FCC021407]
  - [ 740,  712, FCC021408]
  - [ 741,  713, FCC021409]
  - [ 742,  714, FCC021410]
  - [ 743,  715, FCC021411]
  - [ 736,  716, FCC021412]
  - [ 737,  717, FCC021413]
  - [ 738,  718, FCC021414]
  - [ 739,  719, FCC021415]
  - [ 716,  720, FCC021200]
  - [ 717,  721, FCC021201]
  - [ 718,  722, FCC021202]
  - [ 719,  723, FCC021203]
  - [ 712,  724, FCC021204]
  - [ 713,  725, FCC021205]
  - [ 714,  726, FCC021206]
  - [ 715,  727, FCC021207]
  - [ 708,  728, FCC021208]
  - [ 709,  729, FCC021209]
  - [ 710,  730, FCC021210]
  - [ 711,  731, FCC021211]
  - [ 704,  732, FCC021212]
  - [ 705,  733, FCC021213]
  - [ 706,  734, FCC021214]
  - [ 707,  735, FCC021215]
  - [ 684,  736, FCC021000]
  - [ 685,  737, FCC021001]
  - [ 686,  738, FCC021002]
  - [ 687,  739, FCC021003]
  - [ 680,  740, FCC021004]
  - [ 681,  741, FCC021005]
  - [ 682,  742, FCC021006]
  - [ 683,  743, FCC021007]
  - [ 676,  744, FCC021008]
  - [ 677,  745, FCC021009]
  - [ 678,  746, FCC021010]
  - [ 679,  747, FCC021011]
  - [ 672,  748, FCC021012]
  - [ 673,  749, FCC021013]
  - [ 674,  750, FCC021014]
  - [ 675,  751, FCC021015]
  - [ 652,  752, FCC020800]
  - [ 653,  753, FCC020801]
  - [ 654,  754, FCC020802]
  - [ 655,  755, FCC020803]
  - [ 648,  756, FCC020804]
  - [ 649,  757, FCC020805]
  - [ 650,  758, FCC020806]
  - [ 651,  759, FCC020807]
  - [ 644,  760, FCC020808]
  - [ 645,  761, FCC020809]
  - [ 646,  762, FCC020810]
  - [ 647,  763, FCC020811]
  - [ 640,  764, FCC020812]
  - [ 641,  765, FCC020813]
  - [ 642,  766, FCC020814]
  - [ 643,  767, FCC020815]
  - [ 624,  768, FCC020712]
  - [ 625,  769, FCC020713]
  - [ 626,  770, FCC020714]
  - [ 627,  771, FCC020715]
  - [ 628,  772, FCC020708]
  - [ 629,  773, FCC020709]
  - [ 630,  774, FCC020710]
  - [ 631,  775, FCC020711]
  - [ 632,  776, FCC020704]
  - [ 633,  777, FCC020705]
  - [ 634,  778, FCC020706]
  - [ 635,  779, FCC020707]
  - [ 636,  780, FCC020700]
  - [ 637,  781, FCC020701]
  - [ 638,  782, FCC020702]
  - [ 639,  783, FCC020703]
  - [ 592,  784, FCC020512]
  - [ 593,  785, FCC020513]
  - [ 594,  786, FCC020514]
  - [ 595,  787, FCC020515]
  - [ 596,  788, FCC020508]
  - [ 597,  789, FCC020509]
  - [ 598,  790, FCC020510]
  - [ 599,  791, FCC020511]
  - [ 600,  792, FCC020504]
  - [ 601,  793, FCC020505]
  - [ 602,  794, FCC020506]
  - [ 603,  795, FCC020507]
  - [ 604,  796, FCC020500]
  - [ 605,  797, FCC020501]
  - [ 606,  798, FCC020502]
  - [ 607,  799, FCC020503]
  - [ 560,  800, FCC020312]
  - [ 561,  801, FCC020313]
  - [ 562,  802, FCC020314]
  - [ 563,  803, FCC020315]
  - [ 564,  804, FCC020308]
  - [ 565,  805, FCC020309]
  - [ 566,  806, FCC020310]
  - [ 567,  807, FCC020311]
  - [ 568,  808, FCC020304]
  - [ 569,  809, FCC020305]
  - [ 570,  810, FCC020306]
  - [ 571,  811, FCC020307]
  - [ 572,  812, FCC020300]
  - [ 573,  813, FCC020301]
  - [ 574,  814, FCC020302]
  - [ 575,  815, FCC020303]
  - [ 528,  816, FCC020112]
  - [ 529,  817, FCC020113]
  - [ 530,  818, FCC020114]
  - [ 531,  819, FCC020115]
  - [ 532,  820, FCC020108]
  - [ 533,  821, FCC020109]
  - [ 534,  822, FCC020110]
  - [ 535,  823, FCC020111]
  - [ 536,  824, FCC020104]
  - [ 537,  825, FCC020105]
  - [ 538,  826, FCC020106]
  - [ 539,  827, FCC020107]
  - [ 540,  828, FCC020100]
  - [ 541,  829, FCC020101]
  - [ 542,  830, FCC020102]
  - [ 543,  831, FCC020103]
  - [ 880,  832, FCC030712]
  - [ 881,  833, FCC030713]
  - [ 882,  834, FCC030714]
  - [ 883,  835, FCC030715]
  - [ 884,  836, FCC030708]
  - [ 885,  837, FCC030709]
  - [ 886,  838, FCC030710]
  - [ 887,  839, FCC030711]
  - [ 888,  840, FCC030704]
  - [ 889,  841, FCC030705]
  - [ 890,  842, FCC030706]
  - [ 891,  843, FCC030707]
  - [ 892,  844, FCC030700]
  - [ 893,  845, FCC030701]
  - [ 894,  846, FCC030702]
  - [ 895,  847, FCC030703]
  - [ 848,  848, FCC030512]
  - [ 849,  849, FCC030513]
  - [ 850,  850, FCC030514]
  - [ 851,  851, FCC030515]
  - [ 852,  852, FCC030508]
  - [ 853,  853, FCC030509]
  - [ 854,  854, FCC030510]
  - [ 855,  855, FCC030511]
  - [ 856,  856, FCC030504]
  - [ 857,  857, FCC030505]
  - [ 858,  858, FCC030506]
  - [ 859,  859, FCC030507]
  - [ 860,  860, FCC030500]
  - [ 861,  861, FCC030501]
  - [ 862,  862, FCC030502]
  - [ 863,  863, FCC030503]
  - [ 816,  864, FCC030312]
  - [ 817,  865, FCC030313]
  - [ 818,  866, FCC030314]
  - [ 819,  867, FCC030315]
  - [ 820,  868, FCC030308]
  - [ 821,  869, FCC030309]
  - [ 822,  870, FCC030310]
  - [ 823,  871, FCC030311]
  - [ 824,  872, FCC030304]
  - [ 825,  873, FCC030305]
  - [ 826,  874, FCC030306]
  - [ 827,  875, FCC030307]
  - [ 828,  876, FCC030300]
  - [ 829,  877, FCC030301]
  - [ 830,  878, FCC030302]
  - [ 831,  879, FCC030303]
  - [ 784,  880, FCC030112]
  - [ 785,  881, FCC030113]
  - [ 786,  882, FCC030114]
  - [ 787,  883, FCC030115]
  - [ 788,  884, FCC030108]
  - [ 789,  885, FCC030109]
  - [ 790,  886, FCC030110]
  - [ 791,  887, FCC030111]
  - [ 792,  888, FCC030104]
  - [ 793,  889, FCC030105]
  - [ 794,  890, FCC030106]
  - [ 795,  891, FCC030107]
  - [ 796,  892, FCC030100]
  - [ 797,  893, FCC030101]
  - [ 798,  894, FCC030102]
  - [ 799,  895, FCC030103]
  - [1020,  896, FCC031500]
  - [1021,  897, FCC031501]
  - [1022,  898, FCC031502]
  - [1023,  899, FCC031503]
  - [1016,  900, FCC031504]
  - [1017,  901, FCC031505]
  - [1018,  902, FCC031506]
  - [1019,  903, FCC031507]
  - [1012,  904, FCC031508]
  - [1013,  905, FCC031509]
  - [1015,  906, FCC031511]
  - [1014,  907, FCC031510]
  - [1008,  908, FCC031512]
  - [1009,  909, FCC031513]
  - [1010,  910, FCC031514]
  - [1011,  911, FCC031515]
  - [ 988,  912, FCC031300]
  - [ 989,  913, FCC031301]
  - [ 990,  914, FCC031302]
  - [ 991,  915, FCC031303]
  - [ 984,  916, FCC031304]
  - [ 985,  917, FCC031305]
  - [ 986,  918, FCC031306]
  - [ 987,  919, FCC031307]
  - [ 980,  920, FCC031308]
  - [ 981,  921, FCC031309]
  - [ 982,  922, FCC031310]
  - [ 983,  923, FCC031311]
  - [ 976,  924, FCC031312]
  - [ 977,  925, FCC031313]
  - [ 978,  926, FCC031314]
  - [ 979,  927, FCC031315]
  - [ 956,  928, FCC031100]
  - [ 957,  929, FCC031101]
  - [ 958,  930, FCC031102]
  - [ 959,  931, FCC031103]
  - [ 952,  932, FCC031104]
  - [ 953,  933, FCC031105]
  - [ 954,  934, FCC031106]
  - [ 955,  935, FCC031107]
  - [ 948,  936, FCC031108]
  - [ 949,  937, FCC031109]
  - [ 950,  938, FCC031110]
  - [ 951,  939, FCC031111]
  - [ 944,  940, FCC031112]
  - [ 945,  941, FCC031113]
  - [ 946,  942, FCC031114]
  - [ 947,  943, FCC031115]
  - [ 924,  944, FCC030900]
  - [ 925,  945, FCC030901]
  - [ 926,  946, FCC030902]
  - [ 927,  947, FCC030903]
  - [ 920,  948, FCC030904]
  - [ 921,  949, FCC030905]
  - [ 922,  950, FCC030906]
  - [ 923,  951, FCC030907]
  - [ 916,  952, FCC030908]
  - [ 917,  953, FCC030909]
  - [ 918,  954, FCC030910]
  - [ 919,  955, FCC030911]
  - [ 912,  956, FCC030912]
  - [ 913,  957, FCC030913]
  - [ 914,  958, FCC030914]
  - [ 915,  959, FCC030915]
  - [ 764,  960, FCC021500]
  - [ 765,  961, FCC021501]
  - [ 766,  962, FCC021502]
  - [ 767,  963, FCC021503]
  - [ 760,  964, FCC021504]
  - [ 761,  965, FCC021505]
  - [ 762,  966, FCC021506]
  - [ 763,  967, FCC021507]
  - [ 756,  968, FCC021508]
  - [ 757,  969, FCC021509]
  - [ 758,  970, FCC021510]
  - [ 759,  971, FCC021511]
  - [ 752,  972, FCC021512]
  - [ 753,  973, FCC021513]
  - [ 754,  974, FCC021514]
  - [ 755,  975, FCC021515]
  - [ 732,  976, FCC021300]
  - [ 733,  977, FCC021301]
  - [ 734,  978, FCC021302]
  - [ 735,  979, FCC021303]
  - [ 728,  980, FCC021304]
  - [ 729,  981, FCC021305]
  - [ 730,  982, FCC021306]
  - [ 731,  983, FCC021307]
  - [ 724,  984, FCC021308]
  - [ 725,  985, FCC021309]
  - [ 726,  986, FCC021310]
  - [ 727,  987, FCC021311]
  - [ 720,  988, FCC021312]
  - [ 721,  989, FCC021313]
  - [ 722,  990, FCC021314]
  - [ 723,  991, FCC021315]
  - [ 700,  992, FCC021100]
  - [ 701,  993, FCC021101]
  - [ 702,  994, FCC021102]
  - [ 703,  995, FCC021103]
  - [ 696,  996, FCC021104]
  - [ 697,  997, FCC021105]
  - [ 698,  998, FCC021106]
  - [ 699,  999, FCC021107]
  - [ 692, 1000, FCC021108]
  - [ 693, 1001, FCC021109]
  - [ 694, 1002, FCC021110]
  - [ 695, 1003, FCC021111]
  - [ 688, 1004, FCC021112]
  - [ 689, 1005, FCC021113]
  - [ 690, 1006, FCC021114]
  - [ 691, 1007, FCC021115]
  - [ 668, 1008, FCC020900]
  - [ 669, 1009, FCC020901]
  - [ 670, 1010, FCC020902]
  - [ 671, 1011, FCC020903]
  - [ 664, 1012, FCC020904]
  - [ 665, 1013, FCC020905]
  - [ 666, 1014, FCC020906]
  - [ 667, 1015, FCC020907]
  - [ 660, 1016, FCC020908]
  - [ 661, 1017, FCC020909]
  - [ 662, 1018, FCC020910]
  - [ 663, 1019, FCC020911]
  - [ 656, 1020, FCC020912]
  - [ 657, 1021, FCC020913]
  - [ 658, 1022, FCC020914]
  - [ 659, 1023, FCC020915]
  - [1420, 1024, FCC050800]
  - [1421, 1025, FCC050801]
  - [1422, 1026, FCC050802]
  - [1423, 1027, FCC050803]
  - [1416, 1028, FCC050804]
  - [1417, 1029, FCC050805]
  - [1418, 1030, FCC050806]
  - [1419, 1031, FCC050807]
  - [1412, 1032, FCC050808]
  - [1413, 1033, FCC050809]
  - [1414, 1034, FCC050810]
  - [1415, 1035, FCC050811]
  - [1408, 1036, FCC050812]
  - [1409, 1037, FCC050813]
  - [1410, 1038, FCC050814]
  - [1411, 1039, FCC050815]
  - [1452, 1040, FCC051000]
  - [1453, 1041, FCC051001]
  - [1454, 1042, FCC051002]
  - [1455, 1043, FCC051003]
  - [1448, 1044, FCC051004]
  - [1449, 1045, FCC051005]
  - [1450, 1046, FCC051006]
  - [1451, 1047, FCC051007]
  - [1444, 1048, FCC051008]
  - [1445, 1049, FCC051009]
  - [1446, 1050, FCC051010]
  - [1447, 1051, FCC051011]
  - [1440, 1052, FCC051012]
  - [1441, 1053, FCC051013]
  - [1442, 1054, FCC051014]
  - [1443, 1055, FCC051015]
  - [1484, 1056, FCC051200]
  - [1485, 1057, FCC051201]
  - [1486, 1058, FCC051202]
  - [1487, 1059, FCC051203]
  - [1480, 1060, FCC051204]
  - [1481, 1061, FCC051205]
  - [1482, 1062, FCC051206]
  - [1483, 1063, FCC051207]
  - [1476, 1064, FCC051208]
  - [1477, 1065, FCC051209]
  - [1478, 1066, FCC051210]
  - [1479, 1067, FCC051211]
  - [1472, 1068, FCC051212]
  - [1473, 1069, FCC051213]
  - [1474, 1070, FCC051214]
  - [1475, 1071, FCC051215]
  - [1516, 1072, FCC051400]
  - [1517, 1073, FCC051401]
  - [1518, 1074, FCC051402]
  - [1519, 1075, FCC051403]
  - [1512, 1076, FCC051404]
  - [1513, 1077, FCC051405]
  - [1514, 1078, FCC051406]
  - [1515, 1079, FCC051407]
  - [1508, 1080, FCC051408]
  - [1509, 1081, FCC051409]
  - [1510, 1082, FCC051410]
  - [1511, 1083, FCC051411]
  - [1504, 1084, FCC051412]
  - [1505, 1085, FCC051413]
  - [1506, 1086, FCC051414]
  - [1507, 1087, FCC051415]
  - [1164, 1088, FCC040800]
  - [1165, 1089, FCC040801]
  - [1166, 1090, FCC040802]
  - [1167, 1091, FCC040803]
  - [1160, 1092, FCC040804]
  - [1161, 1093, FCC040805]
  - [1162, 1094, FCC040806]
  - [1163, 1095, FCC040807]
  - [1156, 1096, FCC040808]
  - [1157, 1097, FCC040809]
  - [1158, 1098, FCC040810]
  - [1159, 1099, FCC040811]
  - [1152, 1100, FCC040812]
  - [1153, 1101, FCC040813]
  - [1154, 1102, FCC040814]
  - [1155, 1103, FCC040815]
  - [1196, 1104, FCC041000]
  - [1197, 1105, FCC041001]
  - [1198, 1106, FCC041002]
  - [1199, 1107, FCC041003]
  - [1192, 1108, FCC041004]
  - [1193, 1109, FCC041005]
  - [1194, 1110, FCC041006]
  - [1195, 1111, FCC041007]
  - [1188, 1112, FCC041008]
  - [1189, 1113, FCC041009]
  - [1190, 1114, FCC041010]
  - [1191, 1115, FCC041011]
  - [1184, 1116, FCC041012]
  - [1185, 1117, FCC041013]
  - [1186, 1118, FCC041014]
  - [1187, 1119, FCC041015]
  - [1228, 1120, FCC041200]
  - [1229, 1121, FCC041201]
  - [1230, 1122, FCC041202]
  - [1231, 1123, FCC041203]
  - [1224, 1124, FCC041204]
  - [1225, 1125, FCC041205]
  - [1226, 1126, FCC041206]
  - [1227, 1127, FCC041207]
  - [1220, 1128, FCC041208]
  - [1221, 1129, FCC041209]
  - [1222, 1130, FCC041210]
  - [1223, 1131, FCC041211]
  - [1216, 1132, FCC041212]
  - [1217, 1133, FCC041213]
  - [1219, 1134, FCC041215]
  - [1218, 1135, FCC041214]
  - [1260, 1136, FCC041400]
  - [1261, 1137, FCC041401]
  - [1262, 1138, FCC041402]
  - [1263, 1139, FCC041403]
  - [1256, 1140, FCC041404]
  - [1257, 1141, FCC041405]
  - [1258, 1142, FCC041406]
  - [1259, 1143, FCC041407]
  - [1252, 1144, FCC041408]
  - [1253, 1145, FCC041409]
  - [1254, 1146, FCC041410]
  - [1255, 1147, FCC041411]
  - [1248, 1148, FCC041412]
  - [1249, 1149, FCC041413]
  - [1250, 1150, FCC041414]
  - [1251, 1151, FCC041415]
  - [1036, 1152, FCC040000]
  - [1037, 1153, FCC040001]
  - [1038, 1154, FCC040002]
  - [1039, 1155, FCC040003]
  - [1032, 1156, FCC040004]
  - [1033, 1157, FCC040005]
  - [1034, 1158, FCC040006]
  - [1035, 1159, FCC040007]
  - [1028, 1160, FCC040008]
  - [1029, 1161, FCC040009]
  - [1030, 1162, FCC040010]
  - [1031, 1163, FCC040011]
  - [1024, 1164, FCC040012]
  - [1025, 1165, FCC040013]
  - [1026, 1166, FCC040014]
  - [1027, 1167, FCC040015]
  - [1056, 1168, FCC040212]
  - [1057, 1169, FCC040213]
  - [1058, 1170, FCC040214]
  - [1059, 1171, FCC040215]
  - [1060, 1172, FCC040208]
  - [1061, 1173, FCC040209]
  - [1062, 1174, FCC040210]
  - [1063, 1175, FCC040211]
  - [1064, 1176, FCC040204]
  - [1065, 1177, FCC040205]
  - [1066, 1178, FCC040206]
  - [1067, 1179, FCC040207]
  - [1068, 1180, FCC040200]
  - [1069, 1181, FCC040201]
  - [1070, 1182, FCC040202]
  - [1071, 1183, FCC040203]
  - [1088, 1184, FCC040412]
  - [1089, 1185, FCC040413]
  - [1090, 1186, FCC040414]
  - [1091, 1187, FCC040415]
  - [1092, 1188, FCC040408]
  - [1093, 1189, FCC040409]
  - [1094, 1190, FCC040410]
  - [1095, 1191, FCC040411]
  - [1096, 1192, FCC040404]
  - [1097, 1193, FCC040405]
  - [1098, 1194, FCC040406]
  - [1099, 1195, FCC040407]
  - [1100, 1196, FCC040400]
  - [1101, 1197, FCC040401]
  - [1102, 1198, FCC040402]
  - [1103, 1199, FCC040403]
  - [1120, 1200, FCC040612]
  - [1121, 1201, FCC040613]
  - [1122, 1202, FCC040614]
  - [1123, 1203, FCC040615]
  - [1124, 1204, FCC040608]
  - [1125, 1205, FCC040609]
  - [1126, 1206, FCC040610]
  - [1127, 1207, FCC040611]
  - [1128, 1208, FCC040604]
  - [1129, 1209, FCC040605]
  - [1130, 1210, FCC040606]
  - [1131, 1211, FCC040607]
  - [1132, 1212, FCC040600]
  - [1133, 1213, FCC040601]
  - [1134, 1214, FCC040602]
  - [1135, 1215, FCC040603]
  - [1292, 1216, FCC050000]
  - [1293, 1217, FCC050001]
  - [1294, 1218, FCC050002]
  - [1295, 1219, FCC050003]
  - [1288, 1220, FCC050004]
  - [1289, 1221, FCC050005]
  - [1290, 1222, FCC050006]
  - [1291, 1223, FCC050007]
  - [1284, 1224, FCC050008]
  - [1285, 1225, FCC050009]
  - [1286, 1226, FCC050010]
  - [1287, 1227, FCC050011]
  - [1280, 1228, FCC050012]
  - [1281, 1229, FCC050013]
  - [1282, 1230, FCC050014]
  - [1283, 1231, FCC050015]
  - [1324, 1232, FCC050200]
  - [1325, 1233, FCC050201]
  - [1326, 1234, FCC050202]
  - [1327, 1235, FCC050203]
  - [1320, 1236, FCC050204]
  - [1321, 1237, FCC050205]
  - [1322, 1238, FCC050206]
  - [1323, 1239, FCC050207]
  - [1316, 1240, FCC050208]
  - [1317, 1241, FCC050209]
  - [1318, 1242, FCC050210]
  - [1319, 1243, FCC050211]
  - [1312, 1244, FCC050212]
  - [1313, 1245, FCC050213]
  - [1314, 1246, FCC050214]
  - [1315, 1247, FCC050215]
  - [1356, 1248, FCC050400]
  - [1357, 1249, FCC050401]
  - [1358, 1250, FCC050402]
  - [1359, 1251, FCC050403]
  - [1352, 1252, FCC050404]
  - [1353, 1253, FCC050405]
  - [1354, 1254, FCC050406]
  - [1355, 1255, FCC050407]
  - [1348, 1256, FCC050408]
  - [1349, 1257, FCC050409]
  - [1350, 1258, FCC050410]
  - [1351, 1259, FCC050411]
  - [1344, 1260, FCC050412]
  - [1345, 1261, FCC050413]
  - [1346, 1262, FCC050414]
  - [1347, 1263, FCC050415]
  - [1388, 1264, FCC050600]
  - [1389, 1265, FCC050601]
  - [1390, 1266, FCC050602]
  - [1391, 1267, FCC050603]
  - [1384, 1268, FCC050604]
  - [1385, 1269, FCC050605]
  - [1386, 1270, FCC050606]
  - [1387, 1271, FCC050607]
  - [1380, 1272, FCC050608]
  - [1381, 1273, FCC050609]
  - [1382, 1274, FCC050610]
  - [1383, 1275, FCC050611]
  - [1376, 1276, FCC050612]
  - [1377, 1277, FCC050613]
  - [1378, 1278, FCC050614]
  - [1379, 1279, FCC050615]
  - [1436, 1280, FCC050900]
  - [1437, 1281, FCC050901]
  - [1438, 1282, FCC050902]
  - [1439, 1283, FCC050903]
  - [1432, 1284, FCC050904]
  - [1433, 1285, FCC050905]
  - [1434, 1286, FCC050906]
  - [1435, 1287, FCC050907]
  - [1428, 1288, FCC050908]
  - [1429, 1289, FCC050909]
  - [1430, 1290, FCC050910]
  - [1431, 1291, FCC050911]
  - [1424, 1292, FCC050912]
  - [1425, 1293, FCC050913]
  - [1426, 1294, FCC050914]
  - [1427, 1295, FCC050915]
  - [1468, 1296, FCC051100]
  - [1469, 1297, FCC051101]
  - [1470, 1298, FCC051102]
  - [1471, 1299, FCC051103]
  - [1464, 1300, FCC051104]
  - [1465, 1301, FCC051105]
  - [1466, 1302, FCC051106]
  - [1467, 1303, FCC051107]
  - [1460, 1304, FCC051108]
  - [1461, 1305, FCC051109]
  - [1462, 1306, FCC051110]
  - [1463, 1307, FCC051111]
  - [1456, 1308, FCC051112]
  - [1457, 1309, FCC051113]
  - [1458, 1310, FCC051114]
  - [1459, 1311, FCC051115]
  - [1500, 1312, FCC051300]
  - [1501, 1313, FCC051301]
  - [1502, 1314, FCC051302]
  - [1503, 1315, FCC051303]
  - [1496, 1316, FCC051304]
  - [1497, 1317, FCC051305]
  - [1498, 1318, FCC051306]
  - [1499, 1319, FCC051307]
  - [1492, 1320, FCC051308]
  - [1493, 1321, FCC051309]
  - [1494, 1322, FCC051310]
  - [1495, 1323, FCC051311]
  - [1488, 1324, FCC051312]
  - [1489, 1325, FCC051313]
  - [1490, 1326, FCC051314]
  - [1491, 1327, FCC051315]
  - [1532, 1328, FCC051500]
  - [1533, 1329, FCC051501]
  - [1534, 1330, FCC051502]
  - [1535, 1331, FCC051503]
  - [1528, 1332, FCC051504]
  - [1529, 1333, FCC051505]
  - [1530, 1334, FCC051506]
  - [1531, 1335, FCC051507]
  - [1524, 1336, FCC051508]
  - [1525, 1337, FCC051509]
  - [1526, 1338, FCC051510]
  - [1527, 1339, FCC051511]
  - [1520, 1340, FCC051512]
  - [1521, 1341, FCC051513]
  - [1522, 1342, FCC051514]
  - [1523, 1343, FCC051515]
  - [1180, 1344, FCC040900]
  - [1181, 1345, FCC040901]
  - [1182, 1346, FCC040902]
  - [1183, 1347, FCC040903]
  - [1176, 1348, FCC040904]
  - [1177, 1349, FCC040905]
  - [1178, 1350, FCC040906]
  - [1179, 1351, FCC040907]
  - [1172, 1352, FCC040908]
  - [1173, 1353, FCC040909]
  - [1174, 1354, FCC040910]
  - [1175, 1355, FCC040911]
  - [1168, 1356, FCC040912]
  - [1169, 1357, FCC040913]
  - [1170, 1358, FCC040914]
  - [1171, 1359, FCC040915]
  - [1212, 1360, FCC041100]
  - [1213, 1361, FCC041101]
  - [1214, 1362, FCC041102]
  - [1215, 1363, FCC041103]
  - [1208, 1364, FCC041104]
  - [1209, 1365, FCC041105]
  - [1210, 1366, FCC041106]
  - [1211, 1367, FCC041107]
  - [1204, 1368, FCC041108]
  - [1205, 1369, FCC041109]
  - [1206, 1370, FCC041110]
  - [1207, 1371, FCC041111]
  - [1200, 1372, FCC041112]
  - [1201, 1373, FCC041113]
  - [1202, 1374, FCC041114]
  - [1203, 1375, FCC041115]
  - [1244, 1376, FCC041300]
  - [1245, 1377, FCC041301]
  - [1246, 1378, FCC041302]
  - [1247, 1379, FCC041303]
  - [1240, 1380, FCC041304]
  - [1241, 1381, FCC041305]
  - [1242, 1382, FCC041306]
  - [1243, 1383, FCC041307]
  - [1236, 1384, FCC041308]
  - [1237, 1385, FCC041309]
  - [1238, 1386, FCC041310]
  - [1239, 1387, FCC041311]
  - [1232, 1388, FCC041312]
  - [1233, 1389, FCC041313]
  - [1234, 1390, FCC041314]
  - [1235, 1391, FCC041315]
  - [1276, 1392, FCC041500]
  - [1277, 1393, FCC041501]
  - [1278, 1394, FCC041502]
  - [1279, 1395, FCC041503]
  - [1272, 1396, FCC041504]
  - [1273, 1397, FCC041505]
  - [1274, 1398, FCC041506]
  - [1275, 1399, FCC041507]
  - [1268, 1400, FCC041508]
  - [1269, 1401, FCC041509]
  - [1270, 1402, FCC041510]
  - [1271, 1403, FCC041511]
  - [1264, 1404, FCC041512]
  - [1265, 1405, FCC041513]
  - [1266, 1406, FCC041514]
  - [1267, 1407, FCC041515]
  - [1052, 1408, FCC040100]
  - [1053, 1409, FCC040101]
  - [1054, 1410, FCC040102]
  - [1055, 1411, FCC040103]
  - [1048, 1412, FCC040104]
  - [1049, 1413, FCC040105]
  - [1050, 1414, FCC040106]
  - [1051, 1415, FCC040107]
  - [1044, 1416, FCC040108]
  - [1045, 1417, FCC040109]
  - [1046, 1418, FCC040110]
  - [1047, 1419, FCC040111]
  - [1040, 1420, FCC040112]
  - [1041, 1421, FCC040113]
  - [1042, 1422, FCC040114]
  - [1043, 1423, FCC040115]
  - [1072, 1424, FCC040312]
  - [1073, 1425, FCC040313]
  - [1074, 1426, FCC040314]
  - [1075, 1427, FCC040315]
  - [1076, 1428, FCC040308]
  - [1077, 1429, FCC040309]
  - [1078, 1430, FCC040310]
  - [1079, 1431, FCC040311]
  - [1080, 1432, FCC040304]
  - [1081, 1433, FCC040305]
  - [1082, 1434, FCC040306]
  - [1083, 1435, FCC040307]
  - [1084, 1436, FCC040300]
  - [1085, 1437, FCC040301]
  - [1086, 1438, FCC040302]
  - [1087, 1439, FCC040303]
  - [1104, 1440, FCC040512]
  - [1105, 1441, FCC040513]
  - [1106, 1442, FCC040514]
  - [1107, 1443, FCC040515]
  - [1108, 1444, FCC040508]
  - [1109, 1445, FCC040509]
  - [1110, 1446, FCC040510]
  - [1111, 1447, FCC040511]
  - [1112, 1448, FCC040504]
  - [1113, 1449, FCC040505]
  - [1114, 1450, FCC040506]
  - [1115, 1451, FCC040507]
  - [1116, 1452, FCC040500]
  - [1117, 1453, FCC040501]
  - [1118, 1454, FCC040502]
  - [1119, 1455, FCC040503]
  - [1136, 1456, FCC040712]
  - [1137, 1457, FCC040713]
  - [1138, 1458, FCC040714]
  - [1139, 1459, FCC040715]
  - [1140, 1460, FCC040708]
  - [1141, 1461, FCC040709]
  - [1142, 1462, FCC040710]
  - [1143, 1463, FCC040711]
  - [1144, 1464, FCC040704]
  - [1145, 1465, FCC040705]
  - [1146, 1466, FCC040706]
  - [1147, 1467, FCC040707]
  - [1148, 1468, FCC040700]
  - [1149, 1469, FCC040701]
  - [1150, 1470, FCC040702]
  - [1151, 1471, FCC040703]
  - [1308, 1472, FCC050100]
  - [1309, 1473, FCC050101]
  - [1310, 1474, FCC050102]
  - [1311, 1475, FCC050103]
  - [1304, 1476, FCC050104]
  - [1305, 1477, FCC050105]
  - [1306, 1478, FCC050106]
  - [1307, 1479, FCC050107]
  - [1300, 1480, FCC050108]
  - [1301, 1481, FCC050109]
  - [1302, 1482, FCC050110]
  - [1303, 1483, FCC050111]
  - [1296, 1484, FCC050112]
  - [1297, 1485, FCC050113]
  - [1298, 1486, FCC050114]
  - [1299, 1487, FCC050115]
  - [1340, 1488, FCC050300]
  - [1341, 1489, FCC050301]
  - [1342, 1490, FCC050302]
  - [1343, 1491, FCC050303]
  - [1336, 1492, FCC050304]
  - [1337, 1493, FCC050305]
  - [1338, 1494, FCC050306]
  - [1339, 1495, FCC050307]
  - [1332, 1496, FCC050308]
  - [1333, 1497, FCC050309]
  - [1334, 1498, FCC050310]
  - [1335, 1499, FCC050311]
  - [1328, 1500, FCC050312]
  - [1329, 1501, FCC050313]
  - [1330, 1502, FCC050314]
  - [1331, 1503, FCC050315]
  - [1372, 1504, FCC050500]
  - [1373, 1505, FCC050501]
  - [1374, 1506, FCC050502]
  - [1375, 1507, FCC050503]
  - [1368, 1508, FCC050504]
  - [1369, 1509, FCC050505]
  - [1370, 1510, FCC050506]
  - [1371, 1511, FCC050507]
  - [1364, 1512, FCC050508]
  - [1365, 1513, FCC050509]
  - [1366, 1514, FCC050510]
  - [1367, 1515, FCC050511]
  - [1360, 1516, FCC050512]
  - [1361, 1517, FCC050513]
  - [1362, 1518, FCC050514]
  - [1363, 1519, FCC050515]
  - [1404, 1520, FCC050700]
  - [1405, 1521, FCC050701]
  - [1406, 1522, FCC050702]
  - [1407, 1523, FCC050703]
  - [1400, 1524, FCC050704]
  - [1401, 1525, FCC050705]
  - [1402, 1526, FCC050706]
  - [1403, 1527, FCC050707]
  - [1396, 1528, FCC050708]
  - [1397, 1529, FCC050709]
  - [1398, 1530, FCC050710]
  - [1399, 1531, FCC050711]
  - [1392, 1532, FCC050712]
  - [1393, 1533, FCC050713]
  - [1394, 1534, FCC050714]
  - [1395, 1535, FCC050715]
  - [1632, 1536, FCC060612]
  - [1633, 1537, FCC060613]
  - [1634, 1538, FCC060614]
  - [1635, 1539, FCC060615]
  - [1636, 1540, FCC060608]
  - [1637, 1541, FCC060609]
  - [1638, 1542, FCC060610]
  - [1639, 1543, FCC060611]
  - [1640, 1544, FCC060604]
  - [1641, 1545, FCC060605]
  - [1642, 1546, FCC060606]
  - [1643, 1547, FCC060607]
  - [1644, 1548, FCC060600]
  - [1645, 1549, FCC060601]
  - [1646, 1550, FCC060602]
  - [1647, 1551, FCC060603]
  - [1600, 1552, FCC060412]
  - [1601, 1553, FCC060413]
  - [1602, 1554, FCC060414]
  - [1603, 1555, FCC060415]
  - [1604, 1556, FCC060408]
  - [1605, 1557, FCC060409]
  - [1606, 1558, FCC060410]
  - [1607, 1559, FCC060411]
  - [1608, 1560, FCC060404]
  - [1609, 1561, FCC060405]
  - [1610, 1562, FCC060406]
  - [1611, 1563, FCC060407]
  - [1612, 1564, FCC060400]
  - [1613, 1565, FCC060401]
  - [1614, 1566, FCC060402]
  - [1615, 1567, FCC060403]
  - [1568, 1568, FCC060212]
  - [1569, 1569, FCC060213]
  - [1570, 1570, FCC060214]
  - [1571, 1571, FCC060215]
  - [1572, 1572, FCC060208]
  - [1573, 1573, FCC060209]
  - [1574, 1574, FCC060210]
  - [1575, 1575, FCC060211]
  - [1576, 1576, FCC060204]
  - [1577, 1577, FCC060205]
  - [1578, 1578, FCC060206]
  - [1579, 1579, FCC060207]
  - [1580, 1580, FCC060200]
  - [1581, 1581, FCC060201]
  - [1582, 1582, FCC060202]
  - [1583, 1583, FCC060203]
  - [1536, 1584, FCC060012]
  - [1537, 1585, FCC060013]
  - [1538, 1586, FCC060014]
  - [1539, 1587, FCC060015]
  - [1540, 1588, FCC060008]
  - [1541, 1589, FCC060009]
  - [1542, 1590, FCC060010]
  - [1543, 1591, FCC060011]
  - [1544, 1592, FCC060004]
  - [1545, 1593, FCC060005]
  - [1546, 1594, FCC060006]
  - [1547, 1595, FCC060007]
  - [1548, 1596, FCC060000]
  - [1549, 1597, FCC060001]
  - [1550, 1598, FCC060002]
  - [1551, 1599, FCC060003]
  - [1888, 1600, FCC070612]
  - [1889, 1601, FCC070613]
  - [1890, 1602, FCC070614]
  - [1891, 1603, FCC070615]
  - [1892, 1604, FCC070608]
  - [1893, 1605, FCC070609]
  - [1894, 1606, FCC070610]
  - [1895, 1607, FCC070611]
  - [1896, 1608, FCC070604]
  - [1897, 1609, FCC070605]
  - [1898, 1610, FCC070606]
  - [1899, 1611, FCC070607]
  - [1900, 1612, FCC070600]
  - [1901, 1613, FCC070601]
  - [1902, 1614, FCC070602]
  - [1903, 1615, FCC070603]
  - [1856, 1616, FCC070412]
  - [1857, 1617, FCC070413]
  - [1858, 1618, FCC070414]
  - [1859, 1619, FCC070415]
  - [1860, 1620, FCC070408]
  - [1861, 1621, FCC070409]
  - [1862, 1622, FCC070410]
  - [1863, 1623, FCC070411]
  - [1864, 1624, FCC070404]
  - [1865, 1625, FCC070405]
  - [1866, 1626, FCC070406]
  - [1867, 1627, FCC070407]
  - [1868, 1628, FCC070400]
  - [1869, 1629, FCC070401]
  - [1870, 1630, FCC070402]
  - [1871, 1631, FCC070403]
  - [1824, 1632, FCC070212]
  - [1825, 1633, FCC070213]
  - [1826, 1634, FCC070214]
  - [1827, 1635, FCC070215]
  - [1828, 1636, FCC070208]
  - [1829, 1637, FCC070209]
  - [1830, 1638, FCC070210]
  - [1831, 1639, FCC070211]
  - [1832, 1640, FCC070204]
  - [1833, 1641, FCC070205]
  - [1834, 1642, FCC070206]
  - [1835, 1643, FCC070207]
  - [1836, 1644, FCC070200]
  - [1837, 1645, FCC070201]
  - [1838, 1646, FCC070202]
  - [1839, 1647, FCC070203]
  - [1792, 1648, FCC070012]
  - [1793, 1649, FCC070013]
  - [1794, 1650, FCC070014]
  - [1795, 1651, FCC070015]
  - [1796, 1652, FCC070008]
  - [1797, 1653, FCC070009]
  - [1798, 1654, FCC070010]
  - [1799, 1655, FCC070011]
  - [1800, 1656, FCC070004]
  - [1801, 1657, FCC070005]
  - [1802, 1658, FCC070006]
  - [1803, 1659, FCC070007]
  - [1804, 1660, FCC070000]
  - [1805, 1661, FCC070001]
  - [1806, 1662, FCC070002]
  - [1807, 1663, FCC070003]
  - [1760, 1664, FCC061412]
  - [1761, 1665, FCC061413]
  - [1762, 1666, FCC061414]
  - [1763, 1667, FCC061415]
  - [1764, 1668, FCC061408]
  - [1765, 1669, FCC061409]
  - [1766, 1670, FCC061410]
  - [1767, 1671, FCC061411]
  - [1768, 1672, FCC061404]
  - [1769, 1673, FCC061405]
  - [1770, 1674, FCC061406]
  - [1771, 1675, FCC061407]
  - [1772, 1676, FCC061400]
  - [1773, 1677, FCC061401]
  - [1774, 1678, FCC061402]
  - [1775, 1679, FCC061403]
  - [1728, 1680, FCC061212]
  - [1729, 1681, FCC061213]
  - [1730, 1682, FCC061214]
  - [1731, 1683, FCC061215]
  - [1732, 1684, FCC061208]
  - [1733, 1685, FCC061209]
  - [1734, 1686, FCC061210]
  - [1735, 1687, FCC061211]
  - [1736, 1688, FCC061204]
  - [1737, 1689, FCC061205]
  - [1738, 1690, FCC061206]
  - [1739, 1691, FCC061207]
  - [1740, 1692, FCC061200]
  - [1741, 1693, FCC061201]
  - [1742, 1694, FCC061202]
  - [1743, 1695, FCC061203]
  - [1696, 1696, FCC061012]
  - [1697, 1697, FCC061013]
  - [1698, 1698, FCC061014]
  - [1699, 1699, FCC061015]
  - [1700, 1700, FCC061008]
  - [1701, 1701, FCC061009]
  - [1702, 1702, FCC061010]
  - [1703, 1703, FCC061011]
  - [1704, 1704, FCC061004]
  - [1705, 1705, FCC061005]
  - [1706, 1706, FCC061006]
  - [1707, 1707, FCC061007]
  - [1708, 1708, FCC061000]
  - [1709, 1709, FCC061001]
  - [1710, 1710, FCC061002]
  - [1711, 1711, FCC061003]
  - [1664, 1712, FCC060812]
  - [1665, 1713, FCC060813]
  - [1666, 1714, FCC060814]
  - [1667, 1715, FCC060815]
  - [1668, 1716, FCC060808]
  - [1669, 1717, FCC060809]
  - [1670, 1718, FCC060810]
  - [1671, 1719, FCC060811]
  - [1672, 1720, FCC060804]
  - [1673, 1721, FCC060805]
  - [1674, 1722, FCC060806]
  - [1675, 1723, FCC060807]
  - [1676, 1724, FCC060800]
  - [1677, 1725, FCC060801]
  - [1678, 1726, FCC060802]
  - [1679, 1727, FCC060803]
  - [2016, 1728, FCC071412]
  - [2017, 1729, FCC071413]
  - [2018, 1730, FCC071414]
  - [2019, 1731, FCC071415]
  - [2020, 1732, FCC071408]
  - [2021, 1733, FCC071409]
  - [2022, 1734, FCC071410]
  - [2023, 1735, FCC071411]
  - [2024, 1736, FCC071404]
  - [2025, 1737, FCC071405]
  - [2026, 1738, FCC071406]
  - [2027, 1739, FCC071407]
  - [2028, 1740, FCC071400]
  - [2029, 1741, FCC071401]
  - [2030, 1742, FCC071402]
  - [2031, 1743, FCC071403]
  - [1984, 1744, FCC071212]
  - [1985, 1745, FCC071213]
  - [1986, 1746, FCC071214]
  - [1987, 1747, FCC071215]
  - [1988, 1748, FCC071208]
  - [1989, 1749, FCC071209]
  - [1990, 1750, FCC071210]
  - [1991, 1751, FCC071211]
  - [1992, 1752, FCC071204]
  - [1993, 1753, FCC071205]
  - [1994, 1754, FCC071206]
  - [1995, 1755, FCC071207]
  - [1996, 1756, FCC071200]
  - [1997, 1757, FCC071201]
  - [1998, 1758, FCC071202]
  - [1999, 1759, FCC071203]
  - [1952, 1760, FCC071012]
  - [1953, 1761, FCC071013]
  - [1954, 1762, FCC071014]
  - [1955, 1763, FCC071015]
  - [1956, 1764, FCC071008]
  - [1957, 1765, FCC071009]
  - [1958, 1766, FCC071010]
  - [1959, 1767, FCC071011]
  - [1960, 1768, FCC071004]
  - [1961, 1769, FCC071005]
  - [1962, 1770, FCC071006]
  - [1963, 1771, FCC071007]
  - [1964, 1772, FCC071000]
  - [1965, 1773, FCC071001]
  - [1966, 1774, FCC071002]
  - [1967, 1775, FCC071003]
  - [1920, 1776, FCC070812]
  - [1921, 1777, FCC070813]
  - [1922, 1778, FCC070814]
  - [1923, 1779, FCC070815]
  - [1924, 1780, FCC070808]
  - [1925, 1781, FCC070809]
  - [1926, 1782, FCC070810]
  - [1927, 1783, FCC070811]
  - [1928, 1784, FCC070804]
  - [1929, 1785, FCC070805]
  - [1930, 1786, FCC070806]
  - [1931, 1787, FCC070807]
  - [1932, 1788, FCC070800]
  - [1933, 1789, FCC070801]
  - [1934, 1790, FCC070802]
  - [1935, 1791, FCC070803]
  - [1648, 1792, FCC060712]
  - [1649, 1793, FCC060713]
  - [1650, 1794, FCC060714]
  - [1651, 1795, FCC060715]
  - [1652, 1796, FCC060708]
  - [1653, 1797, FCC060709]
  - [1654, 1798, FCC060710]
  - [1655, 1799, FCC060711]
  - [1656, 1800, FCC060704]
  - [1657, 1801, FCC060705]
  - [1658, 1802, FCC060706]
  - [1659, 1803, FCC060707]
  - [1660, 1804, FCC060700]
  - [1661, 1805, FCC060701]
  - [1662, 1806, FCC060702]
  - [1663, 1807, FCC060703]
  - [1616, 1808, FCC060512]
  - [1617, 1809, FCC060513]
  - [1618, 1810, FCC060514]
  - [1619, 1811, FCC060515]
  - [1620, 1812, FCC060508]
  - [1621, 1813, FCC060509]
  - [1622, 1814, FCC060510]
  - [1623, 1815, FCC060511]
  - [1624, 1816, FCC060504]
  - [1625, 1817, FCC060505]
  - [1626, 1818, FCC060506]
  - [1627, 1819, FCC060507]
  - [1628, 1820, FCC060500]
  - [1629, 1821, FCC060501]
  - [1630, 1822, FCC060502]
  - [1631, 1823, FCC060503]
  - [1584, 1824, FCC060312]
  - [1585, 1825, FCC060313]
  - [1586, 1826, FCC060314]
  - [1587, 1827, FCC060315]
  - [1588, 1828, FCC060308]
  - [1589, 1829, FCC060309]
  - [1590, 1830, FCC060310]
  - [1591, 1831, FCC060311]
  - [1592, 1832, FCC060304]
  - [1593, 1833, FCC060305]
  - [1594, 1834, FCC060306]
  - [1595, 1835, FCC060307]
  - [1596, 1836, FCC060300]
  - [1597, 1837, FCC060301]
  - [1598, 1838, FCC060302]
  - [1599, 1839, FCC060303]
  - [1552, 1840, FCC060112]
  - [1553, 1841, FCC060113]
  - [1554, 1842, FCC060114]
  - [1555, 1843, FCC060115]
  - [1556, 1844, FCC060108]
  - [1557, 1845, FCC060109]
  - [1558, 1846, FCC060110]
  - [1559, 1847, FCC060111]
  - [1560, 1848, FCC060104]
  - [1561, 1849, FCC060105]
  - [1562, 1850, FCC060106]
  - [1563, 1851, FCC060107]
  - [1564, 1852, FCC060100]
  - [1565, 1853, FCC060101]
  - [1566, 1854, FCC060102]
  - [1567, 1855, FCC060103]
  - [1904, 1856, FCC070712]
  - [1905, 1857, FCC070713]
  - [1906, 1858, FCC070714]
  - [1907, 1859, FCC070715]
  - [1908, 1860, FCC070708]
  - [1909, 1861, FCC070709]
  - [1910, 1862, FCC070710]
  - [1911, 1863, FCC070711]
  - [1912, 1864, FCC070704]
  - [1913, 1865, FCC070705]
  - [1914, 1866, FCC070706]
  - [1915, 1867, FCC070707]
  - [1916, 1868, FCC070700]
  - [1917, 1869, FCC070701]
  - [1918, 1870, FCC070702]
  - [1919, 1871, FCC070703]
  - [1872, 1872, FCC070512]
  - [1873, 1873, FCC070513]
  - [1874, 1874, FCC070514]
  - [1875, 1875, FCC070515]
  - [1876, 1876, FCC070508]
  - [1877, 1877, FCC070509]
  - [1878, 1878, FCC070510]
  - [1879, 1879, FCC070511]
  - [1880, 1880, FCC070504]
  - [1881, 1881, FCC070505]
  - [1882, 1882, FCC070506]
  - [1883, 1883, FCC070507]
  - [1884, 1884, FCC070500]
  - [1885, 1885, FCC070501]
  - [1886, 1886, FCC070502]
  - [1887, 1887, FCC070503]
  - [1840, 1888, FCC070312]
  - [1841, 1889, FCC070313]
  - [1842, 1890, FCC070314]
  - [1843, 1891, FCC070315]
  - [1844, 1892, FCC070308]
  - [1845, 1893, FCC070309]
  - [1846, 1894, FCC070310]
  - [1847, 1895, FCC070311]
  - [1848, 1896, FCC070304]
  - [1849, 1897, FCC070305]
  - [1850, 1898, FCC070306]
  - [1851, 1899, FCC070307]
  - [1852, 1900, FCC070300]
  - [1853, 1901, FCC070301]
  - [1854, 1902, FCC070302]
  - [1855, 1903, FCC070303]
  - [1808, 1904, FCC070112]
  - [1809, 1905, FCC070113]
  - [1810, 1906, FCC070114]
  - [1811, 1907, FCC070115]
  - [1812, 1908, FCC070108]
  - [1813, 1909, FCC070109]
  - [1815, 1910, FCC070111]
  - [1814, 1911, FCC070110]
  - [1816, 1912, FCC070104]
  - [1817, 1913, FCC070105]
  - [1818, 1914, FCC070106]
  - [1819, 1915, FCC070107]
  - [1820, 1916, FCC070100]
  - [1821, 1917, FCC070101]
  - [1822, 1918, FCC070102]
  - [1823, 1919, FCC070103]
  - [1776, 1920, FCC061512]
  - [1777, 1921, FCC061513]
  - [1778, 1922, FCC061514]
  - [1779, 1923, FCC061515]
  - [1780, 1924, FCC061508]
  - [1781, 1925, FCC061509]
  - [1782, 1926, FCC061510]
  - [1783, 1927, FCC061511]
  - [1784, 1928, FCC061504]
  - [1785, 1929, FCC061505]
  - [1786, 1930, FCC061506]
  - [1787, 1931, FCC061507]
  - [1788, 1932, FCC061500]
  - [1789, 1933, FCC061501]
  - [1790, 1934, FCC061502]
  - [1791, 1935, FCC061503]
  - [1744, 1936, FCC061312]
  - [1745, 1937, FCC061313]
  - [1746, 1938, FCC061314]
  - [1747, 1939, FCC061315]
  - [1748, 1940, FCC061308]
  - [1749, 1941, FCC061309]
  - [1750, 1942, FCC061310]
  - [1751, 1943, FCC061311]
  - [1752, 1944, FCC061304]
  - [1753, 1945, FCC061305]
  - [1754, 1946, FCC061306]
  - [1755, 1947, FCC061307]
  - [1756, 1948, FCC061300]
  - [1757, 1949, FCC061301]
  - [1759, 1950, FCC061303]
  - [1758, 1951, FCC061302]
  - [1712, 1952, FCC061112]
  - [1713, 1953, FCC061113]
  - [1714, 1954, FCC061114]
  - [1715, 1955, FCC061115]
  - [1716, 1956, FCC061108]
  - [1717, 1957, FCC061109]
  - [1718, 1958, FCC061110]
  - [1719, 1959, FCC061111]
  - [1720, 1960, FCC061104]
  - [1721, 1961, FCC061105]
  - [1722, 1962, FCC061106]
  - [1723, 1963, FCC061107]
  - [1724, 1964, FCC061100]
  - [1725, 1965, FCC061101]
  - [1726, 1966, FCC061102]
  - [1727, 1967, FCC061103]
  - [1680, 1968, FCC060912]
  - [1681, 1969, FCC060913]
  - [1682, 1970, FCC060914]
  - [1683, 1971, FCC060915]
  - [1684, 1972, FCC060908]
  - [1685, 1973, FCC060909]
  - [1686, 1974, FCC060910]
  - [1687, 1975, FCC060911]
  - [1688, 1976, FCC060904]
  - [1689, 1977, FCC060905]
  - [1690, 1978, FCC060906]
  - [1691, 1979, FCC060907]
  - [1692, 1980, FCC060900]
  - [1693, 1981, FCC060901]
  - [1694, 1982, FCC060902]
  - [1695, 1983, FCC060903]
  - [2032, 1984, FCC071512]
  - [2033, 1985, FCC071513]
  - [2034, 1986, FCC071514]
  - [2035, 1987, FCC071515]
  - [2036, 1988, FCC071508]
  - [2037, 1989, FCC071509]
  - [2038, 1990, FCC071510]
  - [2039, 1991, FCC071511]
  - [2040, 1992, FCC071504]
  - [2041, 1993, FCC071505]
  - [2042, 1994, FCC071506]
  - [2043, 1995, FCC071507]
  - [2044, 1996, FCC071500]
  - [2045, 1997, FCC071501]
  - [2046, 1998, FCC071502]
  - [2047, 1999, FCC071503]
  - [2000, 2000, FCC071312]
  - [2001, 2001, FCC071313]
  - [2002, 2002, FCC071314]
  - [2003, 2003, FCC071315]
  - [2004, 2004, FCC071308]
  - [2005, 2005, FCC071309]
  - [2006, 2006, FCC071310]
  - [2007, 2007, FCC071311]
  - [2008, 2008, FCC071304]
  - [2009, 2009, FCC071305]
  - [2010, 2010, FCC071306]
  - [2011, 2011, FCC071307]
  - [2012, 2012, FCC071300]
  - [2013, 2013, FCC071301]
  - [2014, 2014, FCC071302]
  - [2015, 2015, FCC071303]
  - [1968, 2016, FCC071112]
  - [1969, 2017, FCC071113]
  - [1970, 2018, FCC071114]
  - [1971, 2019, FCC071115]
  - [1972, 2020, FCC071108]
  - [1973, 2021, FCC071109]
  - [1974, 2022, FCC071110]
  - [1975, 2023, FCC071111]
  - [1976, 2024, FCC071104]
  - [1977, 2025, FCC071105]
  - [1978, 2026, FCC071106]
  - [1979, 2027, FCC071107]
  - [1980, 2028, FCC071100]
  - [1981, 2029, FCC071101]
  - [1982, 2030, FCC071102]
  - [1983, 2031, FCC071103]
  - [1936, 2032, FCC070912]
  - [1937, 2033, FCC070913]
  - [1938, 2034, FCC070914]
  - [1939, 2035, FCC070915]
  - [1940, 2036, FCC070908]
  - [1941, 2037, FCC070909]
  - [1942, 2038, FCC070910]
  - [1943, 2039, FCC070911]
  - [1944, 2040, FCC070904]
  - [1945, 2041, FCC070905]
  - [1946, 2042, FCC070906]
  - [1947, 2043, FCC070907]
  - [1948, 2044, FCC070900]
  - [1949, 2045, FCC070901]
  - [1950, 2046, FCC070902]
  - [1951, 2047, FCC070903]<|MERGE_RESOLUTION|>--- conflicted
+++ resolved
@@ -268,7 +268,6 @@
   gpu_beamform_output_buffer_3:
     kotekan_buffer: standard
 
-<<<<<<< HEAD
 # 21cm Data Buffers
 gpu_beamform_hfb_output_buffers:
   num_frames: buffer_depth
@@ -289,7 +288,7 @@
     metadata_pool: main_pool
     beamform_hfb_output_buffer_0:
         kotekan_buffer: standard
-=======
+
 gain_frb_buffers:
   num_frames: 5
   frame_size: 2048 * 2 * sizeof_float
@@ -315,7 +314,6 @@
     kotekan_buffer: standard
   gain_psr_buffer_3:
     kotekan_buffer: standard
->>>>>>> 1503fb5c
 
 pulsar_output_buffers:
   num_frames: buffer_depth
@@ -440,26 +438,12 @@
   frame_size: samples_per_data_set * num_local_freq * num_data_sets
   metadata_pool: main_pool
 
-<<<<<<< HEAD
 compressed_lost_samples_buffer:
     kotekan_buffer: standard
     num_frames: 2 * buffer_depth
     frame_size: samples_per_data_set / num_sub_freqs * num_data_sets
     metadata_pool: main_pool
 
-# duplicate_lost_samples_buffers:
-#    num_frames: 2 * buffer_depth
-#    frame_size: samples_per_data_set * num_local_freq * num_data_sets
-#    metadata_pool: main_pool
-#    lost_samples_buffer_0:
-#        kotekan_buffer: standard
-#    lost_samples_buffer_1:
-#        kotekan_buffer: standard
-#    lost_samples_buffer_2:
-#        kotekan_buffer: standard
-#    lost_samples_buffer_3:
-#        kotekan_buffer: standard
-=======
 #duplicate_lost_samples_buffers:
 #  num_frames: 2 * buffer_depth
 #  frame_size: samples_per_data_set * num_local_freq * num_data_sets
@@ -472,7 +456,6 @@
 #      kotekan_buffer: standard
 #  lost_samples_buffer_3:
 #      kotekan_buffer: standard
->>>>>>> 1503fb5c
 
 
 ##########################
@@ -544,7 +527,6 @@
     kotekan_stage: basebandReadout
     in_buf: network_buffer_3
 
-<<<<<<< HEAD
 # Compress lost samples buffer for 21cm data
 #compress_lost_samples:
 #  compress_lost_samples_buf:
@@ -552,74 +534,7 @@
 #    log_level: debug
 #    lost_samples_buf: lost_samples_buffer
 #    compressed_lost_samples_buf: compressed_lost_samples_buffer
- 
-gpu:
-  kernel_path: "/var/lib/kotekan/hsa_kernels/"
-  commands: &command_list
-  # Copy in queue
-  - name: hsaInputData
-  - name: hsaPresumZero
-    sub_frame_index: 0
-  - name: hsaPresumZero
-    sub_frame_index: 1
-  - name: hsaPresumZero
-    sub_frame_index: 2
-  - name: hsaPresumZero
-    sub_frame_index: 3
-  - name: hsaOutputDataZero
-    sub_frame_index: 0
-  - name: hsaOutputDataZero
-    sub_frame_index: 1
-  - name: hsaOutputDataZero
-    sub_frame_index: 2
-  - name: hsaOutputDataZero
-    sub_frame_index: 3
-  - name: hsaPulsarUpdatePhase
-  # Barrier between copy in and kernels
-  - name: hsaBarrier
-  # Kernel queue
-  - name: hsaBeamformReorder
-  - name: hsaBeamformKernel
-  - name: hsaBeamformTranspose
-  - name: hsaBeamformUpchan21cm
-  - name: hsaBeamformHFBSum
-  - name: hsaBeamformPulsar
-  # - name: hsaRfiTimeSum
-  # - name: hsaRfiBadInput
-  # - name: hsaRfiInputSum
-  # - name: hsaRfiZeroData
-  - name: hsaPresumKernel
-    sub_frame_index: 0
-  - name: hsaPresumKernel
-    sub_frame_index: 1
-  - name: hsaPresumKernel
-    sub_frame_index: 2
-  - name: hsaPresumKernel
-    sub_frame_index: 3
-  - name: hsaCorrelatorKernel
-    sub_frame_index: 0
-  - name: hsaCorrelatorKernel
-    sub_frame_index: 1
-  - name: hsaCorrelatorKernel
-    sub_frame_index: 2
-  - name: hsaCorrelatorKernel
-    sub_frame_index: 3
-  #Copy out queue
-  # - name: hsaRfiBadInputOutput
-  # - name: hsaRfiOutput
-  - name: hsaBeamformPulsarOutput
-  - name: hsaBeamformOutputData
-  - name: hsaBeamformHFBOutputData
-  - name: hsaOutputData
-    sub_frame_index: 0
-  - name: hsaOutputData
-    sub_frame_index: 1
-  - name: hsaOutputData
-    sub_frame_index: 2
-  - name: hsaOutputData
-    sub_frame_index: 3
-  # - name: hsaRfiMaskOutput
-=======
+
 # GPU processing section
 gpu:
   kernel_path: "/var/lib/kotekan/hsa_kernels/"
@@ -651,7 +566,8 @@
     - name: hsaBeamformReorder
     - name: hsaBeamformKernel
     - name: hsaBeamformTranspose
-    - name: hsaBeamformUpchan
+    - name: hsaBeamformUpchan21cm
+    - name: hsaBeamformHFBSum
     - name: hsaBeamformPulsar
     - name: hsaRfiTimeSum
     - name: hsaRfiBadInput
@@ -679,6 +595,7 @@
     #- name: hsaRfiVarOutput
     - name: hsaBeamformPulsarOutput
     - name: hsaBeamformOutputData
+    - name: hsaBeamformHFBOutputData
     - name: hsaOutputData
       sub_frame_index: 0
     - name: hsaOutputData
@@ -688,7 +605,6 @@
     - name: hsaOutputData
       sub_frame_index: 3
     - name: hsaRfiMaskOutput
->>>>>>> 1503fb5c
   enable_delay: true
   cpu_affinity: [2, 3, 8, 9]
   delay_max_fraction: 2.0
@@ -717,17 +633,11 @@
       output_buf: gpu_n2_output_buffer_0
       beamform_output_buf: gpu_beamform_output_buffer_0
       beamform_pulsar_output_buf: beamform_pulsar_output_buffer_0
-<<<<<<< HEAD
       beamform_hfb_output_buf: gpu_beamform_hfb_output_buffer_0
-      # rfi_bad_input_buf: gpu_rfi_bad_input_buffer_0
-      # rfi_output_buf: gpu_rfi_output_buffer_0
-      # rfi_mask_output_buf: gpu_rfi_mask_output_buffer_0
-=======
       rfi_bad_input_buf: gpu_rfi_bad_input_buffer_0
       rfi_output_buf: gpu_rfi_output_buffer_0
       rfi_mask_output_buf: gpu_rfi_mask_output_buffer_0
       #rfi_var_output_buf: gpu_rfi_var_output_buffer_0
->>>>>>> 1503fb5c
   gpu_1:
     kotekan_stage: hsaProcess
     gpu_id: 1
@@ -748,17 +658,11 @@
       output_buf: gpu_n2_output_buffer_1
       beamform_output_buf: gpu_beamform_output_buffer_1
       beamform_pulsar_output_buf: beamform_pulsar_output_buffer_1
-<<<<<<< HEAD
       beamform_hfb_output_buf: gpu_beamform_hfb_output_buffer_1
-      # rfi_bad_input_buf: gpu_rfi_bad_input_buffer_1
-      # rfi_output_buf: gpu_rfi_output_buffer_1
-      # rfi_mask_output_buf: gpu_rfi_mask_output_buffer_1
-=======
       rfi_bad_input_buf: gpu_rfi_bad_input_buffer_1
       rfi_output_buf: gpu_rfi_output_buffer_1
       rfi_mask_output_buf: gpu_rfi_mask_output_buffer_1
       #rfi_var_output_buf: gpu_rfi_var_output_buffer_1
->>>>>>> 1503fb5c
   gpu_2:
     kotekan_stage: hsaProcess
     gpu_id: 2
@@ -779,17 +683,11 @@
       output_buf: gpu_n2_output_buffer_2
       beamform_output_buf: gpu_beamform_output_buffer_2
       beamform_pulsar_output_buf: beamform_pulsar_output_buffer_2
-<<<<<<< HEAD
       beamform_hfb_output_buf: gpu_beamform_hfb_output_buffer_2
-      # rfi_bad_input_buf: gpu_rfi_bad_input_buffer_2
-      # rfi_output_buf: gpu_rfi_output_buffer_2
-      # rfi_mask_output_buf: gpu_rfi_mask_output_buffer_2
-=======
       rfi_bad_input_buf: gpu_rfi_bad_input_buffer_2
       rfi_output_buf: gpu_rfi_output_buffer_2
       rfi_mask_output_buf: gpu_rfi_mask_output_buffer_2
       #rfi_var_output_buf: gpu_rfi_var_output_buffer_2
->>>>>>> 1503fb5c
   gpu_3:
     kotekan_stage: hsaProcess
     gpu_id: 3
@@ -810,17 +708,11 @@
       output_buf: gpu_n2_output_buffer_3
       beamform_output_buf: gpu_beamform_output_buffer_3
       beamform_pulsar_output_buf: beamform_pulsar_output_buffer_3
-<<<<<<< HEAD
       beamform_hfb_output_buf: gpu_beamform_hfb_output_buffer_3
-      # rfi_bad_input_buf: gpu_rfi_bad_input_buffer_3
-      # rfi_output_buf: gpu_rfi_output_buffer_3
-      # rfi_mask_output_buf: gpu_rfi_mask_output_buffer_3
-=======
       rfi_bad_input_buf: gpu_rfi_bad_input_buffer_3
       rfi_output_buf: gpu_rfi_output_buffer_3
       rfi_mask_output_buf: gpu_rfi_mask_output_buffer_3
       #rfi_var_output_buf: gpu_rfi_var_output_buffer_3
->>>>>>> 1503fb5c
 
 hyper_fine_beam:
   num_frames_to_integrate: 80
