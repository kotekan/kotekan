##########################################
#
# chime_science_run_gpu.yaml
#
# Config to support the CHIME project with 2048 elements, and 1024 frequencies.
#
# This config contains the following main components:
#
# - Packet capture from the ICE boards including FPGA flag handling and normalization
# - N^2 kernels and output for various data projects to receiver systems
# - FRB FFT Fan beam and packet Tx, with Valves protecting input buffers from overflowing
# - Tracking 10 coherent beam system and packet Tx, with Valves protecting input buffers from
#   overflowing
# - RFI detection and summary stats system (only reports on RFI, no normalization yet)
# - Extracts 21cm absorber data from FRB pipeline. This is referred to as the High Frequency Beam
#   (HFB) below.
#
# This component is intended to be run on the GPU nodes.
#
# Author: Andre Renard
#
##########################################
---
########################
#### Global options ####
########################
type: config
# Logging level can be one of:
# OFF, ERROR, WARN, INFO, DEBUG, DEBUG2 (case insensitive)
# Note DEBUG and DEBUG2 require a build with (-DCMAKE_BUILD_TYPE=Debug)
log_level: info
num_elements: 2048
num_local_freq: 1
num_data_sets: 1
samples_per_data_set: 49152
buffer_depth: 12
baseband_buffer_depth: 272 # 272 = ~33 seconds after accounting for active frames
vbuffer_depth: 32
num_links: 4
timesamples_per_packet: 2
cpu_affinity: [2,3,8,9]
block_size: 32
num_gpus: 4
link_map: [0,1,2,3]

# Constants
sizeof_float: 4
sizeof_int: 4
sizeof_short: 2

# N2 global options
num_ev: 4
# This option now does very little. You probably want to look at
# visAccumulate:integration_time
num_gpu_frames: 128
# Sets the number of sub frames for shorter than ~120ms N2 output
# Please note this requires changing the number of commands in the
# GPU section, and the accumulate value for `samples_per_data_set`
num_sub_frames: 4

# FRB global options
downsample_time: 3
downsample_freq: 8
factor_upchan: 128
factor_upchan_out: 16
num_frb_total_beams: 1024
frb_missing_gains: [1.0,1.0]
frb_scaling: 0.05 #1.0

# Tracking beams global options
feed_sep_NS: 0.3048
feed_sep_EW: 22.0
# Latitude and longitude converted from final geocentric (XYZ) position as calculated
# in https://bao.chimenet.ca/doc/documents/1327 via NGS NOAA website.
inst_lat: 49.32070922
inst_long: -119.62367743
num_beams: 12
num_pol: 2

# RFI global options
sk_step: 256
rfi_combined: True
rfi_sigma_cut: 5
trunc_bias_switch: True

####################
#### Telescope #####
####################
telescope:
  name: CHIMETelescope
  require_gps: true
  query_gps: false # GPS time is provided via coco
  query_frequency_map: false # Frequency map is provided via coco
  require_frequency_map: true # Make sure we have the full frequency map
  allow_default_frequency_map: false # Don't fall back on default map

##########################
#### Dataset manager #####
##########################
dataset_manager:
  # This enables the dataset broker use in GPU kotekan and the RFI server.
  use_dataset_broker: True
  ds_broker_host: "10.1.50.11" # recv1
  ds_broker_port: 12050

##################################
#### Updatable Config section ####
##################################
updatable_config:
  frb_gain:
    kotekan_update_endpoint: json
    frb_gain_dir: /mnt/frb-archiver/daily_gain_solutions/Latest_FRB
  tracking_gain:
    0:
      kotekan_update_endpoint: json
      gain_dir: /mnt/frb-archiver/daily_gain_solutions/Latest_PSR
    1:
      kotekan_update_endpoint: json
      gain_dir: /mnt/frb-archiver/daily_gain_solutions/Latest_PSR
    2:
      kotekan_update_endpoint: json
      gain_dir: /mnt/frb-archiver/daily_gain_solutions/Latest_PSR
    3:
      kotekan_update_endpoint: json
      gain_dir: /mnt/frb-archiver/daily_gain_solutions/Latest_PSR
    4:
      kotekan_update_endpoint: json
      gain_dir: /mnt/frb-archiver/daily_gain_solutions/Latest_PSR
    5:
      kotekan_update_endpoint: json
      gain_dir: /mnt/frb-archiver/daily_gain_solutions/Latest_PSR
    6:
      kotekan_update_endpoint: json
      gain_dir: /mnt/frb-archiver/daily_gain_solutions/Latest_PSR
    7:
      kotekan_update_endpoint: json
      gain_dir: /mnt/frb-archiver/daily_gain_solutions/Latest_PSR
    8:
      kotekan_update_endpoint: json
      gain_dir: /mnt/frb-archiver/daily_gain_solutions/Latest_PSR
    9:
      kotekan_update_endpoint: json
      gain_dir: /mnt/frb-archiver/daily_gain_solutions/Latest_PSR
    10:
      kotekan_update_endpoint: json
      gain_dir: /mnt/frb-archiver/daily_gain_solutions/Latest_PSR
    11:
      kotekan_update_endpoint: json
      gain_dir: /mnt/frb-archiver/daily_gain_solutions/Latest_PSR
  tracking_pointing:
    0:
      kotekan_update_endpoint: json
      ra: 53.6197236741
      dec: 54.6433973569
      scaling: 48
    1:
      kotekan_update_endpoint: json
      ra: 53.6197236741
      dec: 54.6433973569
      scaling: 48
    2:
      kotekan_update_endpoint: json
      ra: 53.6197236741
      dec: 54.6433973569
      scaling: 48
    3:
      kotekan_update_endpoint: json
      ra: 53.6197236741
      dec: 54.6433973569
      scaling: 48
    4:
      kotekan_update_endpoint: json
      ra: 53.6197236741
      dec: 54.6433973569
      scaling: 48
    5:
      kotekan_update_endpoint: json
      ra: 53.6197236741
      dec: 54.6433973569
      scaling: 48
    6:
      kotekan_update_endpoint: json
      ra: 53.6197236741
      dec: 54.6433973569
      scaling: 48
    7:
      kotekan_update_endpoint: json
      ra: 53.6197236741
      dec: 54.6433973569
      scaling: 48
    8:
      kotekan_update_endpoint: json
      ra: 53.6197236741
      dec: 54.6433973569
      scaling: 48
    9:
      kotekan_update_endpoint: json
      ra: 53.6197236741
      dec: 54.6433973569
      scaling: 48
    10:
      kotekan_update_endpoint: json
      ra: 53.6197236741
      dec: 54.6433973569
      scaling: 48
    11:
      kotekan_update_endpoint: json
      ra: 53.6197236741
      dec: 54.6433973569
      scaling: 48
  bad_inputs:
    kotekan_update_endpoint: json
    # These inputs are assumed to be in cylinder order
    bad_inputs: [  46,   84,  107,  136,  142,  256,  257,  319,  348,  357,  369,
                  370,  453,  550,  551,  579,  638,  688,  739,  742,  768,  784,
                  807,  855,  944,  960,  967,  971,  981,  986, 1005, 1010, 1020,
                 1023, 1058, 1141, 1166, 1225, 1280, 1281, 1285, 1311, 1314, 1343,
                 1380, 1381, 1479, 1521, 1523, 1543, 1642, 1684, 1687, 1738, 1792,
                 1794, 1910, 1912, 1943, 1945, 1950, 1982, 1984, 1987, 2032, 2034]
    start_time: 1535048997.
    update_id: "initial_flags"
  rfi_zeroing_toggle:
    kotekan_update_endpoint: json
    rfi_zeroing: True
  rfi_sk_record:
    kotekan_update_endpoint: json
    output_dir: /mnt/gong/RFI/20200409_sk/
    write_to_disk: false
  rfi_var_record:
    kotekan_update_endpoint: json
    output_dir: /mnt/gong/RFI/20200409_var/
    write_to_disk: false
  rfi_pkt_loss_record:
    kotekan_update_endpoint: json
    output_dir: /mnt/gong/RFI/20200409_pkt_loss/
    write_to_disk: false
  rfi_var_element_index:
    kotekan_update_endpoint: json
    # This element should be given in cylinder input order,
    # not correlator/FPGA input order.
    element_index: 500
  gating:
    psr0_config:
      kotekan_update_endpoint: "json"
      enabled: false
      # B0329 (2018/11/14)
      pulsar_name: "B0329"
      pulse_width: 0.0314
      dm: 26.7641
      segment: 18000.
      rot_freq: 1.39954153872
      t_ref: [58437.4583333332,]
      phase_ref: [1446745468.8439252,]
      coeff:
        [[
          3.428779943504219e-10,
          0.0011253963075329334,
          -1.1565642124857199e-07,
          1.1347089844281842e-10,
          1.1882399863116445e-13,
          -1.0867680647236115e-16,
          -7.594309559679319e-20,
          5.042548967792808e-23,
          2.745973613190195e-26,
          -2.279050323988331e-29,
          -1.1771713330451292e-32,
          3.948826407949732e-35,
        ],]
  rfi_zeroing_second_stage:
    enable:
      kotekan_update_endpoint: json
      rfi_zeroing: true
    thresholds:
      kotekan_update_endpoint: json
      thresholds:
        - threshold: 3.0
          fraction: 0.13


###########################
##### Pipeline buffers ####
###########################

# Main CHIME Metadata Pool
main_pool:
  kotekan_metadata_pool: chimeMetadata
  num_metadata_objects: 30 * buffer_depth + 5 * baseband_buffer_depth
                        + 100 * 8 * buffer_depth # This part is for the sk/var output.

# HFB Metadata Pool
hfb_pool:
  kotekan_metadata_pool: HFBMetadata
  num_metadata_objects: 30 * buffer_depth

# Baseband metadata pool
baseband_pool:
  kotekan_metadata_pool: BasebandMetadata
  num_metadata_objects: 30 * buffer_depth * 96

# Input data buffers from the DPDK stage
network_buffers:
  num_frames: baseband_buffer_depth
  frame_size: samples_per_data_set * num_elements * num_local_freq * num_data_sets
  metadata_pool: main_pool
  network_buffer_0:
    kotekan_buffer: standard
  network_buffer_1:
    kotekan_buffer: standard
  network_buffer_2:
    kotekan_buffer: standard
  network_buffer_3:
    kotekan_buffer: standard

gpu_n2_buffers:
  # We need a longer output buffer depth because the
  # output now comes in chunks of 4 at once.
  num_frames: buffer_depth * 2
  frame_size: 4 * num_data_sets * num_local_freq
              * ((num_elements * num_elements) + (num_elements * block_size))
  metadata_pool: main_pool
  gpu_n2_output_buffer_0:
    kotekan_buffer: standard
  gpu_n2_output_buffer_1:
    kotekan_buffer: standard
  gpu_n2_output_buffer_2:
    kotekan_buffer: standard
  gpu_n2_output_buffer_3:
    kotekan_buffer: standard
  valve_buffer_0:
    kotekan_buffer: standard
  valve_buffer_1:
    kotekan_buffer: standard
  valve_buffer_2:
    kotekan_buffer: standard
  valve_buffer_3:
    kotekan_buffer: standard
  rfi_vis_buffer_0:
    kotekan_buffer: standard
  rfi_vis_buffer_1:
    kotekan_buffer: standard
  rfi_vis_buffer_2:
    kotekan_buffer: standard
  rfi_vis_buffer_3:
    kotekan_buffer: standard

gpu_beamform_output_buffers:
  num_frames: buffer_depth
  frame_size: num_data_sets * (samples_per_data_set/downsample_time/downsample_freq)
              * num_frb_total_beams * sizeof_float
  metadata_pool: main_pool
  gpu_beamform_output_buffer_0:
    kotekan_buffer: standard
  gpu_beamform_output_buffer_1:
    kotekan_buffer: standard
  gpu_beamform_output_buffer_2:
    kotekan_buffer: standard
  gpu_beamform_output_buffer_3:
    kotekan_buffer: standard
  gpu_beamform_output_valved_buffer_0:
    kotekan_buffer: standard
  gpu_beamform_output_valved_buffer_1:
    kotekan_buffer: standard
  gpu_beamform_output_valved_buffer_2:
    kotekan_buffer: standard
  gpu_beamform_output_valved_buffer_3:
    kotekan_buffer: standard

# HFB Data Buffers
gpu_beamform_hfb_output_buffers:
  num_frames: buffer_depth
  frame_size: num_data_sets * factor_upchan * num_frb_total_beams * sizeof_float
  metadata_pool: main_pool
  gpu_beamform_hfb_output_buffer_0:
    kotekan_buffer: standard
  gpu_beamform_hfb_output_buffer_1:
    kotekan_buffer: standard
  gpu_beamform_hfb_output_buffer_2:
    kotekan_buffer: standard
  gpu_beamform_hfb_output_buffer_3:
    kotekan_buffer: standard

cpu_hfb_output_buffers:
  num_frames: 8
  metadata_pool: hfb_pool
  beamform_hfb_output_buffer_0:
    kotekan_buffer: hfb
  beamform_hfb_output_buffer_1:
    kotekan_buffer: hfb
  beamform_hfb_output_buffer_2:
    kotekan_buffer: hfb
  beamform_hfb_output_buffer_3:
    kotekan_buffer: hfb

gain_frb_buffers:
  num_frames: 5
  frame_size: 2048 * 2 * sizeof_float
  metadata_pool: main_pool
  gain_frb_buffer_0:
    kotekan_buffer: standard
  gain_frb_buffer_1:
    kotekan_buffer: standard
  gain_frb_buffer_2:
    kotekan_buffer: standard
  gain_frb_buffer_3:
    kotekan_buffer: standard

gain_tracking_buffers:
  num_frames: 5
  frame_size: 2048 * 2 * num_beams * sizeof_float
  metadata_pool: main_pool
  gain_tracking_buffer_0:
    kotekan_buffer: standard
  gain_tracking_buffer_1:
    kotekan_buffer: standard
  gain_tracking_buffer_2:
    kotekan_buffer: standard
  gain_tracking_buffer_3:
    kotekan_buffer: standard

tracking_output_buffers:
  num_frames: buffer_depth
  frame_size: samples_per_data_set * num_beams * num_pol
  metadata_pool: main_pool
  beamform_tracking_output_buffer_0:
    kotekan_buffer: standard
  beamform_tracking_output_buffer_1:
    kotekan_buffer: standard
  beamform_tracking_output_buffer_2:
    kotekan_buffer: standard
  beamform_tracking_output_buffer_3:
    kotekan_buffer: standard
  beamform_tracking_output_valved_buffer_0:
    kotekan_buffer: standard
  beamform_tracking_output_valved_buffer_1:
    kotekan_buffer: standard
  beamform_tracking_output_valved_buffer_2:
    kotekan_buffer: standard
  beamform_tracking_output_valved_buffer_3:
    kotekan_buffer: standard

# The vis buffer metadata pool
vis_pool:
  kotekan_metadata_pool: VisMetadata
  num_metadata_objects: 200 * buffer_depth

# Buffers
vis_int_buffers:
  metadata_pool: vis_pool
  num_frames: 11
  visbuf_5s_0:
    kotekan_buffer: vis
  visbuf_5s_1:
    kotekan_buffer: vis
  visbuf_5s_2:
    kotekan_buffer: vis
  visbuf_5s_3:
    kotekan_buffer: vis
  visbuf_5s_merge:
    kotekan_buffer: vis
  visbuf_10s_0:
    kotekan_buffer: vis
  visbuf_10s_1:
    kotekan_buffer: vis
  visbuf_10s_2:
    kotekan_buffer: vis
  visbuf_10s_3:
    kotekan_buffer: vis

vis_buffers:
  metadata_pool: vis_pool
  num_frames: buffer_depth
  visbuf_10s_merge:
    kotekan_buffer: vis
  visbuf_eig_10s_merge:
    kotekan_buffer: vis
  # Buffers for gated
  visbuf_psr0_5s_0:
    kotekan_buffer: vis
  visbuf_psr0_5s_1:
    kotekan_buffer: vis
  visbuf_psr0_5s_2:
    kotekan_buffer: vis
  visbuf_psr0_5s_3:
    kotekan_buffer: vis
  visbuf_psr0_5s_merge:
    kotekan_buffer: vis
  # Increase the buffer depth for the pre-send buffers
  visbuf_5s_26m:
    kotekan_buffer: vis
    num_prod: 4096
    num_frames: 10 * buffer_depth
  visbuf_psr0_5s_26m:
    kotekan_buffer: vis
    num_prod: 4096
    num_frames: 10 * buffer_depth

gpu_rfi_output_buffers:
  num_frames: buffer_depth * 50
  frame_size: sizeof_float * num_local_freq * samples_per_data_set / sk_step
  metadata_pool: main_pool
  gpu_rfi_output_buffer_0:
    kotekan_buffer: standard
  gpu_rfi_output_buffer_1:
    kotekan_buffer: standard
  gpu_rfi_output_buffer_2:
    kotekan_buffer: standard
  gpu_rfi_output_buffer_3:
    kotekan_buffer: standard

gpu_rfi_valve_buffers:
  num_frames: buffer_depth
  frame_size: sizeof_float * num_local_freq * samples_per_data_set / sk_step
  metadata_pool: main_pool
  rfi_valve_buffer_0:
    kotekan_buffer: standard
  rfi_valve_buffer_1:
    kotekan_buffer: standard
  rfi_valve_buffer_2:
    kotekan_buffer: standard
  rfi_valve_buffer_3:
    kotekan_buffer: standard

gpu_rfi_mask_output_buffers:
  num_frames: buffer_depth
  frame_size: num_local_freq * samples_per_data_set / sk_step
  metadata_pool: main_pool
  gpu_rfi_mask_output_buffer_0:
    kotekan_buffer: standard
  gpu_rfi_mask_output_buffer_1:
    kotekan_buffer: standard
  gpu_rfi_mask_output_buffer_2:
    kotekan_buffer: standard
  gpu_rfi_mask_output_buffer_3:
    kotekan_buffer: standard

gpu_rfi_bad_input_buffers:
  num_frames: buffer_depth
  frame_size: sizeof_float * num_elements * num_local_freq
  metadata_pool: main_pool
  gpu_rfi_bad_input_buffer_0:
    kotekan_buffer: standard
  gpu_rfi_bad_input_buffer_1:
    kotekan_buffer: standard
  gpu_rfi_bad_input_buffer_2:
    kotekan_buffer: standard
  gpu_rfi_bad_input_buffer_3:
    kotekan_buffer: standard

# Bad inputs buffer
bad_input_buffer:
  num_frames: buffer_depth
  frame_size: num_elements
  metadata_pool: main_pool
  bad_inputs_buffer:
    kotekan_buffer: standard

rfi_var_output_buffers:
  num_frames: buffer_depth * 50
  frame_size: num_local_freq * samples_per_data_set / sk_step * sizeof_float
  metadata_pool: main_pool
  gpu_rfi_var_output_buffer_0:
    kotekan_buffer: standard
  gpu_rfi_var_output_buffer_1:
    kotekan_buffer: standard
  gpu_rfi_var_output_buffer_2:
    kotekan_buffer: standard
  gpu_rfi_var_output_buffer_3:
    kotekan_buffer: standard

lost_samples_buffer:
  kotekan_buffer: standard
  num_frames: 2 * buffer_depth
  frame_size: samples_per_data_set
  metadata_pool: main_pool

rfi_compressed_lost_samples_buf:
  kotekan_buffer: standard
  num_frames: buffer_depth * 50
  frame_size: sizeof_int * samples_per_data_set / sk_step
  metadata_pool: main_pool

rfi_compressed_lost_samples_buffers:
  num_frames: buffer_depth * 2
  frame_size: sizeof_int * samples_per_data_set / sk_step
  metadata_pool: main_pool
  rfi_compressed_lost_samples_buf_0:
    kotekan_buffer: standard
  rfi_compressed_lost_samples_buf_1:
    kotekan_buffer: standard
  rfi_compressed_lost_samples_buf_2:
    kotekan_buffer: standard
  rfi_compressed_lost_samples_buf_3:
    kotekan_buffer: standard

hfb_compressed_lost_samples_buffers:
  num_frames: buffer_depth * 2
  frame_size: sizeof_int * samples_per_data_set / (factor_upchan * downsample_time)
  metadata_pool: main_pool
  hfb_compressed_lost_samples_buf_0:
    kotekan_buffer: standard
  hfb_compressed_lost_samples_buf_1:
    kotekan_buffer: standard
  hfb_compressed_lost_samples_buf_2:
    kotekan_buffer: standard
  hfb_compressed_lost_samples_buf_3:
    kotekan_buffer: standard


##########################
#### Pipeline Stages #####
##########################

# Main data capture stage
dpdk:
  kotekan_stage: dpdkCore
  # Format is index = lcore, value = cpu core
  lcore_cpu_map: [0,1,6,7]
  master_lcore_cpu: 2
  status_cadence: 60
  alignment: samples_per_data_set * num_data_sets
  # Format is index = lcore, value = array of port IDs
  # so [[0,1],[2,3]] maps lcore 0 to service ports 0 and 1,
  # and lcore 1 to service ports 2 and 3.
  lcore_port_map:
    - [0]
    - [1]
    - [2]
    - [3]
  # One handler must be given per port.
  handlers:
    - dpdk_handler: iceBoardShuffle
    - dpdk_handler: iceBoardShuffle
    - dpdk_handler: iceBoardShuffle
    - dpdk_handler: iceBoardShuffle
  out_bufs:
    - network_buffer_0
    - network_buffer_1
    - network_buffer_2
    - network_buffer_3
  lost_samples_buf: lost_samples_buffer

# Zero out lost samples recorded at the DPDK stage
zero_samples:
  duplicate_ls_buffer: False
  lost_samples_buf: lost_samples_buffer
  zero_0:
    kotekan_stage: zeroSamples
    out_buf: network_buffer_0
  zero_1:
    kotekan_stage: zeroSamples
    out_buf: network_buffer_1
  zero_2:
    kotekan_stage: zeroSamples
    out_buf: network_buffer_2
  zero_3:
    kotekan_stage: zeroSamples
    out_buf: network_buffer_3

# Baseband capture and dump system
baseband_output_buffers:
  num_frames: 12 * 96 # baseband_buffer_depth
  frame_size: samples_per_data_set * num_elements * num_local_freq * num_data_sets / 96
  metadata_pool: baseband_pool
  baseband_output_buffer_0:
    kotekan_buffer: standard
  baseband_output_buffer_1:
    kotekan_buffer: standard
  baseband_output_buffer_2:
    kotekan_buffer: standard
  baseband_output_buffer_3:
    kotekan_buffer: standard

baseband:
  max_dump_samples: 200000
  num_frames_buffer: baseband_buffer_depth - 10
  baseband0:
    kotekan_stage: basebandReadout
    in_buf: network_buffer_0
    out_buf: baseband_output_buffer_0
  baseband1:
    kotekan_stage: basebandReadout
    in_buf: network_buffer_1
    out_buf: baseband_output_buffer_1
  baseband2:
    kotekan_stage: basebandReadout
    in_buf: network_buffer_2
    out_buf: baseband_output_buffer_2
  baseband3:
    kotekan_stage: basebandReadout
    in_buf: network_buffer_3
    out_buf: baseband_output_buffer_3

# Transmit baseband data to the baseband receiver
baseband_send:
<<<<<<< HEAD
  server_ip: 10.6.50.20        # frb-baseband
=======
  server_ip: 10.6.213.19        # cfDn9
>>>>>>> 2826b879
  server_port: 11027
  reconnect_time: 20
  log_level: error
  baseband_send_0:
    kotekan_stage: bufferSend
    buf: baseband_output_buffer_0
  baseband_send_1:
    kotekan_stage: bufferSend
    buf: baseband_output_buffer_1
  baseband_send_2:
    kotekan_stage: bufferSend
    buf: baseband_output_buffer_2
  baseband_send_3:
    kotekan_stage: bufferSend
    buf: baseband_output_buffer_3

# Buffer bad input updates
# 1) Reorder list
# 2) Zero bad inputs mask
# 3) Add current bad input mask
buffer_bad_input_update:
  kotekan_stage: bufferBadInputs
  updatable_config:
    bad_inputs: /updatable_config/bad_inputs
  out_buf: bad_inputs_buffer

# Compress lost samples buffer for HFB
hfb_compress_lost_samples:
  kotekan_stage: compressLostSamples
  compression_factor: factor_upchan * downsample_time
  zero_all_in_group: true
  in_buf: lost_samples_buffer
  out_buf: hfb_compressed_lost_samples_buf_0

hfb_copy_compress_lost_samples_buffers:
  kotekan_stage: bufferCopy
  in_buf: hfb_compressed_lost_samples_buf_0
  out_bufs:
    - hfb_compressed_lost_samples_buf_1
    - hfb_compressed_lost_samples_buf_2
    - hfb_compressed_lost_samples_buf_3

# Compress lost samples buffer for RFI
rfi_compress_lost_samples:
  kotekan_stage: compressLostSamples
  compression_factor: sk_step
  zero_all_in_group: false
  in_buf: lost_samples_buffer
  out_buf: rfi_compressed_lost_samples_buf

rfi_copy_compress_lost_samples_buffers:
  kotekan_stage: bufferCopy
  in_buf: rfi_compressed_lost_samples_buf
  out_bufs:
    - rfi_compressed_lost_samples_buf_0
    - rfi_compressed_lost_samples_buf_1
    - rfi_compressed_lost_samples_buf_2
    - rfi_compressed_lost_samples_buf_3

# GPU processing section
gpu:
  kernel_path: "/var/lib/kotekan/hsa_kernels/"
  commands: &command_list
    # Copy in queue
    - name: hsaInputData
    - name: hsaHostToDeviceCopy
      in_buf: rfi_compressed_lost_samples_buf
      gpu_memory_name: rfi_compressed_lost_samples
    - name: hsaHostToDeviceCopy
      in_buf: hfb_compressed_lost_samples_buf
      gpu_memory_name: hfb_compressed_lost_samples
    - name: hsaPresumZero
      sub_frame_index: 0
    - name: hsaPresumZero
      sub_frame_index: 1
    - name: hsaPresumZero
      sub_frame_index: 2
    - name: hsaPresumZero
      sub_frame_index: 3
    - name: hsaOutputDataZero
      sub_frame_index: 0
    - name: hsaOutputDataZero
      sub_frame_index: 1
    - name: hsaOutputDataZero
      sub_frame_index: 2
    - name: hsaOutputDataZero
      sub_frame_index: 3
    - name: hsaAsyncCopyGain
    - name: hsaTrackingUpdatePhase
    - name: hsaRfiUpdateBadInputs #Updates the bad input list
    # Barrier between copy in and kernels
    - name: hsaBarrier
    # Kernel queue
    - name: hsaBeamformReorder
    - name: hsaBeamformKernel
    - name: hsaBeamformTranspose
    - name: hsaBeamformUpchanHFB
    - name: hsaBeamformHFBSum
    - name: hsaTrackingBeamform
    - name: hsaRfiTimeSum
    - name: hsaRfiBadInput
    - name: hsaRfiInputSum
    - name: hsaRfiZeroData
    - name: hsaPresumKernel
      sub_frame_index: 0
    - name: hsaPresumKernel
      sub_frame_index: 1
    - name: hsaPresumKernel
      sub_frame_index: 2
    - name: hsaPresumKernel
      sub_frame_index: 3
    - name: hsaCorrelatorKernel
      sub_frame_index: 0
    - name: hsaCorrelatorKernel
      sub_frame_index: 1
    - name: hsaCorrelatorKernel
      sub_frame_index: 2
    - name: hsaCorrelatorKernel
      sub_frame_index: 3
    #Copy out queue
    - name: hsaRfiBadInputOutput
    - name: hsaRfiOutput
    - name: hsaRfiVarOutput
    - name: hsaTrackingBeamformOutput
    - name: hsaBeamformOutputData
    - name: hsaBeamformHFBOutputData
    - name: hsaOutputData
      sub_frame_index: 0
    - name: hsaOutputData
      sub_frame_index: 1
    - name: hsaOutputData
      sub_frame_index: 2
    - name: hsaOutputData
      sub_frame_index: 3
    - name: hsaRfiMaskOutput
  enable_delay: true
  cpu_affinity: [2, 3, 8, 9]
  delay_max_fraction: 2.0
  block_size: 32
  buffer_depth: 4
  # How many sub frames to devide the N2 products into.
  n_intg: 24576 / num_sub_frames
  profiling: true
  frame_arrival_period: samples_per_data_set / 390625
  updatable_config:
    tracking_pt: /updatable_config/tracking_pointing
    rfi_zeroing_toggle: /updatable_config/rfi_zeroing_toggle
    rfi_var_element_index: /updatable_config/rfi_var_element_index
  gpu_0:
    kotekan_stage: hsaProcess
    gpu_id: 0
    ew_spacing: [-0.4,0,0.4,0.8]
    northmost_beam: 60.0
    commands: *command_list
    in_buffers:
      network_buf: network_buffer_0
      gain_frb_buf: gain_frb_buffer_0
      gain_tracking_buf: gain_tracking_buffer_0
      lost_samples_buf: lost_samples_buffer
      bad_inputs_buf: bad_inputs_buffer
      rfi_compressed_lost_samples_buf: rfi_compressed_lost_samples_buf_0
      hfb_compressed_lost_samples_buf: hfb_compressed_lost_samples_buf_0
    out_buffers:
      output_buf: gpu_n2_output_buffer_0
      beamform_output_buf: gpu_beamform_output_buffer_0
      beamform_tracking_output_buf: beamform_tracking_output_buffer_0
      beamform_hfb_output_buf: gpu_beamform_hfb_output_buffer_0
      rfi_bad_input_buf: gpu_rfi_bad_input_buffer_0
      rfi_output_buf: gpu_rfi_output_buffer_0
      rfi_mask_output_buf: gpu_rfi_mask_output_buffer_0
      rfi_var_output_buf: gpu_rfi_var_output_buffer_0
  gpu_1:
    kotekan_stage: hsaProcess
    gpu_id: 1
    ew_spacing: [-0.4,0,0.4,0.8]
    northmost_beam: 60.0
    commands: *command_list
    in_buffers:
      network_buf: network_buffer_1
      gain_frb_buf: gain_frb_buffer_1
      gain_tracking_buf: gain_tracking_buffer_1
      lost_samples_buf: lost_samples_buffer
      bad_inputs_buf: bad_inputs_buffer
      rfi_compressed_lost_samples_buf: rfi_compressed_lost_samples_buf_1
      hfb_compressed_lost_samples_buf: hfb_compressed_lost_samples_buf_1
    out_buffers:
      output_buf: gpu_n2_output_buffer_1
      beamform_output_buf: gpu_beamform_output_buffer_1
      beamform_tracking_output_buf: beamform_tracking_output_buffer_1
      beamform_hfb_output_buf: gpu_beamform_hfb_output_buffer_1
      rfi_bad_input_buf: gpu_rfi_bad_input_buffer_1
      rfi_output_buf: gpu_rfi_output_buffer_1
      rfi_mask_output_buf: gpu_rfi_mask_output_buffer_1
      rfi_var_output_buf: gpu_rfi_var_output_buffer_1
  gpu_2:
    kotekan_stage: hsaProcess
    gpu_id: 2
    ew_spacing: [-0.4,0,0.4,0.8]
    northmost_beam: 60.0
    commands: *command_list
    in_buffers:
      network_buf: network_buffer_2
      gain_frb_buf: gain_frb_buffer_2
      gain_tracking_buf: gain_tracking_buffer_2
      lost_samples_buf: lost_samples_buffer
      bad_inputs_buf: bad_inputs_buffer
      rfi_compressed_lost_samples_buf: rfi_compressed_lost_samples_buf_2
      hfb_compressed_lost_samples_buf: hfb_compressed_lost_samples_buf_2
    out_buffers:
      output_buf: gpu_n2_output_buffer_2
      beamform_output_buf: gpu_beamform_output_buffer_2
      beamform_tracking_output_buf: beamform_tracking_output_buffer_2
      beamform_hfb_output_buf: gpu_beamform_hfb_output_buffer_2
      rfi_bad_input_buf: gpu_rfi_bad_input_buffer_2
      rfi_output_buf: gpu_rfi_output_buffer_2
      rfi_mask_output_buf: gpu_rfi_mask_output_buffer_2
      rfi_var_output_buf: gpu_rfi_var_output_buffer_2
  gpu_3:
    kotekan_stage: hsaProcess
    gpu_id: 3
    ew_spacing: [-0.4,0,0.4,0.8]
    northmost_beam: 60.0
    commands: *command_list
    in_buffers:
      network_buf: network_buffer_3
      gain_frb_buf: gain_frb_buffer_3
      gain_tracking_buf: gain_tracking_buffer_3
      lost_samples_buf: lost_samples_buffer
      bad_inputs_buf: bad_inputs_buffer
      rfi_compressed_lost_samples_buf: rfi_compressed_lost_samples_buf_3
      hfb_compressed_lost_samples_buf: hfb_compressed_lost_samples_buf_3
    out_buffers:
      output_buf: gpu_n2_output_buffer_3
      beamform_output_buf: gpu_beamform_output_buffer_3
      beamform_tracking_output_buf: beamform_tracking_output_buffer_3
      beamform_hfb_output_buf: gpu_beamform_hfb_output_buffer_3
      rfi_bad_input_buf: gpu_rfi_bad_input_buffer_3
      rfi_output_buf: gpu_rfi_output_buffer_3
      rfi_mask_output_buf: gpu_rfi_mask_output_buffer_3
      rfi_var_output_buf: gpu_rfi_var_output_buffer_3

# Integrate frames of HFB data from each GPU to ~10s cadence
hyper_fine_beam:
  num_frames_to_integrate: 80
  good_samples_threshold: 0.95
  log_level: info
  integrate_hfb_data_0:
    kotekan_stage: HFBAccumulate
    hfb_input_buf: gpu_beamform_hfb_output_buffer_0
    hfb_output_buf: beamform_hfb_output_buffer_0
    compressed_lost_samples_buf: hfb_compressed_lost_samples_buf_0
  integrate_hfb_data_1:
    kotekan_stage: HFBAccumulate
    hfb_input_buf: gpu_beamform_hfb_output_buffer_1
    hfb_output_buf: beamform_hfb_output_buffer_1
    compressed_lost_samples_buf: hfb_compressed_lost_samples_buf_1
  integrate_hfb_data_2:
    kotekan_stage: HFBAccumulate
    hfb_input_buf: gpu_beamform_hfb_output_buffer_2
    hfb_output_buf: beamform_hfb_output_buffer_2
    compressed_lost_samples_buf: hfb_compressed_lost_samples_buf_2
  integrate_hfb_data_3:
    kotekan_stage: HFBAccumulate
    hfb_input_buf: gpu_beamform_hfb_output_buffer_3
    hfb_output_buf: beamform_hfb_output_buffer_3
    compressed_lost_samples_buf: hfb_compressed_lost_samples_buf_3

# Transmit HFB data to Bongo
buffer_send_hfb:
  server_ip: 10.1.50.13
  server_port: 11027
  reconnect_time: 20
  log_level: error
  hfb_0:
    kotekan_stage: bufferSend
    buf: beamform_hfb_output_buffer_0
  hfb_1:
    kotekan_stage: bufferSend
    buf: beamform_hfb_output_buffer_1
  hfb_2:
    kotekan_stage: bufferSend
    buf: beamform_hfb_output_buffer_2
  hfb_3:
    kotekan_stage: bufferSend
    buf: beamform_hfb_output_buffer_3

# This set of stages takes information from the packet loss mask
# and RFI mask and updates the metadata in the output N2 buffers
# before they are read by other down stream stages.
rfi_update_metadata:
  update_metadata_0:
    kotekan_stage: rfiUpdateMetadata
    rfi_mask_buf: gpu_rfi_mask_output_buffer_0
    lost_samples_buf: lost_samples_buffer
    gpu_correlation_buf: gpu_n2_output_buffer_0
  update_metadata_1:
    kotekan_stage: rfiUpdateMetadata
    rfi_mask_buf: gpu_rfi_mask_output_buffer_1
    lost_samples_buf: lost_samples_buffer
    gpu_correlation_buf: gpu_n2_output_buffer_1
  update_metadata_2:
    kotekan_stage: rfiUpdateMetadata
    rfi_mask_buf: gpu_rfi_mask_output_buffer_2
    lost_samples_buf: lost_samples_buffer
    gpu_correlation_buf: gpu_n2_output_buffer_2
  update_metadata_3:
    kotekan_stage: rfiUpdateMetadata
    rfi_mask_buf: gpu_rfi_mask_output_buffer_3
    lost_samples_buf: lost_samples_buffer
    gpu_correlation_buf: gpu_n2_output_buffer_3

####  Gain update system for FRB and Tracking ####
read_gain:
  updatable_config:
    gain_frb: /updatable_config/frb_gain
    gain_tracking: /updatable_config/tracking_gain
  read_gain0:
    kotekan_stage: ReadGain
    in_buf: network_buffer_0
    gain_frb_buf: gain_frb_buffer_0
    gain_tracking_buf: gain_tracking_buffer_0
  read_gain1:
    kotekan_stage: ReadGain
    in_buf: network_buffer_1
    gain_frb_buf: gain_frb_buffer_1
    gain_tracking_buf: gain_tracking_buffer_1
  read_gain2:
    kotekan_stage: ReadGain
    in_buf: network_buffer_2
    gain_frb_buf: gain_frb_buffer_2
    gain_tracking_buf: gain_tracking_buffer_2
  read_gain3:
    kotekan_stage: ReadGain
    in_buf: network_buffer_3
    gain_frb_buf: gain_frb_buffer_3
    gain_tracking_buf: gain_tracking_buffer_3

#### FRB GPU Post processing and Tx ####
frb_valve:
  # To introduce random drops, replace Valve with TestDropFrames
  # Specify probability with `drop_frame_change`
  frb_valve_0:
    kotekan_stage: Valve
    in_buf: gpu_beamform_output_buffer_0
    out_buf: gpu_beamform_output_valved_buffer_0
  frb_valve_1:
    kotekan_stage: Valve
    in_buf: gpu_beamform_output_buffer_1
    out_buf: gpu_beamform_output_valved_buffer_1
  frb_valve_2:
    kotekan_stage: Valve
    in_buf: gpu_beamform_output_buffer_2
    out_buf: gpu_beamform_output_valved_buffer_2
  frb_valve_3:
    kotekan_stage: Valve
    in_buf: gpu_beamform_output_buffer_3
    out_buf: gpu_beamform_output_valved_buffer_3

frb:
  factor_upchan_out: 16
  num_beams_per_frb_packet: 4
  timesamples_per_frb_packet: 16
  cpu_affinity: [5,11]
  frb_packet_header_size: 32
  frb_output_buffer:
    num_frames: buffer_depth + 4
    frame_size: 8 * 256 * (num_beams_per_frb_packet * num_gpus
      * factor_upchan_out * timesamples_per_frb_packet
      + frb_packet_header_size + sizeof_short * num_beams_per_frb_packet + sizeof_short * num_gpus
      + sizeof_float * num_beams_per_frb_packet * num_gpus
      + sizeof_float * num_beams_per_frb_packet * num_gpus)
    metadata_pool: main_pool
    kotekan_buffer: standard
  postprocess:
    log_level: warn
    kotekan_stage: frbPostProcess
    incoherent_beams: [0,256,512,768]
    #incoherent_truncation: 25.
    lost_samples_buf: lost_samples_buffer
    frb_out_buf: frb_output_buffer
    in_buf_0: gpu_beamform_output_valved_buffer_0
    in_buf_1: gpu_beamform_output_valved_buffer_1
    in_buf_2: gpu_beamform_output_valved_buffer_2
    in_buf_3: gpu_beamform_output_valved_buffer_3
    out_buf: frb_output_buffer
  network_send:
    kotekan_stage: frbNetworkProcess
    in_buf: frb_output_buffer
    udp_frb_packet_size: (frb_packet_header_size
      + sizeof_short * num_beams_per_frb_packet
      + sizeof_short * num_gpus
      + sizeof_float * num_beams_per_frb_packet * num_gpus
      + sizeof_float * num_beams_per_frb_packet * num_gpus)
      + (num_beams_per_frb_packet * num_gpus
         * factor_upchan_out * timesamples_per_frb_packet)
    udp_frb_port_number: 1313
    number_of_nodes: 256
    packets_per_stream: 8
    number_of_subnets: 4
    #column_mode: true
    beam_offset: 0
    time_interval: 125829120
    ping_dead_threshold: 30
    L1_node_ips:
      # Rack 1
      - 10.6.201.10
      - 10.7.201.10
      - 10.6.201.11
      - 10.7.201.11
      - 10.6.201.12
      - 10.7.201.12
      - 10.6.201.13
      - 10.7.201.13
      - 10.6.201.14
      - 10.7.201.14
      - 10.6.201.15
      - 10.7.201.15
      - 10.6.201.16
      - 10.7.201.16
      - 10.6.201.17
      - 10.7.201.17
      - 10.6.201.18
      - 10.7.201.18
      - 10.6.201.19
      - 10.7.201.19
      # Rack 2
      - 10.8.202.10
      - 10.9.202.10
      - 10.8.202.11
      - 10.9.202.11
      - 10.8.202.12
      - 10.9.202.12
      - 10.8.202.13
      - 10.9.202.13
      - 10.8.202.14
      - 10.9.202.14
      - 10.8.202.15
      - 10.9.202.15
      - 10.8.202.16
      - 10.9.202.16
      - 10.8.202.17
      - 10.9.202.17
      - 10.8.202.18
      - 10.9.202.18
      - 10.8.202.19
      - 10.9.202.19
      # Rack 3
      - 10.6.203.10
      - 10.7.203.10
      - 10.6.203.11
      - 10.7.203.11
      - 10.6.203.12
      - 10.7.203.12
      - 10.6.203.13
      - 10.7.203.13
      - 10.6.203.14
      - 10.7.203.14
      - 10.6.203.15
      - 10.7.203.15
      - 10.6.203.16
      - 10.7.203.16
      - 10.6.203.17
      - 10.7.203.17
      - 10.6.203.18
      - 10.7.203.18
      - 10.6.203.19
      - 10.7.203.19
      # Rack 4
      - 10.8.204.10
      - 10.9.204.10
      - 10.8.204.11
      - 10.9.204.11
      - 10.8.204.12
      - 10.9.204.12
      - 10.8.204.13
      - 10.9.204.13
      - 10.8.204.14
      - 10.9.204.14
      - 10.8.204.15
      - 10.9.204.15
      - 10.8.204.16
      - 10.9.204.16
      - 10.8.204.17
      - 10.9.204.17
      - 10.8.204.18
      - 10.9.204.18
      - 10.8.204.19
      - 10.9.204.19
      # Rack 5
      - 10.6.205.10
      - 10.7.205.10
      - 10.6.205.11
      - 10.7.205.11
      - 10.6.205.12
      - 10.7.205.12
      - 10.6.205.13
      - 10.7.205.13
      - 10.6.205.14
      - 10.7.205.14
      - 10.6.205.15
      - 10.7.205.15
      - 10.6.205.16
      - 10.7.205.16
      - 10.6.205.17
      - 10.7.205.17
      - 10.6.205.18
      - 10.7.205.18
      - 10.6.205.19
      - 10.7.205.19
      # Rack 6
      - 10.8.206.10
      - 10.9.206.10
      - 10.8.206.11
      - 10.9.206.11
      - 10.8.206.12
      - 10.9.206.12
      - 10.8.206.13
      - 10.9.206.13
      - 10.8.206.14
      - 10.9.206.14
      - 10.8.206.15
      - 10.9.206.15
      - 10.8.206.16
      - 10.9.206.16
      - 10.8.206.17
      - 10.9.206.17
      - 10.8.206.18
      - 10.9.206.18
      - 10.8.206.19
      - 10.9.206.19
      # Rack 7
      - 10.6.207.10
      - 10.7.207.10
      - 10.6.207.11
      - 10.7.207.11
      - 10.6.207.12
      - 10.7.207.12
      - 10.6.207.13
      - 10.7.207.13
      - 10.6.207.14
      - 10.7.207.14
      - 10.6.207.15
      - 10.7.207.15
      - 10.6.207.16
      - 10.7.207.16
      - 10.6.207.17
      - 10.7.207.17
      - 10.6.207.18
      - 10.7.207.18
      - 10.6.207.19
      - 10.7.207.19
      # Rack 8
      - 10.8.208.10
      - 10.9.208.10
      - 10.8.208.11
      - 10.9.208.11
      - 10.8.208.12
      - 10.9.208.12
      - 10.8.208.13
      - 10.9.208.13
      - 10.8.208.14
      - 10.9.208.14
      - 10.8.208.15
      - 10.9.208.15
      - 10.8.208.16
      - 10.9.208.16
      - 10.8.208.17
      - 10.9.208.17
      - 10.8.208.18
      - 10.9.208.18
      - 10.8.208.19
      - 10.9.208.19
      # Rack 9
      - 10.6.209.10
      - 10.7.209.10
      - 10.6.209.11
      - 10.7.209.11
      - 10.6.209.12
      - 10.7.209.12
      - 10.6.209.13
      - 10.7.209.13
      - 10.6.209.14
      - 10.7.209.14
      - 10.6.209.15
      - 10.7.209.15
      - 10.6.209.16
      - 10.7.209.16
      - 10.6.209.17
      - 10.7.209.17
      - 10.6.209.18
      - 10.7.209.18
      - 10.6.209.19
      - 10.7.209.19
      # Rack A
      - 10.8.210.10
      - 10.9.210.10
      - 10.8.210.11
      - 10.9.210.11
      - 10.8.210.12
      - 10.9.210.12
      - 10.8.210.13
      - 10.9.210.13
      - 10.8.210.14
      - 10.9.210.14
      - 10.8.210.15
      - 10.9.210.15
      - 10.8.210.16
      - 10.9.210.16
      - 10.8.210.17
      - 10.9.210.17
      - 10.8.210.18
      - 10.9.210.18
      - 10.8.210.19
      - 10.9.210.19
      # Rack B
      - 10.6.211.10
      - 10.7.211.10
      - 10.6.211.11
      - 10.7.211.11
      - 10.6.211.12
      - 10.7.211.12
      - 10.6.211.13
      - 10.7.211.13
      - 10.6.211.14
      - 10.7.211.14
      - 10.6.211.15
      - 10.7.211.15
      - 10.6.211.16
      - 10.7.211.16
      - 10.6.211.17
      - 10.7.211.17
      - 10.6.211.18
      - 10.7.211.18
      - 10.6.211.19
      - 10.7.211.19
      # Rack C
      - 10.8.212.10
      - 10.9.212.10
      - 10.8.212.11
      - 10.9.212.11
      - 10.8.212.12
      - 10.9.212.12
      - 10.8.212.13
      - 10.9.212.13
      - 10.8.212.14
      - 10.9.212.14
      - 10.8.212.15
      - 10.9.212.15
      - 10.8.212.16
      - 10.9.212.16
      - 10.8.212.17
      - 10.9.212.17
      - 10.8.212.18
      - 10.9.212.18
      - 10.8.212.19
      - 10.9.212.19
      # Rack D
      - 10.6.213.10
      - 10.7.213.10
      - 10.6.213.11
      - 10.7.213.11
      - 10.6.213.12
      - 10.7.213.12
      - 10.6.213.13
      - 10.7.213.13
      - 10.6.213.14
      - 10.7.213.14
      - 10.6.213.15
      - 10.7.213.15
      - 10.6.213.16
      - 10.7.213.16
      - 10.6.213.17
      - 10.7.213.17
      # cfDn8
      # cfDn9

#### Tracking beams GPU Post processing and Tx ####
tracking_valve:
  # To introduce random drops, replace Valve with TestDropFrames
  # Specify probability with `drop_frame_change`
  tracking_valve_0:
    kotekan_stage: Valve
    in_buf: beamform_tracking_output_buffer_0
    out_buf: beamform_tracking_output_valved_buffer_0
  tracking_valve_1:
    kotekan_stage: Valve
    in_buf: beamform_tracking_output_buffer_1
    out_buf: beamform_tracking_output_valved_buffer_1
  tracking_valve_2:
    kotekan_stage: Valve
    in_buf: beamform_tracking_output_buffer_2
    out_buf: beamform_tracking_output_valved_buffer_2
  tracking_valve_3:
    kotekan_stage: Valve
    in_buf: beamform_tracking_output_buffer_3
    out_buf: beamform_tracking_output_valved_buffer_3

pulsar:
  timesamples_per_pulsar_packet: 625
  udp_pulsar_packet_size: 5032
  num_packet_per_stream: 80
  num_pulsar_beams: 10
  num_stream: 10
  cpu_affinity: [5,11]
  pulsar_output_buffer:
    num_frames: buffer_depth + 4
    frame_size: udp_pulsar_packet_size * num_stream * num_packet_per_stream
    metadata_pool: main_pool
    kotekan_buffer: standard
  postprocess:
    kotekan_stage: pulsarPostProcess
    network_input_buffer_0: beamform_tracking_output_valved_buffer_0
    network_input_buffer_1: beamform_tracking_output_valved_buffer_1
    network_input_buffer_2: beamform_tracking_output_valved_buffer_2
    network_input_buffer_3: beamform_tracking_output_valved_buffer_3
    pulsar_out_buf: pulsar_output_buffer
  network_send:
    kotekan_stage: pulsarNetworkProcess
    pulsar_out_buf: pulsar_output_buffer
    udp_pulsar_port_number: 1414
    number_of_nodes: 256
    number_of_subnets: 2
    pulsar_node_ips:
      - 10.15.50.10
      - 10.16.50.11
      - 10.15.50.12
      - 10.16.50.13
      - 10.15.50.14
      - 10.16.50.15
      - 10.15.50.16
      - 10.16.50.17
      - 10.15.50.18
      - 10.16.50.19

##############################
#### Extra tracking beams ####
##############################

beam_metadata_pool:
  kotekan_metadata_pool: BeamMetadata
  num_metadata_objects: (6 * 4 + 16) * 4

extra_tracking_buffers:
  metadata_pool: beam_metadata_pool
  frame_size: samples_per_data_set * num_pol
  num_frames: 8
  beam_buffer_10_0:
    kotekan_buffer: standard
  beam_buffer_10_1:
    kotekan_buffer: standard
  beam_buffer_10_2:
    kotekan_buffer: standard
  beam_buffer_10_3:
    kotekan_buffer: standard
  beam_buffer_10_merged:
    kotekan_buffer: standard
    num_frames: 20
  beam_buffer_11_0:
    kotekan_buffer: standard
  beam_buffer_11_1:
    kotekan_buffer: standard
  beam_buffer_11_2:
    kotekan_buffer: standard
  beam_buffer_11_3:
    kotekan_buffer: standard
  beam_buffer_11_merged:
    kotekan_buffer: standard
    num_frames: 20

extra_tracking_beams:
  cpu_affinity: [5,11]
  beam_extract_10:
    extract_beam: 10
    beam_extract_10_0:
      kotekan_stage: BeamExtract
      in_buf: beamform_tracking_output_valved_buffer_0
      out_buf: beam_buffer_10_0
    beam_extract_10_1:
      kotekan_stage: BeamExtract
      in_buf: beamform_tracking_output_valved_buffer_1
      out_buf: beam_buffer_10_1
    beam_extract_10_2:
      kotekan_stage: BeamExtract
      in_buf: beamform_tracking_output_valved_buffer_2
      out_buf: beam_buffer_10_2
    beam_extract_10_3:
      kotekan_stage: BeamExtract
      in_buf: beamform_tracking_output_valved_buffer_3
      out_buf: beam_buffer_10_3
    beam_merge_10:
      kotekan_stage: bufferMerge
      timeout: 0.1
      in_bufs:
        - beam_buffer_10_0
        - beam_buffer_10_1
        - beam_buffer_10_2
        - beam_buffer_10_3
      out_buf: beam_buffer_10_merged
    beam_send_10:
      kotekan_stage: bufferSend
      buf: beam_buffer_10_merged
      # Bongo
      server_ip: 10.1.50.13
      server_port: 11030
      log_level: error
      reconnect_time: 20
  beam_extract_11:
    extract_beam: 11
    beam_extract_11_0:
      kotekan_stage: BeamExtract
      in_buf: beamform_tracking_output_valved_buffer_0
      out_buf: beam_buffer_11_0
    beam_extract_11_1:
      kotekan_stage: BeamExtract
      in_buf: beamform_tracking_output_valved_buffer_1
      out_buf: beam_buffer_11_1
    beam_extract_11_2:
      kotekan_stage: BeamExtract
      in_buf: beamform_tracking_output_valved_buffer_2
      out_buf: beam_buffer_11_2
    beam_extract_11_3:
      kotekan_stage: BeamExtract
      in_buf: beamform_tracking_output_valved_buffer_3
      out_buf: beam_buffer_11_3
    beam_merge_11:
      kotekan_stage: bufferMerge
      timeout: 0.1
      in_bufs:
        - beam_buffer_11_0
        - beam_buffer_11_1
        - beam_buffer_11_2
        - beam_buffer_11_3
      out_buf: beam_buffer_11_merged
    beam_send_11:
      kotekan_stage: bufferSend
      buf: beam_buffer_11_merged
      # Moose
      server_ip: 10.1.50.10
      server_port: 11030
      log_level: error
      reconnect_time: 20

#### N2 GPU Post processing ####
valve:
  valve0:
    kotekan_stage: Valve
    in_buf: gpu_n2_output_buffer_0
    out_buf: valve_buffer_0
  valve1:
    kotekan_stage: Valve
    in_buf: gpu_n2_output_buffer_1
    out_buf: valve_buffer_1
  valve2:
    kotekan_stage: Valve
    in_buf: gpu_n2_output_buffer_2
    out_buf: valve_buffer_2
  valve3:
    kotekan_stage: Valve
    in_buf: gpu_n2_output_buffer_3
    out_buf: valve_buffer_3

rfi_valve:
  valve0:
    kotekan_stage: Valve
    in_buf: gpu_rfi_output_buffer_0
    out_buf: rfi_valve_buffer_0
  valve1:
    kotekan_stage: Valve
    in_buf: gpu_rfi_output_buffer_1
    out_buf: rfi_valve_buffer_1
  valve2:
    kotekan_stage: Valve
    in_buf: gpu_rfi_output_buffer_2
    out_buf: rfi_valve_buffer_2
  valve3:
    kotekan_stage: Valve
    in_buf: gpu_rfi_output_buffer_3
    out_buf: rfi_valve_buffer_3

# Perform a second pass at RFI excision
rfi_stage2:
  updatable_config:
    enable: "/updatable_config/rfi_zeroing_second_stage/enable"
    thresholds: "/updatable_config/rfi_zeroing_second_stage/thresholds"
  rfi0:
    kotekan_stage: RfiFrameDrop
    in_buf_vis: valve_buffer_0
    in_buf_sk: rfi_valve_buffer_0
    out_buf: rfi_vis_buffer_0
  rfi1:
    kotekan_stage: RfiFrameDrop
    in_buf_vis: valve_buffer_1
    in_buf_sk: rfi_valve_buffer_1
    out_buf: rfi_vis_buffer_1
  rfi2:
    kotekan_stage: RfiFrameDrop
    in_buf_vis: valve_buffer_2
    in_buf_sk: rfi_valve_buffer_2
    out_buf: rfi_vis_buffer_2
  rfi3:
    kotekan_stage: RfiFrameDrop
    in_buf_vis: valve_buffer_3
    in_buf_sk: rfi_valve_buffer_3
    out_buf: rfi_vis_buffer_3

vis_accumulate:
  integration_time: 5.0  # Integrate to roughly 5s cadence
  # This (12288) is for num_sub_frames = 4, there is currently a config bug that
  # prevents referencing the higher level samples_per_data_set and dividing it
  samples_per_data_set: 12288
  low_sample_fraction: 0.1
  updatable_config:
    psr0: "/updatable_config/gating/psr0_config"
  acc0:
    kotekan_stage: visAccumulate
    in_buf: rfi_vis_buffer_0
    out_buf: visbuf_5s_0
    gating:
      psr0:
        mode: pulsar
        buf: visbuf_psr0_5s_0
  acc1:
    kotekan_stage: visAccumulate
    in_buf: rfi_vis_buffer_1
    out_buf: visbuf_5s_1
    gating:
      psr0:
        mode: pulsar
        buf: visbuf_psr0_5s_1
  acc2:
    kotekan_stage: visAccumulate
    in_buf: rfi_vis_buffer_2
    out_buf: visbuf_5s_2
    gating:
      psr0:
        mode: pulsar
        buf: visbuf_psr0_5s_2
  acc3:
    kotekan_stage: visAccumulate
    in_buf: rfi_vis_buffer_3
    out_buf: visbuf_5s_3
    gating:
      psr0:
        mode: pulsar
        buf: visbuf_psr0_5s_3

#### Perform all extra time integration and calculate eigenvalues ####
vis_merge_5s:
  kotekan_stage: bufferMerge
  timeout: 0.1
  in_bufs:
    - visbuf_5s_0
    - visbuf_5s_1
    - visbuf_5s_2
    - visbuf_5s_3
  out_buf: visbuf_5s_merge

vis_merge_gated_psr0:
  kotekan_stage: bufferMerge
  timeout: 0.1
  in_bufs:
    - visbuf_psr0_5s_0
    - visbuf_psr0_5s_1
    - visbuf_psr0_5s_2
    - visbuf_psr0_5s_3
  out_buf: visbuf_psr0_5s_merge

vis_int_10s:
  num_samples: 2
  int0:
    kotekan_stage: timeDownsample
    in_buf: visbuf_5s_0
    out_buf: visbuf_10s_0
  int1:
    kotekan_stage: timeDownsample
    in_buf: visbuf_5s_1
    out_buf: visbuf_10s_1
  int2:
    kotekan_stage: timeDownsample
    in_buf: visbuf_5s_2
    out_buf: visbuf_10s_2
  int3:
    kotekan_stage: timeDownsample
    in_buf: visbuf_5s_3
    out_buf: visbuf_10s_3

vis_merge_10s:
  kotekan_stage: bufferMerge
  timeout: 0.1
  in_bufs:
    - visbuf_10s_0
    - visbuf_10s_1
    - visbuf_10s_2
    - visbuf_10s_3
  out_buf: visbuf_10s_merge

eigcalc:
  kotekan_stage: EigenVisIter
  cpu_affinity: [4]
  log_level: warn

  in_buf: visbuf_10s_merge
  out_buf: visbuf_eig_10s_merge

  # Convergence config
  tol_eval: 0.00001
  tol_evec: 0.0001
  max_iterations: 19
  num_ev_conv: 2
  krylov: 2
  subspace: 1

  # Masking config
  bands_filled: [ [0, 30], [251, 262] ]
  exclude_inputs: [  46,   84,  107,  136,  142,  256,  257,  319,  348,  357,  369,
                    370,  453,  550,  551,  579,  638,  688,  739,  742,  768,  784,
                    807,  855,  944,  960,  967,  971,  981,  986, 1005, 1010, 1020,
                   1023, 1058, 1141, 1166, 1225, 1280, 1281, 1285, 1311, 1314, 1343,
                   1380, 1381, 1479, 1521, 1523, 1543, 1642, 1684, 1687, 1738, 1792,
                   1794, 1910, 1912, 1943, 1945, 1950, 1982, 1984, 1987, 2032, 2034]

vis_debug:
  kotekan_stage: visDebug
  in_buf: visbuf_eig_10s_merge

# Generate the 26m stream
26m_subset:
  kotekan_stage: prodSubset
  in_buf: visbuf_5s_merge
  out_buf: visbuf_5s_26m
  prod_subset_type: have_inputs
  input_list: [1225, 1521]  # 26m channels

# Generate the 26m gated stream
26m_psr0_subset:
  kotekan_stage: prodSubset
  in_buf: visbuf_psr0_5s_merge
  out_buf: visbuf_psr0_5s_26m
  prod_subset_type: have_inputs
  input_list: [1225, 1521]  # 26m channels

# Transmit all the data to the receiver node
buffer_send:
  server_ip: 10.1.50.12
  reconnect_time: 20
  log_level: warn
  n2:
    kotekan_stage: bufferSend
    buf: visbuf_eig_10s_merge
    server_port: 11024
  26m:
    kotekan_stage: bufferSend
    buf: visbuf_5s_26m
    server_port: 11025
  26m_psr0:
    kotekan_stage: bufferSend
    buf: visbuf_psr0_5s_26m
    server_port: 11026


#### RFI post processing and TX ####
rfi_broadcast:
  total_links: 1
  destination_protocol: UDP
  destination_ip: 10.1.13.1
  frames_per_packet: 1
  gpu_0:
    kotekan_stage: rfiBroadcast
    rfi_in: gpu_rfi_output_buffer_0
    rfi_mask: gpu_rfi_mask_output_buffer_0
    destination_port: 41215
  gpu_1:
    kotekan_stage: rfiBroadcast
    rfi_in: gpu_rfi_output_buffer_1
    rfi_mask: gpu_rfi_mask_output_buffer_1
    destination_port: 41216
  gpu_2:
    kotekan_stage: rfiBroadcast
    rfi_in: gpu_rfi_output_buffer_2
    rfi_mask: gpu_rfi_mask_output_buffer_2
    destination_port: 41217
  gpu_3:
    kotekan_stage: rfiBroadcast
    rfi_in: gpu_rfi_output_buffer_3
    rfi_mask: gpu_rfi_mask_output_buffer_3
    destination_port: 41218

rfi_bad_input_finder:
  destination_ip: 10.1.13.1
  destination_port: 41219
  bi_frames_per_packet: 10
  gpu_0:
    kotekan_stage: rfiBadInputFinder
    rfi_in: gpu_rfi_bad_input_buffer_0
  gpu_1:
    kotekan_stage: rfiBadInputFinder
    rfi_in: gpu_rfi_bad_input_buffer_1
  gpu_2:
    kotekan_stage: rfiBadInputFinder
    rfi_in: gpu_rfi_bad_input_buffer_2
  gpu_3:
    kotekan_stage: rfiBadInputFinder
    rfi_in: gpu_rfi_bad_input_buffer_3

rfi_sk_record:
  total_links: 1
  updatable_config: "/updatable_config/rfi_sk_record"
  gpu_0:
    kotekan_stage: rfiRecord
    rfi_in: gpu_rfi_output_buffer_0
  gpu_1:
    kotekan_stage: rfiRecord
    rfi_in: gpu_rfi_output_buffer_1
  gpu_2:
    kotekan_stage: rfiRecord
    rfi_in: gpu_rfi_output_buffer_2
  gpu_3:
    kotekan_stage: rfiRecord
    rfi_in: gpu_rfi_output_buffer_3

rfi_pkt_loss_record:
  total_links: 1
  updatable_config: "/updatable_config/rfi_pkt_loss_record"
  gpu_0:
    kotekan_stage: rfiRecord
    rfi_in: rfi_compressed_lost_samples_buf

rfi_var_record:
  total_links: 1
  updatable_config: "/updatable_config/rfi_var_record"
  gpu_0:
    kotekan_stage: rfiRecord
    rfi_in: gpu_rfi_var_output_buffer_0
  gpu_1:
    kotekan_stage: rfiRecord
    rfi_in: gpu_rfi_var_output_buffer_1
  gpu_2:
    kotekan_stage: rfiRecord
    rfi_in: gpu_rfi_var_output_buffer_2
  gpu_3:
    kotekan_stage: rfiRecord
    rfi_in: gpu_rfi_var_output_buffer_3

#### Monitoring and debug stages ####

buffer_status:
  kotekan_stage: bufferStatus
  time_delay: 30000000
  print_status: false

monitor:
  kotekan_stage: monitorBuffer
  bufs:
    - network_buffer_0
    - network_buffer_1
    - network_buffer_2
    - network_buffer_3
  timeout: 5
  fill_threshold: 0.98

# This seems to find the lockup condition
monitor_2:
  kotekan_stage: monitorBuffer
  bufs:
    - beamform_tracking_output_buffer_0
    - beamform_tracking_output_buffer_1
    - beamform_tracking_output_buffer_2
    - beamform_tracking_output_buffer_3
    - lost_samples_buffer
  timeout: 10
  fill_threshold: 0.80


############################
#### Fixed reorder maps ####
############################

# FRB reorder map
# TODO: can this be generated from the input_reorder data below?
reorder_map: [32,33,34,35,40,41,42,43,48,49,50,51,56,57,58,59,96,97,98,99,
              104,105,106,107,112,113,114,115,120,121,122,123,67,66,65,64,
              75,74,73,72,83,82,81,80,91,90,89,88,3,2,1,0,11,10,9,8,19,18,
              17,16,27,26,25,24,152,153,154,155,144,145,146,147,136,137,138,
              139,128,129,130,131,216,217,218,219,208,209,210,211,200,201,
              202,203,192,193,194,195,251,250,249,248,243,242,241,240,235,
              234,233,232,227,226,225,224,187,186,185,184,179,178,177,176,
              171,170,169,168,163,162,161,160,355,354,353,352,363,362,361,
              360,371,370,369,368,379,378,377,376,291,290,289,288,299,298,
              297,296,307,306,305,304,315,314,313,312,259,258,257,256,264,
              265,266,267,272,273,274,275,280,281,282,283,323,322,321,320,
              331,330,329,328,339,338,337,336,347,346,345,344,408,409,410,
              411,400,401,402,403,392,393,394,395,384,385,386,387,472,473,
              474,475,464,465,466,467,456,457,458,459,448,449,450,451,440,
              441,442,443,432,433,434,435,424,425,426,427,416,417,418,419,
              504,505,506,507,496,497,498,499,488,489,490,491,480,481,482,
              483,36,37,38,39,44,45,46,47,52,53,54,55,60,61,62,63,100,101,
              102,103,108,109,110,111,116,117,118,119,124,125,126,127,71,70,
              69,68,79,78,77,76,87,86,85,84,95,94,93,92,7,6,5,4,15,14,13,12,
              23,22,21,20,31,30,29,28,156,157,158,159,148,149,150,151,140,
              141,142,143,132,133,134,135,220,221,222,223,212,213,214,215,
              204,205,206,207,196,197,198,199,255,254,253,252,247,246,245,
              244,239,238,237,236,231,230,229,228,191,190,189,188,183,182,
              181,180,175,174,173,172,167,166,165,164,359,358,357,356,367,
              366,365,364,375,374,373,372,383,382,381,380,295,294,293,292,
              303,302,301,300,311,310,309,308,319,318,317,316,263,262,261,
              260,268,269,270,271,276,277,278,279,284,285,286,287,327,326,
              325,324,335,334,333,332,343,342,341,340,351,350,349,348,412,
              413,414,415,404,405,406,407,396,397,398,399,388,389,390,391,
              476,477,478,479,468,469,470,471,460,461,462,463,452,453,454,
              455,444,445,446,447,436,437,438,439,428,429,430,431,420,421,
              422,423,508,509,510,511,500,501,502,503,492,493,494,495,484,
              485,486,487]

# Information for input reordering, packed as
#   (adc_id, chan_id, correlator_input)
# The first is for the reordering, the last two are for making the index map
input_reorder:
  - [ 128,    0, FCC000812]
  - [ 129,    1, FCC000813]
  - [ 130,    2, FCC000814]
  - [ 131,    3, FCC000815]
  - [ 132,    4, FCC000808]
  - [ 133,    5, FCC000809]
  - [ 134,    6, FCC000810]
  - [ 135,    7, FCC000811]
  - [ 136,    8, FCC000804]
  - [ 137,    9, FCC000805]
  - [ 138,   10, FCC000806]
  - [ 139,   11, FCC000807]
  - [ 140,   12, FCC000800]
  - [ 141,   13, FCC000801]
  - [ 142,   14, FCC000802]
  - [ 143,   15, FCC000803]
  - [ 160,   16, FCC001012]
  - [ 161,   17, FCC001013]
  - [ 162,   18, FCC001014]
  - [ 163,   19, FCC001015]
  - [ 164,   20, FCC001008]
  - [ 165,   21, FCC001009]
  - [ 166,   22, FCC001010]
  - [ 167,   23, FCC001011]
  - [ 168,   24, FCC001004]
  - [ 169,   25, FCC001005]
  - [ 170,   26, FCC001006]
  - [ 171,   27, FCC001007]
  - [ 172,   28, FCC001000]
  - [ 173,   29, FCC001001]
  - [ 174,   30, FCC001002]
  - [ 175,   31, FCC001003]
  - [ 192,   32, FCC001212]
  - [ 193,   33, FCC001213]
  - [ 194,   34, FCC001214]
  - [ 195,   35, FCC001215]
  - [ 196,   36, FCC001208]
  - [ 197,   37, FCC001209]
  - [ 198,   38, FCC001210]
  - [ 199,   39, FCC001211]
  - [ 200,   40, FCC001204]
  - [ 201,   41, FCC001205]
  - [ 202,   42, FCC001206]
  - [ 203,   43, FCC001207]
  - [ 204,   44, FCC001200]
  - [ 205,   45, FCC001201]
  - [ 206,   46, FCC001202]
  - [ 207,   47, FCC001203]
  - [ 224,   48, FCC001412]
  - [ 225,   49, FCC001413]
  - [ 226,   50, FCC001414]
  - [ 227,   51, FCC001415]
  - [ 228,   52, FCC001408]
  - [ 229,   53, FCC001409]
  - [ 230,   54, FCC001410]
  - [ 231,   55, FCC001411]
  - [ 232,   56, FCC001404]
  - [ 233,   57, FCC001405]
  - [ 234,   58, FCC001406]
  - [ 235,   59, FCC001407]
  - [ 236,   60, FCC001400]
  - [ 237,   61, FCC001401]
  - [ 238,   62, FCC001402]
  - [ 239,   63, FCC001403]
  - [ 384,   64, FCC010812]
  - [ 385,   65, FCC010813]
  - [ 386,   66, FCC010814]
  - [ 387,   67, FCC010815]
  - [ 388,   68, FCC010808]
  - [ 389,   69, FCC010809]
  - [ 390,   70, FCC010810]
  - [ 391,   71, FCC010811]
  - [ 392,   72, FCC010804]
  - [ 393,   73, FCC010805]
  - [ 394,   74, FCC010806]
  - [ 395,   75, FCC010807]
  - [ 396,   76, FCC010800]
  - [ 397,   77, FCC010801]
  - [ 398,   78, FCC010802]
  - [ 399,   79, FCC010803]
  - [ 416,   80, FCC011012]
  - [ 417,   81, FCC011013]
  - [ 418,   82, FCC011014]
  - [ 419,   83, FCC011015]
  - [ 420,   84, FCC011008]
  - [ 421,   85, FCC011009]
  - [ 422,   86, FCC011010]
  - [ 423,   87, FCC011011]
  - [ 424,   88, FCC011004]
  - [ 425,   89, FCC011005]
  - [ 426,   90, FCC011006]
  - [ 427,   91, FCC011007]
  - [ 428,   92, FCC011000]
  - [ 429,   93, FCC011001]
  - [ 430,   94, FCC011002]
  - [ 431,   95, FCC011003]
  - [ 448,   96, FCC011212]
  - [ 449,   97, FCC011213]
  - [ 450,   98, FCC011214]
  - [ 451,   99, FCC011215]
  - [ 452,  100, FCC011208]
  - [ 453,  101, FCC011209]
  - [ 454,  102, FCC011210]
  - [ 455,  103, FCC011211]
  - [ 456,  104, FCC011204]
  - [ 457,  105, FCC011205]
  - [ 458,  106, FCC011206]
  - [ 459,  107, FCC011207]
  - [ 460,  108, FCC011200]
  - [ 461,  109, FCC011201]
  - [ 462,  110, FCC011202]
  - [ 463,  111, FCC011203]
  - [ 480,  112, FCC011412]
  - [ 481,  113, FCC011413]
  - [ 482,  114, FCC011414]
  - [ 483,  115, FCC011415]
  - [ 484,  116, FCC011408]
  - [ 485,  117, FCC011409]
  - [ 486,  118, FCC011410]
  - [ 487,  119, FCC011411]
  - [ 488,  120, FCC011404]
  - [ 489,  121, FCC011405]
  - [ 490,  122, FCC011406]
  - [ 491,  123, FCC011407]
  - [ 492,  124, FCC011400]
  - [ 493,  125, FCC011401]
  - [ 494,  126, FCC011402]
  - [ 495,  127, FCC011403]
  - [ 268,  128, FCC010000]
  - [ 269,  129, FCC010001]
  - [ 270,  130, FCC010002]
  - [ 271,  131, FCC010003]
  - [ 264,  132, FCC010004]
  - [ 265,  133, FCC010005]
  - [ 266,  134, FCC010006]
  - [ 267,  135, FCC010007]
  - [ 260,  136, FCC010008]
  - [ 261,  137, FCC010009]
  - [ 262,  138, FCC010010]
  - [ 263,  139, FCC010011]
  - [ 256,  140, FCC010012]
  - [ 257,  141, FCC010013]
  - [ 258,  142, FCC010014]
  - [ 259,  143, FCC010015]
  - [ 300,  144, FCC010200]
  - [ 301,  145, FCC010201]
  - [ 302,  146, FCC010202]
  - [ 303,  147, FCC010203]
  - [ 296,  148, FCC010204]
  - [ 297,  149, FCC010205]
  - [ 298,  150, FCC010206]
  - [ 299,  151, FCC010207]
  - [ 292,  152, FCC010208]
  - [ 293,  153, FCC010209]
  - [ 294,  154, FCC010210]
  - [ 295,  155, FCC010211]
  - [ 288,  156, FCC010212]
  - [ 289,  157, FCC010213]
  - [ 290,  158, FCC010214]
  - [ 291,  159, FCC010215]
  - [ 332,  160, FCC010400]
  - [ 333,  161, FCC010401]
  - [ 334,  162, FCC010402]
  - [ 335,  163, FCC010403]
  - [ 328,  164, FCC010404]
  - [ 329,  165, FCC010405]
  - [ 330,  166, FCC010406]
  - [ 331,  167, FCC010407]
  - [ 324,  168, FCC010408]
  - [ 325,  169, FCC010409]
  - [ 326,  170, FCC010410]
  - [ 327,  171, FCC010411]
  - [ 320,  172, FCC010412]
  - [ 321,  173, FCC010413]
  - [ 322,  174, FCC010414]
  - [ 323,  175, FCC010415]
  - [ 364,  176, FCC010600]
  - [ 365,  177, FCC010601]
  - [ 366,  178, FCC010602]
  - [ 367,  179, FCC010603]
  - [ 360,  180, FCC010604]
  - [ 361,  181, FCC010605]
  - [ 362,  182, FCC010606]
  - [ 363,  183, FCC010607]
  - [ 356,  184, FCC010608]
  - [ 357,  185, FCC010609]
  - [ 358,  186, FCC010610]
  - [ 359,  187, FCC010611]
  - [ 352,  188, FCC010612]
  - [ 353,  189, FCC010613]
  - [ 354,  190, FCC010614]
  - [ 355,  191, FCC010615]
  - [  12,  192, FCC000000]
  - [  13,  193, FCC000001]
  - [  14,  194, FCC000002]
  - [  15,  195, FCC000003]
  - [   8,  196, FCC000004]
  - [   9,  197, FCC000005]
  - [  10,  198, FCC000006]
  - [  11,  199, FCC000007]
  - [   4,  200, FCC000008]
  - [   5,  201, FCC000009]
  - [   6,  202, FCC000010]
  - [   7,  203, FCC000011]
  - [   0,  204, FCC000012]
  - [   1,  205, FCC000013]
  - [   2,  206, FCC000014]
  - [   3,  207, FCC000015]
  - [  44,  208, FCC000200]
  - [  45,  209, FCC000201]
  - [  46,  210, FCC000202]
  - [  47,  211, FCC000203]
  - [  40,  212, FCC000204]
  - [  41,  213, FCC000205]
  - [  42,  214, FCC000206]
  - [  43,  215, FCC000207]
  - [  36,  216, FCC000208]
  - [  37,  217, FCC000209]
  - [  38,  218, FCC000210]
  - [  39,  219, FCC000211]
  - [  32,  220, FCC000212]
  - [  34,  221, FCC000214]
  - [  33,  222, FCC000213]
  - [  35,  223, FCC000215]
  - [  76,  224, FCC000400]
  - [  77,  225, FCC000401]
  - [  78,  226, FCC000402]
  - [  79,  227, FCC000403]
  - [  72,  228, FCC000404]
  - [  73,  229, FCC000405]
  - [  74,  230, FCC000406]
  - [  75,  231, FCC000407]
  - [  68,  232, FCC000408]
  - [  69,  233, FCC000409]
  - [  70,  234, FCC000410]
  - [  71,  235, FCC000411]
  - [  64,  236, FCC000412]
  - [  65,  237, FCC000413]
  - [  66,  238, FCC000414]
  - [  67,  239, FCC000415]
  - [ 108,  240, FCC000600]
  - [ 109,  241, FCC000601]
  - [ 110,  242, FCC000602]
  - [ 111,  243, FCC000603]
  - [ 104,  244, FCC000604]
  - [ 105,  245, FCC000605]
  - [ 106,  246, FCC000606]
  - [ 107,  247, FCC000607]
  - [ 100,  248, FCC000608]
  - [ 101,  249, FCC000609]
  - [ 102,  250, FCC000610]
  - [ 103,  251, FCC000611]
  - [  96,  252, FCC000612]
  - [  97,  253, FCC000613]
  - [  98,  254, FCC000614]
  - [  99,  255, FCC000615]
  - [ 144,  256, FCC000912]
  - [ 145,  257, FCC000913]
  - [ 146,  258, FCC000914]
  - [ 147,  259, FCC000915]
  - [ 148,  260, FCC000908]
  - [ 149,  261, FCC000909]
  - [ 150,  262, FCC000910]
  - [ 151,  263, FCC000911]
  - [ 152,  264, FCC000904]
  - [ 153,  265, FCC000905]
  - [ 154,  266, FCC000906]
  - [ 155,  267, FCC000907]
  - [ 156,  268, FCC000900]
  - [ 157,  269, FCC000901]
  - [ 158,  270, FCC000902]
  - [ 159,  271, FCC000903]
  - [ 176,  272, FCC001112]
  - [ 177,  273, FCC001113]
  - [ 178,  274, FCC001114]
  - [ 179,  275, FCC001115]
  - [ 180,  276, FCC001108]
  - [ 181,  277, FCC001109]
  - [ 182,  278, FCC001110]
  - [ 183,  279, FCC001111]
  - [ 184,  280, FCC001104]
  - [ 185,  281, FCC001105]
  - [ 186,  282, FCC001106]
  - [ 187,  283, FCC001107]
  - [ 188,  284, FCC001100]
  - [ 189,  285, FCC001101]
  - [ 190,  286, FCC001102]
  - [ 191,  287, FCC001103]
  - [ 208,  288, FCC001312]
  - [ 209,  289, FCC001313]
  - [ 210,  290, FCC001314]
  - [ 211,  291, FCC001315]
  - [ 212,  292, FCC001308]
  - [ 213,  293, FCC001309]
  - [ 214,  294, FCC001310]
  - [ 215,  295, FCC001311]
  - [ 216,  296, FCC001304]
  - [ 217,  297, FCC001305]
  - [ 218,  298, FCC001306]
  - [ 219,  299, FCC001307]
  - [ 220,  300, FCC001300]
  - [ 221,  301, FCC001301]
  - [ 222,  302, FCC001302]
  - [ 223,  303, FCC001303]
  - [ 240,  304, FCC001512]
  - [ 241,  305, FCC001513]
  - [ 242,  306, FCC001514]
  - [ 243,  307, FCC001515]
  - [ 244,  308, FCC001508]
  - [ 245,  309, FCC001509]
  - [ 246,  310, FCC001510]
  - [ 247,  311, FCC001511]
  - [ 248,  312, FCC001504]
  - [ 249,  313, FCC001505]
  - [ 250,  314, FCC001506]
  - [ 251,  315, FCC001507]
  - [ 252,  316, FCC001500]
  - [ 253,  317, FCC001501]
  - [ 254,  318, FCC001502]
  - [ 255,  319, FCC001503]
  - [ 400,  320, FCC010912]
  - [ 401,  321, FCC010913]
  - [ 402,  322, FCC010914]
  - [ 403,  323, FCC010915]
  - [ 404,  324, FCC010908]
  - [ 405,  325, FCC010909]
  - [ 406,  326, FCC010910]
  - [ 407,  327, FCC010911]
  - [ 408,  328, FCC010904]
  - [ 409,  329, FCC010905]
  - [ 410,  330, FCC010906]
  - [ 411,  331, FCC010907]
  - [ 412,  332, FCC010900]
  - [ 413,  333, FCC010901]
  - [ 414,  334, FCC010902]
  - [ 415,  335, FCC010903]
  - [ 432,  336, FCC011112]
  - [ 433,  337, FCC011113]
  - [ 434,  338, FCC011114]
  - [ 435,  339, FCC011115]
  - [ 436,  340, FCC011108]
  - [ 437,  341, FCC011109]
  - [ 438,  342, FCC011110]
  - [ 439,  343, FCC011111]
  - [ 440,  344, FCC011104]
  - [ 441,  345, FCC011105]
  - [ 442,  346, FCC011106]
  - [ 443,  347, FCC011107]
  - [ 444,  348, FCC011100]
  - [ 445,  349, FCC011101]
  - [ 446,  350, FCC011102]
  - [ 447,  351, FCC011103]
  - [ 464,  352, FCC011312]
  - [ 465,  353, FCC011313]
  - [ 466,  354, FCC011314]
  - [ 467,  355, FCC011315]
  - [ 468,  356, FCC011308]
  - [ 469,  357, FCC011309]
  - [ 470,  358, FCC011310]
  - [ 471,  359, FCC011311]
  - [ 472,  360, FCC011304]
  - [ 473,  361, FCC011305]
  - [ 474,  362, FCC011306]
  - [ 475,  363, FCC011307]
  - [ 476,  364, FCC011300]
  - [ 477,  365, FCC011301]
  - [ 478,  366, FCC011302]
  - [ 479,  367, FCC011303]
  - [ 496,  368, FCC011512]
  - [ 497,  369, FCC011513]
  - [ 498,  370, FCC011514]
  - [ 499,  371, FCC011515]
  - [ 500,  372, FCC011508]
  - [ 501,  373, FCC011509]
  - [ 502,  374, FCC011510]
  - [ 503,  375, FCC011511]
  - [ 504,  376, FCC011504]
  - [ 505,  377, FCC011505]
  - [ 506,  378, FCC011506]
  - [ 507,  379, FCC011507]
  - [ 508,  380, FCC011500]
  - [ 509,  381, FCC011501]
  - [ 510,  382, FCC011502]
  - [ 511,  383, FCC011503]
  - [ 287,  384, FCC010103]
  - [ 286,  385, FCC010102]
  - [ 285,  386, FCC010101]
  - [ 284,  387, FCC010100]
  - [ 280,  388, FCC010104]
  - [ 281,  389, FCC010105]
  - [ 282,  390, FCC010106]
  - [ 283,  391, FCC010107]
  - [ 276,  392, FCC010108]
  - [ 277,  393, FCC010109]
  - [ 278,  394, FCC010110]
  - [ 279,  395, FCC010111]
  - [ 272,  396, FCC010112]
  - [ 273,  397, FCC010113]
  - [ 274,  398, FCC010114]
  - [ 275,  399, FCC010115]
  - [ 316,  400, FCC010300]
  - [ 317,  401, FCC010301]
  - [ 318,  402, FCC010302]
  - [ 319,  403, FCC010303]
  - [ 312,  404, FCC010304]
  - [ 313,  405, FCC010305]
  - [ 314,  406, FCC010306]
  - [ 315,  407, FCC010307]
  - [ 308,  408, FCC010308]
  - [ 309,  409, FCC010309]
  - [ 310,  410, FCC010310]
  - [ 311,  411, FCC010311]
  - [ 304,  412, FCC010312]
  - [ 305,  413, FCC010313]
  - [ 306,  414, FCC010314]
  - [ 307,  415, FCC010315]
  - [ 348,  416, FCC010500]
  - [ 349,  417, FCC010501]
  - [ 350,  418, FCC010502]
  - [ 351,  419, FCC010503]
  - [ 344,  420, FCC010504]
  - [ 345,  421, FCC010505]
  - [ 346,  422, FCC010506]
  - [ 347,  423, FCC010507]
  - [ 343,  424, FCC010511]
  - [ 342,  425, FCC010510]
  - [ 341,  426, FCC010509]
  - [ 340,  427, FCC010508]
  - [ 336,  428, FCC010512]
  - [ 337,  429, FCC010513]
  - [ 338,  430, FCC010514]
  - [ 339,  431, FCC010515]
  - [ 380,  432, FCC010700]
  - [ 381,  433, FCC010701]
  - [ 382,  434, FCC010702]
  - [ 383,  435, FCC010703]
  - [ 376,  436, FCC010704]
  - [ 377,  437, FCC010705]
  - [ 378,  438, FCC010706]
  - [ 379,  439, FCC010707]
  - [ 372,  440, FCC010708]
  - [ 373,  441, FCC010709]
  - [ 374,  442, FCC010710]
  - [ 375,  443, FCC010711]
  - [ 368,  444, FCC010712]
  - [ 369,  445, FCC010713]
  - [ 370,  446, FCC010714]
  - [ 371,  447, FCC010715]
  - [  28,  448, FCC000100]
  - [  29,  449, FCC000101]
  - [  30,  450, FCC000102]
  - [  31,  451, FCC000103]
  - [  24,  452, FCC000104]
  - [  25,  453, FCC000105]
  - [  26,  454, FCC000106]
  - [  27,  455, FCC000107]
  - [  20,  456, FCC000108]
  - [  21,  457, FCC000109]
  - [  22,  458, FCC000110]
  - [  23,  459, FCC000111]
  - [  16,  460, FCC000112]
  - [  17,  461, FCC000113]
  - [  18,  462, FCC000114]
  - [  19,  463, FCC000115]
  - [  60,  464, FCC000300]
  - [  61,  465, FCC000301]
  - [  62,  466, FCC000302]
  - [  63,  467, FCC000303]
  - [  56,  468, FCC000304]
  - [  57,  469, FCC000305]
  - [  58,  470, FCC000306]
  - [  59,  471, FCC000307]
  - [  52,  472, FCC000308]
  - [  53,  473, FCC000309]
  - [  54,  474, FCC000310]
  - [  55,  475, FCC000311]
  - [  48,  476, FCC000312]
  - [  49,  477, FCC000313]
  - [  50,  478, FCC000314]
  - [  51,  479, FCC000315]
  - [  92,  480, FCC000500]
  - [  93,  481, FCC000501]
  - [  94,  482, FCC000502]
  - [  95,  483, FCC000503]
  - [  88,  484, FCC000504]
  - [  89,  485, FCC000505]
  - [  90,  486, FCC000506]
  - [  91,  487, FCC000507]
  - [  84,  488, FCC000508]
  - [  85,  489, FCC000509]
  - [  86,  490, FCC000510]
  - [  87,  491, FCC000511]
  - [  80,  492, FCC000512]
  - [  81,  493, FCC000513]
  - [  82,  494, FCC000514]
  - [  83,  495, FCC000515]
  - [ 124,  496, FCC000700]
  - [ 125,  497, FCC000701]
  - [ 126,  498, FCC000702]
  - [ 127,  499, FCC000703]
  - [ 120,  500, FCC000704]
  - [ 121,  501, FCC000705]
  - [ 122,  502, FCC000706]
  - [ 123,  503, FCC000707]
  - [ 116,  504, FCC000708]
  - [ 117,  505, FCC000709]
  - [ 118,  506, FCC000710]
  - [ 119,  507, FCC000711]
  - [ 112,  508, FCC000712]
  - [ 113,  509, FCC000713]
  - [ 114,  510, FCC000714]
  - [ 115,  511, FCC000715]
  - [ 608,  512, FCC020612]
  - [ 609,  513, FCC020613]
  - [ 610,  514, FCC020614]
  - [ 611,  515, FCC020615]
  - [ 612,  516, FCC020608]
  - [ 613,  517, FCC020609]
  - [ 614,  518, FCC020610]
  - [ 615,  519, FCC020611]
  - [ 616,  520, FCC020604]
  - [ 617,  521, FCC020605]
  - [ 618,  522, FCC020606]
  - [ 619,  523, FCC020607]
  - [ 620,  524, FCC020600]
  - [ 621,  525, FCC020601]
  - [ 622,  526, FCC020602]
  - [ 623,  527, FCC020603]
  - [ 576,  528, FCC020412]
  - [ 577,  529, FCC020413]
  - [ 578,  530, FCC020414]
  - [ 579,  531, FCC020415]
  - [ 580,  532, FCC020408]
  - [ 581,  533, FCC020409]
  - [ 582,  534, FCC020410]
  - [ 583,  535, FCC020411]
  - [ 584,  536, FCC020404]
  - [ 585,  537, FCC020405]
  - [ 586,  538, FCC020406]
  - [ 587,  539, FCC020407]
  - [ 588,  540, FCC020400]
  - [ 589,  541, FCC020401]
  - [ 590,  542, FCC020402]
  - [ 591,  543, FCC020403]
  - [ 544,  544, FCC020212]
  - [ 545,  545, FCC020213]
  - [ 546,  546, FCC020214]
  - [ 547,  547, FCC020215]
  - [ 548,  548, FCC020208]
  - [ 549,  549, FCC020209]
  - [ 550,  550, FCC020210]
  - [ 551,  551, FCC020211]
  - [ 553,  552, FCC020205]
  - [ 552,  553, FCC020204]
  - [ 554,  554, FCC020206]
  - [ 555,  555, FCC020207]
  - [ 556,  556, FCC020200]
  - [ 557,  557, FCC020201]
  - [ 558,  558, FCC020202]
  - [ 559,  559, FCC020203]
  - [ 512,  560, FCC020012]
  - [ 513,  561, FCC020013]
  - [ 514,  562, FCC020014]
  - [ 515,  563, FCC020015]
  - [ 516,  564, FCC020008]
  - [ 517,  565, FCC020009]
  - [ 518,  566, FCC020010]
  - [ 519,  567, FCC020011]
  - [ 520,  568, FCC020004]
  - [ 521,  569, FCC020005]
  - [ 522,  570, FCC020006]
  - [ 523,  571, FCC020007]
  - [ 524,  572, FCC020000]
  - [ 525,  573, FCC020001]
  - [ 526,  574, FCC020002]
  - [ 527,  575, FCC020003]
  - [ 864,  576, FCC030612]
  - [ 865,  577, FCC030613]
  - [ 866,  578, FCC030614]
  - [ 867,  579, FCC030615]
  - [ 868,  580, FCC030608]
  - [ 869,  581, FCC030609]
  - [ 870,  582, FCC030610]
  - [ 871,  583, FCC030611]
  - [ 872,  584, FCC030604]
  - [ 873,  585, FCC030605]
  - [ 874,  586, FCC030606]
  - [ 875,  587, FCC030607]
  - [ 876,  588, FCC030600]
  - [ 877,  589, FCC030601]
  - [ 878,  590, FCC030602]
  - [ 879,  591, FCC030603]
  - [ 832,  592, FCC030412]
  - [ 833,  593, FCC030413]
  - [ 834,  594, FCC030414]
  - [ 835,  595, FCC030415]
  - [ 836,  596, FCC030408]
  - [ 837,  597, FCC030409]
  - [ 838,  598, FCC030410]
  - [ 839,  599, FCC030411]
  - [ 840,  600, FCC030404]
  - [ 841,  601, FCC030405]
  - [ 842,  602, FCC030406]
  - [ 843,  603, FCC030407]
  - [ 844,  604, FCC030400]
  - [ 845,  605, FCC030401]
  - [ 846,  606, FCC030402]
  - [ 847,  607, FCC030403]
  - [ 800,  608, FCC030212]
  - [ 801,  609, FCC030213]
  - [ 802,  610, FCC030214]
  - [ 803,  611, FCC030215]
  - [ 804,  612, FCC030208]
  - [ 805,  613, FCC030209]
  - [ 806,  614, FCC030210]
  - [ 807,  615, FCC030211]
  - [ 808,  616, FCC030204]
  - [ 809,  617, FCC030205]
  - [ 810,  618, FCC030206]
  - [ 811,  619, FCC030207]
  - [ 812,  620, FCC030200]
  - [ 813,  621, FCC030201]
  - [ 814,  622, FCC030202]
  - [ 815,  623, FCC030203]
  - [ 768,  624, FCC030012]
  - [ 769,  625, FCC030013]
  - [ 770,  626, FCC030014]
  - [ 771,  627, FCC030015]
  - [ 772,  628, FCC030008]
  - [ 773,  629, FCC030009]
  - [ 774,  630, FCC030010]
  - [ 775,  631, FCC030011]
  - [ 776,  632, FCC030004]
  - [ 777,  633, FCC030005]
  - [ 778,  634, FCC030006]
  - [ 779,  635, FCC030007]
  - [ 780,  636, FCC030000]
  - [ 781,  637, FCC030001]
  - [ 782,  638, FCC030002]
  - [ 783,  639, FCC030003]
  - [1004,  640, FCC031400]
  - [1005,  641, FCC031401]
  - [1006,  642, FCC031402]
  - [1007,  643, FCC031403]
  - [1003,  644, FCC031407]
  - [1002,  645, FCC031406]
  - [1001,  646, FCC031405]
  - [1000,  647, FCC031404]
  - [ 996,  648, FCC031408]
  - [ 997,  649, FCC031409]
  - [ 934,  650, FCC031010]
  - [ 935,  651, FCC031011]
  - [ 992,  652, FCC031412]
  - [ 993,  653, FCC031413]
  - [ 994,  654, FCC031414]
  - [ 995,  655, FCC031415]
  - [ 972,  656, FCC031200]
  - [ 973,  657, FCC031201]
  - [ 974,  658, FCC031202]
  - [ 975,  659, FCC031203]
  - [ 968,  660, FCC031204]
  - [ 969,  661, FCC031205]
  - [ 970,  662, FCC031206]
  - [ 971,  663, FCC031207]
  - [ 964,  664, FCC031208]
  - [ 965,  665, FCC031209]
  - [ 966,  666, FCC031210]
  - [ 967,  667, FCC031211]
  - [ 960,  668, FCC031212]
  - [ 961,  669, FCC031213]
  - [ 962,  670, FCC031214]
  - [ 963,  671, FCC031215]
  - [ 943,  672, FCC031003]
  - [ 942,  673, FCC031002]
  - [ 941,  674, FCC031001]
  - [ 940,  675, FCC031000]
  - [ 936,  676, FCC031004]
  - [ 937,  677, FCC031005]
  - [ 938,  678, FCC031006]
  - [ 939,  679, FCC031007]
  - [ 932,  680, FCC031008]
  - [ 933,  681, FCC031009]
  - [ 998,  682, FCC031410]
  - [ 999,  683, FCC031411]
  - [ 928,  684, FCC031012]
  - [ 929,  685, FCC031013]
  - [ 930,  686, FCC031014]
  - [ 931,  687, FCC031015]
  - [ 908,  688, FCC030800]
  - [ 909,  689, FCC030801]
  - [ 910,  690, FCC030802]
  - [ 911,  691, FCC030803]
  - [ 904,  692, FCC030804]
  - [ 905,  693, FCC030805]
  - [ 906,  694, FCC030806]
  - [ 907,  695, FCC030807]
  - [ 900,  696, FCC030808]
  - [ 901,  697, FCC030809]
  - [ 902,  698, FCC030810]
  - [ 903,  699, FCC030811]
  - [ 896,  700, FCC030812]
  - [ 897,  701, FCC030813]
  - [ 898,  702, FCC030814]
  - [ 899,  703, FCC030815]
  - [ 748,  704, FCC021400]
  - [ 749,  705, FCC021401]
  - [ 750,  706, FCC021402]
  - [ 751,  707, FCC021403]
  - [ 744,  708, FCC021404]
  - [ 745,  709, FCC021405]
  - [ 746,  710, FCC021406]
  - [ 747,  711, FCC021407]
  - [ 740,  712, FCC021408]
  - [ 741,  713, FCC021409]
  - [ 742,  714, FCC021410]
  - [ 743,  715, FCC021411]
  - [ 736,  716, FCC021412]
  - [ 737,  717, FCC021413]
  - [ 738,  718, FCC021414]
  - [ 739,  719, FCC021415]
  - [ 716,  720, FCC021200]
  - [ 717,  721, FCC021201]
  - [ 718,  722, FCC021202]
  - [ 719,  723, FCC021203]
  - [ 712,  724, FCC021204]
  - [ 713,  725, FCC021205]
  - [ 714,  726, FCC021206]
  - [ 715,  727, FCC021207]
  - [ 708,  728, FCC021208]
  - [ 709,  729, FCC021209]
  - [ 710,  730, FCC021210]
  - [ 711,  731, FCC021211]
  - [ 704,  732, FCC021212]
  - [ 705,  733, FCC021213]
  - [ 706,  734, FCC021214]
  - [ 707,  735, FCC021215]
  - [ 684,  736, FCC021000]
  - [ 685,  737, FCC021001]
  - [ 686,  738, FCC021002]
  - [ 687,  739, FCC021003]
  - [ 680,  740, FCC021004]
  - [ 681,  741, FCC021005]
  - [ 682,  742, FCC021006]
  - [ 683,  743, FCC021007]
  - [ 676,  744, FCC021008]
  - [ 677,  745, FCC021009]
  - [ 678,  746, FCC021010]
  - [ 679,  747, FCC021011]
  - [ 672,  748, FCC021012]
  - [ 673,  749, FCC021013]
  - [ 674,  750, FCC021014]
  - [ 675,  751, FCC021015]
  - [ 652,  752, FCC020800]
  - [ 653,  753, FCC020801]
  - [ 654,  754, FCC020802]
  - [ 655,  755, FCC020803]
  - [ 648,  756, FCC020804]
  - [ 649,  757, FCC020805]
  - [ 650,  758, FCC020806]
  - [ 651,  759, FCC020807]
  - [ 644,  760, FCC020808]
  - [ 645,  761, FCC020809]
  - [ 646,  762, FCC020810]
  - [ 647,  763, FCC020811]
  - [ 640,  764, FCC020812]
  - [ 641,  765, FCC020813]
  - [ 642,  766, FCC020814]
  - [ 643,  767, FCC020815]
  - [ 624,  768, FCC020712]
  - [ 625,  769, FCC020713]
  - [ 626,  770, FCC020714]
  - [ 627,  771, FCC020715]
  - [ 628,  772, FCC020708]
  - [ 629,  773, FCC020709]
  - [ 630,  774, FCC020710]
  - [ 631,  775, FCC020711]
  - [ 632,  776, FCC020704]
  - [ 633,  777, FCC020705]
  - [ 634,  778, FCC020706]
  - [ 635,  779, FCC020707]
  - [ 636,  780, FCC020700]
  - [ 637,  781, FCC020701]
  - [ 638,  782, FCC020702]
  - [ 639,  783, FCC020703]
  - [ 592,  784, FCC020512]
  - [ 593,  785, FCC020513]
  - [ 594,  786, FCC020514]
  - [ 595,  787, FCC020515]
  - [ 596,  788, FCC020508]
  - [ 597,  789, FCC020509]
  - [ 598,  790, FCC020510]
  - [ 599,  791, FCC020511]
  - [ 600,  792, FCC020504]
  - [ 601,  793, FCC020505]
  - [ 602,  794, FCC020506]
  - [ 603,  795, FCC020507]
  - [ 604,  796, FCC020500]
  - [ 605,  797, FCC020501]
  - [ 606,  798, FCC020502]
  - [ 607,  799, FCC020503]
  - [ 560,  800, FCC020312]
  - [ 561,  801, FCC020313]
  - [ 562,  802, FCC020314]
  - [ 563,  803, FCC020315]
  - [ 564,  804, FCC020308]
  - [ 565,  805, FCC020309]
  - [ 566,  806, FCC020310]
  - [ 567,  807, FCC020311]
  - [ 568,  808, FCC020304]
  - [ 569,  809, FCC020305]
  - [ 570,  810, FCC020306]
  - [ 571,  811, FCC020307]
  - [ 572,  812, FCC020300]
  - [ 573,  813, FCC020301]
  - [ 574,  814, FCC020302]
  - [ 575,  815, FCC020303]
  - [ 528,  816, FCC020112]
  - [ 529,  817, FCC020113]
  - [ 530,  818, FCC020114]
  - [ 531,  819, FCC020115]
  - [ 532,  820, FCC020108]
  - [ 533,  821, FCC020109]
  - [ 534,  822, FCC020110]
  - [ 535,  823, FCC020111]
  - [ 536,  824, FCC020104]
  - [ 537,  825, FCC020105]
  - [ 538,  826, FCC020106]
  - [ 539,  827, FCC020107]
  - [ 540,  828, FCC020100]
  - [ 541,  829, FCC020101]
  - [ 542,  830, FCC020102]
  - [ 543,  831, FCC020103]
  - [ 880,  832, FCC030712]
  - [ 881,  833, FCC030713]
  - [ 882,  834, FCC030714]
  - [ 883,  835, FCC030715]
  - [ 884,  836, FCC030708]
  - [ 885,  837, FCC030709]
  - [ 886,  838, FCC030710]
  - [ 887,  839, FCC030711]
  - [ 888,  840, FCC030704]
  - [ 889,  841, FCC030705]
  - [ 890,  842, FCC030706]
  - [ 891,  843, FCC030707]
  - [ 892,  844, FCC030700]
  - [ 893,  845, FCC030701]
  - [ 894,  846, FCC030702]
  - [ 895,  847, FCC030703]
  - [ 848,  848, FCC030512]
  - [ 849,  849, FCC030513]
  - [ 850,  850, FCC030514]
  - [ 851,  851, FCC030515]
  - [ 852,  852, FCC030508]
  - [ 853,  853, FCC030509]
  - [ 854,  854, FCC030510]
  - [ 855,  855, FCC030511]
  - [ 856,  856, FCC030504]
  - [ 857,  857, FCC030505]
  - [ 858,  858, FCC030506]
  - [ 859,  859, FCC030507]
  - [ 860,  860, FCC030500]
  - [ 861,  861, FCC030501]
  - [ 862,  862, FCC030502]
  - [ 863,  863, FCC030503]
  - [ 816,  864, FCC030312]
  - [ 817,  865, FCC030313]
  - [ 818,  866, FCC030314]
  - [ 819,  867, FCC030315]
  - [ 820,  868, FCC030308]
  - [ 821,  869, FCC030309]
  - [ 822,  870, FCC030310]
  - [ 823,  871, FCC030311]
  - [ 824,  872, FCC030304]
  - [ 825,  873, FCC030305]
  - [ 826,  874, FCC030306]
  - [ 827,  875, FCC030307]
  - [ 828,  876, FCC030300]
  - [ 829,  877, FCC030301]
  - [ 830,  878, FCC030302]
  - [ 831,  879, FCC030303]
  - [ 784,  880, FCC030112]
  - [ 785,  881, FCC030113]
  - [ 786,  882, FCC030114]
  - [ 787,  883, FCC030115]
  - [ 788,  884, FCC030108]
  - [ 789,  885, FCC030109]
  - [ 790,  886, FCC030110]
  - [ 791,  887, FCC030111]
  - [ 792,  888, FCC030104]
  - [ 793,  889, FCC030105]
  - [ 794,  890, FCC030106]
  - [ 795,  891, FCC030107]
  - [ 796,  892, FCC030100]
  - [ 797,  893, FCC030101]
  - [ 798,  894, FCC030102]
  - [ 799,  895, FCC030103]
  - [1020,  896, FCC031500]
  - [1021,  897, FCC031501]
  - [1022,  898, FCC031502]
  - [1023,  899, FCC031503]
  - [1016,  900, FCC031504]
  - [1017,  901, FCC031505]
  - [1018,  902, FCC031506]
  - [1019,  903, FCC031507]
  - [1012,  904, FCC031508]
  - [1013,  905, FCC031509]
  - [1015,  906, FCC031511]
  - [1014,  907, FCC031510]
  - [1008,  908, FCC031512]
  - [1009,  909, FCC031513]
  - [1010,  910, FCC031514]
  - [1011,  911, FCC031515]
  - [ 988,  912, FCC031300]
  - [ 989,  913, FCC031301]
  - [ 990,  914, FCC031302]
  - [ 991,  915, FCC031303]
  - [ 984,  916, FCC031304]
  - [ 985,  917, FCC031305]
  - [ 986,  918, FCC031306]
  - [ 987,  919, FCC031307]
  - [ 980,  920, FCC031308]
  - [ 981,  921, FCC031309]
  - [ 982,  922, FCC031310]
  - [ 983,  923, FCC031311]
  - [ 976,  924, FCC031312]
  - [ 977,  925, FCC031313]
  - [ 978,  926, FCC031314]
  - [ 979,  927, FCC031315]
  - [ 956,  928, FCC031100]
  - [ 957,  929, FCC031101]
  - [ 958,  930, FCC031102]
  - [ 959,  931, FCC031103]
  - [ 952,  932, FCC031104]
  - [ 953,  933, FCC031105]
  - [ 954,  934, FCC031106]
  - [ 955,  935, FCC031107]
  - [ 948,  936, FCC031108]
  - [ 949,  937, FCC031109]
  - [ 950,  938, FCC031110]
  - [ 951,  939, FCC031111]
  - [ 944,  940, FCC031112]
  - [ 945,  941, FCC031113]
  - [ 946,  942, FCC031114]
  - [ 947,  943, FCC031115]
  - [ 924,  944, FCC030900]
  - [ 925,  945, FCC030901]
  - [ 926,  946, FCC030902]
  - [ 927,  947, FCC030903]
  - [ 920,  948, FCC030904]
  - [ 921,  949, FCC030905]
  - [ 922,  950, FCC030906]
  - [ 923,  951, FCC030907]
  - [ 916,  952, FCC030908]
  - [ 917,  953, FCC030909]
  - [ 918,  954, FCC030910]
  - [ 919,  955, FCC030911]
  - [ 912,  956, FCC030912]
  - [ 913,  957, FCC030913]
  - [ 914,  958, FCC030914]
  - [ 915,  959, FCC030915]
  - [ 764,  960, FCC021500]
  - [ 765,  961, FCC021501]
  - [ 766,  962, FCC021502]
  - [ 767,  963, FCC021503]
  - [ 760,  964, FCC021504]
  - [ 761,  965, FCC021505]
  - [ 762,  966, FCC021506]
  - [ 763,  967, FCC021507]
  - [ 756,  968, FCC021508]
  - [ 757,  969, FCC021509]
  - [ 758,  970, FCC021510]
  - [ 759,  971, FCC021511]
  - [ 752,  972, FCC021512]
  - [ 753,  973, FCC021513]
  - [ 754,  974, FCC021514]
  - [ 755,  975, FCC021515]
  - [ 732,  976, FCC021300]
  - [ 733,  977, FCC021301]
  - [ 734,  978, FCC021302]
  - [ 735,  979, FCC021303]
  - [ 728,  980, FCC021304]
  - [ 729,  981, FCC021305]
  - [ 730,  982, FCC021306]
  - [ 731,  983, FCC021307]
  - [ 724,  984, FCC021308]
  - [ 725,  985, FCC021309]
  - [ 726,  986, FCC021310]
  - [ 727,  987, FCC021311]
  - [ 720,  988, FCC021312]
  - [ 721,  989, FCC021313]
  - [ 722,  990, FCC021314]
  - [ 723,  991, FCC021315]
  - [ 700,  992, FCC021100]
  - [ 701,  993, FCC021101]
  - [ 702,  994, FCC021102]
  - [ 703,  995, FCC021103]
  - [ 696,  996, FCC021104]
  - [ 697,  997, FCC021105]
  - [ 698,  998, FCC021106]
  - [ 699,  999, FCC021107]
  - [ 692, 1000, FCC021108]
  - [ 693, 1001, FCC021109]
  - [ 694, 1002, FCC021110]
  - [ 695, 1003, FCC021111]
  - [ 688, 1004, FCC021112]
  - [ 689, 1005, FCC021113]
  - [ 690, 1006, FCC021114]
  - [ 691, 1007, FCC021115]
  - [ 668, 1008, FCC020900]
  - [ 669, 1009, FCC020901]
  - [ 670, 1010, FCC020902]
  - [ 671, 1011, FCC020903]
  - [ 664, 1012, FCC020904]
  - [ 665, 1013, FCC020905]
  - [ 666, 1014, FCC020906]
  - [ 667, 1015, FCC020907]
  - [ 660, 1016, FCC020908]
  - [ 661, 1017, FCC020909]
  - [ 662, 1018, FCC020910]
  - [ 663, 1019, FCC020911]
  - [ 656, 1020, FCC020912]
  - [ 657, 1021, FCC020913]
  - [ 658, 1022, FCC020914]
  - [ 659, 1023, FCC020915]
  - [1420, 1024, FCC050800]
  - [1421, 1025, FCC050801]
  - [1422, 1026, FCC050802]
  - [1423, 1027, FCC050803]
  - [1416, 1028, FCC050804]
  - [1417, 1029, FCC050805]
  - [1418, 1030, FCC050806]
  - [1419, 1031, FCC050807]
  - [1412, 1032, FCC050808]
  - [1413, 1033, FCC050809]
  - [1414, 1034, FCC050810]
  - [1415, 1035, FCC050811]
  - [1408, 1036, FCC050812]
  - [1409, 1037, FCC050813]
  - [1410, 1038, FCC050814]
  - [1411, 1039, FCC050815]
  - [1452, 1040, FCC051000]
  - [1453, 1041, FCC051001]
  - [1454, 1042, FCC051002]
  - [1455, 1043, FCC051003]
  - [1448, 1044, FCC051004]
  - [1449, 1045, FCC051005]
  - [1450, 1046, FCC051006]
  - [1451, 1047, FCC051007]
  - [1444, 1048, FCC051008]
  - [1445, 1049, FCC051009]
  - [1446, 1050, FCC051010]
  - [1447, 1051, FCC051011]
  - [1440, 1052, FCC051012]
  - [1441, 1053, FCC051013]
  - [1442, 1054, FCC051014]
  - [1443, 1055, FCC051015]
  - [1484, 1056, FCC051200]
  - [1485, 1057, FCC051201]
  - [1486, 1058, FCC051202]
  - [1487, 1059, FCC051203]
  - [1480, 1060, FCC051204]
  - [1481, 1061, FCC051205]
  - [1482, 1062, FCC051206]
  - [1483, 1063, FCC051207]
  - [1476, 1064, FCC051208]
  - [1477, 1065, FCC051209]
  - [1478, 1066, FCC051210]
  - [1479, 1067, FCC051211]
  - [1472, 1068, FCC051212]
  - [1473, 1069, FCC051213]
  - [1474, 1070, FCC051214]
  - [1475, 1071, FCC051215]
  - [1516, 1072, FCC051400]
  - [1517, 1073, FCC051401]
  - [1518, 1074, FCC051402]
  - [1519, 1075, FCC051403]
  - [1512, 1076, FCC051404]
  - [1513, 1077, FCC051405]
  - [1514, 1078, FCC051406]
  - [1515, 1079, FCC051407]
  - [1508, 1080, FCC051408]
  - [1509, 1081, FCC051409]
  - [1510, 1082, FCC051410]
  - [1511, 1083, FCC051411]
  - [1504, 1084, FCC051412]
  - [1505, 1085, FCC051413]
  - [1506, 1086, FCC051414]
  - [1507, 1087, FCC051415]
  - [1164, 1088, FCC040800]
  - [1165, 1089, FCC040801]
  - [1166, 1090, FCC040802]
  - [1167, 1091, FCC040803]
  - [1160, 1092, FCC040804]
  - [1161, 1093, FCC040805]
  - [1162, 1094, FCC040806]
  - [1163, 1095, FCC040807]
  - [1156, 1096, FCC040808]
  - [1157, 1097, FCC040809]
  - [1158, 1098, FCC040810]
  - [1159, 1099, FCC040811]
  - [1152, 1100, FCC040812]
  - [1153, 1101, FCC040813]
  - [1154, 1102, FCC040814]
  - [1155, 1103, FCC040815]
  - [1196, 1104, FCC041000]
  - [1197, 1105, FCC041001]
  - [1198, 1106, FCC041002]
  - [1199, 1107, FCC041003]
  - [1192, 1108, FCC041004]
  - [1193, 1109, FCC041005]
  - [1194, 1110, FCC041006]
  - [1195, 1111, FCC041007]
  - [1188, 1112, FCC041008]
  - [1189, 1113, FCC041009]
  - [1190, 1114, FCC041010]
  - [1191, 1115, FCC041011]
  - [1184, 1116, FCC041012]
  - [1185, 1117, FCC041013]
  - [1186, 1118, FCC041014]
  - [1187, 1119, FCC041015]
  - [1228, 1120, FCC041200]
  - [1229, 1121, FCC041201]
  - [1230, 1122, FCC041202]
  - [1231, 1123, FCC041203]
  - [1224, 1124, FCC041204]
  - [1225, 1125, FCC041205]
  - [1226, 1126, FCC041206]
  - [1227, 1127, FCC041207]
  - [1220, 1128, FCC041208]
  - [1221, 1129, FCC041209]
  - [1222, 1130, FCC041210]
  - [1223, 1131, FCC041211]
  - [1216, 1132, FCC041212]
  - [1217, 1133, FCC041213]
  - [1219, 1134, FCC041215]
  - [1218, 1135, FCC041214]
  - [1260, 1136, FCC041400]
  - [1261, 1137, FCC041401]
  - [1262, 1138, FCC041402]
  - [1263, 1139, FCC041403]
  - [1256, 1140, FCC041404]
  - [1257, 1141, FCC041405]
  - [1258, 1142, FCC041406]
  - [1259, 1143, FCC041407]
  - [1252, 1144, FCC041408]
  - [1253, 1145, FCC041409]
  - [1254, 1146, FCC041410]
  - [1255, 1147, FCC041411]
  - [1248, 1148, FCC041412]
  - [1249, 1149, FCC041413]
  - [1250, 1150, FCC041414]
  - [1251, 1151, FCC041415]
  - [1036, 1152, FCC040000]
  - [1037, 1153, FCC040001]
  - [1038, 1154, FCC040002]
  - [1039, 1155, FCC040003]
  - [1032, 1156, FCC040004]
  - [1033, 1157, FCC040005]
  - [1034, 1158, FCC040006]
  - [1035, 1159, FCC040007]
  - [1028, 1160, FCC040008]
  - [1029, 1161, FCC040009]
  - [1030, 1162, FCC040010]
  - [1031, 1163, FCC040011]
  - [1024, 1164, FCC040012]
  - [1025, 1165, FCC040013]
  - [1026, 1166, FCC040014]
  - [1027, 1167, FCC040015]
  - [1056, 1168, FCC040212]
  - [1057, 1169, FCC040213]
  - [1058, 1170, FCC040214]
  - [1059, 1171, FCC040215]
  - [1060, 1172, FCC040208]
  - [1061, 1173, FCC040209]
  - [1062, 1174, FCC040210]
  - [1063, 1175, FCC040211]
  - [1064, 1176, FCC040204]
  - [1065, 1177, FCC040205]
  - [1066, 1178, FCC040206]
  - [1067, 1179, FCC040207]
  - [1068, 1180, FCC040200]
  - [1069, 1181, FCC040201]
  - [1070, 1182, FCC040202]
  - [1071, 1183, FCC040203]
  - [1088, 1184, FCC040412]
  - [1089, 1185, FCC040413]
  - [1090, 1186, FCC040414]
  - [1091, 1187, FCC040415]
  - [1092, 1188, FCC040408]
  - [1093, 1189, FCC040409]
  - [1094, 1190, FCC040410]
  - [1095, 1191, FCC040411]
  - [1096, 1192, FCC040404]
  - [1097, 1193, FCC040405]
  - [1098, 1194, FCC040406]
  - [1099, 1195, FCC040407]
  - [1100, 1196, FCC040400]
  - [1101, 1197, FCC040401]
  - [1102, 1198, FCC040402]
  - [1103, 1199, FCC040403]
  - [1120, 1200, FCC040612]
  - [1121, 1201, FCC040613]
  - [1122, 1202, FCC040614]
  - [1123, 1203, FCC040615]
  - [1124, 1204, FCC040608]
  - [1125, 1205, FCC040609]
  - [1126, 1206, FCC040610]
  - [1127, 1207, FCC040611]
  - [1128, 1208, FCC040604]
  - [1129, 1209, FCC040605]
  - [1130, 1210, FCC040606]
  - [1131, 1211, FCC040607]
  - [1132, 1212, FCC040600]
  - [1133, 1213, FCC040601]
  - [1134, 1214, FCC040602]
  - [1135, 1215, FCC040603]
  - [1292, 1216, FCC050000]
  - [1293, 1217, FCC050001]
  - [1294, 1218, FCC050002]
  - [1295, 1219, FCC050003]
  - [1288, 1220, FCC050004]
  - [1289, 1221, FCC050005]
  - [1290, 1222, FCC050006]
  - [1291, 1223, FCC050007]
  - [1284, 1224, FCC050008]
  - [1285, 1225, FCC050009]
  - [1286, 1226, FCC050010]
  - [1287, 1227, FCC050011]
  - [1280, 1228, FCC050012]
  - [1281, 1229, FCC050013]
  - [1282, 1230, FCC050014]
  - [1283, 1231, FCC050015]
  - [1324, 1232, FCC050200]
  - [1325, 1233, FCC050201]
  - [1326, 1234, FCC050202]
  - [1327, 1235, FCC050203]
  - [1320, 1236, FCC050204]
  - [1321, 1237, FCC050205]
  - [1322, 1238, FCC050206]
  - [1323, 1239, FCC050207]
  - [1316, 1240, FCC050208]
  - [1317, 1241, FCC050209]
  - [1318, 1242, FCC050210]
  - [1319, 1243, FCC050211]
  - [1312, 1244, FCC050212]
  - [1313, 1245, FCC050213]
  - [1314, 1246, FCC050214]
  - [1315, 1247, FCC050215]
  - [1356, 1248, FCC050400]
  - [1357, 1249, FCC050401]
  - [1358, 1250, FCC050402]
  - [1359, 1251, FCC050403]
  - [1352, 1252, FCC050404]
  - [1353, 1253, FCC050405]
  - [1354, 1254, FCC050406]
  - [1355, 1255, FCC050407]
  - [1348, 1256, FCC050408]
  - [1349, 1257, FCC050409]
  - [1350, 1258, FCC050410]
  - [1351, 1259, FCC050411]
  - [1344, 1260, FCC050412]
  - [1345, 1261, FCC050413]
  - [1346, 1262, FCC050414]
  - [1347, 1263, FCC050415]
  - [1388, 1264, FCC050600]
  - [1389, 1265, FCC050601]
  - [1390, 1266, FCC050602]
  - [1391, 1267, FCC050603]
  - [1384, 1268, FCC050604]
  - [1385, 1269, FCC050605]
  - [1386, 1270, FCC050606]
  - [1387, 1271, FCC050607]
  - [1380, 1272, FCC050608]
  - [1381, 1273, FCC050609]
  - [1382, 1274, FCC050610]
  - [1383, 1275, FCC050611]
  - [1376, 1276, FCC050612]
  - [1377, 1277, FCC050613]
  - [1378, 1278, FCC050614]
  - [1379, 1279, FCC050615]
  - [1436, 1280, FCC050900]
  - [1437, 1281, FCC050901]
  - [1438, 1282, FCC050902]
  - [1439, 1283, FCC050903]
  - [1432, 1284, FCC050904]
  - [1433, 1285, FCC050905]
  - [1434, 1286, FCC050906]
  - [1435, 1287, FCC050907]
  - [1428, 1288, FCC050908]
  - [1429, 1289, FCC050909]
  - [1430, 1290, FCC050910]
  - [1431, 1291, FCC050911]
  - [1424, 1292, FCC050912]
  - [1425, 1293, FCC050913]
  - [1426, 1294, FCC050914]
  - [1427, 1295, FCC050915]
  - [1468, 1296, FCC051100]
  - [1469, 1297, FCC051101]
  - [1470, 1298, FCC051102]
  - [1471, 1299, FCC051103]
  - [1464, 1300, FCC051104]
  - [1465, 1301, FCC051105]
  - [1466, 1302, FCC051106]
  - [1467, 1303, FCC051107]
  - [1460, 1304, FCC051108]
  - [1461, 1305, FCC051109]
  - [1462, 1306, FCC051110]
  - [1463, 1307, FCC051111]
  - [1456, 1308, FCC051112]
  - [1457, 1309, FCC051113]
  - [1458, 1310, FCC051114]
  - [1459, 1311, FCC051115]
  - [1500, 1312, FCC051300]
  - [1501, 1313, FCC051301]
  - [1502, 1314, FCC051302]
  - [1503, 1315, FCC051303]
  - [1496, 1316, FCC051304]
  - [1497, 1317, FCC051305]
  - [1498, 1318, FCC051306]
  - [1499, 1319, FCC051307]
  - [1492, 1320, FCC051308]
  - [1493, 1321, FCC051309]
  - [1494, 1322, FCC051310]
  - [1495, 1323, FCC051311]
  - [1488, 1324, FCC051312]
  - [1489, 1325, FCC051313]
  - [1490, 1326, FCC051314]
  - [1491, 1327, FCC051315]
  - [1532, 1328, FCC051500]
  - [1533, 1329, FCC051501]
  - [1534, 1330, FCC051502]
  - [1535, 1331, FCC051503]
  - [1528, 1332, FCC051504]
  - [1529, 1333, FCC051505]
  - [1530, 1334, FCC051506]
  - [1531, 1335, FCC051507]
  - [1524, 1336, FCC051508]
  - [1525, 1337, FCC051509]
  - [1526, 1338, FCC051510]
  - [1527, 1339, FCC051511]
  - [1520, 1340, FCC051512]
  - [1521, 1341, FCC051513]
  - [1522, 1342, FCC051514]
  - [1523, 1343, FCC051515]
  - [1180, 1344, FCC040900]
  - [1181, 1345, FCC040901]
  - [1182, 1346, FCC040902]
  - [1183, 1347, FCC040903]
  - [1176, 1348, FCC040904]
  - [1177, 1349, FCC040905]
  - [1178, 1350, FCC040906]
  - [1179, 1351, FCC040907]
  - [1172, 1352, FCC040908]
  - [1173, 1353, FCC040909]
  - [1174, 1354, FCC040910]
  - [1175, 1355, FCC040911]
  - [1168, 1356, FCC040912]
  - [1169, 1357, FCC040913]
  - [1170, 1358, FCC040914]
  - [1171, 1359, FCC040915]
  - [1212, 1360, FCC041100]
  - [1213, 1361, FCC041101]
  - [1214, 1362, FCC041102]
  - [1215, 1363, FCC041103]
  - [1208, 1364, FCC041104]
  - [1209, 1365, FCC041105]
  - [1210, 1366, FCC041106]
  - [1211, 1367, FCC041107]
  - [1204, 1368, FCC041108]
  - [1205, 1369, FCC041109]
  - [1206, 1370, FCC041110]
  - [1207, 1371, FCC041111]
  - [1200, 1372, FCC041112]
  - [1201, 1373, FCC041113]
  - [1202, 1374, FCC041114]
  - [1203, 1375, FCC041115]
  - [1244, 1376, FCC041300]
  - [1245, 1377, FCC041301]
  - [1246, 1378, FCC041302]
  - [1247, 1379, FCC041303]
  - [1240, 1380, FCC041304]
  - [1241, 1381, FCC041305]
  - [1242, 1382, FCC041306]
  - [1243, 1383, FCC041307]
  - [1236, 1384, FCC041308]
  - [1237, 1385, FCC041309]
  - [1238, 1386, FCC041310]
  - [1239, 1387, FCC041311]
  - [1232, 1388, FCC041312]
  - [1233, 1389, FCC041313]
  - [1234, 1390, FCC041314]
  - [1235, 1391, FCC041315]
  - [1276, 1392, FCC041500]
  - [1277, 1393, FCC041501]
  - [1278, 1394, FCC041502]
  - [1279, 1395, FCC041503]
  - [1272, 1396, FCC041504]
  - [1273, 1397, FCC041505]
  - [1274, 1398, FCC041506]
  - [1275, 1399, FCC041507]
  - [1268, 1400, FCC041508]
  - [1269, 1401, FCC041509]
  - [1270, 1402, FCC041510]
  - [1271, 1403, FCC041511]
  - [1264, 1404, FCC041512]
  - [1265, 1405, FCC041513]
  - [1266, 1406, FCC041514]
  - [1267, 1407, FCC041515]
  - [1052, 1408, FCC040100]
  - [1053, 1409, FCC040101]
  - [1054, 1410, FCC040102]
  - [1055, 1411, FCC040103]
  - [1048, 1412, FCC040104]
  - [1049, 1413, FCC040105]
  - [1050, 1414, FCC040106]
  - [1051, 1415, FCC040107]
  - [1044, 1416, FCC040108]
  - [1045, 1417, FCC040109]
  - [1046, 1418, FCC040110]
  - [1047, 1419, FCC040111]
  - [1040, 1420, FCC040112]
  - [1041, 1421, FCC040113]
  - [1042, 1422, FCC040114]
  - [1043, 1423, FCC040115]
  - [1072, 1424, FCC040312]
  - [1073, 1425, FCC040313]
  - [1074, 1426, FCC040314]
  - [1075, 1427, FCC040315]
  - [1076, 1428, FCC040308]
  - [1077, 1429, FCC040309]
  - [1078, 1430, FCC040310]
  - [1079, 1431, FCC040311]
  - [1080, 1432, FCC040304]
  - [1081, 1433, FCC040305]
  - [1082, 1434, FCC040306]
  - [1083, 1435, FCC040307]
  - [1084, 1436, FCC040300]
  - [1085, 1437, FCC040301]
  - [1086, 1438, FCC040302]
  - [1087, 1439, FCC040303]
  - [1104, 1440, FCC040512]
  - [1105, 1441, FCC040513]
  - [1106, 1442, FCC040514]
  - [1107, 1443, FCC040515]
  - [1108, 1444, FCC040508]
  - [1109, 1445, FCC040509]
  - [1110, 1446, FCC040510]
  - [1111, 1447, FCC040511]
  - [1112, 1448, FCC040504]
  - [1113, 1449, FCC040505]
  - [1114, 1450, FCC040506]
  - [1115, 1451, FCC040507]
  - [1116, 1452, FCC040500]
  - [1117, 1453, FCC040501]
  - [1118, 1454, FCC040502]
  - [1119, 1455, FCC040503]
  - [1136, 1456, FCC040712]
  - [1137, 1457, FCC040713]
  - [1138, 1458, FCC040714]
  - [1139, 1459, FCC040715]
  - [1140, 1460, FCC040708]
  - [1141, 1461, FCC040709]
  - [1142, 1462, FCC040710]
  - [1143, 1463, FCC040711]
  - [1144, 1464, FCC040704]
  - [1145, 1465, FCC040705]
  - [1146, 1466, FCC040706]
  - [1147, 1467, FCC040707]
  - [1148, 1468, FCC040700]
  - [1149, 1469, FCC040701]
  - [1150, 1470, FCC040702]
  - [1151, 1471, FCC040703]
  - [1308, 1472, FCC050100]
  - [1309, 1473, FCC050101]
  - [1310, 1474, FCC050102]
  - [1311, 1475, FCC050103]
  - [1304, 1476, FCC050104]
  - [1305, 1477, FCC050105]
  - [1306, 1478, FCC050106]
  - [1307, 1479, FCC050107]
  - [1300, 1480, FCC050108]
  - [1301, 1481, FCC050109]
  - [1302, 1482, FCC050110]
  - [1303, 1483, FCC050111]
  - [1296, 1484, FCC050112]
  - [1297, 1485, FCC050113]
  - [1298, 1486, FCC050114]
  - [1299, 1487, FCC050115]
  - [1340, 1488, FCC050300]
  - [1341, 1489, FCC050301]
  - [1342, 1490, FCC050302]
  - [1343, 1491, FCC050303]
  - [1336, 1492, FCC050304]
  - [1337, 1493, FCC050305]
  - [1338, 1494, FCC050306]
  - [1339, 1495, FCC050307]
  - [1332, 1496, FCC050308]
  - [1333, 1497, FCC050309]
  - [1334, 1498, FCC050310]
  - [1335, 1499, FCC050311]
  - [1328, 1500, FCC050312]
  - [1329, 1501, FCC050313]
  - [1330, 1502, FCC050314]
  - [1331, 1503, FCC050315]
  - [1372, 1504, FCC050500]
  - [1373, 1505, FCC050501]
  - [1374, 1506, FCC050502]
  - [1375, 1507, FCC050503]
  - [1368, 1508, FCC050504]
  - [1369, 1509, FCC050505]
  - [1370, 1510, FCC050506]
  - [1371, 1511, FCC050507]
  - [1364, 1512, FCC050508]
  - [1365, 1513, FCC050509]
  - [1366, 1514, FCC050510]
  - [1367, 1515, FCC050511]
  - [1360, 1516, FCC050512]
  - [1361, 1517, FCC050513]
  - [1362, 1518, FCC050514]
  - [1363, 1519, FCC050515]
  - [1404, 1520, FCC050700]
  - [1405, 1521, FCC050701]
  - [1406, 1522, FCC050702]
  - [1407, 1523, FCC050703]
  - [1400, 1524, FCC050704]
  - [1401, 1525, FCC050705]
  - [1402, 1526, FCC050706]
  - [1403, 1527, FCC050707]
  - [1396, 1528, FCC050708]
  - [1397, 1529, FCC050709]
  - [1398, 1530, FCC050710]
  - [1399, 1531, FCC050711]
  - [1392, 1532, FCC050712]
  - [1393, 1533, FCC050713]
  - [1394, 1534, FCC050714]
  - [1395, 1535, FCC050715]
  - [1632, 1536, FCC060612]
  - [1633, 1537, FCC060613]
  - [1634, 1538, FCC060614]
  - [1635, 1539, FCC060615]
  - [1636, 1540, FCC060608]
  - [1637, 1541, FCC060609]
  - [1638, 1542, FCC060610]
  - [1639, 1543, FCC060611]
  - [1640, 1544, FCC060604]
  - [1641, 1545, FCC060605]
  - [1642, 1546, FCC060606]
  - [1643, 1547, FCC060607]
  - [1644, 1548, FCC060600]
  - [1645, 1549, FCC060601]
  - [1646, 1550, FCC060602]
  - [1647, 1551, FCC060603]
  - [1600, 1552, FCC060412]
  - [1601, 1553, FCC060413]
  - [1602, 1554, FCC060414]
  - [1603, 1555, FCC060415]
  - [1604, 1556, FCC060408]
  - [1605, 1557, FCC060409]
  - [1606, 1558, FCC060410]
  - [1607, 1559, FCC060411]
  - [1608, 1560, FCC060404]
  - [1609, 1561, FCC060405]
  - [1610, 1562, FCC060406]
  - [1611, 1563, FCC060407]
  - [1612, 1564, FCC060400]
  - [1613, 1565, FCC060401]
  - [1614, 1566, FCC060402]
  - [1615, 1567, FCC060403]
  - [1568, 1568, FCC060212]
  - [1569, 1569, FCC060213]
  - [1570, 1570, FCC060214]
  - [1571, 1571, FCC060215]
  - [1572, 1572, FCC060208]
  - [1573, 1573, FCC060209]
  - [1574, 1574, FCC060210]
  - [1575, 1575, FCC060211]
  - [1576, 1576, FCC060204]
  - [1577, 1577, FCC060205]
  - [1578, 1578, FCC060206]
  - [1579, 1579, FCC060207]
  - [1580, 1580, FCC060200]
  - [1581, 1581, FCC060201]
  - [1582, 1582, FCC060202]
  - [1583, 1583, FCC060203]
  - [1536, 1584, FCC060012]
  - [1537, 1585, FCC060013]
  - [1538, 1586, FCC060014]
  - [1539, 1587, FCC060015]
  - [1540, 1588, FCC060008]
  - [1541, 1589, FCC060009]
  - [1542, 1590, FCC060010]
  - [1543, 1591, FCC060011]
  - [1544, 1592, FCC060004]
  - [1545, 1593, FCC060005]
  - [1546, 1594, FCC060006]
  - [1547, 1595, FCC060007]
  - [1548, 1596, FCC060000]
  - [1549, 1597, FCC060001]
  - [1550, 1598, FCC060002]
  - [1551, 1599, FCC060003]
  - [1888, 1600, FCC070612]
  - [1889, 1601, FCC070613]
  - [1890, 1602, FCC070614]
  - [1891, 1603, FCC070615]
  - [1892, 1604, FCC070608]
  - [1893, 1605, FCC070609]
  - [1894, 1606, FCC070610]
  - [1895, 1607, FCC070611]
  - [1896, 1608, FCC070604]
  - [1897, 1609, FCC070605]
  - [1898, 1610, FCC070606]
  - [1899, 1611, FCC070607]
  - [1900, 1612, FCC070600]
  - [1901, 1613, FCC070601]
  - [1902, 1614, FCC070602]
  - [1903, 1615, FCC070603]
  - [1856, 1616, FCC070412]
  - [1857, 1617, FCC070413]
  - [1858, 1618, FCC070414]
  - [1859, 1619, FCC070415]
  - [1860, 1620, FCC070408]
  - [1861, 1621, FCC070409]
  - [1862, 1622, FCC070410]
  - [1863, 1623, FCC070411]
  - [1864, 1624, FCC070404]
  - [1865, 1625, FCC070405]
  - [1866, 1626, FCC070406]
  - [1867, 1627, FCC070407]
  - [1868, 1628, FCC070400]
  - [1869, 1629, FCC070401]
  - [1870, 1630, FCC070402]
  - [1871, 1631, FCC070403]
  - [1824, 1632, FCC070212]
  - [1825, 1633, FCC070213]
  - [1826, 1634, FCC070214]
  - [1827, 1635, FCC070215]
  - [1828, 1636, FCC070208]
  - [1829, 1637, FCC070209]
  - [1830, 1638, FCC070210]
  - [1831, 1639, FCC070211]
  - [1832, 1640, FCC070204]
  - [1833, 1641, FCC070205]
  - [1834, 1642, FCC070206]
  - [1835, 1643, FCC070207]
  - [1836, 1644, FCC070200]
  - [1837, 1645, FCC070201]
  - [1838, 1646, FCC070202]
  - [1839, 1647, FCC070203]
  - [1792, 1648, FCC070012]
  - [1793, 1649, FCC070013]
  - [1794, 1650, FCC070014]
  - [1795, 1651, FCC070015]
  - [1796, 1652, FCC070008]
  - [1797, 1653, FCC070009]
  - [1798, 1654, FCC070010]
  - [1799, 1655, FCC070011]
  - [1800, 1656, FCC070004]
  - [1801, 1657, FCC070005]
  - [1802, 1658, FCC070006]
  - [1803, 1659, FCC070007]
  - [1804, 1660, FCC070000]
  - [1805, 1661, FCC070001]
  - [1806, 1662, FCC070002]
  - [1807, 1663, FCC070003]
  - [1760, 1664, FCC061412]
  - [1761, 1665, FCC061413]
  - [1762, 1666, FCC061414]
  - [1763, 1667, FCC061415]
  - [1764, 1668, FCC061408]
  - [1765, 1669, FCC061409]
  - [1766, 1670, FCC061410]
  - [1767, 1671, FCC061411]
  - [1768, 1672, FCC061404]
  - [1769, 1673, FCC061405]
  - [1770, 1674, FCC061406]
  - [1771, 1675, FCC061407]
  - [1772, 1676, FCC061400]
  - [1773, 1677, FCC061401]
  - [1774, 1678, FCC061402]
  - [1775, 1679, FCC061403]
  - [1728, 1680, FCC061212]
  - [1729, 1681, FCC061213]
  - [1730, 1682, FCC061214]
  - [1731, 1683, FCC061215]
  - [1732, 1684, FCC061208]
  - [1733, 1685, FCC061209]
  - [1734, 1686, FCC061210]
  - [1735, 1687, FCC061211]
  - [1736, 1688, FCC061204]
  - [1737, 1689, FCC061205]
  - [1738, 1690, FCC061206]
  - [1739, 1691, FCC061207]
  - [1740, 1692, FCC061200]
  - [1741, 1693, FCC061201]
  - [1742, 1694, FCC061202]
  - [1743, 1695, FCC061203]
  - [1696, 1696, FCC061012]
  - [1697, 1697, FCC061013]
  - [1698, 1698, FCC061014]
  - [1699, 1699, FCC061015]
  - [1700, 1700, FCC061008]
  - [1701, 1701, FCC061009]
  - [1702, 1702, FCC061010]
  - [1703, 1703, FCC061011]
  - [1704, 1704, FCC061004]
  - [1705, 1705, FCC061005]
  - [1706, 1706, FCC061006]
  - [1707, 1707, FCC061007]
  - [1708, 1708, FCC061000]
  - [1709, 1709, FCC061001]
  - [1710, 1710, FCC061002]
  - [1711, 1711, FCC061003]
  - [1664, 1712, FCC060812]
  - [1665, 1713, FCC060813]
  - [1666, 1714, FCC060814]
  - [1667, 1715, FCC060815]
  - [1668, 1716, FCC060808]
  - [1669, 1717, FCC060809]
  - [1670, 1718, FCC060810]
  - [1671, 1719, FCC060811]
  - [1672, 1720, FCC060804]
  - [1673, 1721, FCC060805]
  - [1674, 1722, FCC060806]
  - [1675, 1723, FCC060807]
  - [1676, 1724, FCC060800]
  - [1677, 1725, FCC060801]
  - [1678, 1726, FCC060802]
  - [1679, 1727, FCC060803]
  - [2016, 1728, FCC071412]
  - [2017, 1729, FCC071413]
  - [2018, 1730, FCC071414]
  - [2019, 1731, FCC071415]
  - [2020, 1732, FCC071408]
  - [2021, 1733, FCC071409]
  - [2022, 1734, FCC071410]
  - [2023, 1735, FCC071411]
  - [2024, 1736, FCC071404]
  - [2025, 1737, FCC071405]
  - [2026, 1738, FCC071406]
  - [2027, 1739, FCC071407]
  - [2028, 1740, FCC071400]
  - [2029, 1741, FCC071401]
  - [2030, 1742, FCC071402]
  - [2031, 1743, FCC071403]
  - [1984, 1744, FCC071212]
  - [1985, 1745, FCC071213]
  - [1986, 1746, FCC071214]
  - [1987, 1747, FCC071215]
  - [1988, 1748, FCC071208]
  - [1989, 1749, FCC071209]
  - [1990, 1750, FCC071210]
  - [1991, 1751, FCC071211]
  - [1992, 1752, FCC071204]
  - [1993, 1753, FCC071205]
  - [1994, 1754, FCC071206]
  - [1995, 1755, FCC071207]
  - [1996, 1756, FCC071200]
  - [1997, 1757, FCC071201]
  - [1998, 1758, FCC071202]
  - [1999, 1759, FCC071203]
  - [1952, 1760, FCC071012]
  - [1953, 1761, FCC071013]
  - [1954, 1762, FCC071014]
  - [1955, 1763, FCC071015]
  - [1956, 1764, FCC071008]
  - [1957, 1765, FCC071009]
  - [1958, 1766, FCC071010]
  - [1959, 1767, FCC071011]
  - [1960, 1768, FCC071004]
  - [1961, 1769, FCC071005]
  - [1962, 1770, FCC071006]
  - [1963, 1771, FCC071007]
  - [1964, 1772, FCC071000]
  - [1965, 1773, FCC071001]
  - [1966, 1774, FCC071002]
  - [1967, 1775, FCC071003]
  - [1920, 1776, FCC070812]
  - [1921, 1777, FCC070813]
  - [1922, 1778, FCC070814]
  - [1923, 1779, FCC070815]
  - [1924, 1780, FCC070808]
  - [1925, 1781, FCC070809]
  - [1926, 1782, FCC070810]
  - [1927, 1783, FCC070811]
  - [1928, 1784, FCC070804]
  - [1929, 1785, FCC070805]
  - [1930, 1786, FCC070806]
  - [1931, 1787, FCC070807]
  - [1932, 1788, FCC070800]
  - [1933, 1789, FCC070801]
  - [1934, 1790, FCC070802]
  - [1935, 1791, FCC070803]
  - [1648, 1792, FCC060712]
  - [1649, 1793, FCC060713]
  - [1650, 1794, FCC060714]
  - [1651, 1795, FCC060715]
  - [1652, 1796, FCC060708]
  - [1653, 1797, FCC060709]
  - [1654, 1798, FCC060710]
  - [1655, 1799, FCC060711]
  - [1656, 1800, FCC060704]
  - [1657, 1801, FCC060705]
  - [1658, 1802, FCC060706]
  - [1659, 1803, FCC060707]
  - [1660, 1804, FCC060700]
  - [1661, 1805, FCC060701]
  - [1662, 1806, FCC060702]
  - [1663, 1807, FCC060703]
  - [1616, 1808, FCC060512]
  - [1617, 1809, FCC060513]
  - [1618, 1810, FCC060514]
  - [1619, 1811, FCC060515]
  - [1620, 1812, FCC060508]
  - [1621, 1813, FCC060509]
  - [1622, 1814, FCC060510]
  - [1623, 1815, FCC060511]
  - [1624, 1816, FCC060504]
  - [1625, 1817, FCC060505]
  - [1626, 1818, FCC060506]
  - [1627, 1819, FCC060507]
  - [1628, 1820, FCC060500]
  - [1629, 1821, FCC060501]
  - [1630, 1822, FCC060502]
  - [1631, 1823, FCC060503]
  - [1584, 1824, FCC060312]
  - [1585, 1825, FCC060313]
  - [1586, 1826, FCC060314]
  - [1587, 1827, FCC060315]
  - [1588, 1828, FCC060308]
  - [1589, 1829, FCC060309]
  - [1590, 1830, FCC060310]
  - [1591, 1831, FCC060311]
  - [1592, 1832, FCC060304]
  - [1593, 1833, FCC060305]
  - [1594, 1834, FCC060306]
  - [1595, 1835, FCC060307]
  - [1596, 1836, FCC060300]
  - [1597, 1837, FCC060301]
  - [1598, 1838, FCC060302]
  - [1599, 1839, FCC060303]
  - [1552, 1840, FCC060112]
  - [1553, 1841, FCC060113]
  - [1554, 1842, FCC060114]
  - [1555, 1843, FCC060115]
  - [1556, 1844, FCC060108]
  - [1557, 1845, FCC060109]
  - [1558, 1846, FCC060110]
  - [1559, 1847, FCC060111]
  - [1560, 1848, FCC060104]
  - [1561, 1849, FCC060105]
  - [1562, 1850, FCC060106]
  - [1563, 1851, FCC060107]
  - [1564, 1852, FCC060100]
  - [1565, 1853, FCC060101]
  - [1566, 1854, FCC060102]
  - [1567, 1855, FCC060103]
  - [1904, 1856, FCC070712]
  - [1905, 1857, FCC070713]
  - [1906, 1858, FCC070714]
  - [1907, 1859, FCC070715]
  - [1908, 1860, FCC070708]
  - [1909, 1861, FCC070709]
  - [1910, 1862, FCC070710]
  - [1911, 1863, FCC070711]
  - [1912, 1864, FCC070704]
  - [1913, 1865, FCC070705]
  - [1914, 1866, FCC070706]
  - [1915, 1867, FCC070707]
  - [1916, 1868, FCC070700]
  - [1917, 1869, FCC070701]
  - [1918, 1870, FCC070702]
  - [1919, 1871, FCC070703]
  - [1872, 1872, FCC070512]
  - [1873, 1873, FCC070513]
  - [1874, 1874, FCC070514]
  - [1875, 1875, FCC070515]
  - [1876, 1876, FCC070508]
  - [1877, 1877, FCC070509]
  - [1878, 1878, FCC070510]
  - [1879, 1879, FCC070511]
  - [1880, 1880, FCC070504]
  - [1881, 1881, FCC070505]
  - [1882, 1882, FCC070506]
  - [1883, 1883, FCC070507]
  - [1884, 1884, FCC070500]
  - [1885, 1885, FCC070501]
  - [1886, 1886, FCC070502]
  - [1887, 1887, FCC070503]
  - [1840, 1888, FCC070312]
  - [1841, 1889, FCC070313]
  - [1842, 1890, FCC070314]
  - [1843, 1891, FCC070315]
  - [1844, 1892, FCC070308]
  - [1845, 1893, FCC070309]
  - [1846, 1894, FCC070310]
  - [1847, 1895, FCC070311]
  - [1848, 1896, FCC070304]
  - [1849, 1897, FCC070305]
  - [1850, 1898, FCC070306]
  - [1851, 1899, FCC070307]
  - [1852, 1900, FCC070300]
  - [1853, 1901, FCC070301]
  - [1854, 1902, FCC070302]
  - [1855, 1903, FCC070303]
  - [1808, 1904, FCC070112]
  - [1809, 1905, FCC070113]
  - [1810, 1906, FCC070114]
  - [1811, 1907, FCC070115]
  - [1812, 1908, FCC070108]
  - [1813, 1909, FCC070109]
  - [1815, 1910, FCC070111]
  - [1814, 1911, FCC070110]
  - [1816, 1912, FCC070104]
  - [1817, 1913, FCC070105]
  - [1818, 1914, FCC070106]
  - [1819, 1915, FCC070107]
  - [1820, 1916, FCC070100]
  - [1821, 1917, FCC070101]
  - [1822, 1918, FCC070102]
  - [1823, 1919, FCC070103]
  - [1776, 1920, FCC061512]
  - [1777, 1921, FCC061513]
  - [1778, 1922, FCC061514]
  - [1779, 1923, FCC061515]
  - [1780, 1924, FCC061508]
  - [1781, 1925, FCC061509]
  - [1782, 1926, FCC061510]
  - [1783, 1927, FCC061511]
  - [1784, 1928, FCC061504]
  - [1785, 1929, FCC061505]
  - [1786, 1930, FCC061506]
  - [1787, 1931, FCC061507]
  - [1788, 1932, FCC061500]
  - [1789, 1933, FCC061501]
  - [1790, 1934, FCC061502]
  - [1791, 1935, FCC061503]
  - [1744, 1936, FCC061312]
  - [1745, 1937, FCC061313]
  - [1746, 1938, FCC061314]
  - [1747, 1939, FCC061315]
  - [1748, 1940, FCC061308]
  - [1749, 1941, FCC061309]
  - [1750, 1942, FCC061310]
  - [1751, 1943, FCC061311]
  - [1752, 1944, FCC061304]
  - [1753, 1945, FCC061305]
  - [1754, 1946, FCC061306]
  - [1755, 1947, FCC061307]
  - [1756, 1948, FCC061300]
  - [1757, 1949, FCC061301]
  - [1759, 1950, FCC061303]
  - [1758, 1951, FCC061302]
  - [1712, 1952, FCC061112]
  - [1713, 1953, FCC061113]
  - [1714, 1954, FCC061114]
  - [1715, 1955, FCC061115]
  - [1716, 1956, FCC061108]
  - [1717, 1957, FCC061109]
  - [1718, 1958, FCC061110]
  - [1719, 1959, FCC061111]
  - [1720, 1960, FCC061104]
  - [1721, 1961, FCC061105]
  - [1722, 1962, FCC061106]
  - [1723, 1963, FCC061107]
  - [1724, 1964, FCC061100]
  - [1725, 1965, FCC061101]
  - [1726, 1966, FCC061102]
  - [1727, 1967, FCC061103]
  - [1680, 1968, FCC060912]
  - [1681, 1969, FCC060913]
  - [1682, 1970, FCC060914]
  - [1683, 1971, FCC060915]
  - [1684, 1972, FCC060908]
  - [1685, 1973, FCC060909]
  - [1686, 1974, FCC060910]
  - [1687, 1975, FCC060911]
  - [1688, 1976, FCC060904]
  - [1689, 1977, FCC060905]
  - [1690, 1978, FCC060906]
  - [1691, 1979, FCC060907]
  - [1692, 1980, FCC060900]
  - [1693, 1981, FCC060901]
  - [1694, 1982, FCC060902]
  - [1695, 1983, FCC060903]
  - [2032, 1984, FCC071512]
  - [2033, 1985, FCC071513]
  - [2034, 1986, FCC071514]
  - [2035, 1987, FCC071515]
  - [2036, 1988, FCC071508]
  - [2037, 1989, FCC071509]
  - [2038, 1990, FCC071510]
  - [2039, 1991, FCC071511]
  - [2040, 1992, FCC071504]
  - [2041, 1993, FCC071505]
  - [2042, 1994, FCC071506]
  - [2043, 1995, FCC071507]
  - [2044, 1996, FCC071500]
  - [2045, 1997, FCC071501]
  - [2046, 1998, FCC071502]
  - [2047, 1999, FCC071503]
  - [2000, 2000, FCC071312]
  - [2001, 2001, FCC071313]
  - [2002, 2002, FCC071314]
  - [2003, 2003, FCC071315]
  - [2004, 2004, FCC071308]
  - [2005, 2005, FCC071309]
  - [2006, 2006, FCC071310]
  - [2007, 2007, FCC071311]
  - [2008, 2008, FCC071304]
  - [2009, 2009, FCC071305]
  - [2010, 2010, FCC071306]
  - [2011, 2011, FCC071307]
  - [2012, 2012, FCC071300]
  - [2013, 2013, FCC071301]
  - [2014, 2014, FCC071302]
  - [2015, 2015, FCC071303]
  - [1968, 2016, FCC071112]
  - [1969, 2017, FCC071113]
  - [1970, 2018, FCC071114]
  - [1971, 2019, FCC071115]
  - [1972, 2020, FCC071108]
  - [1973, 2021, FCC071109]
  - [1974, 2022, FCC071110]
  - [1975, 2023, FCC071111]
  - [1976, 2024, FCC071104]
  - [1977, 2025, FCC071105]
  - [1978, 2026, FCC071106]
  - [1979, 2027, FCC071107]
  - [1980, 2028, FCC071100]
  - [1981, 2029, FCC071101]
  - [1982, 2030, FCC071102]
  - [1983, 2031, FCC071103]
  - [1936, 2032, FCC070912]
  - [1937, 2033, FCC070913]
  - [1938, 2034, FCC070914]
  - [1939, 2035, FCC070915]
  - [1940, 2036, FCC070908]
  - [1941, 2037, FCC070909]
  - [1942, 2038, FCC070910]
  - [1943, 2039, FCC070911]
  - [1944, 2040, FCC070904]
  - [1945, 2041, FCC070905]
  - [1946, 2042, FCC070906]
  - [1947, 2043, FCC070907]
  - [1948, 2044, FCC070900]
  - [1949, 2045, FCC070901]
  - [1950, 2046, FCC070902]
  - [1951, 2047, FCC070903]<|MERGE_RESOLUTION|>--- conflicted
+++ resolved
@@ -692,11 +692,7 @@
 
 # Transmit baseband data to the baseband receiver
 baseband_send:
-<<<<<<< HEAD
   server_ip: 10.6.50.20        # frb-baseband
-=======
-  server_ip: 10.6.213.19        # cfDn9
->>>>>>> 2826b879
   server_port: 11027
   reconnect_time: 20
   log_level: error
