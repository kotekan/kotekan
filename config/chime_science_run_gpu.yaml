##########################################
#
# chime_science_run_gpu.yaml
#
# Config to support the CHIME project with 2048 elements, and 1024 frequencies.
#
# This config contains the following main components:
#
# - Packet capture from the ICE boards including FPGA flag handling and normalization
# - N^2 kernels and output for various data projects to receiver systems
# - FRB FFT Fan beam and packet Tx
# - Pulsar 10 coherent beam system abd packet Tx
# - RFI detection and summary stats system (only reports on RFI, no normalization yet)
#
# This component is intended to be run on the GPU nodes.
#
# Author: Andre Renard
#
##########################################
---
type: config
# Logging level can be one of:
# OFF, ERROR, WARN, INFO, DEBUG, DEBUG2 (case insensitive)
# Note DEBUG and DEBUG2 require a build with (-DCMAKE_BUILD_TYPE=Debug)
log_level: info
num_elements: 2048
num_local_freq: 1
num_data_sets: 1
samples_per_data_set: 49152
buffer_depth: 12
baseband_buffer_depth: 282 # 282 = ~34 seconds after accounting for active frames
vbuffer_depth: 32
num_links: 4
timesamples_per_packet: 2
# cpu_affinity: [4,5,6,7,8,9,10,11]
cpu_affinity: [2,3,8,9]
block_size: 32
num_gpus: 4
link_map: [0,1,2,3]

dataset_manager:
  # This enables the dataset broker use in GPU kotekan and the RFI server.
  use_dataset_broker: True
  ds_broker_host: "10.1.50.11" # recv1
  ds_broker_port: 12050

# Constants
sizeof_float: 4
sizeof_short: 2

# N2 global options
num_ev: 4
# This option now does very little. You probably want to look at
# visAccumulate:integration_time
num_gpu_frames: 128
# Sets the number of sub frames for shorter than ~120ms N2 output
# Please note this requires changing the number of commands in the
# GPU section, and the accumulate value for `samples_per_data_set`
num_sub_frames: 4


#FRB global options
downsample_time: 3
downsample_freq: 8
factor_upchan: 128
factor_upchan_out: 16
num_frb_total_beams: 1024
frb_missing_gains: [1.0,1.0]
frb_scaling: 0.05 #1.0
reorder_map: [32,33,34,35,40,41,42,43,48,49,50,51,56,57,58,59,96,97,98,99,104,105,106,107,112,113,114,115,120,121,122,123,67,66,65,64,75,74,73,72,83,82,81,80,91,90,89,88,3,2,1,0,11,10,9,8,19,18,17,16,27,26,25,24,152,153,154,155,144,145,146,147,136,137,138,139,128,129,130,131,216,217,218,219,208,209,210,211,200,201,202,203,192,193,194,195,251,250,249,248,243,242,241,240,235,234,233,232,227,226,225,224,187,186,185,184,179,178,177,176,171,170,169,168,163,162,161,160,355,354,353,352,363,362,361,360,371,370,369,368,379,378,377,376,291,290,289,288,299,298,297,296,307,306,305,304,315,314,313,312,259,258,257,256,264,265,266,267,272,273,274,275,280,281,282,283,323,322,321,320,331,330,329,328,339,338,337,336,347,346,345,344,408,409,410,411,400,401,402,403,392,393,394,395,384,385,386,387,472,473,474,475,464,465,466,467,456,457,458,459,448,449,450,451,440,441,442,443,432,433,434,435,424,425,426,427,416,417,418,419,504,505,506,507,496,497,498,499,488,489,490,491,480,481,482,483,36,37,38,39,44,45,46,47,52,53,54,55,60,61,62,63,100,101,102,103,108,109,110,111,116,117,118,119,124,125,126,127,71,70,69,68,79,78,77,76,87,86,85,84,95,94,93,92,7,6,5,4,15,14,13,12,23,22,21,20,31,30,29,28,156,157,158,159,148,149,150,151,140,141,142,143,132,133,134,135,220,221,222,223,212,213,214,215,204,205,206,207,196,197,198,199,255,254,253,252,247,246,245,244,239,238,237,236,231,230,229,228,191,190,189,188,183,182,181,180,175,174,173,172,167,166,165,164,359,358,357,356,367,366,365,364,375,374,373,372,383,382,381,380,295,294,293,292,303,302,301,300,311,310,309,308,319,318,317,316,263,262,261,260,268,269,270,271,276,277,278,279,284,285,286,287,327,326,325,324,335,334,333,332,343,342,341,340,351,350,349,348,412,413,414,415,404,405,406,407,396,397,398,399,388,389,390,391,476,477,478,479,468,469,470,471,460,461,462,463,452,453,454,455,444,445,446,447,436,437,438,439,428,429,430,431,420,421,422,423,508,509,510,511,500,501,502,503,492,493,494,495,484,485,486,487]

#Pulsar stuff
feed_sep_NS: 0.3048
feed_sep_EW: 22.0
num_beams: 10
num_pol: 2

#RFI stuff
sk_step: 256
rfi_combined: True
rfi_sigma_cut: 5
rfi_var_feed_index: 840

# #RFI Live-view Paramters
# waterfallX: 1024
# num_receive_threads: 4
# colorscale: 0.028
# waterfall_request_delay: 60

rfi_masking:
  toggle:
    kotekan_update_endpoint: "json"
    rfi_zeroing: False

# Pool
main_pool:
  kotekan_metadata_pool: chimeMetadata
  num_metadata_objects: 30 * buffer_depth + 5 * baseband_buffer_depth

# Buffers
network_buffers:
  num_frames: baseband_buffer_depth
  frame_size: samples_per_data_set * num_elements * num_local_freq * num_data_sets
  metadata_pool: main_pool
  network_buffer_0:
    kotekan_buffer: standard
  network_buffer_1:
    kotekan_buffer: standard
  network_buffer_2:
    kotekan_buffer: standard
  network_buffer_3:
    kotekan_buffer: standard

gpu_n2_buffers:
  # We need a longer output buffer depth because the
  # output now comes in chunks of 4 at once.
  num_frames: buffer_depth * 2
  frame_size: 4 * num_data_sets * num_local_freq * ((num_elements * num_elements) + (num_elements * block_size))
  metadata_pool: main_pool
  gpu_n2_output_buffer_0:
    kotekan_buffer: standard
  gpu_n2_output_buffer_1:
    kotekan_buffer: standard
  gpu_n2_output_buffer_2:
    kotekan_buffer: standard
  gpu_n2_output_buffer_3:
    kotekan_buffer: standard
  valve_buffer_0:
    kotekan_buffer: standard
  valve_buffer_1:
    kotekan_buffer: standard
  valve_buffer_2:
    kotekan_buffer: standard
  valve_buffer_3:
    kotekan_buffer: standard

gpu_beamform_output_buffers:
  num_frames: buffer_depth
  frame_size: num_data_sets * (samples_per_data_set/downsample_time/downsample_freq) * num_frb_total_beams * sizeof_float
  metadata_pool: main_pool
  gpu_beamform_output_buffer_0:
    kotekan_buffer: standard
  gpu_beamform_output_buffer_1:
    kotekan_buffer: standard
  gpu_beamform_output_buffer_2:
    kotekan_buffer: standard
  gpu_beamform_output_buffer_3:
    kotekan_buffer: standard

pulsar_output_buffers:
  num_frames: buffer_depth
  frame_size: _samples_per_data_set * _num_beams * _num_pol * sizeof_float *2
  metadata_pool: main_pool
  beamform_pulsar_output_buffer_0:
    kotekan_buffer: standard
  beamform_pulsar_output_buffer_1:
    kotekan_buffer: standard
  beamform_pulsar_output_buffer_2:
    kotekan_buffer: standard
  beamform_pulsar_output_buffer_3:
    kotekan_buffer: standard

# Metadata pool
vis_pool:
  kotekan_metadata_pool: visMetadata
  num_metadata_objects: 200 * buffer_depth

# Buffers
vis_buffers:
  metadata_pool: vis_pool
  num_frames: buffer_depth
  visbuf_5s_0:
    kotekan_buffer: vis
  visbuf_5s_1:
    kotekan_buffer: vis
  visbuf_5s_2:
    kotekan_buffer: vis
  visbuf_5s_3:
    kotekan_buffer: vis
  visbuf_5s_merge:
    kotekan_buffer: vis
  visbuf_10s_0:
    kotekan_buffer: vis
  visbuf_10s_1:
    kotekan_buffer: vis
  visbuf_10s_2:
    kotekan_buffer: vis
  visbuf_10s_3:
    kotekan_buffer: vis
  visbuf_10s_merge:
    kotekan_buffer: vis
  visbuf_eig_10s_merge:
    kotekan_buffer: vis
  # Buffers for gated
  visbuf_psr0_5s_0:
    kotekan_buffer: vis
  visbuf_psr0_5s_1:
    kotekan_buffer: vis
  visbuf_psr0_5s_2:
    kotekan_buffer: vis
  visbuf_psr0_5s_3:
    kotekan_buffer: vis
  visbuf_psr0_5s_merge:
    kotekan_buffer: vis
  # Increase the buffer depth for the pre-send buffers
  visbuf_5s_26m:
    kotekan_buffer: vis
    num_prod: 4096
    num_frames: 10 * buffer_depth
  visbuf_psr0_5s_26m:
    kotekan_buffer: vis
    num_prod: 4096
    num_frames: 10 * buffer_depth

gpu_rfi_output_buffers:
  num_frames: buffer_depth * 100
  frame_size: sizeof_float * num_local_freq * samples_per_data_set / sk_step
  metadata_pool: main_pool
  gpu_rfi_output_buffer_0:
    kotekan_buffer: standard
  gpu_rfi_output_buffer_1:
    kotekan_buffer: standard
  gpu_rfi_output_buffer_2:
    kotekan_buffer: standard
  gpu_rfi_output_buffer_3:
    kotekan_buffer: standard

gpu_rfi_mask_output_buffers:
  num_frames: buffer_depth
  frame_size: num_local_freq * samples_per_data_set / sk_step
  metadata_pool: main_pool
  gpu_rfi_mask_output_buffer_0:
    kotekan_buffer: standard
  gpu_rfi_mask_output_buffer_1:
    kotekan_buffer: standard
  gpu_rfi_mask_output_buffer_2:
    kotekan_buffer: standard
  gpu_rfi_mask_output_buffer_3:
    kotekan_buffer: standard

gpu_rfi_bad_input_buffers:
  num_frames: buffer_depth
  frame_size: sizeof_float * num_elements * num_local_freq
  metadata_pool: main_pool
  gpu_rfi_bad_input_buffer_0:
    kotekan_buffer: standard
  gpu_rfi_bad_input_buffer_1:
    kotekan_buffer: standard
  gpu_rfi_bad_input_buffer_2:
    kotekan_buffer: standard
  gpu_rfi_bad_input_buffer_3:
    kotekan_buffer: standard

rfi_var_output_buffers:
  num_frames: buffer_depth * 100
  frame_size: num_local_freq * samples_per_data_set / sk_step * sizeof_float
  metadata_pool: main_pool
  gpu_rfi_var_output_buffer_0:
    kotekan_buffer: standard
  gpu_rfi_var_output_buffer_1:
    kotekan_buffer: standard
  gpu_rfi_var_output_buffer_2:
    kotekan_buffer: standard
  gpu_rfi_var_output_buffer_3:
    kotekan_buffer: standard

lost_samples_buffer:
  kotekan_buffer: standard
  num_frames: 2 * buffer_depth
  frame_size: samples_per_data_set * num_local_freq * num_data_sets
  metadata_pool: main_pool

#duplicate_lost_samples_buffers:
#  num_frames: 2 * buffer_depth
#  frame_size: samples_per_data_set * num_local_freq * num_data_sets
#  metadata_pool: main_pool
#  lost_samples_buffer_0:
#      kotekan_buffer: standard
#  lost_samples_buffer_1:
#      kotekan_buffer: standard
#  lost_samples_buffer_2:
#      kotekan_buffer: standard
#  lost_samples_buffer_3:
#      kotekan_buffer: standard

dpdk:
  kotekan_stage: dpdkCore
  # Format is index = lcore, value = cpu core
  lcore_cpu_map: [0,1,6,7]
  master_lcore_cpu: 2
  status_cadence: 60
  alignment: samples_per_data_set * num_data_sets
  # Format is index = lcore, value = array of port IDs
  # so [[0,1],[2,3]] maps lcore 0 to service ports 0 and 1,
  # and lcore 1 to service ports 2 and 3.
  lcore_port_map:
    - [0]
    - [1]
    - [2]
    - [3]
  # One handler must be given per port.
  handlers:
    - dpdk_handler: iceBoardShuffle
    - dpdk_handler: iceBoardShuffle
    - dpdk_handler: iceBoardShuffle
    - dpdk_handler: iceBoardShuffle
  out_bufs:
    - network_buffer_0
    - network_buffer_1
    - network_buffer_2
    - network_buffer_3
  lost_samples_buf: lost_samples_buffer

zero_samples:
  duplicate_ls_buffer: False
  lost_samples_buf: lost_samples_buffer
  zero_0:
    kotekan_stage: zeroSamples
    out_buf: network_buffer_0
  zero_1:
    kotekan_stage: zeroSamples
    out_buf: network_buffer_1
  zero_2:
    kotekan_stage: zeroSamples
    out_buf: network_buffer_2
  zero_3:
    kotekan_stage: zeroSamples
    out_buf: network_buffer_3

baseband:
  max_dump_samples: 400000
  num_frames_buffer: baseband_buffer_depth - 10
  base_dir: /mnt/frb-baseband/
  write_throttle: 0
  baseband0:
    kotekan_stage: basebandReadout
    in_buf: network_buffer_0
  baseband1:
    kotekan_stage: basebandReadout
    in_buf: network_buffer_1
  baseband2:
    kotekan_stage: basebandReadout
    in_buf: network_buffer_2
  baseband3:
    kotekan_stage: basebandReadout
    in_buf: network_buffer_3

monitor:
  kotekan_stage: monitorBuffer
  bufs:
    - network_buffer_0
    - network_buffer_1
    - network_buffer_2
    - network_buffer_3
  timeout: 5
  fill_threshold: 0.98

# This seems to find the lockup condition
monitor_2:
  kotekan_stage: monitorBuffer
  bufs:
    - beamform_pulsar_output_buffer_0
    - beamform_pulsar_output_buffer_1
    - beamform_pulsar_output_buffer_2
    - beamform_pulsar_output_buffer_3
    - lost_samples_buffer
  timeout: 10
  fill_threshold: 0.80

gpu:
  kernel_path: "/var/lib/kotekan/hsa_kernels/"
  commands: &command_list
    # Copy in queue
    - name: hsaInputData
    - name: hsaPresumZero
      sub_frame_index: 0
    - name: hsaPresumZero
      sub_frame_index: 1
    - name: hsaPresumZero
      sub_frame_index: 2
    - name: hsaPresumZero
      sub_frame_index: 3
    - name: hsaOutputDataZero
      sub_frame_index: 0
    - name: hsaOutputDataZero
      sub_frame_index: 1
    - name: hsaOutputDataZero
      sub_frame_index: 2
    - name: hsaOutputDataZero
      sub_frame_index: 3
    - name: hsaPulsarUpdatePhase
    # Barrier between copy in and kernels
    - name: hsaBarrier
    # Kernel queue
    - name: hsaBeamformReorder
    - name: hsaBeamformKernel
    - name: hsaBeamformTranspose
    - name: hsaBeamformUpchan
    - name: hsaBeamformPulsar
    - name: hsaRfiTimeSum
    - name: hsaRfiBadInput
    - name: hsaRfiInputSum
    - name: hsaRfiZeroData
    - name: hsaPresumKernel
      sub_frame_index: 0
    - name: hsaPresumKernel
      sub_frame_index: 1
    - name: hsaPresumKernel
      sub_frame_index: 2
    - name: hsaPresumKernel
      sub_frame_index: 3
    - name: hsaCorrelatorKernel
      sub_frame_index: 0
    - name: hsaCorrelatorKernel
      sub_frame_index: 1
    - name: hsaCorrelatorKernel
      sub_frame_index: 2
    - name: hsaCorrelatorKernel
      sub_frame_index: 3
    #Copy out queue
    - name: hsaRfiBadInputOutput
    - name: hsaRfiOutput
    - name: hsaRfiVarOutput
    - name: hsaBeamformPulsarOutput
    - name: hsaBeamformOutputData
    - name: hsaOutputData
      sub_frame_index: 0
    - name: hsaOutputData
      sub_frame_index: 1
    - name: hsaOutputData
      sub_frame_index: 2
    - name: hsaOutputData
      sub_frame_index: 3
    - name: hsaRfiMaskOutput
  enable_delay: true
  cpu_affinity: [2, 3, 8, 9]
  delay_max_fraction: 2.0
  block_size: 32
  buffer_depth: 4
  # How many sub frames to devide the N2 products into.
  n_intg: 24576 / num_sub_frames
  frame_arrival_period: samples_per_data_set / 390625
  gpu_0:
    kotekan_stage: hsaProcess
    gpu_id: 0
    updatable_config:
      gain_psr: /updatable_config/pulsar_gain
      gain_frb: /updatable_config/frb_gain
      psr_pt: /updatable_config/pulsar_pointing
      bad_inputs: /updatable_config/bad_inputs
    ew_spacing: [-0.4,0,0.4,0.8]
    northmost_beam: 60.0
<<<<<<< HEAD
    bad_inputs: [53, 144, 145, 206, 255, 258, 319, 420, 431, 444, 457, 459, 498, 508, 550, 551, 567, 592, 624, 625, 656, 659, 682, 759, 764, 782, 797, 855, 867, 908, 924, 1026, 1240, 1285, 1405, 1407, 1433, 1436, 1437, 1486, 1502, 1639, 1648, 1650, 1694, 1735, 1751, 1753, 1815, 1816, 1834, 1936, 1938, 1998, 2026, 2032, 2035]
    updatable_rfi_zeroing: /rfi_masking/toggle
=======
    # updatable_rfi_zeroing: /rfi_masking/toggle
>>>>>>> f9cff2e6
    commands: *command_list
    in_buffers:
      network_buf: network_buffer_0
      lost_samples_buf: lost_samples_buffer
    out_buffers:
      output_buf: gpu_n2_output_buffer_0
      beamform_output_buf: gpu_beamform_output_buffer_0
      beamform_pulsar_output_buf: beamform_pulsar_output_buffer_0
      rfi_bad_input_buf: gpu_rfi_bad_input_buffer_0
      rfi_output_buf: gpu_rfi_output_buffer_0
      rfi_mask_output_buf: gpu_rfi_mask_output_buffer_0
      rfi_var_output_buf: gpu_rfi_var_output_buffer_0
  gpu_1:
    kotekan_stage: hsaProcess
    gpu_id: 1
    updatable_config:
      gain_psr: /updatable_config/pulsar_gain
      gain_frb: /updatable_config/frb_gain
      psr_pt: /updatable_config/pulsar_pointing
      bad_inputs: /updatable_config/bad_inputs
    ew_spacing: [-0.4,0,0.4,0.8]
    northmost_beam: 60.0
<<<<<<< HEAD
    bad_inputs: [53, 144, 145, 206, 255, 258, 319, 420, 431, 444, 457, 459, 498, 508, 550, 551, 567, 592, 624, 625, 656, 659, 682, 759, 764, 782, 797, 855, 867, 908, 924, 1026, 1240, 1285, 1405, 1407, 1433, 1436, 1437, 1486, 1502, 1639, 1648, 1650, 1694, 1735, 1751, 1753, 1815, 1816, 1834, 1936, 1938, 1998, 2026, 2032, 2035]
    updatable_rfi_zeroing: /rfi_masking/toggle
=======
    # updatable_rfi_zeroing: /rfi_masking/toggle
>>>>>>> f9cff2e6
    commands: *command_list
    in_buffers:
      network_buf: network_buffer_1
      lost_samples_buf: lost_samples_buffer
    out_buffers:
      output_buf: gpu_n2_output_buffer_1
      beamform_output_buf: gpu_beamform_output_buffer_1
      beamform_pulsar_output_buf: beamform_pulsar_output_buffer_1
      rfi_bad_input_buf: gpu_rfi_bad_input_buffer_1
      rfi_output_buf: gpu_rfi_output_buffer_1
      rfi_mask_output_buf: gpu_rfi_mask_output_buffer_1
      rfi_var_output_buf: gpu_rfi_var_output_buffer_1
  gpu_2:
    kotekan_stage: hsaProcess
    gpu_id: 2
    updatable_config:
      gain_psr: /updatable_config/pulsar_gain
      gain_frb: /updatable_config/frb_gain
      psr_pt: /updatable_config/pulsar_pointing
      bad_inputs: /updatable_config/bad_inputs
    ew_spacing: [-0.4,0,0.4,0.8]
    northmost_beam: 60.0
<<<<<<< HEAD
    bad_inputs: [53, 144, 145, 206, 255, 258, 319, 420, 431, 444, 457, 459, 498, 508, 550, 551, 567, 592, 624, 625, 656, 659, 682, 759, 764, 782, 797, 855, 867, 908, 924, 1026, 1240, 1285, 1405, 1407, 1433, 1436, 1437, 1486, 1502, 1639, 1648, 1650, 1694, 1735, 1751, 1753, 1815, 1816, 1834, 1936, 1938, 1998, 2026, 2032, 2035]
    updatable_rfi_zeroing: /rfi_masking/toggle
=======
    # updatable_rfi_zeroing: /rfi_masking/toggle
>>>>>>> f9cff2e6
    commands: *command_list
    in_buffers:
      network_buf: network_buffer_2
      lost_samples_buf: lost_samples_buffer
    out_buffers:
      output_buf: gpu_n2_output_buffer_2
      beamform_output_buf: gpu_beamform_output_buffer_2
      beamform_pulsar_output_buf: beamform_pulsar_output_buffer_2
      rfi_bad_input_buf: gpu_rfi_bad_input_buffer_2
      rfi_output_buf: gpu_rfi_output_buffer_2
      rfi_mask_output_buf: gpu_rfi_mask_output_buffer_2
      rfi_var_output_buf: gpu_rfi_var_output_buffer_2
  gpu_3:
    kotekan_stage: hsaProcess
    gpu_id: 3
    updatable_config:
      gain_psr: /updatable_config/pulsar_gain
      gain_frb: /updatable_config/frb_gain
      psr_pt: /updatable_config/pulsar_pointing
      bad_inputs: /updatable_config/bad_inputs
    ew_spacing: [-0.4,0,0.4,0.8]
    northmost_beam: 60.0
<<<<<<< HEAD
    bad_inputs: [53, 144, 145, 206, 255, 258, 319, 420, 431, 444, 457, 459, 498, 508, 550, 551, 567, 592, 624, 625, 656, 659, 682, 759, 764, 782, 797, 855, 867, 908, 924, 1026, 1240, 1285, 1405, 1407, 1433, 1436, 1437, 1486, 1502, 1639, 1648, 1650, 1694, 1735, 1751, 1753, 1815, 1816, 1834, 1936, 1938, 1998, 2026, 2032, 2035]
    updatable_rfi_zeroing: /rfi_masking/toggle
=======
    # updatable_rfi_zeroing: /rfi_masking/toggle
>>>>>>> f9cff2e6
    commands: *command_list
    in_buffers:
      network_buf: network_buffer_3
      lost_samples_buf: lost_samples_buffer
    out_buffers:
      output_buf: gpu_n2_output_buffer_3
      beamform_output_buf: gpu_beamform_output_buffer_3
      beamform_pulsar_output_buf: beamform_pulsar_output_buffer_3
      rfi_bad_input_buf: gpu_rfi_bad_input_buffer_3
      rfi_output_buf: gpu_rfi_output_buffer_3
      rfi_mask_output_buf: gpu_rfi_mask_output_buffer_3
      rfi_var_output_buf: gpu_rfi_var_output_buffer_3

# This set of stages takes information from the packet loss mask
# and RFI mask and updates the metadata in the output N2 buffers
# before they are read by other down stream stages.
rfi_update_metadata:
  update_metadata_0:
    kotekan_stage: rfiUpdateMetadata
    rfi_mask_buf: gpu_rfi_mask_output_buffer_0
    lost_samples_buf: lost_samples_buffer
    gpu_correlation_buf: gpu_n2_output_buffer_0
  update_metadata_1:
    kotekan_stage: rfiUpdateMetadata
    rfi_mask_buf: gpu_rfi_mask_output_buffer_1
    lost_samples_buf: lost_samples_buffer
    gpu_correlation_buf: gpu_n2_output_buffer_1
  update_metadata_2:
    kotekan_stage: rfiUpdateMetadata
    rfi_mask_buf: gpu_rfi_mask_output_buffer_2
    lost_samples_buf: lost_samples_buffer
    gpu_correlation_buf: gpu_n2_output_buffer_2
  update_metadata_3:
    kotekan_stage: rfiUpdateMetadata
    rfi_mask_buf: gpu_rfi_mask_output_buffer_3
    lost_samples_buf: lost_samples_buffer
    gpu_correlation_buf: gpu_n2_output_buffer_3

#### FRB GPU Post processing and Tx ####

frb:
  factor_upchan_out: 16
  num_beams_per_frb_packet: 4
  timesamples_per_frb_packet: 16
  frb_output_buffer:
    num_frames: buffer_depth + 4
    frame_size: 8 * 256 * (num_beams_per_frb_packet * num_gpus * factor_upchan_out * timesamples_per_frb_packet
      + 24 + sizeof_short * num_beams_per_frb_packet + sizeof_short * num_gpus
      + sizeof_float * num_beams_per_frb_packet * num_gpus
      + sizeof_float * num_beams_per_frb_packet * num_gpus)
    metadata_pool: main_pool
    kotekan_buffer: standard
  postprocess:
    log_level: warn
    cpu_affinity: [5,11]
    kotekan_stage: frbPostProcess
    incoherent_beams: [0,256,512,768]
    #incoherent_truncation: 25.
    lost_samples_buf: lost_samples_buffer
    frb_out_buf: frb_output_buffer
    in_buf_0: gpu_beamform_output_buffer_0
    in_buf_1: gpu_beamform_output_buffer_1
    in_buf_2: gpu_beamform_output_buffer_2
    in_buf_3: gpu_beamform_output_buffer_3
    out_buf: frb_output_buffer
  buffer_read:
    cpu_affinity: [5,11]
    kotekan_stage: frbNetworkProcess
    in_buf: frb_output_buffer
    udp_frb_port_number: 1313
    number_of_nodes: 256
    packets_per_stream: 8
    number_of_subnets: 4
    #column_mode: true
    beam_offset: 0
    time_interval: 125829120
    L1_node_ips:
      # Rack 1
      - 10.6.201.10
      - 10.7.201.10
      - 10.6.201.11
      - 10.7.201.11
      - 10.6.201.12
      - 10.7.201.12
      - 10.6.201.13
      - 10.7.201.13
      - 10.6.201.14
      - 10.7.201.14
      - 10.6.201.15
      - 10.7.201.15
      - 10.6.201.16
      - 10.7.201.16
      - 10.6.201.17
      - 10.7.201.17
      - 10.6.201.18
      - 10.7.201.18
      - 10.6.201.19
      - 10.7.201.19
      # Rack 2
      - 10.8.202.10
      - 10.9.202.10
      - 10.8.202.11
      - 10.9.202.11
      - 10.8.202.12
      - 10.9.202.12
      - 10.8.202.13
      - 10.9.202.13
      - 10.8.202.14
      - 10.9.202.14
      - 10.8.202.15
      - 10.9.202.15
      - 10.8.202.16
      - 10.9.202.16
      - 10.8.202.17
      - 10.9.202.17
      - 10.8.202.18
      - 10.9.202.18
      - 10.8.202.19
      - 10.9.202.19
      # Rack 3
      - 10.6.203.10
      - 10.7.203.10
      - 10.6.203.11
      - 10.7.203.11
      - 10.6.203.12
      - 10.7.203.12
      - 10.6.203.13
      - 10.7.203.13
      - 10.6.203.14
      - 10.7.203.14
      - 10.6.203.15
      - 10.7.203.15
      - 10.6.203.16
      - 10.7.203.16
      - 10.6.203.17
      - 10.7.203.17
      - 10.6.203.18
      - 10.7.203.18
      - 10.6.203.19
      - 10.7.203.19
      # Rack 4
      - 10.8.204.10
      - 10.9.204.10
      - 10.8.204.11
      - 10.9.204.11
      - 10.8.204.12
      - 10.9.204.12
      - 10.8.204.13
      - 10.9.204.13
      - 10.8.204.14
      - 10.9.204.14
      - 10.8.204.15
      - 10.9.204.15
      - 10.8.204.16
      - 10.9.204.16
      - 10.8.204.17
      - 10.9.204.17
      - 10.8.204.18
      - 10.9.204.18
      - 10.8.204.19
      - 10.9.204.19
      # Rack 5
      - 10.6.205.10
      - 10.7.205.10
      - 10.6.205.11
      - 10.7.205.11
      - 10.6.205.12
      - 10.7.205.12
      - 10.6.205.13
      - 10.7.205.13
      - 10.6.205.14
      - 10.7.205.14
      - 10.6.205.15
      - 10.7.205.15
      - 10.6.205.16
      - 10.7.205.16
      - 10.6.205.17
      - 10.7.205.17
      - 10.6.205.18
      - 10.7.205.18
      - 10.6.205.19
      - 10.7.205.19
      # Rack 6
      - 10.8.206.10
      - 10.9.206.10
      - 10.8.206.11
      - 10.9.206.11
      - 10.8.206.12
      - 10.9.206.12
      - 10.8.206.13
      - 10.9.206.13
      - 10.8.206.14
      - 10.9.206.14
      - 10.8.206.15
      - 10.9.206.15
      - 10.8.206.16
      - 10.9.206.16
      - 10.8.206.17
      - 10.9.206.17
      - 10.8.206.18
      - 10.9.206.18
      - 10.8.206.19
      - 10.9.206.19
      # Rack 7
      - 10.6.207.10
      - 10.7.207.10
      - 10.6.207.11
      - 10.7.207.11
      - 10.6.207.12
      - 10.7.207.12
      - 10.6.207.13
      - 10.7.207.13
      - 10.6.207.14
      - 10.7.207.14
      - 10.6.207.15
      - 10.7.207.15
      - 10.6.207.16
      - 10.7.207.16
      - 10.6.207.17
      - 10.7.207.17
      - 10.6.207.18
      - 10.7.207.18
      - 10.6.207.19
      - 10.7.207.19
      # Rack 8
      - 10.8.208.10
      - 10.9.208.10
      - 10.8.208.11
      - 10.9.208.11
      - 10.8.208.12
      - 10.9.208.12
      - 10.8.208.13
      - 10.9.208.13
      - 10.8.208.14
      - 10.9.208.14
      - 10.8.208.15
      - 10.9.208.15
      - 10.8.208.16
      - 10.9.208.16
      - 10.8.208.17
      - 10.9.208.17
      - 10.8.208.18
      - 10.9.208.18
      - 10.8.208.19
      - 10.9.208.19
      # Rack 9
      - 10.6.209.10
      - 10.7.209.10
      - 10.6.209.11
      - 10.7.209.11
      - 10.6.209.12
      - 10.7.209.12
      - 10.6.209.13
      - 10.7.209.13
      - 10.6.209.14
      - 10.7.209.14
      - 10.6.209.15
      - 10.7.209.15
      - 10.6.209.16
      - 10.7.209.16
      - 10.6.209.17
      - 10.7.209.17
      - 10.6.209.18
      - 10.7.209.18
      - 10.6.209.19
      - 10.7.209.19
      # Rack A
      - 10.8.210.10
      - 10.9.210.10
      - 10.8.210.11
      - 10.9.210.11
      - 10.8.210.12
      - 10.9.210.12
      - 10.8.210.13
      - 10.9.210.13
      - 10.8.210.14
      - 10.9.210.14
      - 10.8.210.15
      - 10.9.210.15
      - 10.8.210.16
      - 10.9.210.16
      - 10.8.210.17
      - 10.9.210.17
      - 10.8.210.18
      - 10.9.210.18
      - 10.8.210.19
      - 10.9.210.19
      # Rack B
      - 10.6.211.10
      - 10.7.211.10
      - 10.6.211.11
      - 10.7.211.11
      - 10.6.211.12
      - 10.7.211.12
      - 10.6.211.13
      - 10.7.211.13
      - 10.6.211.14
      - 10.7.211.14
      - 10.6.211.15
      - 10.7.211.15
      - 10.6.211.16
      - 10.7.211.16
      - 10.6.211.17
      - 10.7.211.17
      - 10.6.211.18
      - 10.7.211.18
      - 10.6.211.19
      - 10.7.211.19
      # Rack C
      - 10.8.212.10
      - 10.9.212.10
      - 10.8.212.11
      - 10.9.212.11
      - 10.8.212.12
      - 10.9.212.12
      - 10.8.212.13
      - 10.9.212.13
      - 10.8.212.14
      - 10.9.212.14
      - 10.8.212.15
      - 10.9.212.15
      - 10.8.212.16
      - 10.9.212.16
      - 10.8.212.17
      - 10.9.212.17
      - 10.8.212.18
      - 10.9.212.18
      - 10.8.212.19
      - 10.9.212.19
      # Rack D
      - 10.6.213.10
      - 10.7.213.10
      - 10.6.213.11
      - 10.7.213.11
      - 10.6.213.12
      - 10.7.213.12
      - 10.6.213.13
      - 10.7.213.13
      - 10.6.213.14
      - 10.7.213.14
      - 10.6.213.15
      - 10.7.213.15
      - 10.6.213.16
      - 10.7.213.16
      - 10.6.213.17
      - 10.7.213.17
      # cfDn8
      # cfDn9

pulsar:
  timesamples_per_pulsar_packet: 625
  udp_pulsar_packet_size: 5032
  num_packet_per_stream: 80
  num_stream: 10
  pulsar_output_buffer:
    num_frames: buffer_depth + 4
    frame_size: udp_pulsar_packet_size * num_stream * num_packet_per_stream
    metadata_pool: main_pool
    kotekan_buffer: standard
  postprocess:
    log_level: info
    cpu_affinity: [5,11]
    kotekan_stage: pulsarPostProcess
    network_input_buffer_0: beamform_pulsar_output_buffer_0
    network_input_buffer_1: beamform_pulsar_output_buffer_1
    network_input_buffer_2: beamform_pulsar_output_buffer_2
    network_input_buffer_3: beamform_pulsar_output_buffer_3
    pulsar_out_buf: pulsar_output_buffer
  networkProcess:
    kotekan_stage: pulsarNetworkProcess
    pulsar_out_buf: pulsar_output_buffer
    cpu_affinity: [5,11]
    udp_pulsar_port_number: 1414
    number_of_nodes: 256
    number_of_subnets: 2
    pulsar_node_ips:
      - 10.15.50.10
      - 10.16.50.11
      - 10.15.50.12
      - 10.16.50.13
      - 10.15.50.14
      - 10.16.50.15
      - 10.15.50.16
      - 10.16.50.17
      - 10.15.50.18
      - 10.16.50.19


#### N2 GPU Post processing and Tx ####

# Updatable config for gating
updatable_config:
  frb_gain:
    kotekan_update_endpoint: json
    frb_gain_dir: /mnt/frb-archiver/GainFiles/Latest_FRB
  pulsar_gain:
    kotekan_update_endpoint: json
    pulsar_gain_dir:
      - /mnt/frb-archiver/GainFiles/Latest_PSR
      - /mnt/frb-archiver/GainFiles/Latest_PSR
      - /mnt/frb-archiver/GainFiles/Latest_PSR
      - /mnt/frb-archiver/GainFiles/Latest_PSR
      - /mnt/frb-archiver/GainFiles/Latest_PSR
      - /mnt/frb-archiver/GainFiles/Latest_PSR
      - /mnt/frb-archiver/GainFiles/Latest_PSR
      - /mnt/frb-archiver/GainFiles/Latest_PSR
      - /mnt/frb-archiver/GainFiles/Latest_PSR
      - /mnt/frb-archiver/GainFiles/Latest_PSR
  pulsar_pointing:
    0:
      kotekan_update_endpoint: json
      ra: 53.6197236741
      dec: 54.6433973569
      scaling: 48
    1:
      kotekan_update_endpoint: json
      ra: 53.6197236741
      dec: 54.6433973569
      scaling: 48
    2:
      kotekan_update_endpoint: json
      ra: 53.6197236741
      dec: 54.6433973569
      scaling: 48
    3:
      kotekan_update_endpoint: json
      ra: 53.6197236741
      dec: 54.6433973569
      scaling: 48
    4:
      kotekan_update_endpoint: json
      ra: 53.6197236741
      dec: 54.6433973569
      scaling: 48
    5:
      kotekan_update_endpoint: json
      ra: 53.6197236741
      dec: 54.6433973569
      scaling: 48
    6:
      kotekan_update_endpoint: json
      ra: 53.6197236741
      dec: 54.6433973569
      scaling: 48
    7:
      kotekan_update_endpoint: json
      ra: 53.6197236741
      dec: 54.6433973569
      scaling: 48
    8:
      kotekan_update_endpoint: json
      ra: 53.6197236741
      dec: 54.6433973569
      scaling: 48
    9:
      kotekan_update_endpoint: json
      ra: 53.6197236741
      dec: 54.6433973569
      scaling: 48
  bad_inputs:
    # These inputs are assumed to be in cylinder order
    bad_inputs: []

  gating:
    psr0_config:
      kotekan_update_endpoint: "json"
      enabled: false
      # B0329 (2018/11/14)
      pulsar_name: "B0329"
      pulse_width: 0.0314
      dm: 26.7641
      segment: 18000.
      rot_freq: 1.39954153872
      t_ref: [58437.4583333332,]
      phase_ref: [1446745468.8439252,]
      coeff: [[
                3.428779943504219e-10,
                0.0011253963075329334,
                -1.1565642124857199e-07,
                1.1347089844281842e-10,
                1.1882399863116445e-13,
                -1.0867680647236115e-16,
                -7.594309559679319e-20,
                5.042548967792808e-23,
                2.745973613190195e-26,
                -2.279050323988331e-29,
                -1.1771713330451292e-32,
                3.948826407949732e-35,
              ],]
valve:
  valve0:
    kotekan_stage: Valve
    in_buf: gpu_n2_output_buffer_0
    out_buf: valve_buffer_0
  valve1:
    kotekan_stage: Valve
    in_buf: gpu_n2_output_buffer_1
    out_buf: valve_buffer_1
  valve2:
    kotekan_stage: Valve
    in_buf: gpu_n2_output_buffer_2
    out_buf: valve_buffer_2
  valve3:
    kotekan_stage: Valve
    in_buf: gpu_n2_output_buffer_3
    out_buf: valve_buffer_3

vis_accumulate:
  integration_time: 5.0  # Integrate to roughly 5s cadence
  # This (12288) is for num_sub_frames = 4, there is currently a config bug that
  # prevents referencing the higher level samples_per_data_set and dividing it
  samples_per_data_set: 12288
  acc0:
    kotekan_stage: visAccumulate
    in_buf: valve_buffer_0
    out_buf: visbuf_5s_0
    gating:
      psr0:
        mode: pulsar
        buf: visbuf_psr0_5s_0
    updatable_config:
      psr0: "/updatable_config/gating/psr0_config"
  acc1:
    kotekan_stage: visAccumulate
    in_buf: valve_buffer_1
    out_buf: visbuf_5s_1
    gating:
      psr0:
        mode: pulsar
        buf: visbuf_psr0_5s_1
    updatable_config:
      psr0: "/updatable_config/gating/psr0_config"
  acc2:
    kotekan_stage: visAccumulate
    in_buf: valve_buffer_2
    out_buf: visbuf_5s_2
    gating:
      psr0:
        mode: pulsar
        buf: visbuf_psr0_5s_2
    updatable_config:
      psr0: "/updatable_config/gating/psr0_config"
  acc3:
    kotekan_stage: visAccumulate
    in_buf: valve_buffer_3
    out_buf: visbuf_5s_3
    gating:
      psr0:
        mode: pulsar
        buf: visbuf_psr0_5s_3
    updatable_config:
      psr0: "/updatable_config/gating/psr0_config"

## Perform all extra time integration and calculate eigenvalues

vis_merge_5s:
  kotekan_stage: bufferMerge
  timeout: 0.1
  in_bufs:
    - visbuf_5s_0
    - visbuf_5s_1
    - visbuf_5s_2
    - visbuf_5s_3
  out_buf: visbuf_5s_merge

vis_merge_gated_psr0:
  kotekan_stage: bufferMerge
  timeout: 0.1
  in_bufs:
    - visbuf_psr0_5s_0
    - visbuf_psr0_5s_1
    - visbuf_psr0_5s_2
    - visbuf_psr0_5s_3
  out_buf: visbuf_psr0_5s_merge

vis_int_10s:
  num_samples: 2
  int0:
    kotekan_stage: timeDownsample
    in_buf: visbuf_5s_0
    out_buf: visbuf_10s_0
  int1:
    kotekan_stage: timeDownsample
    in_buf: visbuf_5s_1
    out_buf: visbuf_10s_1
  int2:
    kotekan_stage: timeDownsample
    in_buf: visbuf_5s_2
    out_buf: visbuf_10s_2
  int3:
    kotekan_stage: timeDownsample
    in_buf: visbuf_5s_3
    out_buf: visbuf_10s_3

vis_merge_10s:
  kotekan_stage: bufferMerge
  timeout: 0.1
  in_bufs:
    - visbuf_10s_0
    - visbuf_10s_1
    - visbuf_10s_2
    - visbuf_10s_3
  out_buf: visbuf_10s_merge

eigcalc:
  kotekan_stage: EigenVisIter
  cpu_affinity: [4]
  log_level: warn

  in_buf: visbuf_10s_merge
  out_buf: visbuf_eig_10s_merge

  # Convergence config
  tol_eval: 1.0e-5
  tol_evec: 1.0e-4
  max_iterations: 19
  num_ev_conv: 2
  krylov: 2
  subspace: 1

  # Masking config
  bands_filled: [ [0, 30], [251, 262] ]
  exclude_inputs: [
    46,   84,  142,  319,  550,  638,  688,  742,  784,  944,
    960,  971, 1020, 1023, 1058, 1166, 1225, 1285, 1314, 1380,
    1521, 1543, 1738, 1794, 1982, 1984, 1987, 2032, 2034
  ]


vis_debug:
  kotekan_stage: visDebug
  in_buf: visbuf_eig_10s_merge

## Start frequency and baseline downselect

# Generate the 26m stream
26m_subset:
  kotekan_stage: prodSubset
  in_buf: visbuf_5s_merge
  out_buf: visbuf_5s_26m
  prod_subset_type: have_inputs
  input_list: [1225, 1521]  # 26m channels

# Generate the 26m gated stream
26m_psr0_subset:
  kotekan_stage: prodSubset
  in_buf: visbuf_psr0_5s_merge
  out_buf: visbuf_psr0_5s_26m
  prod_subset_type: have_inputs
  input_list: [1225, 1521]  # 26m channels

## End subsetting

# Transmit all the data to the receiver node
buffer_send:
  server_ip: 10.1.50.12
  reconnect_time: 20
  log_level: warn
  n2:
    kotekan_stage: bufferSend
    buf: visbuf_eig_10s_merge
    server_port: 11024
  26m:
    kotekan_stage: bufferSend
    buf: visbuf_5s_26m
    server_port: 11025
  26m_psr0:
    kotekan_stage: bufferSend
    buf: visbuf_psr0_5s_26m
    server_port: 11026

buffer_status:
  kotekan_stage: bufferStatus
  time_delay: 30000000
  print_status: false

rfi_broadcast:
  total_links: 1
  destination_protocol: UDP
  destination_ip: 10.1.13.1
  gpu_0:
    kotekan_stage: rfiBroadcast
    rfi_in: gpu_rfi_output_buffer_0
    rfi_mask: gpu_rfi_mask_output_buffer_0
    destination_port: 41215
    frames_per_packet: 1
  gpu_1:
    kotekan_stage: rfiBroadcast
    rfi_in: gpu_rfi_output_buffer_1
    rfi_mask: gpu_rfi_mask_output_buffer_1
    destination_port: 41216
    frames_per_packet: 1
  gpu_2:
    kotekan_stage: rfiBroadcast
    rfi_in: gpu_rfi_output_buffer_2
    rfi_mask: gpu_rfi_mask_output_buffer_2
    destination_port: 41217
    frames_per_packet: 1
  gpu_3:
    kotekan_stage: rfiBroadcast
    rfi_in: gpu_rfi_output_buffer_3
    rfi_mask: gpu_rfi_mask_output_buffer_3
    destination_port: 41218
    frames_per_packet: 1

rfi_bad_input_finder:
  destination_ip: 10.1.13.1
  destination_port: 41219
  gpu_0:
    bi_frames_per_packet: 10
    kotekan_stage: rfiBadInputFinder
    rfi_in: gpu_rfi_bad_input_buffer_0
  gpu_1:
    bi_frames_per_packet: 10
    kotekan_stage: rfiBadInputFinder
    rfi_in: gpu_rfi_bad_input_buffer_1
  gpu_2:
    bi_frames_per_packet: 10
    kotekan_stage: rfiBadInputFinder
    rfi_in: gpu_rfi_bad_input_buffer_2
  gpu_3:
    bi_frames_per_packet: 10
    kotekan_stage: rfiBadInputFinder
    rfi_in: gpu_rfi_bad_input_buffer_3

rfi_record:
  total_links: 1
  gpu_0:
    kotekan_stage: rfiRecord
    write_to: /mnt/gong/RFI/20190829_test_sk/
    write_to_disk: true
    rfi_in: gpu_rfi_output_buffer_0
  gpu_1:
    kotekan_stage: rfiRecord
    write_to: /mnt/gong/RFI/20190829_test_sk/
    write_to_disk: true
    rfi_in: gpu_rfi_output_buffer_1
  gpu_2:
    kotekan_stage: rfiRecord
    write_to: /mnt/gong/RFI/20190829_test_sk/
    write_to_disk: true
    rfi_in: gpu_rfi_output_buffer_2
  gpu_3:
    kotekan_stage: rfiRecord
    write_to: /mnt/gong/RFI/20190829_test_sk/
    write_to_disk: true
    rfi_in: gpu_rfi_output_buffer_3

rfi_var_record:
  total_links: 1
  gpu_0:
    kotekan_stage: rfiRecord
    write_to: /mnt/gong/RFI/20190829_test_var/
    write_to_disk: false
    rfi_in: gpu_rfi_var_output_buffer_0
  gpu_1:
    kotekan_stage: rfiRecord
    write_to: /mnt/gong/RFI/20190829_test_var/
    write_to_disk: false
    rfi_in: gpu_rfi_var_output_buffer_1
  gpu_2:
    kotekan_stage: rfiRecord
    write_to: /mnt/gong/RFI/20190829_test_var/
    write_to_disk: false
    rfi_in: gpu_rfi_var_output_buffer_2
  gpu_3:
    kotekan_stage: rfiRecord
    write_to: /mnt/gong/RFI/20190829_test_var/
    write_to_disk: false
    rfi_in: gpu_rfi_var_output_buffer_3

# Information for input reordering, packed as
#   (adc_id, chan_id, correlator_input)
# The first is for the reordering, the last two are for making the index map
input_reorder:
  - [ 128,    0, FCC000812]
  - [ 129,    1, FCC000813]
  - [ 130,    2, FCC000814]
  - [ 131,    3, FCC000815]
  - [ 132,    4, FCC000808]
  - [ 133,    5, FCC000809]
  - [ 134,    6, FCC000810]
  - [ 135,    7, FCC000811]
  - [ 136,    8, FCC000804]
  - [ 137,    9, FCC000805]
  - [ 138,   10, FCC000806]
  - [ 139,   11, FCC000807]
  - [ 140,   12, FCC000800]
  - [ 141,   13, FCC000801]
  - [ 142,   14, FCC000802]
  - [ 143,   15, FCC000803]
  - [ 160,   16, FCC001012]
  - [ 161,   17, FCC001013]
  - [ 162,   18, FCC001014]
  - [ 163,   19, FCC001015]
  - [ 164,   20, FCC001008]
  - [ 165,   21, FCC001009]
  - [ 166,   22, FCC001010]
  - [ 167,   23, FCC001011]
  - [ 168,   24, FCC001004]
  - [ 169,   25, FCC001005]
  - [ 170,   26, FCC001006]
  - [ 171,   27, FCC001007]
  - [ 172,   28, FCC001000]
  - [ 173,   29, FCC001001]
  - [ 174,   30, FCC001002]
  - [ 175,   31, FCC001003]
  - [ 192,   32, FCC001212]
  - [ 193,   33, FCC001213]
  - [ 194,   34, FCC001214]
  - [ 195,   35, FCC001215]
  - [ 196,   36, FCC001208]
  - [ 197,   37, FCC001209]
  - [ 198,   38, FCC001210]
  - [ 199,   39, FCC001211]
  - [ 200,   40, FCC001204]
  - [ 201,   41, FCC001205]
  - [ 202,   42, FCC001206]
  - [ 203,   43, FCC001207]
  - [ 204,   44, FCC001200]
  - [ 205,   45, FCC001201]
  - [ 206,   46, FCC001202]
  - [ 207,   47, FCC001203]
  - [ 224,   48, FCC001412]
  - [ 225,   49, FCC001413]
  - [ 226,   50, FCC001414]
  - [ 227,   51, FCC001415]
  - [ 228,   52, FCC001408]
  - [ 229,   53, FCC001409]
  - [ 230,   54, FCC001410]
  - [ 231,   55, FCC001411]
  - [ 232,   56, FCC001404]
  - [ 233,   57, FCC001405]
  - [ 234,   58, FCC001406]
  - [ 235,   59, FCC001407]
  - [ 236,   60, FCC001400]
  - [ 237,   61, FCC001401]
  - [ 238,   62, FCC001402]
  - [ 239,   63, FCC001403]
  - [ 384,   64, FCC010812]
  - [ 385,   65, FCC010813]
  - [ 386,   66, FCC010814]
  - [ 387,   67, FCC010815]
  - [ 388,   68, FCC010808]
  - [ 389,   69, FCC010809]
  - [ 390,   70, FCC010810]
  - [ 391,   71, FCC010811]
  - [ 392,   72, FCC010804]
  - [ 393,   73, FCC010805]
  - [ 394,   74, FCC010806]
  - [ 395,   75, FCC010807]
  - [ 396,   76, FCC010800]
  - [ 397,   77, FCC010801]
  - [ 398,   78, FCC010802]
  - [ 399,   79, FCC010803]
  - [ 416,   80, FCC011012]
  - [ 417,   81, FCC011013]
  - [ 418,   82, FCC011014]
  - [ 419,   83, FCC011015]
  - [ 420,   84, FCC011008]
  - [ 421,   85, FCC011009]
  - [ 422,   86, FCC011010]
  - [ 423,   87, FCC011011]
  - [ 424,   88, FCC011004]
  - [ 425,   89, FCC011005]
  - [ 426,   90, FCC011006]
  - [ 427,   91, FCC011007]
  - [ 428,   92, FCC011000]
  - [ 429,   93, FCC011001]
  - [ 430,   94, FCC011002]
  - [ 431,   95, FCC011003]
  - [ 448,   96, FCC011212]
  - [ 449,   97, FCC011213]
  - [ 450,   98, FCC011214]
  - [ 451,   99, FCC011215]
  - [ 452,  100, FCC011208]
  - [ 453,  101, FCC011209]
  - [ 454,  102, FCC011210]
  - [ 455,  103, FCC011211]
  - [ 456,  104, FCC011204]
  - [ 457,  105, FCC011205]
  - [ 458,  106, FCC011206]
  - [ 459,  107, FCC011207]
  - [ 460,  108, FCC011200]
  - [ 461,  109, FCC011201]
  - [ 462,  110, FCC011202]
  - [ 463,  111, FCC011203]
  - [ 480,  112, FCC011412]
  - [ 481,  113, FCC011413]
  - [ 482,  114, FCC011414]
  - [ 483,  115, FCC011415]
  - [ 484,  116, FCC011408]
  - [ 485,  117, FCC011409]
  - [ 486,  118, FCC011410]
  - [ 487,  119, FCC011411]
  - [ 488,  120, FCC011404]
  - [ 489,  121, FCC011405]
  - [ 490,  122, FCC011406]
  - [ 491,  123, FCC011407]
  - [ 492,  124, FCC011400]
  - [ 493,  125, FCC011401]
  - [ 494,  126, FCC011402]
  - [ 495,  127, FCC011403]
  - [ 268,  128, FCC010000]
  - [ 269,  129, FCC010001]
  - [ 270,  130, FCC010002]
  - [ 271,  131, FCC010003]
  - [ 264,  132, FCC010004]
  - [ 265,  133, FCC010005]
  - [ 266,  134, FCC010006]
  - [ 267,  135, FCC010007]
  - [ 260,  136, FCC010008]
  - [ 261,  137, FCC010009]
  - [ 262,  138, FCC010010]
  - [ 263,  139, FCC010011]
  - [ 256,  140, FCC010012]
  - [ 257,  141, FCC010013]
  - [ 258,  142, FCC010014]
  - [ 259,  143, FCC010015]
  - [ 300,  144, FCC010200]
  - [ 301,  145, FCC010201]
  - [ 302,  146, FCC010202]
  - [ 303,  147, FCC010203]
  - [ 296,  148, FCC010204]
  - [ 297,  149, FCC010205]
  - [ 298,  150, FCC010206]
  - [ 299,  151, FCC010207]
  - [ 292,  152, FCC010208]
  - [ 293,  153, FCC010209]
  - [ 294,  154, FCC010210]
  - [ 295,  155, FCC010211]
  - [ 288,  156, FCC010212]
  - [ 289,  157, FCC010213]
  - [ 290,  158, FCC010214]
  - [ 291,  159, FCC010215]
  - [ 332,  160, FCC010400]
  - [ 333,  161, FCC010401]
  - [ 334,  162, FCC010402]
  - [ 335,  163, FCC010403]
  - [ 328,  164, FCC010404]
  - [ 329,  165, FCC010405]
  - [ 330,  166, FCC010406]
  - [ 331,  167, FCC010407]
  - [ 324,  168, FCC010408]
  - [ 325,  169, FCC010409]
  - [ 326,  170, FCC010410]
  - [ 327,  171, FCC010411]
  - [ 320,  172, FCC010412]
  - [ 321,  173, FCC010413]
  - [ 322,  174, FCC010414]
  - [ 323,  175, FCC010415]
  - [ 364,  176, FCC010600]
  - [ 365,  177, FCC010601]
  - [ 366,  178, FCC010602]
  - [ 367,  179, FCC010603]
  - [ 360,  180, FCC010604]
  - [ 361,  181, FCC010605]
  - [ 362,  182, FCC010606]
  - [ 363,  183, FCC010607]
  - [ 356,  184, FCC010608]
  - [ 357,  185, FCC010609]
  - [ 358,  186, FCC010610]
  - [ 359,  187, FCC010611]
  - [ 352,  188, FCC010612]
  - [ 353,  189, FCC010613]
  - [ 354,  190, FCC010614]
  - [ 355,  191, FCC010615]
  - [  12,  192, FCC000000]
  - [  13,  193, FCC000001]
  - [  14,  194, FCC000002]
  - [  15,  195, FCC000003]
  - [   8,  196, FCC000004]
  - [   9,  197, FCC000005]
  - [  10,  198, FCC000006]
  - [  11,  199, FCC000007]
  - [   4,  200, FCC000008]
  - [   5,  201, FCC000009]
  - [   6,  202, FCC000010]
  - [   7,  203, FCC000011]
  - [   0,  204, FCC000012]
  - [   1,  205, FCC000013]
  - [   2,  206, FCC000014]
  - [   3,  207, FCC000015]
  - [  44,  208, FCC000200]
  - [  45,  209, FCC000201]
  - [  46,  210, FCC000202]
  - [  47,  211, FCC000203]
  - [  40,  212, FCC000204]
  - [  41,  213, FCC000205]
  - [  42,  214, FCC000206]
  - [  43,  215, FCC000207]
  - [  36,  216, FCC000208]
  - [  37,  217, FCC000209]
  - [  38,  218, FCC000210]
  - [  39,  219, FCC000211]
  - [  32,  220, FCC000212]
  - [  34,  221, FCC000214]
  - [  33,  222, FCC000213]
  - [  35,  223, FCC000215]
  - [  76,  224, FCC000400]
  - [  77,  225, FCC000401]
  - [  78,  226, FCC000402]
  - [  79,  227, FCC000403]
  - [  72,  228, FCC000404]
  - [  73,  229, FCC000405]
  - [  74,  230, FCC000406]
  - [  75,  231, FCC000407]
  - [  68,  232, FCC000408]
  - [  69,  233, FCC000409]
  - [  70,  234, FCC000410]
  - [  71,  235, FCC000411]
  - [  64,  236, FCC000412]
  - [  65,  237, FCC000413]
  - [  66,  238, FCC000414]
  - [  67,  239, FCC000415]
  - [ 108,  240, FCC000600]
  - [ 109,  241, FCC000601]
  - [ 110,  242, FCC000602]
  - [ 111,  243, FCC000603]
  - [ 104,  244, FCC000604]
  - [ 105,  245, FCC000605]
  - [ 106,  246, FCC000606]
  - [ 107,  247, FCC000607]
  - [ 100,  248, FCC000608]
  - [ 101,  249, FCC000609]
  - [ 102,  250, FCC000610]
  - [ 103,  251, FCC000611]
  - [  96,  252, FCC000612]
  - [  97,  253, FCC000613]
  - [  98,  254, FCC000614]
  - [  99,  255, FCC000615]
  - [ 144,  256, FCC000912]
  - [ 145,  257, FCC000913]
  - [ 146,  258, FCC000914]
  - [ 147,  259, FCC000915]
  - [ 148,  260, FCC000908]
  - [ 149,  261, FCC000909]
  - [ 150,  262, FCC000910]
  - [ 151,  263, FCC000911]
  - [ 152,  264, FCC000904]
  - [ 153,  265, FCC000905]
  - [ 154,  266, FCC000906]
  - [ 155,  267, FCC000907]
  - [ 156,  268, FCC000900]
  - [ 157,  269, FCC000901]
  - [ 158,  270, FCC000902]
  - [ 159,  271, FCC000903]
  - [ 176,  272, FCC001112]
  - [ 177,  273, FCC001113]
  - [ 178,  274, FCC001114]
  - [ 179,  275, FCC001115]
  - [ 180,  276, FCC001108]
  - [ 181,  277, FCC001109]
  - [ 182,  278, FCC001110]
  - [ 183,  279, FCC001111]
  - [ 184,  280, FCC001104]
  - [ 185,  281, FCC001105]
  - [ 186,  282, FCC001106]
  - [ 187,  283, FCC001107]
  - [ 188,  284, FCC001100]
  - [ 189,  285, FCC001101]
  - [ 190,  286, FCC001102]
  - [ 191,  287, FCC001103]
  - [ 208,  288, FCC001312]
  - [ 209,  289, FCC001313]
  - [ 210,  290, FCC001314]
  - [ 211,  291, FCC001315]
  - [ 212,  292, FCC001308]
  - [ 213,  293, FCC001309]
  - [ 214,  294, FCC001310]
  - [ 215,  295, FCC001311]
  - [ 216,  296, FCC001304]
  - [ 217,  297, FCC001305]
  - [ 218,  298, FCC001306]
  - [ 219,  299, FCC001307]
  - [ 220,  300, FCC001300]
  - [ 221,  301, FCC001301]
  - [ 222,  302, FCC001302]
  - [ 223,  303, FCC001303]
  - [ 240,  304, FCC001512]
  - [ 241,  305, FCC001513]
  - [ 242,  306, FCC001514]
  - [ 243,  307, FCC001515]
  - [ 244,  308, FCC001508]
  - [ 245,  309, FCC001509]
  - [ 246,  310, FCC001510]
  - [ 247,  311, FCC001511]
  - [ 248,  312, FCC001504]
  - [ 249,  313, FCC001505]
  - [ 250,  314, FCC001506]
  - [ 251,  315, FCC001507]
  - [ 252,  316, FCC001500]
  - [ 253,  317, FCC001501]
  - [ 254,  318, FCC001502]
  - [ 255,  319, FCC001503]
  - [ 400,  320, FCC010912]
  - [ 401,  321, FCC010913]
  - [ 402,  322, FCC010914]
  - [ 403,  323, FCC010915]
  - [ 404,  324, FCC010908]
  - [ 405,  325, FCC010909]
  - [ 406,  326, FCC010910]
  - [ 407,  327, FCC010911]
  - [ 408,  328, FCC010904]
  - [ 409,  329, FCC010905]
  - [ 410,  330, FCC010906]
  - [ 411,  331, FCC010907]
  - [ 412,  332, FCC010900]
  - [ 413,  333, FCC010901]
  - [ 414,  334, FCC010902]
  - [ 415,  335, FCC010903]
  - [ 432,  336, FCC011112]
  - [ 433,  337, FCC011113]
  - [ 434,  338, FCC011114]
  - [ 435,  339, FCC011115]
  - [ 436,  340, FCC011108]
  - [ 437,  341, FCC011109]
  - [ 438,  342, FCC011110]
  - [ 439,  343, FCC011111]
  - [ 440,  344, FCC011104]
  - [ 441,  345, FCC011105]
  - [ 442,  346, FCC011106]
  - [ 443,  347, FCC011107]
  - [ 444,  348, FCC011100]
  - [ 445,  349, FCC011101]
  - [ 446,  350, FCC011102]
  - [ 447,  351, FCC011103]
  - [ 464,  352, FCC011312]
  - [ 465,  353, FCC011313]
  - [ 466,  354, FCC011314]
  - [ 467,  355, FCC011315]
  - [ 468,  356, FCC011308]
  - [ 469,  357, FCC011309]
  - [ 470,  358, FCC011310]
  - [ 471,  359, FCC011311]
  - [ 472,  360, FCC011304]
  - [ 473,  361, FCC011305]
  - [ 474,  362, FCC011306]
  - [ 475,  363, FCC011307]
  - [ 476,  364, FCC011300]
  - [ 477,  365, FCC011301]
  - [ 478,  366, FCC011302]
  - [ 479,  367, FCC011303]
  - [ 496,  368, FCC011512]
  - [ 497,  369, FCC011513]
  - [ 498,  370, FCC011514]
  - [ 499,  371, FCC011515]
  - [ 500,  372, FCC011508]
  - [ 501,  373, FCC011509]
  - [ 502,  374, FCC011510]
  - [ 503,  375, FCC011511]
  - [ 504,  376, FCC011504]
  - [ 505,  377, FCC011505]
  - [ 506,  378, FCC011506]
  - [ 507,  379, FCC011507]
  - [ 508,  380, FCC011500]
  - [ 509,  381, FCC011501]
  - [ 510,  382, FCC011502]
  - [ 511,  383, FCC011503]
  - [ 287,  384, FCC010103]
  - [ 286,  385, FCC010102]
  - [ 285,  386, FCC010101]
  - [ 284,  387, FCC010100]
  - [ 280,  388, FCC010104]
  - [ 281,  389, FCC010105]
  - [ 282,  390, FCC010106]
  - [ 283,  391, FCC010107]
  - [ 276,  392, FCC010108]
  - [ 277,  393, FCC010109]
  - [ 278,  394, FCC010110]
  - [ 279,  395, FCC010111]
  - [ 272,  396, FCC010112]
  - [ 273,  397, FCC010113]
  - [ 274,  398, FCC010114]
  - [ 275,  399, FCC010115]
  - [ 316,  400, FCC010300]
  - [ 317,  401, FCC010301]
  - [ 318,  402, FCC010302]
  - [ 319,  403, FCC010303]
  - [ 312,  404, FCC010304]
  - [ 313,  405, FCC010305]
  - [ 314,  406, FCC010306]
  - [ 315,  407, FCC010307]
  - [ 308,  408, FCC010308]
  - [ 309,  409, FCC010309]
  - [ 310,  410, FCC010310]
  - [ 311,  411, FCC010311]
  - [ 304,  412, FCC010312]
  - [ 305,  413, FCC010313]
  - [ 306,  414, FCC010314]
  - [ 307,  415, FCC010315]
  - [ 348,  416, FCC010500]
  - [ 349,  417, FCC010501]
  - [ 350,  418, FCC010502]
  - [ 351,  419, FCC010503]
  - [ 344,  420, FCC010504]
  - [ 345,  421, FCC010505]
  - [ 346,  422, FCC010506]
  - [ 347,  423, FCC010507]
  - [ 343,  424, FCC010511]
  - [ 342,  425, FCC010510]
  - [ 341,  426, FCC010509]
  - [ 340,  427, FCC010508]
  - [ 336,  428, FCC010512]
  - [ 337,  429, FCC010513]
  - [ 338,  430, FCC010514]
  - [ 339,  431, FCC010515]
  - [ 380,  432, FCC010700]
  - [ 381,  433, FCC010701]
  - [ 382,  434, FCC010702]
  - [ 383,  435, FCC010703]
  - [ 376,  436, FCC010704]
  - [ 377,  437, FCC010705]
  - [ 378,  438, FCC010706]
  - [ 379,  439, FCC010707]
  - [ 372,  440, FCC010708]
  - [ 373,  441, FCC010709]
  - [ 374,  442, FCC010710]
  - [ 375,  443, FCC010711]
  - [ 368,  444, FCC010712]
  - [ 369,  445, FCC010713]
  - [ 370,  446, FCC010714]
  - [ 371,  447, FCC010715]
  - [  28,  448, FCC000100]
  - [  29,  449, FCC000101]
  - [  30,  450, FCC000102]
  - [  31,  451, FCC000103]
  - [  24,  452, FCC000104]
  - [  25,  453, FCC000105]
  - [  26,  454, FCC000106]
  - [  27,  455, FCC000107]
  - [  20,  456, FCC000108]
  - [  21,  457, FCC000109]
  - [  22,  458, FCC000110]
  - [  23,  459, FCC000111]
  - [  16,  460, FCC000112]
  - [  17,  461, FCC000113]
  - [  18,  462, FCC000114]
  - [  19,  463, FCC000115]
  - [  60,  464, FCC000300]
  - [  61,  465, FCC000301]
  - [  62,  466, FCC000302]
  - [  63,  467, FCC000303]
  - [  56,  468, FCC000304]
  - [  57,  469, FCC000305]
  - [  58,  470, FCC000306]
  - [  59,  471, FCC000307]
  - [  52,  472, FCC000308]
  - [  53,  473, FCC000309]
  - [  54,  474, FCC000310]
  - [  55,  475, FCC000311]
  - [  48,  476, FCC000312]
  - [  49,  477, FCC000313]
  - [  50,  478, FCC000314]
  - [  51,  479, FCC000315]
  - [  92,  480, FCC000500]
  - [  93,  481, FCC000501]
  - [  94,  482, FCC000502]
  - [  95,  483, FCC000503]
  - [  88,  484, FCC000504]
  - [  89,  485, FCC000505]
  - [  90,  486, FCC000506]
  - [  91,  487, FCC000507]
  - [  84,  488, FCC000508]
  - [  85,  489, FCC000509]
  - [  86,  490, FCC000510]
  - [  87,  491, FCC000511]
  - [  80,  492, FCC000512]
  - [  81,  493, FCC000513]
  - [  82,  494, FCC000514]
  - [  83,  495, FCC000515]
  - [ 124,  496, FCC000700]
  - [ 125,  497, FCC000701]
  - [ 126,  498, FCC000702]
  - [ 127,  499, FCC000703]
  - [ 120,  500, FCC000704]
  - [ 121,  501, FCC000705]
  - [ 122,  502, FCC000706]
  - [ 123,  503, FCC000707]
  - [ 116,  504, FCC000708]
  - [ 117,  505, FCC000709]
  - [ 118,  506, FCC000710]
  - [ 119,  507, FCC000711]
  - [ 112,  508, FCC000712]
  - [ 113,  509, FCC000713]
  - [ 114,  510, FCC000714]
  - [ 115,  511, FCC000715]
  - [ 608,  512, FCC020612]
  - [ 609,  513, FCC020613]
  - [ 610,  514, FCC020614]
  - [ 611,  515, FCC020615]
  - [ 612,  516, FCC020608]
  - [ 613,  517, FCC020609]
  - [ 614,  518, FCC020610]
  - [ 615,  519, FCC020611]
  - [ 616,  520, FCC020604]
  - [ 617,  521, FCC020605]
  - [ 618,  522, FCC020606]
  - [ 619,  523, FCC020607]
  - [ 620,  524, FCC020600]
  - [ 621,  525, FCC020601]
  - [ 622,  526, FCC020602]
  - [ 623,  527, FCC020603]
  - [ 576,  528, FCC020412]
  - [ 577,  529, FCC020413]
  - [ 578,  530, FCC020414]
  - [ 579,  531, FCC020415]
  - [ 580,  532, FCC020408]
  - [ 581,  533, FCC020409]
  - [ 582,  534, FCC020410]
  - [ 583,  535, FCC020411]
  - [ 584,  536, FCC020404]
  - [ 585,  537, FCC020405]
  - [ 586,  538, FCC020406]
  - [ 587,  539, FCC020407]
  - [ 588,  540, FCC020400]
  - [ 589,  541, FCC020401]
  - [ 590,  542, FCC020402]
  - [ 591,  543, FCC020403]
  - [ 544,  544, FCC020212]
  - [ 545,  545, FCC020213]
  - [ 546,  546, FCC020214]
  - [ 547,  547, FCC020215]
  - [ 548,  548, FCC020208]
  - [ 549,  549, FCC020209]
  - [ 550,  550, FCC020210]
  - [ 551,  551, FCC020211]
  - [ 553,  552, FCC020205]
  - [ 552,  553, FCC020204]
  - [ 554,  554, FCC020206]
  - [ 555,  555, FCC020207]
  - [ 556,  556, FCC020200]
  - [ 557,  557, FCC020201]
  - [ 558,  558, FCC020202]
  - [ 559,  559, FCC020203]
  - [ 512,  560, FCC020012]
  - [ 513,  561, FCC020013]
  - [ 514,  562, FCC020014]
  - [ 515,  563, FCC020015]
  - [ 516,  564, FCC020008]
  - [ 517,  565, FCC020009]
  - [ 518,  566, FCC020010]
  - [ 519,  567, FCC020011]
  - [ 520,  568, FCC020004]
  - [ 521,  569, FCC020005]
  - [ 522,  570, FCC020006]
  - [ 523,  571, FCC020007]
  - [ 524,  572, FCC020000]
  - [ 525,  573, FCC020001]
  - [ 526,  574, FCC020002]
  - [ 527,  575, FCC020003]
  - [ 864,  576, FCC030612]
  - [ 865,  577, FCC030613]
  - [ 866,  578, FCC030614]
  - [ 867,  579, FCC030615]
  - [ 868,  580, FCC030608]
  - [ 869,  581, FCC030609]
  - [ 870,  582, FCC030610]
  - [ 871,  583, FCC030611]
  - [ 872,  584, FCC030604]
  - [ 873,  585, FCC030605]
  - [ 874,  586, FCC030606]
  - [ 875,  587, FCC030607]
  - [ 876,  588, FCC030600]
  - [ 877,  589, FCC030601]
  - [ 878,  590, FCC030602]
  - [ 879,  591, FCC030603]
  - [ 832,  592, FCC030412]
  - [ 833,  593, FCC030413]
  - [ 834,  594, FCC030414]
  - [ 835,  595, FCC030415]
  - [ 836,  596, FCC030408]
  - [ 837,  597, FCC030409]
  - [ 838,  598, FCC030410]
  - [ 839,  599, FCC030411]
  - [ 840,  600, FCC030404]
  - [ 841,  601, FCC030405]
  - [ 842,  602, FCC030406]
  - [ 843,  603, FCC030407]
  - [ 844,  604, FCC030400]
  - [ 845,  605, FCC030401]
  - [ 846,  606, FCC030402]
  - [ 847,  607, FCC030403]
  - [ 800,  608, FCC030212]
  - [ 801,  609, FCC030213]
  - [ 802,  610, FCC030214]
  - [ 803,  611, FCC030215]
  - [ 804,  612, FCC030208]
  - [ 805,  613, FCC030209]
  - [ 806,  614, FCC030210]
  - [ 807,  615, FCC030211]
  - [ 808,  616, FCC030204]
  - [ 809,  617, FCC030205]
  - [ 810,  618, FCC030206]
  - [ 811,  619, FCC030207]
  - [ 812,  620, FCC030200]
  - [ 813,  621, FCC030201]
  - [ 814,  622, FCC030202]
  - [ 815,  623, FCC030203]
  - [ 768,  624, FCC030012]
  - [ 769,  625, FCC030013]
  - [ 770,  626, FCC030014]
  - [ 771,  627, FCC030015]
  - [ 772,  628, FCC030008]
  - [ 773,  629, FCC030009]
  - [ 774,  630, FCC030010]
  - [ 775,  631, FCC030011]
  - [ 776,  632, FCC030004]
  - [ 777,  633, FCC030005]
  - [ 778,  634, FCC030006]
  - [ 779,  635, FCC030007]
  - [ 780,  636, FCC030000]
  - [ 781,  637, FCC030001]
  - [ 782,  638, FCC030002]
  - [ 783,  639, FCC030003]
  - [1004,  640, FCC031400]
  - [1005,  641, FCC031401]
  - [1006,  642, FCC031402]
  - [1007,  643, FCC031403]
  - [1003,  644, FCC031407]
  - [1002,  645, FCC031406]
  - [1001,  646, FCC031405]
  - [1000,  647, FCC031404]
  - [ 996,  648, FCC031408]
  - [ 997,  649, FCC031409]
  - [ 934,  650, FCC031010]
  - [ 935,  651, FCC031011]
  - [ 992,  652, FCC031412]
  - [ 993,  653, FCC031413]
  - [ 994,  654, FCC031414]
  - [ 995,  655, FCC031415]
  - [ 972,  656, FCC031200]
  - [ 973,  657, FCC031201]
  - [ 974,  658, FCC031202]
  - [ 975,  659, FCC031203]
  - [ 968,  660, FCC031204]
  - [ 969,  661, FCC031205]
  - [ 970,  662, FCC031206]
  - [ 971,  663, FCC031207]
  - [ 964,  664, FCC031208]
  - [ 965,  665, FCC031209]
  - [ 966,  666, FCC031210]
  - [ 967,  667, FCC031211]
  - [ 960,  668, FCC031212]
  - [ 961,  669, FCC031213]
  - [ 962,  670, FCC031214]
  - [ 963,  671, FCC031215]
  - [ 943,  672, FCC031003]
  - [ 942,  673, FCC031002]
  - [ 941,  674, FCC031001]
  - [ 940,  675, FCC031000]
  - [ 936,  676, FCC031004]
  - [ 937,  677, FCC031005]
  - [ 938,  678, FCC031006]
  - [ 939,  679, FCC031007]
  - [ 932,  680, FCC031008]
  - [ 933,  681, FCC031009]
  - [ 998,  682, FCC031410]
  - [ 999,  683, FCC031411]
  - [ 928,  684, FCC031012]
  - [ 929,  685, FCC031013]
  - [ 930,  686, FCC031014]
  - [ 931,  687, FCC031015]
  - [ 908,  688, FCC030800]
  - [ 909,  689, FCC030801]
  - [ 910,  690, FCC030802]
  - [ 911,  691, FCC030803]
  - [ 904,  692, FCC030804]
  - [ 905,  693, FCC030805]
  - [ 906,  694, FCC030806]
  - [ 907,  695, FCC030807]
  - [ 900,  696, FCC030808]
  - [ 901,  697, FCC030809]
  - [ 902,  698, FCC030810]
  - [ 903,  699, FCC030811]
  - [ 896,  700, FCC030812]
  - [ 897,  701, FCC030813]
  - [ 898,  702, FCC030814]
  - [ 899,  703, FCC030815]
  - [ 748,  704, FCC021400]
  - [ 749,  705, FCC021401]
  - [ 750,  706, FCC021402]
  - [ 751,  707, FCC021403]
  - [ 744,  708, FCC021404]
  - [ 745,  709, FCC021405]
  - [ 746,  710, FCC021406]
  - [ 747,  711, FCC021407]
  - [ 740,  712, FCC021408]
  - [ 741,  713, FCC021409]
  - [ 742,  714, FCC021410]
  - [ 743,  715, FCC021411]
  - [ 736,  716, FCC021412]
  - [ 737,  717, FCC021413]
  - [ 738,  718, FCC021414]
  - [ 739,  719, FCC021415]
  - [ 716,  720, FCC021200]
  - [ 717,  721, FCC021201]
  - [ 718,  722, FCC021202]
  - [ 719,  723, FCC021203]
  - [ 712,  724, FCC021204]
  - [ 713,  725, FCC021205]
  - [ 714,  726, FCC021206]
  - [ 715,  727, FCC021207]
  - [ 708,  728, FCC021208]
  - [ 709,  729, FCC021209]
  - [ 710,  730, FCC021210]
  - [ 711,  731, FCC021211]
  - [ 704,  732, FCC021212]
  - [ 705,  733, FCC021213]
  - [ 706,  734, FCC021214]
  - [ 707,  735, FCC021215]
  - [ 684,  736, FCC021000]
  - [ 685,  737, FCC021001]
  - [ 686,  738, FCC021002]
  - [ 687,  739, FCC021003]
  - [ 680,  740, FCC021004]
  - [ 681,  741, FCC021005]
  - [ 682,  742, FCC021006]
  - [ 683,  743, FCC021007]
  - [ 676,  744, FCC021008]
  - [ 677,  745, FCC021009]
  - [ 678,  746, FCC021010]
  - [ 679,  747, FCC021011]
  - [ 672,  748, FCC021012]
  - [ 673,  749, FCC021013]
  - [ 674,  750, FCC021014]
  - [ 675,  751, FCC021015]
  - [ 652,  752, FCC020800]
  - [ 653,  753, FCC020801]
  - [ 654,  754, FCC020802]
  - [ 655,  755, FCC020803]
  - [ 648,  756, FCC020804]
  - [ 649,  757, FCC020805]
  - [ 650,  758, FCC020806]
  - [ 651,  759, FCC020807]
  - [ 644,  760, FCC020808]
  - [ 645,  761, FCC020809]
  - [ 646,  762, FCC020810]
  - [ 647,  763, FCC020811]
  - [ 640,  764, FCC020812]
  - [ 641,  765, FCC020813]
  - [ 642,  766, FCC020814]
  - [ 643,  767, FCC020815]
  - [ 624,  768, FCC020712]
  - [ 625,  769, FCC020713]
  - [ 626,  770, FCC020714]
  - [ 627,  771, FCC020715]
  - [ 628,  772, FCC020708]
  - [ 629,  773, FCC020709]
  - [ 630,  774, FCC020710]
  - [ 631,  775, FCC020711]
  - [ 632,  776, FCC020704]
  - [ 633,  777, FCC020705]
  - [ 634,  778, FCC020706]
  - [ 635,  779, FCC020707]
  - [ 636,  780, FCC020700]
  - [ 637,  781, FCC020701]
  - [ 638,  782, FCC020702]
  - [ 639,  783, FCC020703]
  - [ 592,  784, FCC020512]
  - [ 593,  785, FCC020513]
  - [ 594,  786, FCC020514]
  - [ 595,  787, FCC020515]
  - [ 596,  788, FCC020508]
  - [ 597,  789, FCC020509]
  - [ 598,  790, FCC020510]
  - [ 599,  791, FCC020511]
  - [ 600,  792, FCC020504]
  - [ 601,  793, FCC020505]
  - [ 602,  794, FCC020506]
  - [ 603,  795, FCC020507]
  - [ 604,  796, FCC020500]
  - [ 605,  797, FCC020501]
  - [ 606,  798, FCC020502]
  - [ 607,  799, FCC020503]
  - [ 560,  800, FCC020312]
  - [ 561,  801, FCC020313]
  - [ 562,  802, FCC020314]
  - [ 563,  803, FCC020315]
  - [ 564,  804, FCC020308]
  - [ 565,  805, FCC020309]
  - [ 566,  806, FCC020310]
  - [ 567,  807, FCC020311]
  - [ 568,  808, FCC020304]
  - [ 569,  809, FCC020305]
  - [ 570,  810, FCC020306]
  - [ 571,  811, FCC020307]
  - [ 572,  812, FCC020300]
  - [ 573,  813, FCC020301]
  - [ 574,  814, FCC020302]
  - [ 575,  815, FCC020303]
  - [ 528,  816, FCC020112]
  - [ 529,  817, FCC020113]
  - [ 530,  818, FCC020114]
  - [ 531,  819, FCC020115]
  - [ 532,  820, FCC020108]
  - [ 533,  821, FCC020109]
  - [ 534,  822, FCC020110]
  - [ 535,  823, FCC020111]
  - [ 536,  824, FCC020104]
  - [ 537,  825, FCC020105]
  - [ 538,  826, FCC020106]
  - [ 539,  827, FCC020107]
  - [ 540,  828, FCC020100]
  - [ 541,  829, FCC020101]
  - [ 542,  830, FCC020102]
  - [ 543,  831, FCC020103]
  - [ 880,  832, FCC030712]
  - [ 881,  833, FCC030713]
  - [ 882,  834, FCC030714]
  - [ 883,  835, FCC030715]
  - [ 884,  836, FCC030708]
  - [ 885,  837, FCC030709]
  - [ 886,  838, FCC030710]
  - [ 887,  839, FCC030711]
  - [ 888,  840, FCC030704]
  - [ 889,  841, FCC030705]
  - [ 890,  842, FCC030706]
  - [ 891,  843, FCC030707]
  - [ 892,  844, FCC030700]
  - [ 893,  845, FCC030701]
  - [ 894,  846, FCC030702]
  - [ 895,  847, FCC030703]
  - [ 848,  848, FCC030512]
  - [ 849,  849, FCC030513]
  - [ 850,  850, FCC030514]
  - [ 851,  851, FCC030515]
  - [ 852,  852, FCC030508]
  - [ 853,  853, FCC030509]
  - [ 854,  854, FCC030510]
  - [ 855,  855, FCC030511]
  - [ 856,  856, FCC030504]
  - [ 857,  857, FCC030505]
  - [ 858,  858, FCC030506]
  - [ 859,  859, FCC030507]
  - [ 860,  860, FCC030500]
  - [ 861,  861, FCC030501]
  - [ 862,  862, FCC030502]
  - [ 863,  863, FCC030503]
  - [ 816,  864, FCC030312]
  - [ 817,  865, FCC030313]
  - [ 818,  866, FCC030314]
  - [ 819,  867, FCC030315]
  - [ 820,  868, FCC030308]
  - [ 821,  869, FCC030309]
  - [ 822,  870, FCC030310]
  - [ 823,  871, FCC030311]
  - [ 824,  872, FCC030304]
  - [ 825,  873, FCC030305]
  - [ 826,  874, FCC030306]
  - [ 827,  875, FCC030307]
  - [ 828,  876, FCC030300]
  - [ 829,  877, FCC030301]
  - [ 830,  878, FCC030302]
  - [ 831,  879, FCC030303]
  - [ 784,  880, FCC030112]
  - [ 785,  881, FCC030113]
  - [ 786,  882, FCC030114]
  - [ 787,  883, FCC030115]
  - [ 788,  884, FCC030108]
  - [ 789,  885, FCC030109]
  - [ 790,  886, FCC030110]
  - [ 791,  887, FCC030111]
  - [ 792,  888, FCC030104]
  - [ 793,  889, FCC030105]
  - [ 794,  890, FCC030106]
  - [ 795,  891, FCC030107]
  - [ 796,  892, FCC030100]
  - [ 797,  893, FCC030101]
  - [ 798,  894, FCC030102]
  - [ 799,  895, FCC030103]
  - [1020,  896, FCC031500]
  - [1021,  897, FCC031501]
  - [1022,  898, FCC031502]
  - [1023,  899, FCC031503]
  - [1016,  900, FCC031504]
  - [1017,  901, FCC031505]
  - [1018,  902, FCC031506]
  - [1019,  903, FCC031507]
  - [1012,  904, FCC031508]
  - [1013,  905, FCC031509]
  - [1015,  906, FCC031511]
  - [1014,  907, FCC031510]
  - [1008,  908, FCC031512]
  - [1009,  909, FCC031513]
  - [1010,  910, FCC031514]
  - [1011,  911, FCC031515]
  - [ 988,  912, FCC031300]
  - [ 989,  913, FCC031301]
  - [ 990,  914, FCC031302]
  - [ 991,  915, FCC031303]
  - [ 984,  916, FCC031304]
  - [ 985,  917, FCC031305]
  - [ 986,  918, FCC031306]
  - [ 987,  919, FCC031307]
  - [ 980,  920, FCC031308]
  - [ 981,  921, FCC031309]
  - [ 982,  922, FCC031310]
  - [ 983,  923, FCC031311]
  - [ 976,  924, FCC031312]
  - [ 977,  925, FCC031313]
  - [ 978,  926, FCC031314]
  - [ 979,  927, FCC031315]
  - [ 956,  928, FCC031100]
  - [ 957,  929, FCC031101]
  - [ 958,  930, FCC031102]
  - [ 959,  931, FCC031103]
  - [ 952,  932, FCC031104]
  - [ 953,  933, FCC031105]
  - [ 954,  934, FCC031106]
  - [ 955,  935, FCC031107]
  - [ 948,  936, FCC031108]
  - [ 949,  937, FCC031109]
  - [ 950,  938, FCC031110]
  - [ 951,  939, FCC031111]
  - [ 944,  940, FCC031112]
  - [ 945,  941, FCC031113]
  - [ 946,  942, FCC031114]
  - [ 947,  943, FCC031115]
  - [ 924,  944, FCC030900]
  - [ 925,  945, FCC030901]
  - [ 926,  946, FCC030902]
  - [ 927,  947, FCC030903]
  - [ 920,  948, FCC030904]
  - [ 921,  949, FCC030905]
  - [ 922,  950, FCC030906]
  - [ 923,  951, FCC030907]
  - [ 916,  952, FCC030908]
  - [ 917,  953, FCC030909]
  - [ 918,  954, FCC030910]
  - [ 919,  955, FCC030911]
  - [ 912,  956, FCC030912]
  - [ 913,  957, FCC030913]
  - [ 914,  958, FCC030914]
  - [ 915,  959, FCC030915]
  - [ 764,  960, FCC021500]
  - [ 765,  961, FCC021501]
  - [ 766,  962, FCC021502]
  - [ 767,  963, FCC021503]
  - [ 760,  964, FCC021504]
  - [ 761,  965, FCC021505]
  - [ 762,  966, FCC021506]
  - [ 763,  967, FCC021507]
  - [ 756,  968, FCC021508]
  - [ 757,  969, FCC021509]
  - [ 758,  970, FCC021510]
  - [ 759,  971, FCC021511]
  - [ 752,  972, FCC021512]
  - [ 753,  973, FCC021513]
  - [ 754,  974, FCC021514]
  - [ 755,  975, FCC021515]
  - [ 732,  976, FCC021300]
  - [ 733,  977, FCC021301]
  - [ 734,  978, FCC021302]
  - [ 735,  979, FCC021303]
  - [ 728,  980, FCC021304]
  - [ 729,  981, FCC021305]
  - [ 730,  982, FCC021306]
  - [ 731,  983, FCC021307]
  - [ 724,  984, FCC021308]
  - [ 725,  985, FCC021309]
  - [ 726,  986, FCC021310]
  - [ 727,  987, FCC021311]
  - [ 720,  988, FCC021312]
  - [ 721,  989, FCC021313]
  - [ 722,  990, FCC021314]
  - [ 723,  991, FCC021315]
  - [ 700,  992, FCC021100]
  - [ 701,  993, FCC021101]
  - [ 702,  994, FCC021102]
  - [ 703,  995, FCC021103]
  - [ 696,  996, FCC021104]
  - [ 697,  997, FCC021105]
  - [ 698,  998, FCC021106]
  - [ 699,  999, FCC021107]
  - [ 692, 1000, FCC021108]
  - [ 693, 1001, FCC021109]
  - [ 694, 1002, FCC021110]
  - [ 695, 1003, FCC021111]
  - [ 688, 1004, FCC021112]
  - [ 689, 1005, FCC021113]
  - [ 690, 1006, FCC021114]
  - [ 691, 1007, FCC021115]
  - [ 668, 1008, FCC020900]
  - [ 669, 1009, FCC020901]
  - [ 670, 1010, FCC020902]
  - [ 671, 1011, FCC020903]
  - [ 664, 1012, FCC020904]
  - [ 665, 1013, FCC020905]
  - [ 666, 1014, FCC020906]
  - [ 667, 1015, FCC020907]
  - [ 660, 1016, FCC020908]
  - [ 661, 1017, FCC020909]
  - [ 662, 1018, FCC020910]
  - [ 663, 1019, FCC020911]
  - [ 656, 1020, FCC020912]
  - [ 657, 1021, FCC020913]
  - [ 658, 1022, FCC020914]
  - [ 659, 1023, FCC020915]
  - [1420, 1024, FCC050800]
  - [1421, 1025, FCC050801]
  - [1422, 1026, FCC050802]
  - [1423, 1027, FCC050803]
  - [1416, 1028, FCC050804]
  - [1417, 1029, FCC050805]
  - [1418, 1030, FCC050806]
  - [1419, 1031, FCC050807]
  - [1412, 1032, FCC050808]
  - [1413, 1033, FCC050809]
  - [1414, 1034, FCC050810]
  - [1415, 1035, FCC050811]
  - [1408, 1036, FCC050812]
  - [1409, 1037, FCC050813]
  - [1410, 1038, FCC050814]
  - [1411, 1039, FCC050815]
  - [1452, 1040, FCC051000]
  - [1453, 1041, FCC051001]
  - [1454, 1042, FCC051002]
  - [1455, 1043, FCC051003]
  - [1448, 1044, FCC051004]
  - [1449, 1045, FCC051005]
  - [1450, 1046, FCC051006]
  - [1451, 1047, FCC051007]
  - [1444, 1048, FCC051008]
  - [1445, 1049, FCC051009]
  - [1446, 1050, FCC051010]
  - [1447, 1051, FCC051011]
  - [1440, 1052, FCC051012]
  - [1441, 1053, FCC051013]
  - [1442, 1054, FCC051014]
  - [1443, 1055, FCC051015]
  - [1484, 1056, FCC051200]
  - [1485, 1057, FCC051201]
  - [1486, 1058, FCC051202]
  - [1487, 1059, FCC051203]
  - [1480, 1060, FCC051204]
  - [1481, 1061, FCC051205]
  - [1482, 1062, FCC051206]
  - [1483, 1063, FCC051207]
  - [1476, 1064, FCC051208]
  - [1477, 1065, FCC051209]
  - [1478, 1066, FCC051210]
  - [1479, 1067, FCC051211]
  - [1472, 1068, FCC051212]
  - [1473, 1069, FCC051213]
  - [1474, 1070, FCC051214]
  - [1475, 1071, FCC051215]
  - [1516, 1072, FCC051400]
  - [1517, 1073, FCC051401]
  - [1518, 1074, FCC051402]
  - [1519, 1075, FCC051403]
  - [1512, 1076, FCC051404]
  - [1513, 1077, FCC051405]
  - [1514, 1078, FCC051406]
  - [1515, 1079, FCC051407]
  - [1508, 1080, FCC051408]
  - [1509, 1081, FCC051409]
  - [1510, 1082, FCC051410]
  - [1511, 1083, FCC051411]
  - [1504, 1084, FCC051412]
  - [1505, 1085, FCC051413]
  - [1506, 1086, FCC051414]
  - [1507, 1087, FCC051415]
  - [1164, 1088, FCC040800]
  - [1165, 1089, FCC040801]
  - [1166, 1090, FCC040802]
  - [1167, 1091, FCC040803]
  - [1160, 1092, FCC040804]
  - [1161, 1093, FCC040805]
  - [1162, 1094, FCC040806]
  - [1163, 1095, FCC040807]
  - [1156, 1096, FCC040808]
  - [1157, 1097, FCC040809]
  - [1158, 1098, FCC040810]
  - [1159, 1099, FCC040811]
  - [1152, 1100, FCC040812]
  - [1153, 1101, FCC040813]
  - [1154, 1102, FCC040814]
  - [1155, 1103, FCC040815]
  - [1196, 1104, FCC041000]
  - [1197, 1105, FCC041001]
  - [1198, 1106, FCC041002]
  - [1199, 1107, FCC041003]
  - [1192, 1108, FCC041004]
  - [1193, 1109, FCC041005]
  - [1194, 1110, FCC041006]
  - [1195, 1111, FCC041007]
  - [1188, 1112, FCC041008]
  - [1189, 1113, FCC041009]
  - [1190, 1114, FCC041010]
  - [1191, 1115, FCC041011]
  - [1184, 1116, FCC041012]
  - [1185, 1117, FCC041013]
  - [1186, 1118, FCC041014]
  - [1187, 1119, FCC041015]
  - [1228, 1120, FCC041200]
  - [1229, 1121, FCC041201]
  - [1230, 1122, FCC041202]
  - [1231, 1123, FCC041203]
  - [1224, 1124, FCC041204]
  - [1225, 1125, FCC041205]
  - [1226, 1126, FCC041206]
  - [1227, 1127, FCC041207]
  - [1220, 1128, FCC041208]
  - [1221, 1129, FCC041209]
  - [1222, 1130, FCC041210]
  - [1223, 1131, FCC041211]
  - [1216, 1132, FCC041212]
  - [1217, 1133, FCC041213]
  - [1219, 1134, FCC041215]
  - [1218, 1135, FCC041214]
  - [1260, 1136, FCC041400]
  - [1261, 1137, FCC041401]
  - [1262, 1138, FCC041402]
  - [1263, 1139, FCC041403]
  - [1256, 1140, FCC041404]
  - [1257, 1141, FCC041405]
  - [1258, 1142, FCC041406]
  - [1259, 1143, FCC041407]
  - [1252, 1144, FCC041408]
  - [1253, 1145, FCC041409]
  - [1254, 1146, FCC041410]
  - [1255, 1147, FCC041411]
  - [1248, 1148, FCC041412]
  - [1249, 1149, FCC041413]
  - [1250, 1150, FCC041414]
  - [1251, 1151, FCC041415]
  - [1036, 1152, FCC040000]
  - [1037, 1153, FCC040001]
  - [1038, 1154, FCC040002]
  - [1039, 1155, FCC040003]
  - [1032, 1156, FCC040004]
  - [1033, 1157, FCC040005]
  - [1034, 1158, FCC040006]
  - [1035, 1159, FCC040007]
  - [1028, 1160, FCC040008]
  - [1029, 1161, FCC040009]
  - [1030, 1162, FCC040010]
  - [1031, 1163, FCC040011]
  - [1024, 1164, FCC040012]
  - [1025, 1165, FCC040013]
  - [1026, 1166, FCC040014]
  - [1027, 1167, FCC040015]
  - [1056, 1168, FCC040212]
  - [1057, 1169, FCC040213]
  - [1058, 1170, FCC040214]
  - [1059, 1171, FCC040215]
  - [1060, 1172, FCC040208]
  - [1061, 1173, FCC040209]
  - [1062, 1174, FCC040210]
  - [1063, 1175, FCC040211]
  - [1064, 1176, FCC040204]
  - [1065, 1177, FCC040205]
  - [1066, 1178, FCC040206]
  - [1067, 1179, FCC040207]
  - [1068, 1180, FCC040200]
  - [1069, 1181, FCC040201]
  - [1070, 1182, FCC040202]
  - [1071, 1183, FCC040203]
  - [1088, 1184, FCC040412]
  - [1089, 1185, FCC040413]
  - [1090, 1186, FCC040414]
  - [1091, 1187, FCC040415]
  - [1092, 1188, FCC040408]
  - [1093, 1189, FCC040409]
  - [1094, 1190, FCC040410]
  - [1095, 1191, FCC040411]
  - [1096, 1192, FCC040404]
  - [1097, 1193, FCC040405]
  - [1098, 1194, FCC040406]
  - [1099, 1195, FCC040407]
  - [1100, 1196, FCC040400]
  - [1101, 1197, FCC040401]
  - [1102, 1198, FCC040402]
  - [1103, 1199, FCC040403]
  - [1120, 1200, FCC040612]
  - [1121, 1201, FCC040613]
  - [1122, 1202, FCC040614]
  - [1123, 1203, FCC040615]
  - [1124, 1204, FCC040608]
  - [1125, 1205, FCC040609]
  - [1126, 1206, FCC040610]
  - [1127, 1207, FCC040611]
  - [1128, 1208, FCC040604]
  - [1129, 1209, FCC040605]
  - [1130, 1210, FCC040606]
  - [1131, 1211, FCC040607]
  - [1132, 1212, FCC040600]
  - [1133, 1213, FCC040601]
  - [1134, 1214, FCC040602]
  - [1135, 1215, FCC040603]
  - [1292, 1216, FCC050000]
  - [1293, 1217, FCC050001]
  - [1294, 1218, FCC050002]
  - [1295, 1219, FCC050003]
  - [1288, 1220, FCC050004]
  - [1289, 1221, FCC050005]
  - [1290, 1222, FCC050006]
  - [1291, 1223, FCC050007]
  - [1284, 1224, FCC050008]
  - [1285, 1225, FCC050009]
  - [1286, 1226, FCC050010]
  - [1287, 1227, FCC050011]
  - [1280, 1228, FCC050012]
  - [1281, 1229, FCC050013]
  - [1282, 1230, FCC050014]
  - [1283, 1231, FCC050015]
  - [1324, 1232, FCC050200]
  - [1325, 1233, FCC050201]
  - [1326, 1234, FCC050202]
  - [1327, 1235, FCC050203]
  - [1320, 1236, FCC050204]
  - [1321, 1237, FCC050205]
  - [1322, 1238, FCC050206]
  - [1323, 1239, FCC050207]
  - [1316, 1240, FCC050208]
  - [1317, 1241, FCC050209]
  - [1318, 1242, FCC050210]
  - [1319, 1243, FCC050211]
  - [1312, 1244, FCC050212]
  - [1313, 1245, FCC050213]
  - [1314, 1246, FCC050214]
  - [1315, 1247, FCC050215]
  - [1356, 1248, FCC050400]
  - [1357, 1249, FCC050401]
  - [1358, 1250, FCC050402]
  - [1359, 1251, FCC050403]
  - [1352, 1252, FCC050404]
  - [1353, 1253, FCC050405]
  - [1354, 1254, FCC050406]
  - [1355, 1255, FCC050407]
  - [1348, 1256, FCC050408]
  - [1349, 1257, FCC050409]
  - [1350, 1258, FCC050410]
  - [1351, 1259, FCC050411]
  - [1344, 1260, FCC050412]
  - [1345, 1261, FCC050413]
  - [1346, 1262, FCC050414]
  - [1347, 1263, FCC050415]
  - [1388, 1264, FCC050600]
  - [1389, 1265, FCC050601]
  - [1390, 1266, FCC050602]
  - [1391, 1267, FCC050603]
  - [1384, 1268, FCC050604]
  - [1385, 1269, FCC050605]
  - [1386, 1270, FCC050606]
  - [1387, 1271, FCC050607]
  - [1380, 1272, FCC050608]
  - [1381, 1273, FCC050609]
  - [1382, 1274, FCC050610]
  - [1383, 1275, FCC050611]
  - [1376, 1276, FCC050612]
  - [1377, 1277, FCC050613]
  - [1378, 1278, FCC050614]
  - [1379, 1279, FCC050615]
  - [1436, 1280, FCC050900]
  - [1437, 1281, FCC050901]
  - [1438, 1282, FCC050902]
  - [1439, 1283, FCC050903]
  - [1432, 1284, FCC050904]
  - [1433, 1285, FCC050905]
  - [1434, 1286, FCC050906]
  - [1435, 1287, FCC050907]
  - [1428, 1288, FCC050908]
  - [1429, 1289, FCC050909]
  - [1430, 1290, FCC050910]
  - [1431, 1291, FCC050911]
  - [1424, 1292, FCC050912]
  - [1425, 1293, FCC050913]
  - [1426, 1294, FCC050914]
  - [1427, 1295, FCC050915]
  - [1468, 1296, FCC051100]
  - [1469, 1297, FCC051101]
  - [1470, 1298, FCC051102]
  - [1471, 1299, FCC051103]
  - [1464, 1300, FCC051104]
  - [1465, 1301, FCC051105]
  - [1466, 1302, FCC051106]
  - [1467, 1303, FCC051107]
  - [1460, 1304, FCC051108]
  - [1461, 1305, FCC051109]
  - [1462, 1306, FCC051110]
  - [1463, 1307, FCC051111]
  - [1456, 1308, FCC051112]
  - [1457, 1309, FCC051113]
  - [1458, 1310, FCC051114]
  - [1459, 1311, FCC051115]
  - [1500, 1312, FCC051300]
  - [1501, 1313, FCC051301]
  - [1502, 1314, FCC051302]
  - [1503, 1315, FCC051303]
  - [1496, 1316, FCC051304]
  - [1497, 1317, FCC051305]
  - [1498, 1318, FCC051306]
  - [1499, 1319, FCC051307]
  - [1492, 1320, FCC051308]
  - [1493, 1321, FCC051309]
  - [1494, 1322, FCC051310]
  - [1495, 1323, FCC051311]
  - [1488, 1324, FCC051312]
  - [1489, 1325, FCC051313]
  - [1490, 1326, FCC051314]
  - [1491, 1327, FCC051315]
  - [1532, 1328, FCC051500]
  - [1533, 1329, FCC051501]
  - [1534, 1330, FCC051502]
  - [1535, 1331, FCC051503]
  - [1528, 1332, FCC051504]
  - [1529, 1333, FCC051505]
  - [1530, 1334, FCC051506]
  - [1531, 1335, FCC051507]
  - [1524, 1336, FCC051508]
  - [1525, 1337, FCC051509]
  - [1526, 1338, FCC051510]
  - [1527, 1339, FCC051511]
  - [1520, 1340, FCC051512]
  - [1521, 1341, FCC051513]
  - [1522, 1342, FCC051514]
  - [1523, 1343, FCC051515]
  - [1180, 1344, FCC040900]
  - [1181, 1345, FCC040901]
  - [1182, 1346, FCC040902]
  - [1183, 1347, FCC040903]
  - [1176, 1348, FCC040904]
  - [1177, 1349, FCC040905]
  - [1178, 1350, FCC040906]
  - [1179, 1351, FCC040907]
  - [1172, 1352, FCC040908]
  - [1173, 1353, FCC040909]
  - [1174, 1354, FCC040910]
  - [1175, 1355, FCC040911]
  - [1168, 1356, FCC040912]
  - [1169, 1357, FCC040913]
  - [1170, 1358, FCC040914]
  - [1171, 1359, FCC040915]
  - [1212, 1360, FCC041100]
  - [1213, 1361, FCC041101]
  - [1214, 1362, FCC041102]
  - [1215, 1363, FCC041103]
  - [1208, 1364, FCC041104]
  - [1209, 1365, FCC041105]
  - [1210, 1366, FCC041106]
  - [1211, 1367, FCC041107]
  - [1204, 1368, FCC041108]
  - [1205, 1369, FCC041109]
  - [1206, 1370, FCC041110]
  - [1207, 1371, FCC041111]
  - [1200, 1372, FCC041112]
  - [1201, 1373, FCC041113]
  - [1202, 1374, FCC041114]
  - [1203, 1375, FCC041115]
  - [1244, 1376, FCC041300]
  - [1245, 1377, FCC041301]
  - [1246, 1378, FCC041302]
  - [1247, 1379, FCC041303]
  - [1240, 1380, FCC041304]
  - [1241, 1381, FCC041305]
  - [1242, 1382, FCC041306]
  - [1243, 1383, FCC041307]
  - [1236, 1384, FCC041308]
  - [1237, 1385, FCC041309]
  - [1238, 1386, FCC041310]
  - [1239, 1387, FCC041311]
  - [1232, 1388, FCC041312]
  - [1233, 1389, FCC041313]
  - [1234, 1390, FCC041314]
  - [1235, 1391, FCC041315]
  - [1276, 1392, FCC041500]
  - [1277, 1393, FCC041501]
  - [1278, 1394, FCC041502]
  - [1279, 1395, FCC041503]
  - [1272, 1396, FCC041504]
  - [1273, 1397, FCC041505]
  - [1274, 1398, FCC041506]
  - [1275, 1399, FCC041507]
  - [1268, 1400, FCC041508]
  - [1269, 1401, FCC041509]
  - [1270, 1402, FCC041510]
  - [1271, 1403, FCC041511]
  - [1264, 1404, FCC041512]
  - [1265, 1405, FCC041513]
  - [1266, 1406, FCC041514]
  - [1267, 1407, FCC041515]
  - [1052, 1408, FCC040100]
  - [1053, 1409, FCC040101]
  - [1054, 1410, FCC040102]
  - [1055, 1411, FCC040103]
  - [1048, 1412, FCC040104]
  - [1049, 1413, FCC040105]
  - [1050, 1414, FCC040106]
  - [1051, 1415, FCC040107]
  - [1044, 1416, FCC040108]
  - [1045, 1417, FCC040109]
  - [1046, 1418, FCC040110]
  - [1047, 1419, FCC040111]
  - [1040, 1420, FCC040112]
  - [1041, 1421, FCC040113]
  - [1042, 1422, FCC040114]
  - [1043, 1423, FCC040115]
  - [1072, 1424, FCC040312]
  - [1073, 1425, FCC040313]
  - [1074, 1426, FCC040314]
  - [1075, 1427, FCC040315]
  - [1076, 1428, FCC040308]
  - [1077, 1429, FCC040309]
  - [1078, 1430, FCC040310]
  - [1079, 1431, FCC040311]
  - [1080, 1432, FCC040304]
  - [1081, 1433, FCC040305]
  - [1082, 1434, FCC040306]
  - [1083, 1435, FCC040307]
  - [1084, 1436, FCC040300]
  - [1085, 1437, FCC040301]
  - [1086, 1438, FCC040302]
  - [1087, 1439, FCC040303]
  - [1104, 1440, FCC040512]
  - [1105, 1441, FCC040513]
  - [1106, 1442, FCC040514]
  - [1107, 1443, FCC040515]
  - [1108, 1444, FCC040508]
  - [1109, 1445, FCC040509]
  - [1110, 1446, FCC040510]
  - [1111, 1447, FCC040511]
  - [1112, 1448, FCC040504]
  - [1113, 1449, FCC040505]
  - [1114, 1450, FCC040506]
  - [1115, 1451, FCC040507]
  - [1116, 1452, FCC040500]
  - [1117, 1453, FCC040501]
  - [1118, 1454, FCC040502]
  - [1119, 1455, FCC040503]
  - [1136, 1456, FCC040712]
  - [1137, 1457, FCC040713]
  - [1138, 1458, FCC040714]
  - [1139, 1459, FCC040715]
  - [1140, 1460, FCC040708]
  - [1141, 1461, FCC040709]
  - [1142, 1462, FCC040710]
  - [1143, 1463, FCC040711]
  - [1144, 1464, FCC040704]
  - [1145, 1465, FCC040705]
  - [1146, 1466, FCC040706]
  - [1147, 1467, FCC040707]
  - [1148, 1468, FCC040700]
  - [1149, 1469, FCC040701]
  - [1150, 1470, FCC040702]
  - [1151, 1471, FCC040703]
  - [1308, 1472, FCC050100]
  - [1309, 1473, FCC050101]
  - [1310, 1474, FCC050102]
  - [1311, 1475, FCC050103]
  - [1304, 1476, FCC050104]
  - [1305, 1477, FCC050105]
  - [1306, 1478, FCC050106]
  - [1307, 1479, FCC050107]
  - [1300, 1480, FCC050108]
  - [1301, 1481, FCC050109]
  - [1302, 1482, FCC050110]
  - [1303, 1483, FCC050111]
  - [1296, 1484, FCC050112]
  - [1297, 1485, FCC050113]
  - [1298, 1486, FCC050114]
  - [1299, 1487, FCC050115]
  - [1340, 1488, FCC050300]
  - [1341, 1489, FCC050301]
  - [1342, 1490, FCC050302]
  - [1343, 1491, FCC050303]
  - [1336, 1492, FCC050304]
  - [1337, 1493, FCC050305]
  - [1338, 1494, FCC050306]
  - [1339, 1495, FCC050307]
  - [1332, 1496, FCC050308]
  - [1333, 1497, FCC050309]
  - [1334, 1498, FCC050310]
  - [1335, 1499, FCC050311]
  - [1328, 1500, FCC050312]
  - [1329, 1501, FCC050313]
  - [1330, 1502, FCC050314]
  - [1331, 1503, FCC050315]
  - [1372, 1504, FCC050500]
  - [1373, 1505, FCC050501]
  - [1374, 1506, FCC050502]
  - [1375, 1507, FCC050503]
  - [1368, 1508, FCC050504]
  - [1369, 1509, FCC050505]
  - [1370, 1510, FCC050506]
  - [1371, 1511, FCC050507]
  - [1364, 1512, FCC050508]
  - [1365, 1513, FCC050509]
  - [1366, 1514, FCC050510]
  - [1367, 1515, FCC050511]
  - [1360, 1516, FCC050512]
  - [1361, 1517, FCC050513]
  - [1362, 1518, FCC050514]
  - [1363, 1519, FCC050515]
  - [1404, 1520, FCC050700]
  - [1405, 1521, FCC050701]
  - [1406, 1522, FCC050702]
  - [1407, 1523, FCC050703]
  - [1400, 1524, FCC050704]
  - [1401, 1525, FCC050705]
  - [1402, 1526, FCC050706]
  - [1403, 1527, FCC050707]
  - [1396, 1528, FCC050708]
  - [1397, 1529, FCC050709]
  - [1398, 1530, FCC050710]
  - [1399, 1531, FCC050711]
  - [1392, 1532, FCC050712]
  - [1393, 1533, FCC050713]
  - [1394, 1534, FCC050714]
  - [1395, 1535, FCC050715]
  - [1632, 1536, FCC060612]
  - [1633, 1537, FCC060613]
  - [1634, 1538, FCC060614]
  - [1635, 1539, FCC060615]
  - [1636, 1540, FCC060608]
  - [1637, 1541, FCC060609]
  - [1638, 1542, FCC060610]
  - [1639, 1543, FCC060611]
  - [1640, 1544, FCC060604]
  - [1641, 1545, FCC060605]
  - [1642, 1546, FCC060606]
  - [1643, 1547, FCC060607]
  - [1644, 1548, FCC060600]
  - [1645, 1549, FCC060601]
  - [1646, 1550, FCC060602]
  - [1647, 1551, FCC060603]
  - [1600, 1552, FCC060412]
  - [1601, 1553, FCC060413]
  - [1602, 1554, FCC060414]
  - [1603, 1555, FCC060415]
  - [1604, 1556, FCC060408]
  - [1605, 1557, FCC060409]
  - [1606, 1558, FCC060410]
  - [1607, 1559, FCC060411]
  - [1608, 1560, FCC060404]
  - [1609, 1561, FCC060405]
  - [1610, 1562, FCC060406]
  - [1611, 1563, FCC060407]
  - [1612, 1564, FCC060400]
  - [1613, 1565, FCC060401]
  - [1614, 1566, FCC060402]
  - [1615, 1567, FCC060403]
  - [1568, 1568, FCC060212]
  - [1569, 1569, FCC060213]
  - [1570, 1570, FCC060214]
  - [1571, 1571, FCC060215]
  - [1572, 1572, FCC060208]
  - [1573, 1573, FCC060209]
  - [1574, 1574, FCC060210]
  - [1575, 1575, FCC060211]
  - [1576, 1576, FCC060204]
  - [1577, 1577, FCC060205]
  - [1578, 1578, FCC060206]
  - [1579, 1579, FCC060207]
  - [1580, 1580, FCC060200]
  - [1581, 1581, FCC060201]
  - [1582, 1582, FCC060202]
  - [1583, 1583, FCC060203]
  - [1536, 1584, FCC060012]
  - [1537, 1585, FCC060013]
  - [1538, 1586, FCC060014]
  - [1539, 1587, FCC060015]
  - [1540, 1588, FCC060008]
  - [1541, 1589, FCC060009]
  - [1542, 1590, FCC060010]
  - [1543, 1591, FCC060011]
  - [1544, 1592, FCC060004]
  - [1545, 1593, FCC060005]
  - [1546, 1594, FCC060006]
  - [1547, 1595, FCC060007]
  - [1548, 1596, FCC060000]
  - [1549, 1597, FCC060001]
  - [1550, 1598, FCC060002]
  - [1551, 1599, FCC060003]
  - [1888, 1600, FCC070612]
  - [1889, 1601, FCC070613]
  - [1890, 1602, FCC070614]
  - [1891, 1603, FCC070615]
  - [1892, 1604, FCC070608]
  - [1893, 1605, FCC070609]
  - [1894, 1606, FCC070610]
  - [1895, 1607, FCC070611]
  - [1896, 1608, FCC070604]
  - [1897, 1609, FCC070605]
  - [1898, 1610, FCC070606]
  - [1899, 1611, FCC070607]
  - [1900, 1612, FCC070600]
  - [1901, 1613, FCC070601]
  - [1902, 1614, FCC070602]
  - [1903, 1615, FCC070603]
  - [1856, 1616, FCC070412]
  - [1857, 1617, FCC070413]
  - [1858, 1618, FCC070414]
  - [1859, 1619, FCC070415]
  - [1860, 1620, FCC070408]
  - [1861, 1621, FCC070409]
  - [1862, 1622, FCC070410]
  - [1863, 1623, FCC070411]
  - [1864, 1624, FCC070404]
  - [1865, 1625, FCC070405]
  - [1866, 1626, FCC070406]
  - [1867, 1627, FCC070407]
  - [1868, 1628, FCC070400]
  - [1869, 1629, FCC070401]
  - [1870, 1630, FCC070402]
  - [1871, 1631, FCC070403]
  - [1824, 1632, FCC070212]
  - [1825, 1633, FCC070213]
  - [1826, 1634, FCC070214]
  - [1827, 1635, FCC070215]
  - [1828, 1636, FCC070208]
  - [1829, 1637, FCC070209]
  - [1830, 1638, FCC070210]
  - [1831, 1639, FCC070211]
  - [1832, 1640, FCC070204]
  - [1833, 1641, FCC070205]
  - [1834, 1642, FCC070206]
  - [1835, 1643, FCC070207]
  - [1836, 1644, FCC070200]
  - [1837, 1645, FCC070201]
  - [1838, 1646, FCC070202]
  - [1839, 1647, FCC070203]
  - [1792, 1648, FCC070012]
  - [1793, 1649, FCC070013]
  - [1794, 1650, FCC070014]
  - [1795, 1651, FCC070015]
  - [1796, 1652, FCC070008]
  - [1797, 1653, FCC070009]
  - [1798, 1654, FCC070010]
  - [1799, 1655, FCC070011]
  - [1800, 1656, FCC070004]
  - [1801, 1657, FCC070005]
  - [1802, 1658, FCC070006]
  - [1803, 1659, FCC070007]
  - [1804, 1660, FCC070000]
  - [1805, 1661, FCC070001]
  - [1806, 1662, FCC070002]
  - [1807, 1663, FCC070003]
  - [1760, 1664, FCC061412]
  - [1761, 1665, FCC061413]
  - [1762, 1666, FCC061414]
  - [1763, 1667, FCC061415]
  - [1764, 1668, FCC061408]
  - [1765, 1669, FCC061409]
  - [1766, 1670, FCC061410]
  - [1767, 1671, FCC061411]
  - [1768, 1672, FCC061404]
  - [1769, 1673, FCC061405]
  - [1770, 1674, FCC061406]
  - [1771, 1675, FCC061407]
  - [1772, 1676, FCC061400]
  - [1773, 1677, FCC061401]
  - [1774, 1678, FCC061402]
  - [1775, 1679, FCC061403]
  - [1728, 1680, FCC061212]
  - [1729, 1681, FCC061213]
  - [1730, 1682, FCC061214]
  - [1731, 1683, FCC061215]
  - [1732, 1684, FCC061208]
  - [1733, 1685, FCC061209]
  - [1734, 1686, FCC061210]
  - [1735, 1687, FCC061211]
  - [1736, 1688, FCC061204]
  - [1737, 1689, FCC061205]
  - [1738, 1690, FCC061206]
  - [1739, 1691, FCC061207]
  - [1740, 1692, FCC061200]
  - [1741, 1693, FCC061201]
  - [1742, 1694, FCC061202]
  - [1743, 1695, FCC061203]
  - [1696, 1696, FCC061012]
  - [1697, 1697, FCC061013]
  - [1698, 1698, FCC061014]
  - [1699, 1699, FCC061015]
  - [1700, 1700, FCC061008]
  - [1701, 1701, FCC061009]
  - [1702, 1702, FCC061010]
  - [1703, 1703, FCC061011]
  - [1704, 1704, FCC061004]
  - [1705, 1705, FCC061005]
  - [1706, 1706, FCC061006]
  - [1707, 1707, FCC061007]
  - [1708, 1708, FCC061000]
  - [1709, 1709, FCC061001]
  - [1710, 1710, FCC061002]
  - [1711, 1711, FCC061003]
  - [1664, 1712, FCC060812]
  - [1665, 1713, FCC060813]
  - [1666, 1714, FCC060814]
  - [1667, 1715, FCC060815]
  - [1668, 1716, FCC060808]
  - [1669, 1717, FCC060809]
  - [1670, 1718, FCC060810]
  - [1671, 1719, FCC060811]
  - [1672, 1720, FCC060804]
  - [1673, 1721, FCC060805]
  - [1674, 1722, FCC060806]
  - [1675, 1723, FCC060807]
  - [1676, 1724, FCC060800]
  - [1677, 1725, FCC060801]
  - [1678, 1726, FCC060802]
  - [1679, 1727, FCC060803]
  - [2016, 1728, FCC071412]
  - [2017, 1729, FCC071413]
  - [2018, 1730, FCC071414]
  - [2019, 1731, FCC071415]
  - [2020, 1732, FCC071408]
  - [2021, 1733, FCC071409]
  - [2022, 1734, FCC071410]
  - [2023, 1735, FCC071411]
  - [2024, 1736, FCC071404]
  - [2025, 1737, FCC071405]
  - [2026, 1738, FCC071406]
  - [2027, 1739, FCC071407]
  - [2028, 1740, FCC071400]
  - [2029, 1741, FCC071401]
  - [2030, 1742, FCC071402]
  - [2031, 1743, FCC071403]
  - [1984, 1744, FCC071212]
  - [1985, 1745, FCC071213]
  - [1986, 1746, FCC071214]
  - [1987, 1747, FCC071215]
  - [1988, 1748, FCC071208]
  - [1989, 1749, FCC071209]
  - [1990, 1750, FCC071210]
  - [1991, 1751, FCC071211]
  - [1992, 1752, FCC071204]
  - [1993, 1753, FCC071205]
  - [1994, 1754, FCC071206]
  - [1995, 1755, FCC071207]
  - [1996, 1756, FCC071200]
  - [1997, 1757, FCC071201]
  - [1998, 1758, FCC071202]
  - [1999, 1759, FCC071203]
  - [1952, 1760, FCC071012]
  - [1953, 1761, FCC071013]
  - [1954, 1762, FCC071014]
  - [1955, 1763, FCC071015]
  - [1956, 1764, FCC071008]
  - [1957, 1765, FCC071009]
  - [1958, 1766, FCC071010]
  - [1959, 1767, FCC071011]
  - [1960, 1768, FCC071004]
  - [1961, 1769, FCC071005]
  - [1962, 1770, FCC071006]
  - [1963, 1771, FCC071007]
  - [1964, 1772, FCC071000]
  - [1965, 1773, FCC071001]
  - [1966, 1774, FCC071002]
  - [1967, 1775, FCC071003]
  - [1920, 1776, FCC070812]
  - [1921, 1777, FCC070813]
  - [1922, 1778, FCC070814]
  - [1923, 1779, FCC070815]
  - [1924, 1780, FCC070808]
  - [1925, 1781, FCC070809]
  - [1926, 1782, FCC070810]
  - [1927, 1783, FCC070811]
  - [1928, 1784, FCC070804]
  - [1929, 1785, FCC070805]
  - [1930, 1786, FCC070806]
  - [1931, 1787, FCC070807]
  - [1932, 1788, FCC070800]
  - [1933, 1789, FCC070801]
  - [1934, 1790, FCC070802]
  - [1935, 1791, FCC070803]
  - [1648, 1792, FCC060712]
  - [1649, 1793, FCC060713]
  - [1650, 1794, FCC060714]
  - [1651, 1795, FCC060715]
  - [1652, 1796, FCC060708]
  - [1653, 1797, FCC060709]
  - [1654, 1798, FCC060710]
  - [1655, 1799, FCC060711]
  - [1656, 1800, FCC060704]
  - [1657, 1801, FCC060705]
  - [1658, 1802, FCC060706]
  - [1659, 1803, FCC060707]
  - [1660, 1804, FCC060700]
  - [1661, 1805, FCC060701]
  - [1662, 1806, FCC060702]
  - [1663, 1807, FCC060703]
  - [1616, 1808, FCC060512]
  - [1617, 1809, FCC060513]
  - [1618, 1810, FCC060514]
  - [1619, 1811, FCC060515]
  - [1620, 1812, FCC060508]
  - [1621, 1813, FCC060509]
  - [1622, 1814, FCC060510]
  - [1623, 1815, FCC060511]
  - [1624, 1816, FCC060504]
  - [1625, 1817, FCC060505]
  - [1626, 1818, FCC060506]
  - [1627, 1819, FCC060507]
  - [1628, 1820, FCC060500]
  - [1629, 1821, FCC060501]
  - [1630, 1822, FCC060502]
  - [1631, 1823, FCC060503]
  - [1584, 1824, FCC060312]
  - [1585, 1825, FCC060313]
  - [1586, 1826, FCC060314]
  - [1587, 1827, FCC060315]
  - [1588, 1828, FCC060308]
  - [1589, 1829, FCC060309]
  - [1590, 1830, FCC060310]
  - [1591, 1831, FCC060311]
  - [1592, 1832, FCC060304]
  - [1593, 1833, FCC060305]
  - [1594, 1834, FCC060306]
  - [1595, 1835, FCC060307]
  - [1596, 1836, FCC060300]
  - [1597, 1837, FCC060301]
  - [1598, 1838, FCC060302]
  - [1599, 1839, FCC060303]
  - [1552, 1840, FCC060112]
  - [1553, 1841, FCC060113]
  - [1554, 1842, FCC060114]
  - [1555, 1843, FCC060115]
  - [1556, 1844, FCC060108]
  - [1557, 1845, FCC060109]
  - [1558, 1846, FCC060110]
  - [1559, 1847, FCC060111]
  - [1560, 1848, FCC060104]
  - [1561, 1849, FCC060105]
  - [1562, 1850, FCC060106]
  - [1563, 1851, FCC060107]
  - [1564, 1852, FCC060100]
  - [1565, 1853, FCC060101]
  - [1566, 1854, FCC060102]
  - [1567, 1855, FCC060103]
  - [1904, 1856, FCC070712]
  - [1905, 1857, FCC070713]
  - [1906, 1858, FCC070714]
  - [1907, 1859, FCC070715]
  - [1908, 1860, FCC070708]
  - [1909, 1861, FCC070709]
  - [1910, 1862, FCC070710]
  - [1911, 1863, FCC070711]
  - [1912, 1864, FCC070704]
  - [1913, 1865, FCC070705]
  - [1914, 1866, FCC070706]
  - [1915, 1867, FCC070707]
  - [1916, 1868, FCC070700]
  - [1917, 1869, FCC070701]
  - [1918, 1870, FCC070702]
  - [1919, 1871, FCC070703]
  - [1872, 1872, FCC070512]
  - [1873, 1873, FCC070513]
  - [1874, 1874, FCC070514]
  - [1875, 1875, FCC070515]
  - [1876, 1876, FCC070508]
  - [1877, 1877, FCC070509]
  - [1878, 1878, FCC070510]
  - [1879, 1879, FCC070511]
  - [1880, 1880, FCC070504]
  - [1881, 1881, FCC070505]
  - [1882, 1882, FCC070506]
  - [1883, 1883, FCC070507]
  - [1884, 1884, FCC070500]
  - [1885, 1885, FCC070501]
  - [1886, 1886, FCC070502]
  - [1887, 1887, FCC070503]
  - [1840, 1888, FCC070312]
  - [1841, 1889, FCC070313]
  - [1842, 1890, FCC070314]
  - [1843, 1891, FCC070315]
  - [1844, 1892, FCC070308]
  - [1845, 1893, FCC070309]
  - [1846, 1894, FCC070310]
  - [1847, 1895, FCC070311]
  - [1848, 1896, FCC070304]
  - [1849, 1897, FCC070305]
  - [1850, 1898, FCC070306]
  - [1851, 1899, FCC070307]
  - [1852, 1900, FCC070300]
  - [1853, 1901, FCC070301]
  - [1854, 1902, FCC070302]
  - [1855, 1903, FCC070303]
  - [1808, 1904, FCC070112]
  - [1809, 1905, FCC070113]
  - [1810, 1906, FCC070114]
  - [1811, 1907, FCC070115]
  - [1812, 1908, FCC070108]
  - [1813, 1909, FCC070109]
  - [1815, 1910, FCC070111]
  - [1814, 1911, FCC070110]
  - [1816, 1912, FCC070104]
  - [1817, 1913, FCC070105]
  - [1818, 1914, FCC070106]
  - [1819, 1915, FCC070107]
  - [1820, 1916, FCC070100]
  - [1821, 1917, FCC070101]
  - [1822, 1918, FCC070102]
  - [1823, 1919, FCC070103]
  - [1776, 1920, FCC061512]
  - [1777, 1921, FCC061513]
  - [1778, 1922, FCC061514]
  - [1779, 1923, FCC061515]
  - [1780, 1924, FCC061508]
  - [1781, 1925, FCC061509]
  - [1782, 1926, FCC061510]
  - [1783, 1927, FCC061511]
  - [1784, 1928, FCC061504]
  - [1785, 1929, FCC061505]
  - [1786, 1930, FCC061506]
  - [1787, 1931, FCC061507]
  - [1788, 1932, FCC061500]
  - [1789, 1933, FCC061501]
  - [1790, 1934, FCC061502]
  - [1791, 1935, FCC061503]
  - [1744, 1936, FCC061312]
  - [1745, 1937, FCC061313]
  - [1746, 1938, FCC061314]
  - [1747, 1939, FCC061315]
  - [1748, 1940, FCC061308]
  - [1749, 1941, FCC061309]
  - [1750, 1942, FCC061310]
  - [1751, 1943, FCC061311]
  - [1752, 1944, FCC061304]
  - [1753, 1945, FCC061305]
  - [1754, 1946, FCC061306]
  - [1755, 1947, FCC061307]
  - [1756, 1948, FCC061300]
  - [1757, 1949, FCC061301]
  - [1759, 1950, FCC061303]
  - [1758, 1951, FCC061302]
  - [1712, 1952, FCC061112]
  - [1713, 1953, FCC061113]
  - [1714, 1954, FCC061114]
  - [1715, 1955, FCC061115]
  - [1716, 1956, FCC061108]
  - [1717, 1957, FCC061109]
  - [1718, 1958, FCC061110]
  - [1719, 1959, FCC061111]
  - [1720, 1960, FCC061104]
  - [1721, 1961, FCC061105]
  - [1722, 1962, FCC061106]
  - [1723, 1963, FCC061107]
  - [1724, 1964, FCC061100]
  - [1725, 1965, FCC061101]
  - [1726, 1966, FCC061102]
  - [1727, 1967, FCC061103]
  - [1680, 1968, FCC060912]
  - [1681, 1969, FCC060913]
  - [1682, 1970, FCC060914]
  - [1683, 1971, FCC060915]
  - [1684, 1972, FCC060908]
  - [1685, 1973, FCC060909]
  - [1686, 1974, FCC060910]
  - [1687, 1975, FCC060911]
  - [1688, 1976, FCC060904]
  - [1689, 1977, FCC060905]
  - [1690, 1978, FCC060906]
  - [1691, 1979, FCC060907]
  - [1692, 1980, FCC060900]
  - [1693, 1981, FCC060901]
  - [1694, 1982, FCC060902]
  - [1695, 1983, FCC060903]
  - [2032, 1984, FCC071512]
  - [2033, 1985, FCC071513]
  - [2034, 1986, FCC071514]
  - [2035, 1987, FCC071515]
  - [2036, 1988, FCC071508]
  - [2037, 1989, FCC071509]
  - [2038, 1990, FCC071510]
  - [2039, 1991, FCC071511]
  - [2040, 1992, FCC071504]
  - [2041, 1993, FCC071505]
  - [2042, 1994, FCC071506]
  - [2043, 1995, FCC071507]
  - [2044, 1996, FCC071500]
  - [2045, 1997, FCC071501]
  - [2046, 1998, FCC071502]
  - [2047, 1999, FCC071503]
  - [2000, 2000, FCC071312]
  - [2001, 2001, FCC071313]
  - [2002, 2002, FCC071314]
  - [2003, 2003, FCC071315]
  - [2004, 2004, FCC071308]
  - [2005, 2005, FCC071309]
  - [2006, 2006, FCC071310]
  - [2007, 2007, FCC071311]
  - [2008, 2008, FCC071304]
  - [2009, 2009, FCC071305]
  - [2010, 2010, FCC071306]
  - [2011, 2011, FCC071307]
  - [2012, 2012, FCC071300]
  - [2013, 2013, FCC071301]
  - [2014, 2014, FCC071302]
  - [2015, 2015, FCC071303]
  - [1968, 2016, FCC071112]
  - [1969, 2017, FCC071113]
  - [1970, 2018, FCC071114]
  - [1971, 2019, FCC071115]
  - [1972, 2020, FCC071108]
  - [1973, 2021, FCC071109]
  - [1974, 2022, FCC071110]
  - [1975, 2023, FCC071111]
  - [1976, 2024, FCC071104]
  - [1977, 2025, FCC071105]
  - [1978, 2026, FCC071106]
  - [1979, 2027, FCC071107]
  - [1980, 2028, FCC071100]
  - [1981, 2029, FCC071101]
  - [1982, 2030, FCC071102]
  - [1983, 2031, FCC071103]
  - [1936, 2032, FCC070912]
  - [1937, 2033, FCC070913]
  - [1938, 2034, FCC070914]
  - [1939, 2035, FCC070915]
  - [1940, 2036, FCC070908]
  - [1941, 2037, FCC070909]
  - [1942, 2038, FCC070910]
  - [1943, 2039, FCC070911]
  - [1944, 2040, FCC070904]
  - [1945, 2041, FCC070905]
  - [1946, 2042, FCC070906]
  - [1947, 2043, FCC070907]
  - [1948, 2044, FCC070900]
  - [1949, 2045, FCC070901]
  - [1950, 2046, FCC070902]
  - [1951, 2047, FCC070903]<|MERGE_RESOLUTION|>--- conflicted
+++ resolved
@@ -450,12 +450,7 @@
       bad_inputs: /updatable_config/bad_inputs
     ew_spacing: [-0.4,0,0.4,0.8]
     northmost_beam: 60.0
-<<<<<<< HEAD
-    bad_inputs: [53, 144, 145, 206, 255, 258, 319, 420, 431, 444, 457, 459, 498, 508, 550, 551, 567, 592, 624, 625, 656, 659, 682, 759, 764, 782, 797, 855, 867, 908, 924, 1026, 1240, 1285, 1405, 1407, 1433, 1436, 1437, 1486, 1502, 1639, 1648, 1650, 1694, 1735, 1751, 1753, 1815, 1816, 1834, 1936, 1938, 1998, 2026, 2032, 2035]
     updatable_rfi_zeroing: /rfi_masking/toggle
-=======
-    # updatable_rfi_zeroing: /rfi_masking/toggle
->>>>>>> f9cff2e6
     commands: *command_list
     in_buffers:
       network_buf: network_buffer_0
@@ -478,12 +473,7 @@
       bad_inputs: /updatable_config/bad_inputs
     ew_spacing: [-0.4,0,0.4,0.8]
     northmost_beam: 60.0
-<<<<<<< HEAD
-    bad_inputs: [53, 144, 145, 206, 255, 258, 319, 420, 431, 444, 457, 459, 498, 508, 550, 551, 567, 592, 624, 625, 656, 659, 682, 759, 764, 782, 797, 855, 867, 908, 924, 1026, 1240, 1285, 1405, 1407, 1433, 1436, 1437, 1486, 1502, 1639, 1648, 1650, 1694, 1735, 1751, 1753, 1815, 1816, 1834, 1936, 1938, 1998, 2026, 2032, 2035]
     updatable_rfi_zeroing: /rfi_masking/toggle
-=======
-    # updatable_rfi_zeroing: /rfi_masking/toggle
->>>>>>> f9cff2e6
     commands: *command_list
     in_buffers:
       network_buf: network_buffer_1
@@ -506,12 +496,7 @@
       bad_inputs: /updatable_config/bad_inputs
     ew_spacing: [-0.4,0,0.4,0.8]
     northmost_beam: 60.0
-<<<<<<< HEAD
-    bad_inputs: [53, 144, 145, 206, 255, 258, 319, 420, 431, 444, 457, 459, 498, 508, 550, 551, 567, 592, 624, 625, 656, 659, 682, 759, 764, 782, 797, 855, 867, 908, 924, 1026, 1240, 1285, 1405, 1407, 1433, 1436, 1437, 1486, 1502, 1639, 1648, 1650, 1694, 1735, 1751, 1753, 1815, 1816, 1834, 1936, 1938, 1998, 2026, 2032, 2035]
     updatable_rfi_zeroing: /rfi_masking/toggle
-=======
-    # updatable_rfi_zeroing: /rfi_masking/toggle
->>>>>>> f9cff2e6
     commands: *command_list
     in_buffers:
       network_buf: network_buffer_2
@@ -534,12 +519,7 @@
       bad_inputs: /updatable_config/bad_inputs
     ew_spacing: [-0.4,0,0.4,0.8]
     northmost_beam: 60.0
-<<<<<<< HEAD
-    bad_inputs: [53, 144, 145, 206, 255, 258, 319, 420, 431, 444, 457, 459, 498, 508, 550, 551, 567, 592, 624, 625, 656, 659, 682, 759, 764, 782, 797, 855, 867, 908, 924, 1026, 1240, 1285, 1405, 1407, 1433, 1436, 1437, 1486, 1502, 1639, 1648, 1650, 1694, 1735, 1751, 1753, 1815, 1816, 1834, 1936, 1938, 1998, 2026, 2032, 2035]
     updatable_rfi_zeroing: /rfi_masking/toggle
-=======
-    # updatable_rfi_zeroing: /rfi_masking/toggle
->>>>>>> f9cff2e6
     commands: *command_list
     in_buffers:
       network_buf: network_buffer_3
