##########################################
#
# chime_science_run_gpu.yaml
#
# Config to support the CHIME project with 2048 elements, and 1024 frequencies.
#
# This config contains the following main components:
#
# - Packet capture from the ICE boards including FPGA flag handling and normalization
# - N^2 kernels and output for various data projects to receiver systems
# - FRB FFT Fan beam and packet Tx
# - Pulsar 10 coherent beam system abd packet Tx
# - RFI detection and summary stats system (only reports on RFI, no normalization yet)
#
# This component is intended to be run on the GPU nodes.
#
# Author: Andre Renard
#
##########################################
---
type: config
# Logging level can be one of:
# OFF, ERROR, WARN, INFO, DEBUG, DEBUG2 (case insensitive)
# Note DEBUG and DEBUG2 require a build with (-DCMAKE_BUILD_TYPE=Debug)
log_level: info
num_elements: 2048
num_local_freq: 1
num_data_sets: 1
samples_per_data_set: 49152
buffer_depth: 12
baseband_buffer_depth: 282 # 282 = ~34 seconds after accounting for active frames
vbuffer_depth: 32
num_links: 4
timesamples_per_packet: 2
# cpu_affinity: [4,5,6,7,8,9,10,11]
cpu_affinity: [2,3,8,9]
block_size: 32
num_gpus: 4
link_map: [0,1,2,3]

dataset_manager:
  # This enables the dataset broker use in GPU kotekan and the RFI server.
  use_dataset_broker: True
  ds_broker_host: "10.1.50.11" # recv1
  ds_broker_port: 12050

# Constants
sizeof_float: 4
sizeof_short: 2

# N2 global options
num_ev: 4
# This option now does very little. You probably want to look at
# visAccumulate:integration_time
num_gpu_frames: 128
# Sets the number of sub frames for shorter than ~120ms N2 output
# Please note this requires changing the number of commands in the
# GPU section, and the accumulate value for `samples_per_data_set`
num_sub_frames: 4


#FRB global options
downsample_time: 3
downsample_freq: 8
factor_upchan: 128
factor_upchan_out: 16
num_frb_total_beams: 1024
frb_missing_gains: [1.0,1.0]
frb_scaling: 0.05 #1.0
reorder_map: [32,33,34,35,40,41,42,43,48,49,50,51,56,57,58,59,96,97,98,99,104,105,106,107,112,113,114,115,120,121,122,123,67,66,65,64,75,74,73,72,83,82,81,80,91,90,89,88,3,2,1,0,11,10,9,8,19,18,17,16,27,26,25,24,152,153,154,155,144,145,146,147,136,137,138,139,128,129,130,131,216,217,218,219,208,209,210,211,200,201,202,203,192,193,194,195,251,250,249,248,243,242,241,240,235,234,233,232,227,226,225,224,187,186,185,184,179,178,177,176,171,170,169,168,163,162,161,160,355,354,353,352,363,362,361,360,371,370,369,368,379,378,377,376,291,290,289,288,299,298,297,296,307,306,305,304,315,314,313,312,259,258,257,256,264,265,266,267,272,273,274,275,280,281,282,283,323,322,321,320,331,330,329,328,339,338,337,336,347,346,345,344,408,409,410,411,400,401,402,403,392,393,394,395,384,385,386,387,472,473,474,475,464,465,466,467,456,457,458,459,448,449,450,451,440,441,442,443,432,433,434,435,424,425,426,427,416,417,418,419,504,505,506,507,496,497,498,499,488,489,490,491,480,481,482,483,36,37,38,39,44,45,46,47,52,53,54,55,60,61,62,63,100,101,102,103,108,109,110,111,116,117,118,119,124,125,126,127,71,70,69,68,79,78,77,76,87,86,85,84,95,94,93,92,7,6,5,4,15,14,13,12,23,22,21,20,31,30,29,28,156,157,158,159,148,149,150,151,140,141,142,143,132,133,134,135,220,221,222,223,212,213,214,215,204,205,206,207,196,197,198,199,255,254,253,252,247,246,245,244,239,238,237,236,231,230,229,228,191,190,189,188,183,182,181,180,175,174,173,172,167,166,165,164,359,358,357,356,367,366,365,364,375,374,373,372,383,382,381,380,295,294,293,292,303,302,301,300,311,310,309,308,319,318,317,316,263,262,261,260,268,269,270,271,276,277,278,279,284,285,286,287,327,326,325,324,335,334,333,332,343,342,341,340,351,350,349,348,412,413,414,415,404,405,406,407,396,397,398,399,388,389,390,391,476,477,478,479,468,469,470,471,460,461,462,463,452,453,454,455,444,445,446,447,436,437,438,439,428,429,430,431,420,421,422,423,508,509,510,511,500,501,502,503,492,493,494,495,484,485,486,487]

#Pulsar stuff
feed_sep_NS: 0.3048
feed_sep_EW: 22.0
num_beams: 10
num_pol: 2

#RFI stuff
sk_step: 256
rfi_combined: True
rfi_sigma_cut: 5

# #RFI Live-view Paramters
# waterfallX: 1024
# num_receive_threads: 4
# colorscale: 0.028
# waterfall_request_delay: 60

# Pool
main_pool:
  kotekan_metadata_pool: chimeMetadata
  num_metadata_objects: 30 * buffer_depth + 5 * baseband_buffer_depth

# Buffers
network_buffers:
  num_frames: baseband_buffer_depth
  frame_size: samples_per_data_set * num_elements * num_local_freq * num_data_sets
  metadata_pool: main_pool
  network_buffer_0:
    kotekan_buffer: standard
  network_buffer_1:
    kotekan_buffer: standard
  network_buffer_2:
    kotekan_buffer: standard
  network_buffer_3:
    kotekan_buffer: standard

gpu_n2_buffers:
  # We need a longer output buffer depth because the
  # output now comes in chunks of 4 at once.
  num_frames: buffer_depth * 2
  frame_size: 4 * num_data_sets * num_local_freq * ((num_elements * num_elements) + (num_elements * block_size))
  metadata_pool: main_pool
  gpu_n2_output_buffer_0:
    kotekan_buffer: standard
  gpu_n2_output_buffer_1:
    kotekan_buffer: standard
  gpu_n2_output_buffer_2:
    kotekan_buffer: standard
  gpu_n2_output_buffer_3:
    kotekan_buffer: standard
  valve_buffer_0:
    kotekan_buffer: standard
  valve_buffer_1:
    kotekan_buffer: standard
  valve_buffer_2:
    kotekan_buffer: standard
  valve_buffer_3:
    kotekan_buffer: standard

gpu_beamform_output_buffers:
  num_frames: buffer_depth
  frame_size: num_data_sets * (samples_per_data_set/downsample_time/downsample_freq) * num_frb_total_beams * sizeof_float
  metadata_pool: main_pool
  gpu_beamform_output_buffer_0:
    kotekan_buffer: standard
  gpu_beamform_output_buffer_1:
    kotekan_buffer: standard
  gpu_beamform_output_buffer_2:
    kotekan_buffer: standard
  gpu_beamform_output_buffer_3:
    kotekan_buffer: standard

gain_frb_buffers:
  num_frames: 5
  frame_size: 2048 * 2 * sizeof_float
  metadata_pool: main_pool
  gain_frb_buffer_0:
    kotekan_buffer: standard
  gain_frb_buffer_1:
    kotekan_buffer: standard
  gain_frb_buffer_2:
    kotekan_buffer: standard
  gain_frb_buffer_3:
    kotekan_buffer: standard

gain_psr_buffers:
  num_frames: 5
  frame_size: 2048 * 2 * num_beams * sizeof_float
  metadata_pool: main_pool
  gain_psr_buffer_0:
    kotekan_buffer: standard
  gain_psr_buffer_1:
    kotekan_buffer: standard
  gain_psr_buffer_2:
    kotekan_buffer: standard
  gain_psr_buffer_3:
    kotekan_buffer: standard

pulsar_output_buffers:
<<<<<<< HEAD
  num_frames: buffer_depth
  frame_size: _samples_per_data_set * _num_beams * _num_pol * sizeof_float *2
  metadata_pool: main_pool
  beamform_pulsar_output_buffer_0:
    kotekan_buffer: standard
  beamform_pulsar_output_buffer_1:
    kotekan_buffer: standard
  beamform_pulsar_output_buffer_2:
    kotekan_buffer: standard
  beamform_pulsar_output_buffer_3:
    kotekan_buffer: standard
=======
    num_frames: buffer_depth
    frame_size: samples_per_data_set * num_beams * num_pol * sizeof_float *2
    metadata_pool: main_pool
    beamform_pulsar_output_buffer_0:
        kotekan_buffer: standard
    beamform_pulsar_output_buffer_1:
        kotekan_buffer: standard
    beamform_pulsar_output_buffer_2:
        kotekan_buffer: standard
    beamform_pulsar_output_buffer_3:
        kotekan_buffer: standard
>>>>>>> a660024a

# Metadata pool
vis_pool:
  kotekan_metadata_pool: visMetadata
  num_metadata_objects: 200 * buffer_depth

# Buffers
vis_buffers:
  metadata_pool: vis_pool
  num_frames: buffer_depth
  visbuf_5s_0:
    kotekan_buffer: vis
  visbuf_5s_1:
    kotekan_buffer: vis
  visbuf_5s_2:
    kotekan_buffer: vis
  visbuf_5s_3:
    kotekan_buffer: vis
  visbuf_5s_merge:
    kotekan_buffer: vis
  visbuf_10s_0:
    kotekan_buffer: vis
  visbuf_10s_1:
    kotekan_buffer: vis
  visbuf_10s_2:
    kotekan_buffer: vis
  visbuf_10s_3:
    kotekan_buffer: vis
  visbuf_10s_merge:
    kotekan_buffer: vis
  visbuf_eig_10s_merge:
    kotekan_buffer: vis
  # Buffers for gated
  visbuf_psr0_5s_0:
    kotekan_buffer: vis
  visbuf_psr0_5s_1:
    kotekan_buffer: vis
  visbuf_psr0_5s_2:
    kotekan_buffer: vis
  visbuf_psr0_5s_3:
    kotekan_buffer: vis
  visbuf_psr0_5s_merge:
    kotekan_buffer: vis
  # Increase the buffer depth for the pre-send buffers
  visbuf_5s_26m:
    kotekan_buffer: vis
    num_prod: 4096
    num_frames: 10 * buffer_depth
  visbuf_psr0_5s_26m:
    kotekan_buffer: vis
    num_prod: 4096
    num_frames: 10 * buffer_depth

gpu_rfi_output_buffers:
  num_frames: buffer_depth * 100
  frame_size: sizeof_float * num_local_freq * samples_per_data_set / sk_step
  metadata_pool: main_pool
  gpu_rfi_output_buffer_0:
    kotekan_buffer: standard
  gpu_rfi_output_buffer_1:
    kotekan_buffer: standard
  gpu_rfi_output_buffer_2:
    kotekan_buffer: standard
  gpu_rfi_output_buffer_3:
    kotekan_buffer: standard

gpu_rfi_mask_output_buffers:
  num_frames: buffer_depth
  frame_size: num_local_freq * samples_per_data_set / sk_step
  metadata_pool: main_pool
  gpu_rfi_mask_output_buffer_0:
    kotekan_buffer: standard
  gpu_rfi_mask_output_buffer_1:
    kotekan_buffer: standard
  gpu_rfi_mask_output_buffer_2:
    kotekan_buffer: standard
  gpu_rfi_mask_output_buffer_3:
    kotekan_buffer: standard

gpu_rfi_bad_input_buffers:
  num_frames: buffer_depth
  frame_size: sizeof_float * num_elements * num_local_freq
  metadata_pool: main_pool
  gpu_rfi_bad_input_buffer_0:
    kotekan_buffer: standard
  gpu_rfi_bad_input_buffer_1:
    kotekan_buffer: standard
  gpu_rfi_bad_input_buffer_2:
    kotekan_buffer: standard
  gpu_rfi_bad_input_buffer_3:
    kotekan_buffer: standard

rfi_var_output_buffers:
  num_frames: buffer_depth * 100
  frame_size: num_local_freq * samples_per_data_set / sk_step * sizeof_float
  metadata_pool: main_pool
  gpu_rfi_var_output_buffer_0:
    kotekan_buffer: standard
  gpu_rfi_var_output_buffer_1:
    kotekan_buffer: standard
  gpu_rfi_var_output_buffer_2:
    kotekan_buffer: standard
  gpu_rfi_var_output_buffer_3:
    kotekan_buffer: standard

lost_samples_buffer:
  kotekan_buffer: standard
  num_frames: 2 * buffer_depth
  frame_size: samples_per_data_set * num_local_freq * num_data_sets
  metadata_pool: main_pool

#duplicate_lost_samples_buffers:
#  num_frames: 2 * buffer_depth
#  frame_size: samples_per_data_set * num_local_freq * num_data_sets
#  metadata_pool: main_pool
#  lost_samples_buffer_0:
#      kotekan_buffer: standard
#  lost_samples_buffer_1:
#      kotekan_buffer: standard
#  lost_samples_buffer_2:
#      kotekan_buffer: standard
#  lost_samples_buffer_3:
#      kotekan_buffer: standard

dpdk:
  kotekan_stage: dpdkCore
  # Format is index = lcore, value = cpu core
  lcore_cpu_map: [0,1,6,7]
  master_lcore_cpu: 2
  status_cadence: 60
  alignment: samples_per_data_set * num_data_sets
  # Format is index = lcore, value = array of port IDs
  # so [[0,1],[2,3]] maps lcore 0 to service ports 0 and 1,
  # and lcore 1 to service ports 2 and 3.
  lcore_port_map:
    - [0]
    - [1]
    - [2]
    - [3]
  # One handler must be given per port.
  handlers:
    - dpdk_handler: iceBoardShuffle
    - dpdk_handler: iceBoardShuffle
    - dpdk_handler: iceBoardShuffle
    - dpdk_handler: iceBoardShuffle
  out_bufs:
    - network_buffer_0
    - network_buffer_1
    - network_buffer_2
    - network_buffer_3
  lost_samples_buf: lost_samples_buffer

zero_samples:
  duplicate_ls_buffer: False
  lost_samples_buf: lost_samples_buffer
  zero_0:
    kotekan_stage: zeroSamples
    out_buf: network_buffer_0
  zero_1:
    kotekan_stage: zeroSamples
    out_buf: network_buffer_1
  zero_2:
    kotekan_stage: zeroSamples
    out_buf: network_buffer_2
  zero_3:
    kotekan_stage: zeroSamples
    out_buf: network_buffer_3

baseband:
  max_dump_samples: 400000
  num_frames_buffer: baseband_buffer_depth - 10
  base_dir: /mnt/frb-baseband/
  write_throttle: 0
  baseband0:
    kotekan_stage: basebandReadout
    in_buf: network_buffer_0
  baseband1:
    kotekan_stage: basebandReadout
    in_buf: network_buffer_1
  baseband2:
    kotekan_stage: basebandReadout
    in_buf: network_buffer_2
  baseband3:
    kotekan_stage: basebandReadout
    in_buf: network_buffer_3

monitor:
  kotekan_stage: monitorBuffer
  bufs:
    - network_buffer_0
    - network_buffer_1
    - network_buffer_2
    - network_buffer_3
  timeout: 5
  fill_threshold: 0.98

# This seems to find the lockup condition
monitor_2:
  kotekan_stage: monitorBuffer
  bufs:
    - beamform_pulsar_output_buffer_0
    - beamform_pulsar_output_buffer_1
    - beamform_pulsar_output_buffer_2
    - beamform_pulsar_output_buffer_3
    - lost_samples_buffer
  timeout: 10
  fill_threshold: 0.80

gpu:
  kernel_path: "/var/lib/kotekan/hsa_kernels/"
  commands: &command_list
<<<<<<< HEAD
    # Copy in queue
    - name: hsaInputData
    - name: hsaPresumZero
      sub_frame_index: 0
    - name: hsaPresumZero
      sub_frame_index: 1
    - name: hsaPresumZero
      sub_frame_index: 2
    - name: hsaPresumZero
      sub_frame_index: 3
    - name: hsaOutputDataZero
      sub_frame_index: 0
    - name: hsaOutputDataZero
      sub_frame_index: 1
    - name: hsaOutputDataZero
      sub_frame_index: 2
    - name: hsaOutputDataZero
      sub_frame_index: 3
    - name: hsaPulsarUpdatePhase
    - name: hsaRfiUpdateBadInputs #Updates the bad input list
    # Barrier between copy in and kernels
    - name: hsaBarrier
    # Kernel queue
    - name: hsaBeamformReorder
    - name: hsaBeamformKernel
    - name: hsaBeamformTranspose
    - name: hsaBeamformUpchan
    - name: hsaBeamformPulsar
    - name: hsaRfiTimeSum
    - name: hsaRfiBadInput
    - name: hsaRfiInputSum
    - name: hsaRfiZeroData
    - name: hsaPresumKernel
      sub_frame_index: 0
    - name: hsaPresumKernel
      sub_frame_index: 1
    - name: hsaPresumKernel
      sub_frame_index: 2
    - name: hsaPresumKernel
      sub_frame_index: 3
    - name: hsaCorrelatorKernel
      sub_frame_index: 0
    - name: hsaCorrelatorKernel
      sub_frame_index: 1
    - name: hsaCorrelatorKernel
      sub_frame_index: 2
    - name: hsaCorrelatorKernel
      sub_frame_index: 3
    #Copy out queue
    - name: hsaRfiBadInputOutput
    - name: hsaRfiOutput
    - name: hsaRfiVarOutput
    - name: hsaBeamformPulsarOutput
    - name: hsaBeamformOutputData
    - name: hsaOutputData
      sub_frame_index: 0
    - name: hsaOutputData
      sub_frame_index: 1
    - name: hsaOutputData
      sub_frame_index: 2
    - name: hsaOutputData
      sub_frame_index: 3
    - name: hsaRfiMaskOutput
=======
  # Copy in queue
  - name: hsaInputData
  - name: hsaPresumZero
    sub_frame_index: 0
  - name: hsaPresumZero
    sub_frame_index: 1
  - name: hsaPresumZero
    sub_frame_index: 2
  - name: hsaPresumZero
    sub_frame_index: 3
  - name: hsaOutputDataZero
    sub_frame_index: 0
  - name: hsaOutputDataZero
    sub_frame_index: 1
  - name: hsaOutputDataZero
    sub_frame_index: 2
  - name: hsaOutputDataZero
    sub_frame_index: 3
  - name: hsaAsyncCopyGain
  - name: hsaPulsarUpdatePhase
  # Barrier between copy in and kernels
  - name: hsaBarrier
  # Kernel queue
  - name: hsaBeamformReorder
  - name: hsaBeamformKernel
  - name: hsaBeamformTranspose
  - name: hsaBeamformUpchan
  - name: hsaBeamformPulsar
  # - name: hsaRfiTimeSum
  # - name: hsaRfiBadInput
  # - name: hsaRfiInputSum
  # - name: hsaRfiZeroData
  - name: hsaPresumKernel
    sub_frame_index: 0
  - name: hsaPresumKernel
    sub_frame_index: 1
  - name: hsaPresumKernel
    sub_frame_index: 2
  - name: hsaPresumKernel
    sub_frame_index: 3
  - name: hsaCorrelatorKernel
    sub_frame_index: 0
  - name: hsaCorrelatorKernel
    sub_frame_index: 1
  - name: hsaCorrelatorKernel
    sub_frame_index: 2
  - name: hsaCorrelatorKernel
    sub_frame_index: 3
  #Copy out queue
  # - name: hsaRfiBadInputOutput
  # - name: hsaRfiOutput
  - name: hsaBeamformPulsarOutput
  - name: hsaBeamformOutputData
  - name: hsaOutputData
    sub_frame_index: 0
  - name: hsaOutputData
    sub_frame_index: 1
  - name: hsaOutputData
    sub_frame_index: 2
  - name: hsaOutputData
    sub_frame_index: 3
  # - name: hsaRfiMaskOutput
>>>>>>> a660024a
  enable_delay: true
  cpu_affinity: [2, 3, 8, 9]
  delay_max_fraction: 2.0
  block_size: 32
  buffer_depth: 4
  # How many sub frames to devide the N2 products into.
  n_intg: 24576 / num_sub_frames
  frame_arrival_period: samples_per_data_set / 390625
  gpu_0:
    kotekan_stage: hsaProcess
    gpu_id: 0
    updatable_config:
      psr_pt: /updatable_config/pulsar_pointing
      bad_inputs: /updatable_config/bad_inputs
      rfi_zeroing_toggle: /updatable_config/rfi_zeroing_toggle
      rfi_var_element_index: /updatable_config/rfi_var_element_index
    ew_spacing: [-0.4,0,0.4,0.8]
    northmost_beam: 60.0
    commands: *command_list
    in_buffers:
      network_buf: network_buffer_0
      gain_frb_buf: gain_frb_buffer_0
      gain_psr_buf: gain_psr_buffer_0
      lost_samples_buf: lost_samples_buffer
    out_buffers:
      output_buf: gpu_n2_output_buffer_0
      beamform_output_buf: gpu_beamform_output_buffer_0
      beamform_pulsar_output_buf: beamform_pulsar_output_buffer_0
      rfi_bad_input_buf: gpu_rfi_bad_input_buffer_0
      rfi_output_buf: gpu_rfi_output_buffer_0
      rfi_mask_output_buf: gpu_rfi_mask_output_buffer_0
      rfi_var_output_buf: gpu_rfi_var_output_buffer_0
  gpu_1:
    kotekan_stage: hsaProcess
    gpu_id: 1
    updatable_config:
      psr_pt: /updatable_config/pulsar_pointing
      bad_inputs: /updatable_config/bad_inputs
      rfi_zeroing_toggle: /updatable_config/rfi_zeroing_toggle
      rfi_var_element_index: /updatable_config/rfi_var_element_index
    ew_spacing: [-0.4,0,0.4,0.8]
    northmost_beam: 60.0
    commands: *command_list
    in_buffers:
      network_buf: network_buffer_1
      gain_frb_buf: gain_frb_buffer_1
      gain_psr_buf: gain_psr_buffer_1
      lost_samples_buf: lost_samples_buffer
    out_buffers:
      output_buf: gpu_n2_output_buffer_1
      beamform_output_buf: gpu_beamform_output_buffer_1
      beamform_pulsar_output_buf: beamform_pulsar_output_buffer_1
      rfi_bad_input_buf: gpu_rfi_bad_input_buffer_1
      rfi_output_buf: gpu_rfi_output_buffer_1
      rfi_mask_output_buf: gpu_rfi_mask_output_buffer_1
      rfi_var_output_buf: gpu_rfi_var_output_buffer_1
  gpu_2:
    kotekan_stage: hsaProcess
    gpu_id: 2
    updatable_config:
      psr_pt: /updatable_config/pulsar_pointing
      bad_inputs: /updatable_config/bad_inputs
      rfi_zeroing_toggle: /updatable_config/rfi_zeroing_toggle
      rfi_var_element_index: /updatable_config/rfi_var_element_index
    ew_spacing: [-0.4,0,0.4,0.8]
    northmost_beam: 60.0
    commands: *command_list
    in_buffers:
      network_buf: network_buffer_2
      gain_frb_buf: gain_frb_buffer_2
      gain_psr_buf: gain_psr_buffer_2
      lost_samples_buf: lost_samples_buffer
    out_buffers:
      output_buf: gpu_n2_output_buffer_2
      beamform_output_buf: gpu_beamform_output_buffer_2
      beamform_pulsar_output_buf: beamform_pulsar_output_buffer_2
      rfi_bad_input_buf: gpu_rfi_bad_input_buffer_2
      rfi_output_buf: gpu_rfi_output_buffer_2
      rfi_mask_output_buf: gpu_rfi_mask_output_buffer_2
      rfi_var_output_buf: gpu_rfi_var_output_buffer_2
  gpu_3:
    kotekan_stage: hsaProcess
    gpu_id: 3
    updatable_config:
      psr_pt: /updatable_config/pulsar_pointing
      bad_inputs: /updatable_config/bad_inputs
      rfi_zeroing_toggle: /updatable_config/rfi_zeroing_toggle
      rfi_var_element_index: /updatable_config/rfi_var_element_index
    ew_spacing: [-0.4,0,0.4,0.8]
    northmost_beam: 60.0
    commands: *command_list
    in_buffers:
      network_buf: network_buffer_3
      gain_frb_buf: gain_frb_buffer_3
      gain_psr_buf: gain_psr_buffer_3
      lost_samples_buf: lost_samples_buffer
    out_buffers:
      output_buf: gpu_n2_output_buffer_3
      beamform_output_buf: gpu_beamform_output_buffer_3
      beamform_pulsar_output_buf: beamform_pulsar_output_buffer_3
      rfi_bad_input_buf: gpu_rfi_bad_input_buffer_3
      rfi_output_buf: gpu_rfi_output_buffer_3
      rfi_mask_output_buf: gpu_rfi_mask_output_buffer_3
      rfi_var_output_buf: gpu_rfi_var_output_buffer_3

read_gain:
  updatable_config:
    gain_frb: /updatable_config/frb_gain
    gain_psr: /updatable_config/pulsar_gain
  read_gain0:
    kotekan_stage: ReadGain
    in_buf: network_buffer_0
    gain_frb_buf: gain_frb_buffer_0
    gain_psr_buf: gain_psr_buffer_0
  read_gain1:
    kotekan_stage: ReadGain
    in_buf: network_buffer_1
    gain_frb_buf: gain_frb_buffer_1
    gain_psr_buf: gain_psr_buffer_1
  read_gain2:
    kotekan_stage: ReadGain
    in_buf: network_buffer_2
    gain_frb_buf: gain_frb_buffer_2
    gain_psr_buf: gain_psr_buffer_2
  read_gain3:
    kotekan_stage: ReadGain
    in_buf: network_buffer_3
    gain_frb_buf: gain_frb_buffer_3
    gain_psr_buf: gain_psr_buffer_3

# This set of stages takes information from the packet loss mask
# and RFI mask and updates the metadata in the output N2 buffers
# before they are read by other down stream stages.
rfi_update_metadata:
  update_metadata_0:
    kotekan_stage: rfiUpdateMetadata
    rfi_mask_buf: gpu_rfi_mask_output_buffer_0
    lost_samples_buf: lost_samples_buffer
    gpu_correlation_buf: gpu_n2_output_buffer_0
  update_metadata_1:
    kotekan_stage: rfiUpdateMetadata
    rfi_mask_buf: gpu_rfi_mask_output_buffer_1
    lost_samples_buf: lost_samples_buffer
    gpu_correlation_buf: gpu_n2_output_buffer_1
  update_metadata_2:
    kotekan_stage: rfiUpdateMetadata
    rfi_mask_buf: gpu_rfi_mask_output_buffer_2
    lost_samples_buf: lost_samples_buffer
    gpu_correlation_buf: gpu_n2_output_buffer_2
  update_metadata_3:
    kotekan_stage: rfiUpdateMetadata
    rfi_mask_buf: gpu_rfi_mask_output_buffer_3
    lost_samples_buf: lost_samples_buffer
    gpu_correlation_buf: gpu_n2_output_buffer_3

#### FRB GPU Post processing and Tx ####

frb:
  factor_upchan_out: 16
  num_beams_per_frb_packet: 4
  timesamples_per_frb_packet: 16
  frb_output_buffer:
    num_frames: buffer_depth + 4
    frame_size: 8 * 256 * (num_beams_per_frb_packet * num_gpus * factor_upchan_out * timesamples_per_frb_packet
      + 24 + sizeof_short * num_beams_per_frb_packet + sizeof_short * num_gpus
      + sizeof_float * num_beams_per_frb_packet * num_gpus
      + sizeof_float * num_beams_per_frb_packet * num_gpus)
    metadata_pool: main_pool
    kotekan_buffer: standard
  postprocess:
    log_level: warn
    cpu_affinity: [5,11]
    kotekan_stage: frbPostProcess
    incoherent_beams: [0,256,512,768]
    #incoherent_truncation: 25.
    lost_samples_buf: lost_samples_buffer
    frb_out_buf: frb_output_buffer
    in_buf_0: gpu_beamform_output_buffer_0
    in_buf_1: gpu_beamform_output_buffer_1
    in_buf_2: gpu_beamform_output_buffer_2
    in_buf_3: gpu_beamform_output_buffer_3
    out_buf: frb_output_buffer
  buffer_read:
    cpu_affinity: [5,11]
    kotekan_stage: frbNetworkProcess
    in_buf: frb_output_buffer
    udp_frb_port_number: 1313
    number_of_nodes: 256
    packets_per_stream: 8
    number_of_subnets: 4
    #column_mode: true
    beam_offset: 0
    time_interval: 125829120
    L1_node_ips:
      # Rack 1
      - 10.6.201.10
      - 10.7.201.10
      - 10.6.201.11
      - 10.7.201.11
      - 10.6.201.12
      - 10.7.201.12
      - 10.6.201.13
      - 10.7.201.13
      - 10.6.201.14
      - 10.7.201.14
      - 10.6.201.15
      - 10.7.201.15
      - 10.6.201.16
      - 10.7.201.16
      - 10.6.201.17
      - 10.7.201.17
      - 10.6.201.18
      - 10.7.201.18
      - 10.6.201.19
      - 10.7.201.19
      # Rack 2
      - 10.8.202.10
      - 10.9.202.10
      - 10.8.202.11
      - 10.9.202.11
      - 10.8.202.12
      - 10.9.202.12
      - 10.8.202.13
      - 10.9.202.13
      - 10.8.202.14
      - 10.9.202.14
      - 10.8.202.15
      - 10.9.202.15
      - 10.8.202.16
      - 10.9.202.16
      - 10.8.202.17
      - 10.9.202.17
      - 10.8.202.18
      - 10.9.202.18
      - 10.8.202.19
      - 10.9.202.19
      # Rack 3
      - 10.6.203.10
      - 10.7.203.10
      - 10.6.203.11
      - 10.7.203.11
      - 10.6.203.12
      - 10.7.203.12
      - 10.6.203.13
      - 10.7.203.13
      - 10.6.203.14
      - 10.7.203.14
      - 10.6.203.15
      - 10.7.203.15
      - 10.6.203.16
      - 10.7.203.16
      - 10.6.203.17
      - 10.7.203.17
      - 10.6.203.18
      - 10.7.203.18
      - 10.6.203.19
      - 10.7.203.19
      # Rack 4
      - 10.8.204.10
      - 10.9.204.10
      - 10.8.204.11
      - 10.9.204.11
      - 10.8.204.12
      - 10.9.204.12
      - 10.8.204.13
      - 10.9.204.13
      - 10.8.204.14
      - 10.9.204.14
      - 10.8.204.15
      - 10.9.204.15
      - 10.8.204.16
      - 10.9.204.16
      - 10.8.204.17
      - 10.9.204.17
      - 10.8.204.18
      - 10.9.204.18
      - 10.8.204.19
      - 10.9.204.19
      # Rack 5
      - 10.6.205.10
      - 10.7.205.10
      - 10.6.205.11
      - 10.7.205.11
      - 10.6.205.12
      - 10.7.205.12
      - 10.6.205.13
      - 10.7.205.13
      - 10.6.205.14
      - 10.7.205.14
      - 10.6.205.15
      - 10.7.205.15
      - 10.6.205.16
      - 10.7.205.16
      - 10.6.205.17
      - 10.7.205.17
      - 10.6.205.18
      - 10.7.205.18
      - 10.6.205.19
      - 10.7.205.19
      # Rack 6
      - 10.8.206.10
      - 10.9.206.10
      - 10.8.206.11
      - 10.9.206.11
      - 10.8.206.12
      - 10.9.206.12
      - 10.8.206.13
      - 10.9.206.13
      - 10.8.206.14
      - 10.9.206.14
      - 10.8.206.15
      - 10.9.206.15
      - 10.8.206.16
      - 10.9.206.16
      - 10.8.206.17
      - 10.9.206.17
      - 10.8.206.18
      - 10.9.206.18
      - 10.8.206.19
      - 10.9.206.19
      # Rack 7
      - 10.6.207.10
      - 10.7.207.10
      - 10.6.207.11
      - 10.7.207.11
      - 10.6.207.12
      - 10.7.207.12
      - 10.6.207.13
      - 10.7.207.13
      - 10.6.207.14
      - 10.7.207.14
      - 10.6.207.15
      - 10.7.207.15
      - 10.6.207.16
      - 10.7.207.16
      - 10.6.207.17
      - 10.7.207.17
      - 10.6.207.18
      - 10.7.207.18
      - 10.6.207.19
      - 10.7.207.19
      # Rack 8
      - 10.8.208.10
      - 10.9.208.10
      - 10.8.208.11
      - 10.9.208.11
      - 10.8.208.12
      - 10.9.208.12
      - 10.8.208.13
      - 10.9.208.13
      - 10.8.208.14
      - 10.9.208.14
      - 10.8.208.15
      - 10.9.208.15
      - 10.8.208.16
      - 10.9.208.16
      - 10.8.208.17
      - 10.9.208.17
      - 10.8.208.18
      - 10.9.208.18
      - 10.8.208.19
      - 10.9.208.19
      # Rack 9
      - 10.6.209.10
      - 10.7.209.10
      - 10.6.209.11
      - 10.7.209.11
      - 10.6.209.12
      - 10.7.209.12
      - 10.6.209.13
      - 10.7.209.13
      - 10.6.209.14
      - 10.7.209.14
      - 10.6.209.15
      - 10.7.209.15
      - 10.6.209.16
      - 10.7.209.16
      - 10.6.209.17
      - 10.7.209.17
      - 10.6.209.18
      - 10.7.209.18
      - 10.6.209.19
      - 10.7.209.19
      # Rack A
      - 10.8.210.10
      - 10.9.210.10
      - 10.8.210.11
      - 10.9.210.11
      - 10.8.210.12
      - 10.9.210.12
      - 10.8.210.13
      - 10.9.210.13
      - 10.8.210.14
      - 10.9.210.14
      - 10.8.210.15
      - 10.9.210.15
      - 10.8.210.16
      - 10.9.210.16
      - 10.8.210.17
      - 10.9.210.17
      - 10.8.210.18
      - 10.9.210.18
      - 10.8.210.19
      - 10.9.210.19
      # Rack B
      - 10.6.211.10
      - 10.7.211.10
      - 10.6.211.11
      - 10.7.211.11
      - 10.6.211.12
      - 10.7.211.12
      - 10.6.211.13
      - 10.7.211.13
      - 10.6.211.14
      - 10.7.211.14
      - 10.6.211.15
      - 10.7.211.15
      - 10.6.211.16
      - 10.7.211.16
      - 10.6.211.17
      - 10.7.211.17
      - 10.6.211.18
      - 10.7.211.18
      - 10.6.211.19
      - 10.7.211.19
      # Rack C
      - 10.8.212.10
      - 10.9.212.10
      - 10.8.212.11
      - 10.9.212.11
      - 10.8.212.12
      - 10.9.212.12
      - 10.8.212.13
      - 10.9.212.13
      - 10.8.212.14
      - 10.9.212.14
      - 10.8.212.15
      - 10.9.212.15
      - 10.8.212.16
      - 10.9.212.16
      - 10.8.212.17
      - 10.9.212.17
      - 10.8.212.18
      - 10.9.212.18
      - 10.8.212.19
      - 10.9.212.19
      # Rack D
      - 10.6.213.10
      - 10.7.213.10
      - 10.6.213.11
      - 10.7.213.11
      - 10.6.213.12
      - 10.7.213.12
      - 10.6.213.13
      - 10.7.213.13
      - 10.6.213.14
      - 10.7.213.14
      - 10.6.213.15
      - 10.7.213.15
      - 10.6.213.16
      - 10.7.213.16
      - 10.6.213.17
      - 10.7.213.17
      # cfDn8
      # cfDn9

pulsar:
  timesamples_per_pulsar_packet: 625
  udp_pulsar_packet_size: 5032
  num_packet_per_stream: 80
  num_stream: 10
  pulsar_output_buffer:
    num_frames: buffer_depth + 4
    frame_size: udp_pulsar_packet_size * num_stream * num_packet_per_stream
    metadata_pool: main_pool
    kotekan_buffer: standard
  postprocess:
    log_level: info
    cpu_affinity: [5,11]
    kotekan_stage: pulsarPostProcess
    network_input_buffer_0: beamform_pulsar_output_buffer_0
    network_input_buffer_1: beamform_pulsar_output_buffer_1
    network_input_buffer_2: beamform_pulsar_output_buffer_2
    network_input_buffer_3: beamform_pulsar_output_buffer_3
    pulsar_out_buf: pulsar_output_buffer
  networkProcess:
    kotekan_stage: pulsarNetworkProcess
    pulsar_out_buf: pulsar_output_buffer
    cpu_affinity: [5,11]
    udp_pulsar_port_number: 1414
    number_of_nodes: 256
    number_of_subnets: 2
    pulsar_node_ips:
      - 10.15.50.10
      - 10.16.50.11
      - 10.15.50.12
      - 10.16.50.13
      - 10.15.50.14
      - 10.16.50.15
      - 10.15.50.16
      - 10.16.50.17
      - 10.15.50.18
      - 10.16.50.19


#### N2 GPU Post processing and Tx ####

# Updatable config for gating
updatable_config:
  frb_gain:
    kotekan_update_endpoint: json
    frb_gain_dir: /mnt/frb-archiver/GainFiles/Latest_FRB
  pulsar_gain:
    kotekan_update_endpoint: json
    pulsar_gain_dir:
      - /mnt/frb-archiver/GainFiles/Latest_PSR
      - /mnt/frb-archiver/GainFiles/Latest_PSR
      - /mnt/frb-archiver/GainFiles/Latest_PSR
      - /mnt/frb-archiver/GainFiles/Latest_PSR
      - /mnt/frb-archiver/GainFiles/Latest_PSR
      - /mnt/frb-archiver/GainFiles/Latest_PSR
      - /mnt/frb-archiver/GainFiles/Latest_PSR
      - /mnt/frb-archiver/GainFiles/Latest_PSR
      - /mnt/frb-archiver/GainFiles/Latest_PSR
      - /mnt/frb-archiver/GainFiles/Latest_PSR
  pulsar_pointing:
    0:
      kotekan_update_endpoint: json
      ra: 53.6197236741
      dec: 54.6433973569
      scaling: 48
    1:
      kotekan_update_endpoint: json
      ra: 53.6197236741
      dec: 54.6433973569
      scaling: 48
    2:
      kotekan_update_endpoint: json
      ra: 53.6197236741
      dec: 54.6433973569
      scaling: 48
    3:
      kotekan_update_endpoint: json
      ra: 53.6197236741
      dec: 54.6433973569
      scaling: 48
    4:
      kotekan_update_endpoint: json
      ra: 53.6197236741
      dec: 54.6433973569
      scaling: 48
    5:
      kotekan_update_endpoint: json
      ra: 53.6197236741
      dec: 54.6433973569
      scaling: 48
    6:
      kotekan_update_endpoint: json
      ra: 53.6197236741
      dec: 54.6433973569
      scaling: 48
    7:
      kotekan_update_endpoint: json
      ra: 53.6197236741
      dec: 54.6433973569
      scaling: 48
    8:
      kotekan_update_endpoint: json
      ra: 53.6197236741
      dec: 54.6433973569
      scaling: 48
    9:
      kotekan_update_endpoint: json
      ra: 53.6197236741
      dec: 54.6433973569
      scaling: 48
  bad_inputs:
    kotekan_update_endpoint: json
    # These inputs are assumed to be in cylinder order
    bad_inputs: []
    start_time: 1535048997.
    tag: "initial_flags"
  rfi_zeroing_toggle:
    kotekan_update_endpoint: json
    rfi_zeroing: False
  rfi_sk_record:
    kotekan_update_endpoint: json
    output_dir: /mnt/gong/RFI/test_sk/
    write_to_disk: false
  rfi_var_record:
    kotekan_update_endpoint: json
    output_dir: /mnt/gong/RFI/test_var/
    write_to_disk: false
  rfi_var_element_index:
    kotekan_update_endpoint: json
    # This element should be given in cylinder input order,
    # not correlator/FPGA input order.
    element_index: 500

  gating:
    psr0_config:
      kotekan_update_endpoint: "json"
      enabled: false
      # B0329 (2018/11/14)
      pulsar_name: "B0329"
      pulse_width: 0.0314
      dm: 26.7641
      segment: 18000.
      rot_freq: 1.39954153872
      t_ref: [58437.4583333332,]
      phase_ref: [1446745468.8439252,]
      coeff: [[
                3.428779943504219e-10,
                0.0011253963075329334,
                -1.1565642124857199e-07,
                1.1347089844281842e-10,
                1.1882399863116445e-13,
                -1.0867680647236115e-16,
                -7.594309559679319e-20,
                5.042548967792808e-23,
                2.745973613190195e-26,
                -2.279050323988331e-29,
                -1.1771713330451292e-32,
                3.948826407949732e-35,
              ],]
valve:
  valve0:
    kotekan_stage: Valve
    in_buf: gpu_n2_output_buffer_0
    out_buf: valve_buffer_0
  valve1:
    kotekan_stage: Valve
    in_buf: gpu_n2_output_buffer_1
    out_buf: valve_buffer_1
  valve2:
    kotekan_stage: Valve
    in_buf: gpu_n2_output_buffer_2
    out_buf: valve_buffer_2
  valve3:
    kotekan_stage: Valve
    in_buf: gpu_n2_output_buffer_3
    out_buf: valve_buffer_3

vis_accumulate:
  integration_time: 5.0  # Integrate to roughly 5s cadence
  # This (12288) is for num_sub_frames = 4, there is currently a config bug that
  # prevents referencing the higher level samples_per_data_set and dividing it
  samples_per_data_set: 12288
  acc0:
    kotekan_stage: visAccumulate
    in_buf: valve_buffer_0
    out_buf: visbuf_5s_0
    gating:
      psr0:
        mode: pulsar
        buf: visbuf_psr0_5s_0
    updatable_config:
      psr0: "/updatable_config/gating/psr0_config"
  acc1:
    kotekan_stage: visAccumulate
    in_buf: valve_buffer_1
    out_buf: visbuf_5s_1
    gating:
      psr0:
        mode: pulsar
        buf: visbuf_psr0_5s_1
    updatable_config:
      psr0: "/updatable_config/gating/psr0_config"
  acc2:
    kotekan_stage: visAccumulate
    in_buf: valve_buffer_2
    out_buf: visbuf_5s_2
    gating:
      psr0:
        mode: pulsar
        buf: visbuf_psr0_5s_2
    updatable_config:
      psr0: "/updatable_config/gating/psr0_config"
  acc3:
    kotekan_stage: visAccumulate
    in_buf: valve_buffer_3
    out_buf: visbuf_5s_3
    gating:
      psr0:
        mode: pulsar
        buf: visbuf_psr0_5s_3
    updatable_config:
      psr0: "/updatable_config/gating/psr0_config"

## Perform all extra time integration and calculate eigenvalues

vis_merge_5s:
  kotekan_stage: bufferMerge
  timeout: 0.1
  in_bufs:
    - visbuf_5s_0
    - visbuf_5s_1
    - visbuf_5s_2
    - visbuf_5s_3
  out_buf: visbuf_5s_merge

vis_merge_gated_psr0:
  kotekan_stage: bufferMerge
  timeout: 0.1
  in_bufs:
    - visbuf_psr0_5s_0
    - visbuf_psr0_5s_1
    - visbuf_psr0_5s_2
    - visbuf_psr0_5s_3
  out_buf: visbuf_psr0_5s_merge

vis_int_10s:
  num_samples: 2
  int0:
    kotekan_stage: timeDownsample
    in_buf: visbuf_5s_0
    out_buf: visbuf_10s_0
  int1:
    kotekan_stage: timeDownsample
    in_buf: visbuf_5s_1
    out_buf: visbuf_10s_1
  int2:
    kotekan_stage: timeDownsample
    in_buf: visbuf_5s_2
    out_buf: visbuf_10s_2
  int3:
    kotekan_stage: timeDownsample
    in_buf: visbuf_5s_3
    out_buf: visbuf_10s_3

vis_merge_10s:
  kotekan_stage: bufferMerge
  timeout: 0.1
  in_bufs:
    - visbuf_10s_0
    - visbuf_10s_1
    - visbuf_10s_2
    - visbuf_10s_3
  out_buf: visbuf_10s_merge

eigcalc:
  kotekan_stage: EigenVisIter
  cpu_affinity: [4]
  log_level: warn

  in_buf: visbuf_10s_merge
  out_buf: visbuf_eig_10s_merge

  # Convergence config
  tol_eval: 1.0e-5
  tol_evec: 1.0e-4
  max_iterations: 19
  num_ev_conv: 2
  krylov: 2
  subspace: 1

  # Masking config
  bands_filled: [ [0, 30], [251, 262] ]
  exclude_inputs: [
    46,   84,  142,  319,  550,  638,  688,  742,  784,  944,
    960,  971, 1020, 1023, 1058, 1166, 1225, 1285, 1314, 1380,
    1521, 1543, 1738, 1794, 1982, 1984, 1987, 2032, 2034
  ]


vis_debug:
  kotekan_stage: visDebug
  in_buf: visbuf_eig_10s_merge

## Start frequency and baseline downselect

# Generate the 26m stream
26m_subset:
  kotekan_stage: prodSubset
  in_buf: visbuf_5s_merge
  out_buf: visbuf_5s_26m
  prod_subset_type: have_inputs
  input_list: [1225, 1521]  # 26m channels

# Generate the 26m gated stream
26m_psr0_subset:
  kotekan_stage: prodSubset
  in_buf: visbuf_psr0_5s_merge
  out_buf: visbuf_psr0_5s_26m
  prod_subset_type: have_inputs
  input_list: [1225, 1521]  # 26m channels

## End subsetting

# Transmit all the data to the receiver node
buffer_send:
  server_ip: 10.1.50.12
  reconnect_time: 20
  log_level: warn
  n2:
    kotekan_stage: bufferSend
    buf: visbuf_eig_10s_merge
    server_port: 11024
  26m:
    kotekan_stage: bufferSend
    buf: visbuf_5s_26m
    server_port: 11025
  26m_psr0:
    kotekan_stage: bufferSend
    buf: visbuf_psr0_5s_26m
    server_port: 11026

buffer_status:
  kotekan_stage: bufferStatus
  time_delay: 30000000
  print_status: false

rfi_broadcast:
  total_links: 1
  destination_protocol: UDP
  destination_ip: 10.1.13.1
  gpu_0:
    kotekan_stage: rfiBroadcast
    rfi_in: gpu_rfi_output_buffer_0
    rfi_mask: gpu_rfi_mask_output_buffer_0
    destination_port: 41215
    frames_per_packet: 1
  gpu_1:
    kotekan_stage: rfiBroadcast
    rfi_in: gpu_rfi_output_buffer_1
    rfi_mask: gpu_rfi_mask_output_buffer_1
    destination_port: 41216
    frames_per_packet: 1
  gpu_2:
    kotekan_stage: rfiBroadcast
    rfi_in: gpu_rfi_output_buffer_2
    rfi_mask: gpu_rfi_mask_output_buffer_2
    destination_port: 41217
    frames_per_packet: 1
  gpu_3:
    kotekan_stage: rfiBroadcast
    rfi_in: gpu_rfi_output_buffer_3
    rfi_mask: gpu_rfi_mask_output_buffer_3
    destination_port: 41218
    frames_per_packet: 1

rfi_bad_input_finder:
  destination_ip: 10.1.13.1
  destination_port: 41219
  gpu_0:
    bi_frames_per_packet: 10
    kotekan_stage: rfiBadInputFinder
    rfi_in: gpu_rfi_bad_input_buffer_0
  gpu_1:
    bi_frames_per_packet: 10
    kotekan_stage: rfiBadInputFinder
    rfi_in: gpu_rfi_bad_input_buffer_1
  gpu_2:
    bi_frames_per_packet: 10
    kotekan_stage: rfiBadInputFinder
    rfi_in: gpu_rfi_bad_input_buffer_2
  gpu_3:
    bi_frames_per_packet: 10
    kotekan_stage: rfiBadInputFinder
    rfi_in: gpu_rfi_bad_input_buffer_3

rfi_sk_record:
  total_links: 1
  gpu_0:
    kotekan_stage: rfiRecord
    rfi_in: gpu_rfi_output_buffer_0
    updatable_config: "/updatable_config/rfi_sk_record"
  gpu_1:
    kotekan_stage: rfiRecord
    rfi_in: gpu_rfi_output_buffer_1
    updatable_config: "/updatable_config/rfi_sk_record"
  gpu_2:
    kotekan_stage: rfiRecord
    rfi_in: gpu_rfi_output_buffer_2
    updatable_config: "/updatable_config/rfi_sk_record"
  gpu_3:
    kotekan_stage: rfiRecord
    rfi_in: gpu_rfi_output_buffer_3
    updatable_config: "/updatable_config/rfi_sk_record"

rfi_var_record:
  total_links: 1
  gpu_0:
    kotekan_stage: rfiRecord
    rfi_in: gpu_rfi_var_output_buffer_0
    updatable_config: "/updatable_config/rfi_var_record"
  gpu_1:
    kotekan_stage: rfiRecord
    rfi_in: gpu_rfi_var_output_buffer_1
    updatable_config: "/updatable_config/rfi_var_record"
  gpu_2:
    kotekan_stage: rfiRecord
    rfi_in: gpu_rfi_var_output_buffer_2
    updatable_config: "/updatable_config/rfi_var_record"
  gpu_3:
    kotekan_stage: rfiRecord
    rfi_in: gpu_rfi_var_output_buffer_3
    updatable_config: "/updatable_config/rfi_var_record"

# Information for input reordering, packed as
#   (adc_id, chan_id, correlator_input)
# The first is for the reordering, the last two are for making the index map
input_reorder:
  - [ 128,    0, FCC000812]
  - [ 129,    1, FCC000813]
  - [ 130,    2, FCC000814]
  - [ 131,    3, FCC000815]
  - [ 132,    4, FCC000808]
  - [ 133,    5, FCC000809]
  - [ 134,    6, FCC000810]
  - [ 135,    7, FCC000811]
  - [ 136,    8, FCC000804]
  - [ 137,    9, FCC000805]
  - [ 138,   10, FCC000806]
  - [ 139,   11, FCC000807]
  - [ 140,   12, FCC000800]
  - [ 141,   13, FCC000801]
  - [ 142,   14, FCC000802]
  - [ 143,   15, FCC000803]
  - [ 160,   16, FCC001012]
  - [ 161,   17, FCC001013]
  - [ 162,   18, FCC001014]
  - [ 163,   19, FCC001015]
  - [ 164,   20, FCC001008]
  - [ 165,   21, FCC001009]
  - [ 166,   22, FCC001010]
  - [ 167,   23, FCC001011]
  - [ 168,   24, FCC001004]
  - [ 169,   25, FCC001005]
  - [ 170,   26, FCC001006]
  - [ 171,   27, FCC001007]
  - [ 172,   28, FCC001000]
  - [ 173,   29, FCC001001]
  - [ 174,   30, FCC001002]
  - [ 175,   31, FCC001003]
  - [ 192,   32, FCC001212]
  - [ 193,   33, FCC001213]
  - [ 194,   34, FCC001214]
  - [ 195,   35, FCC001215]
  - [ 196,   36, FCC001208]
  - [ 197,   37, FCC001209]
  - [ 198,   38, FCC001210]
  - [ 199,   39, FCC001211]
  - [ 200,   40, FCC001204]
  - [ 201,   41, FCC001205]
  - [ 202,   42, FCC001206]
  - [ 203,   43, FCC001207]
  - [ 204,   44, FCC001200]
  - [ 205,   45, FCC001201]
  - [ 206,   46, FCC001202]
  - [ 207,   47, FCC001203]
  - [ 224,   48, FCC001412]
  - [ 225,   49, FCC001413]
  - [ 226,   50, FCC001414]
  - [ 227,   51, FCC001415]
  - [ 228,   52, FCC001408]
  - [ 229,   53, FCC001409]
  - [ 230,   54, FCC001410]
  - [ 231,   55, FCC001411]
  - [ 232,   56, FCC001404]
  - [ 233,   57, FCC001405]
  - [ 234,   58, FCC001406]
  - [ 235,   59, FCC001407]
  - [ 236,   60, FCC001400]
  - [ 237,   61, FCC001401]
  - [ 238,   62, FCC001402]
  - [ 239,   63, FCC001403]
  - [ 384,   64, FCC010812]
  - [ 385,   65, FCC010813]
  - [ 386,   66, FCC010814]
  - [ 387,   67, FCC010815]
  - [ 388,   68, FCC010808]
  - [ 389,   69, FCC010809]
  - [ 390,   70, FCC010810]
  - [ 391,   71, FCC010811]
  - [ 392,   72, FCC010804]
  - [ 393,   73, FCC010805]
  - [ 394,   74, FCC010806]
  - [ 395,   75, FCC010807]
  - [ 396,   76, FCC010800]
  - [ 397,   77, FCC010801]
  - [ 398,   78, FCC010802]
  - [ 399,   79, FCC010803]
  - [ 416,   80, FCC011012]
  - [ 417,   81, FCC011013]
  - [ 418,   82, FCC011014]
  - [ 419,   83, FCC011015]
  - [ 420,   84, FCC011008]
  - [ 421,   85, FCC011009]
  - [ 422,   86, FCC011010]
  - [ 423,   87, FCC011011]
  - [ 424,   88, FCC011004]
  - [ 425,   89, FCC011005]
  - [ 426,   90, FCC011006]
  - [ 427,   91, FCC011007]
  - [ 428,   92, FCC011000]
  - [ 429,   93, FCC011001]
  - [ 430,   94, FCC011002]
  - [ 431,   95, FCC011003]
  - [ 448,   96, FCC011212]
  - [ 449,   97, FCC011213]
  - [ 450,   98, FCC011214]
  - [ 451,   99, FCC011215]
  - [ 452,  100, FCC011208]
  - [ 453,  101, FCC011209]
  - [ 454,  102, FCC011210]
  - [ 455,  103, FCC011211]
  - [ 456,  104, FCC011204]
  - [ 457,  105, FCC011205]
  - [ 458,  106, FCC011206]
  - [ 459,  107, FCC011207]
  - [ 460,  108, FCC011200]
  - [ 461,  109, FCC011201]
  - [ 462,  110, FCC011202]
  - [ 463,  111, FCC011203]
  - [ 480,  112, FCC011412]
  - [ 481,  113, FCC011413]
  - [ 482,  114, FCC011414]
  - [ 483,  115, FCC011415]
  - [ 484,  116, FCC011408]
  - [ 485,  117, FCC011409]
  - [ 486,  118, FCC011410]
  - [ 487,  119, FCC011411]
  - [ 488,  120, FCC011404]
  - [ 489,  121, FCC011405]
  - [ 490,  122, FCC011406]
  - [ 491,  123, FCC011407]
  - [ 492,  124, FCC011400]
  - [ 493,  125, FCC011401]
  - [ 494,  126, FCC011402]
  - [ 495,  127, FCC011403]
  - [ 268,  128, FCC010000]
  - [ 269,  129, FCC010001]
  - [ 270,  130, FCC010002]
  - [ 271,  131, FCC010003]
  - [ 264,  132, FCC010004]
  - [ 265,  133, FCC010005]
  - [ 266,  134, FCC010006]
  - [ 267,  135, FCC010007]
  - [ 260,  136, FCC010008]
  - [ 261,  137, FCC010009]
  - [ 262,  138, FCC010010]
  - [ 263,  139, FCC010011]
  - [ 256,  140, FCC010012]
  - [ 257,  141, FCC010013]
  - [ 258,  142, FCC010014]
  - [ 259,  143, FCC010015]
  - [ 300,  144, FCC010200]
  - [ 301,  145, FCC010201]
  - [ 302,  146, FCC010202]
  - [ 303,  147, FCC010203]
  - [ 296,  148, FCC010204]
  - [ 297,  149, FCC010205]
  - [ 298,  150, FCC010206]
  - [ 299,  151, FCC010207]
  - [ 292,  152, FCC010208]
  - [ 293,  153, FCC010209]
  - [ 294,  154, FCC010210]
  - [ 295,  155, FCC010211]
  - [ 288,  156, FCC010212]
  - [ 289,  157, FCC010213]
  - [ 290,  158, FCC010214]
  - [ 291,  159, FCC010215]
  - [ 332,  160, FCC010400]
  - [ 333,  161, FCC010401]
  - [ 334,  162, FCC010402]
  - [ 335,  163, FCC010403]
  - [ 328,  164, FCC010404]
  - [ 329,  165, FCC010405]
  - [ 330,  166, FCC010406]
  - [ 331,  167, FCC010407]
  - [ 324,  168, FCC010408]
  - [ 325,  169, FCC010409]
  - [ 326,  170, FCC010410]
  - [ 327,  171, FCC010411]
  - [ 320,  172, FCC010412]
  - [ 321,  173, FCC010413]
  - [ 322,  174, FCC010414]
  - [ 323,  175, FCC010415]
  - [ 364,  176, FCC010600]
  - [ 365,  177, FCC010601]
  - [ 366,  178, FCC010602]
  - [ 367,  179, FCC010603]
  - [ 360,  180, FCC010604]
  - [ 361,  181, FCC010605]
  - [ 362,  182, FCC010606]
  - [ 363,  183, FCC010607]
  - [ 356,  184, FCC010608]
  - [ 357,  185, FCC010609]
  - [ 358,  186, FCC010610]
  - [ 359,  187, FCC010611]
  - [ 352,  188, FCC010612]
  - [ 353,  189, FCC010613]
  - [ 354,  190, FCC010614]
  - [ 355,  191, FCC010615]
  - [  12,  192, FCC000000]
  - [  13,  193, FCC000001]
  - [  14,  194, FCC000002]
  - [  15,  195, FCC000003]
  - [   8,  196, FCC000004]
  - [   9,  197, FCC000005]
  - [  10,  198, FCC000006]
  - [  11,  199, FCC000007]
  - [   4,  200, FCC000008]
  - [   5,  201, FCC000009]
  - [   6,  202, FCC000010]
  - [   7,  203, FCC000011]
  - [   0,  204, FCC000012]
  - [   1,  205, FCC000013]
  - [   2,  206, FCC000014]
  - [   3,  207, FCC000015]
  - [  44,  208, FCC000200]
  - [  45,  209, FCC000201]
  - [  46,  210, FCC000202]
  - [  47,  211, FCC000203]
  - [  40,  212, FCC000204]
  - [  41,  213, FCC000205]
  - [  42,  214, FCC000206]
  - [  43,  215, FCC000207]
  - [  36,  216, FCC000208]
  - [  37,  217, FCC000209]
  - [  38,  218, FCC000210]
  - [  39,  219, FCC000211]
  - [  32,  220, FCC000212]
  - [  34,  221, FCC000214]
  - [  33,  222, FCC000213]
  - [  35,  223, FCC000215]
  - [  76,  224, FCC000400]
  - [  77,  225, FCC000401]
  - [  78,  226, FCC000402]
  - [  79,  227, FCC000403]
  - [  72,  228, FCC000404]
  - [  73,  229, FCC000405]
  - [  74,  230, FCC000406]
  - [  75,  231, FCC000407]
  - [  68,  232, FCC000408]
  - [  69,  233, FCC000409]
  - [  70,  234, FCC000410]
  - [  71,  235, FCC000411]
  - [  64,  236, FCC000412]
  - [  65,  237, FCC000413]
  - [  66,  238, FCC000414]
  - [  67,  239, FCC000415]
  - [ 108,  240, FCC000600]
  - [ 109,  241, FCC000601]
  - [ 110,  242, FCC000602]
  - [ 111,  243, FCC000603]
  - [ 104,  244, FCC000604]
  - [ 105,  245, FCC000605]
  - [ 106,  246, FCC000606]
  - [ 107,  247, FCC000607]
  - [ 100,  248, FCC000608]
  - [ 101,  249, FCC000609]
  - [ 102,  250, FCC000610]
  - [ 103,  251, FCC000611]
  - [  96,  252, FCC000612]
  - [  97,  253, FCC000613]
  - [  98,  254, FCC000614]
  - [  99,  255, FCC000615]
  - [ 144,  256, FCC000912]
  - [ 145,  257, FCC000913]
  - [ 146,  258, FCC000914]
  - [ 147,  259, FCC000915]
  - [ 148,  260, FCC000908]
  - [ 149,  261, FCC000909]
  - [ 150,  262, FCC000910]
  - [ 151,  263, FCC000911]
  - [ 152,  264, FCC000904]
  - [ 153,  265, FCC000905]
  - [ 154,  266, FCC000906]
  - [ 155,  267, FCC000907]
  - [ 156,  268, FCC000900]
  - [ 157,  269, FCC000901]
  - [ 158,  270, FCC000902]
  - [ 159,  271, FCC000903]
  - [ 176,  272, FCC001112]
  - [ 177,  273, FCC001113]
  - [ 178,  274, FCC001114]
  - [ 179,  275, FCC001115]
  - [ 180,  276, FCC001108]
  - [ 181,  277, FCC001109]
  - [ 182,  278, FCC001110]
  - [ 183,  279, FCC001111]
  - [ 184,  280, FCC001104]
  - [ 185,  281, FCC001105]
  - [ 186,  282, FCC001106]
  - [ 187,  283, FCC001107]
  - [ 188,  284, FCC001100]
  - [ 189,  285, FCC001101]
  - [ 190,  286, FCC001102]
  - [ 191,  287, FCC001103]
  - [ 208,  288, FCC001312]
  - [ 209,  289, FCC001313]
  - [ 210,  290, FCC001314]
  - [ 211,  291, FCC001315]
  - [ 212,  292, FCC001308]
  - [ 213,  293, FCC001309]
  - [ 214,  294, FCC001310]
  - [ 215,  295, FCC001311]
  - [ 216,  296, FCC001304]
  - [ 217,  297, FCC001305]
  - [ 218,  298, FCC001306]
  - [ 219,  299, FCC001307]
  - [ 220,  300, FCC001300]
  - [ 221,  301, FCC001301]
  - [ 222,  302, FCC001302]
  - [ 223,  303, FCC001303]
  - [ 240,  304, FCC001512]
  - [ 241,  305, FCC001513]
  - [ 242,  306, FCC001514]
  - [ 243,  307, FCC001515]
  - [ 244,  308, FCC001508]
  - [ 245,  309, FCC001509]
  - [ 246,  310, FCC001510]
  - [ 247,  311, FCC001511]
  - [ 248,  312, FCC001504]
  - [ 249,  313, FCC001505]
  - [ 250,  314, FCC001506]
  - [ 251,  315, FCC001507]
  - [ 252,  316, FCC001500]
  - [ 253,  317, FCC001501]
  - [ 254,  318, FCC001502]
  - [ 255,  319, FCC001503]
  - [ 400,  320, FCC010912]
  - [ 401,  321, FCC010913]
  - [ 402,  322, FCC010914]
  - [ 403,  323, FCC010915]
  - [ 404,  324, FCC010908]
  - [ 405,  325, FCC010909]
  - [ 406,  326, FCC010910]
  - [ 407,  327, FCC010911]
  - [ 408,  328, FCC010904]
  - [ 409,  329, FCC010905]
  - [ 410,  330, FCC010906]
  - [ 411,  331, FCC010907]
  - [ 412,  332, FCC010900]
  - [ 413,  333, FCC010901]
  - [ 414,  334, FCC010902]
  - [ 415,  335, FCC010903]
  - [ 432,  336, FCC011112]
  - [ 433,  337, FCC011113]
  - [ 434,  338, FCC011114]
  - [ 435,  339, FCC011115]
  - [ 436,  340, FCC011108]
  - [ 437,  341, FCC011109]
  - [ 438,  342, FCC011110]
  - [ 439,  343, FCC011111]
  - [ 440,  344, FCC011104]
  - [ 441,  345, FCC011105]
  - [ 442,  346, FCC011106]
  - [ 443,  347, FCC011107]
  - [ 444,  348, FCC011100]
  - [ 445,  349, FCC011101]
  - [ 446,  350, FCC011102]
  - [ 447,  351, FCC011103]
  - [ 464,  352, FCC011312]
  - [ 465,  353, FCC011313]
  - [ 466,  354, FCC011314]
  - [ 467,  355, FCC011315]
  - [ 468,  356, FCC011308]
  - [ 469,  357, FCC011309]
  - [ 470,  358, FCC011310]
  - [ 471,  359, FCC011311]
  - [ 472,  360, FCC011304]
  - [ 473,  361, FCC011305]
  - [ 474,  362, FCC011306]
  - [ 475,  363, FCC011307]
  - [ 476,  364, FCC011300]
  - [ 477,  365, FCC011301]
  - [ 478,  366, FCC011302]
  - [ 479,  367, FCC011303]
  - [ 496,  368, FCC011512]
  - [ 497,  369, FCC011513]
  - [ 498,  370, FCC011514]
  - [ 499,  371, FCC011515]
  - [ 500,  372, FCC011508]
  - [ 501,  373, FCC011509]
  - [ 502,  374, FCC011510]
  - [ 503,  375, FCC011511]
  - [ 504,  376, FCC011504]
  - [ 505,  377, FCC011505]
  - [ 506,  378, FCC011506]
  - [ 507,  379, FCC011507]
  - [ 508,  380, FCC011500]
  - [ 509,  381, FCC011501]
  - [ 510,  382, FCC011502]
  - [ 511,  383, FCC011503]
  - [ 287,  384, FCC010103]
  - [ 286,  385, FCC010102]
  - [ 285,  386, FCC010101]
  - [ 284,  387, FCC010100]
  - [ 280,  388, FCC010104]
  - [ 281,  389, FCC010105]
  - [ 282,  390, FCC010106]
  - [ 283,  391, FCC010107]
  - [ 276,  392, FCC010108]
  - [ 277,  393, FCC010109]
  - [ 278,  394, FCC010110]
  - [ 279,  395, FCC010111]
  - [ 272,  396, FCC010112]
  - [ 273,  397, FCC010113]
  - [ 274,  398, FCC010114]
  - [ 275,  399, FCC010115]
  - [ 316,  400, FCC010300]
  - [ 317,  401, FCC010301]
  - [ 318,  402, FCC010302]
  - [ 319,  403, FCC010303]
  - [ 312,  404, FCC010304]
  - [ 313,  405, FCC010305]
  - [ 314,  406, FCC010306]
  - [ 315,  407, FCC010307]
  - [ 308,  408, FCC010308]
  - [ 309,  409, FCC010309]
  - [ 310,  410, FCC010310]
  - [ 311,  411, FCC010311]
  - [ 304,  412, FCC010312]
  - [ 305,  413, FCC010313]
  - [ 306,  414, FCC010314]
  - [ 307,  415, FCC010315]
  - [ 348,  416, FCC010500]
  - [ 349,  417, FCC010501]
  - [ 350,  418, FCC010502]
  - [ 351,  419, FCC010503]
  - [ 344,  420, FCC010504]
  - [ 345,  421, FCC010505]
  - [ 346,  422, FCC010506]
  - [ 347,  423, FCC010507]
  - [ 343,  424, FCC010511]
  - [ 342,  425, FCC010510]
  - [ 341,  426, FCC010509]
  - [ 340,  427, FCC010508]
  - [ 336,  428, FCC010512]
  - [ 337,  429, FCC010513]
  - [ 338,  430, FCC010514]
  - [ 339,  431, FCC010515]
  - [ 380,  432, FCC010700]
  - [ 381,  433, FCC010701]
  - [ 382,  434, FCC010702]
  - [ 383,  435, FCC010703]
  - [ 376,  436, FCC010704]
  - [ 377,  437, FCC010705]
  - [ 378,  438, FCC010706]
  - [ 379,  439, FCC010707]
  - [ 372,  440, FCC010708]
  - [ 373,  441, FCC010709]
  - [ 374,  442, FCC010710]
  - [ 375,  443, FCC010711]
  - [ 368,  444, FCC010712]
  - [ 369,  445, FCC010713]
  - [ 370,  446, FCC010714]
  - [ 371,  447, FCC010715]
  - [  28,  448, FCC000100]
  - [  29,  449, FCC000101]
  - [  30,  450, FCC000102]
  - [  31,  451, FCC000103]
  - [  24,  452, FCC000104]
  - [  25,  453, FCC000105]
  - [  26,  454, FCC000106]
  - [  27,  455, FCC000107]
  - [  20,  456, FCC000108]
  - [  21,  457, FCC000109]
  - [  22,  458, FCC000110]
  - [  23,  459, FCC000111]
  - [  16,  460, FCC000112]
  - [  17,  461, FCC000113]
  - [  18,  462, FCC000114]
  - [  19,  463, FCC000115]
  - [  60,  464, FCC000300]
  - [  61,  465, FCC000301]
  - [  62,  466, FCC000302]
  - [  63,  467, FCC000303]
  - [  56,  468, FCC000304]
  - [  57,  469, FCC000305]
  - [  58,  470, FCC000306]
  - [  59,  471, FCC000307]
  - [  52,  472, FCC000308]
  - [  53,  473, FCC000309]
  - [  54,  474, FCC000310]
  - [  55,  475, FCC000311]
  - [  48,  476, FCC000312]
  - [  49,  477, FCC000313]
  - [  50,  478, FCC000314]
  - [  51,  479, FCC000315]
  - [  92,  480, FCC000500]
  - [  93,  481, FCC000501]
  - [  94,  482, FCC000502]
  - [  95,  483, FCC000503]
  - [  88,  484, FCC000504]
  - [  89,  485, FCC000505]
  - [  90,  486, FCC000506]
  - [  91,  487, FCC000507]
  - [  84,  488, FCC000508]
  - [  85,  489, FCC000509]
  - [  86,  490, FCC000510]
  - [  87,  491, FCC000511]
  - [  80,  492, FCC000512]
  - [  81,  493, FCC000513]
  - [  82,  494, FCC000514]
  - [  83,  495, FCC000515]
  - [ 124,  496, FCC000700]
  - [ 125,  497, FCC000701]
  - [ 126,  498, FCC000702]
  - [ 127,  499, FCC000703]
  - [ 120,  500, FCC000704]
  - [ 121,  501, FCC000705]
  - [ 122,  502, FCC000706]
  - [ 123,  503, FCC000707]
  - [ 116,  504, FCC000708]
  - [ 117,  505, FCC000709]
  - [ 118,  506, FCC000710]
  - [ 119,  507, FCC000711]
  - [ 112,  508, FCC000712]
  - [ 113,  509, FCC000713]
  - [ 114,  510, FCC000714]
  - [ 115,  511, FCC000715]
  - [ 608,  512, FCC020612]
  - [ 609,  513, FCC020613]
  - [ 610,  514, FCC020614]
  - [ 611,  515, FCC020615]
  - [ 612,  516, FCC020608]
  - [ 613,  517, FCC020609]
  - [ 614,  518, FCC020610]
  - [ 615,  519, FCC020611]
  - [ 616,  520, FCC020604]
  - [ 617,  521, FCC020605]
  - [ 618,  522, FCC020606]
  - [ 619,  523, FCC020607]
  - [ 620,  524, FCC020600]
  - [ 621,  525, FCC020601]
  - [ 622,  526, FCC020602]
  - [ 623,  527, FCC020603]
  - [ 576,  528, FCC020412]
  - [ 577,  529, FCC020413]
  - [ 578,  530, FCC020414]
  - [ 579,  531, FCC020415]
  - [ 580,  532, FCC020408]
  - [ 581,  533, FCC020409]
  - [ 582,  534, FCC020410]
  - [ 583,  535, FCC020411]
  - [ 584,  536, FCC020404]
  - [ 585,  537, FCC020405]
  - [ 586,  538, FCC020406]
  - [ 587,  539, FCC020407]
  - [ 588,  540, FCC020400]
  - [ 589,  541, FCC020401]
  - [ 590,  542, FCC020402]
  - [ 591,  543, FCC020403]
  - [ 544,  544, FCC020212]
  - [ 545,  545, FCC020213]
  - [ 546,  546, FCC020214]
  - [ 547,  547, FCC020215]
  - [ 548,  548, FCC020208]
  - [ 549,  549, FCC020209]
  - [ 550,  550, FCC020210]
  - [ 551,  551, FCC020211]
  - [ 553,  552, FCC020205]
  - [ 552,  553, FCC020204]
  - [ 554,  554, FCC020206]
  - [ 555,  555, FCC020207]
  - [ 556,  556, FCC020200]
  - [ 557,  557, FCC020201]
  - [ 558,  558, FCC020202]
  - [ 559,  559, FCC020203]
  - [ 512,  560, FCC020012]
  - [ 513,  561, FCC020013]
  - [ 514,  562, FCC020014]
  - [ 515,  563, FCC020015]
  - [ 516,  564, FCC020008]
  - [ 517,  565, FCC020009]
  - [ 518,  566, FCC020010]
  - [ 519,  567, FCC020011]
  - [ 520,  568, FCC020004]
  - [ 521,  569, FCC020005]
  - [ 522,  570, FCC020006]
  - [ 523,  571, FCC020007]
  - [ 524,  572, FCC020000]
  - [ 525,  573, FCC020001]
  - [ 526,  574, FCC020002]
  - [ 527,  575, FCC020003]
  - [ 864,  576, FCC030612]
  - [ 865,  577, FCC030613]
  - [ 866,  578, FCC030614]
  - [ 867,  579, FCC030615]
  - [ 868,  580, FCC030608]
  - [ 869,  581, FCC030609]
  - [ 870,  582, FCC030610]
  - [ 871,  583, FCC030611]
  - [ 872,  584, FCC030604]
  - [ 873,  585, FCC030605]
  - [ 874,  586, FCC030606]
  - [ 875,  587, FCC030607]
  - [ 876,  588, FCC030600]
  - [ 877,  589, FCC030601]
  - [ 878,  590, FCC030602]
  - [ 879,  591, FCC030603]
  - [ 832,  592, FCC030412]
  - [ 833,  593, FCC030413]
  - [ 834,  594, FCC030414]
  - [ 835,  595, FCC030415]
  - [ 836,  596, FCC030408]
  - [ 837,  597, FCC030409]
  - [ 838,  598, FCC030410]
  - [ 839,  599, FCC030411]
  - [ 840,  600, FCC030404]
  - [ 841,  601, FCC030405]
  - [ 842,  602, FCC030406]
  - [ 843,  603, FCC030407]
  - [ 844,  604, FCC030400]
  - [ 845,  605, FCC030401]
  - [ 846,  606, FCC030402]
  - [ 847,  607, FCC030403]
  - [ 800,  608, FCC030212]
  - [ 801,  609, FCC030213]
  - [ 802,  610, FCC030214]
  - [ 803,  611, FCC030215]
  - [ 804,  612, FCC030208]
  - [ 805,  613, FCC030209]
  - [ 806,  614, FCC030210]
  - [ 807,  615, FCC030211]
  - [ 808,  616, FCC030204]
  - [ 809,  617, FCC030205]
  - [ 810,  618, FCC030206]
  - [ 811,  619, FCC030207]
  - [ 812,  620, FCC030200]
  - [ 813,  621, FCC030201]
  - [ 814,  622, FCC030202]
  - [ 815,  623, FCC030203]
  - [ 768,  624, FCC030012]
  - [ 769,  625, FCC030013]
  - [ 770,  626, FCC030014]
  - [ 771,  627, FCC030015]
  - [ 772,  628, FCC030008]
  - [ 773,  629, FCC030009]
  - [ 774,  630, FCC030010]
  - [ 775,  631, FCC030011]
  - [ 776,  632, FCC030004]
  - [ 777,  633, FCC030005]
  - [ 778,  634, FCC030006]
  - [ 779,  635, FCC030007]
  - [ 780,  636, FCC030000]
  - [ 781,  637, FCC030001]
  - [ 782,  638, FCC030002]
  - [ 783,  639, FCC030003]
  - [1004,  640, FCC031400]
  - [1005,  641, FCC031401]
  - [1006,  642, FCC031402]
  - [1007,  643, FCC031403]
  - [1003,  644, FCC031407]
  - [1002,  645, FCC031406]
  - [1001,  646, FCC031405]
  - [1000,  647, FCC031404]
  - [ 996,  648, FCC031408]
  - [ 997,  649, FCC031409]
  - [ 934,  650, FCC031010]
  - [ 935,  651, FCC031011]
  - [ 992,  652, FCC031412]
  - [ 993,  653, FCC031413]
  - [ 994,  654, FCC031414]
  - [ 995,  655, FCC031415]
  - [ 972,  656, FCC031200]
  - [ 973,  657, FCC031201]
  - [ 974,  658, FCC031202]
  - [ 975,  659, FCC031203]
  - [ 968,  660, FCC031204]
  - [ 969,  661, FCC031205]
  - [ 970,  662, FCC031206]
  - [ 971,  663, FCC031207]
  - [ 964,  664, FCC031208]
  - [ 965,  665, FCC031209]
  - [ 966,  666, FCC031210]
  - [ 967,  667, FCC031211]
  - [ 960,  668, FCC031212]
  - [ 961,  669, FCC031213]
  - [ 962,  670, FCC031214]
  - [ 963,  671, FCC031215]
  - [ 943,  672, FCC031003]
  - [ 942,  673, FCC031002]
  - [ 941,  674, FCC031001]
  - [ 940,  675, FCC031000]
  - [ 936,  676, FCC031004]
  - [ 937,  677, FCC031005]
  - [ 938,  678, FCC031006]
  - [ 939,  679, FCC031007]
  - [ 932,  680, FCC031008]
  - [ 933,  681, FCC031009]
  - [ 998,  682, FCC031410]
  - [ 999,  683, FCC031411]
  - [ 928,  684, FCC031012]
  - [ 929,  685, FCC031013]
  - [ 930,  686, FCC031014]
  - [ 931,  687, FCC031015]
  - [ 908,  688, FCC030800]
  - [ 909,  689, FCC030801]
  - [ 910,  690, FCC030802]
  - [ 911,  691, FCC030803]
  - [ 904,  692, FCC030804]
  - [ 905,  693, FCC030805]
  - [ 906,  694, FCC030806]
  - [ 907,  695, FCC030807]
  - [ 900,  696, FCC030808]
  - [ 901,  697, FCC030809]
  - [ 902,  698, FCC030810]
  - [ 903,  699, FCC030811]
  - [ 896,  700, FCC030812]
  - [ 897,  701, FCC030813]
  - [ 898,  702, FCC030814]
  - [ 899,  703, FCC030815]
  - [ 748,  704, FCC021400]
  - [ 749,  705, FCC021401]
  - [ 750,  706, FCC021402]
  - [ 751,  707, FCC021403]
  - [ 744,  708, FCC021404]
  - [ 745,  709, FCC021405]
  - [ 746,  710, FCC021406]
  - [ 747,  711, FCC021407]
  - [ 740,  712, FCC021408]
  - [ 741,  713, FCC021409]
  - [ 742,  714, FCC021410]
  - [ 743,  715, FCC021411]
  - [ 736,  716, FCC021412]
  - [ 737,  717, FCC021413]
  - [ 738,  718, FCC021414]
  - [ 739,  719, FCC021415]
  - [ 716,  720, FCC021200]
  - [ 717,  721, FCC021201]
  - [ 718,  722, FCC021202]
  - [ 719,  723, FCC021203]
  - [ 712,  724, FCC021204]
  - [ 713,  725, FCC021205]
  - [ 714,  726, FCC021206]
  - [ 715,  727, FCC021207]
  - [ 708,  728, FCC021208]
  - [ 709,  729, FCC021209]
  - [ 710,  730, FCC021210]
  - [ 711,  731, FCC021211]
  - [ 704,  732, FCC021212]
  - [ 705,  733, FCC021213]
  - [ 706,  734, FCC021214]
  - [ 707,  735, FCC021215]
  - [ 684,  736, FCC021000]
  - [ 685,  737, FCC021001]
  - [ 686,  738, FCC021002]
  - [ 687,  739, FCC021003]
  - [ 680,  740, FCC021004]
  - [ 681,  741, FCC021005]
  - [ 682,  742, FCC021006]
  - [ 683,  743, FCC021007]
  - [ 676,  744, FCC021008]
  - [ 677,  745, FCC021009]
  - [ 678,  746, FCC021010]
  - [ 679,  747, FCC021011]
  - [ 672,  748, FCC021012]
  - [ 673,  749, FCC021013]
  - [ 674,  750, FCC021014]
  - [ 675,  751, FCC021015]
  - [ 652,  752, FCC020800]
  - [ 653,  753, FCC020801]
  - [ 654,  754, FCC020802]
  - [ 655,  755, FCC020803]
  - [ 648,  756, FCC020804]
  - [ 649,  757, FCC020805]
  - [ 650,  758, FCC020806]
  - [ 651,  759, FCC020807]
  - [ 644,  760, FCC020808]
  - [ 645,  761, FCC020809]
  - [ 646,  762, FCC020810]
  - [ 647,  763, FCC020811]
  - [ 640,  764, FCC020812]
  - [ 641,  765, FCC020813]
  - [ 642,  766, FCC020814]
  - [ 643,  767, FCC020815]
  - [ 624,  768, FCC020712]
  - [ 625,  769, FCC020713]
  - [ 626,  770, FCC020714]
  - [ 627,  771, FCC020715]
  - [ 628,  772, FCC020708]
  - [ 629,  773, FCC020709]
  - [ 630,  774, FCC020710]
  - [ 631,  775, FCC020711]
  - [ 632,  776, FCC020704]
  - [ 633,  777, FCC020705]
  - [ 634,  778, FCC020706]
  - [ 635,  779, FCC020707]
  - [ 636,  780, FCC020700]
  - [ 637,  781, FCC020701]
  - [ 638,  782, FCC020702]
  - [ 639,  783, FCC020703]
  - [ 592,  784, FCC020512]
  - [ 593,  785, FCC020513]
  - [ 594,  786, FCC020514]
  - [ 595,  787, FCC020515]
  - [ 596,  788, FCC020508]
  - [ 597,  789, FCC020509]
  - [ 598,  790, FCC020510]
  - [ 599,  791, FCC020511]
  - [ 600,  792, FCC020504]
  - [ 601,  793, FCC020505]
  - [ 602,  794, FCC020506]
  - [ 603,  795, FCC020507]
  - [ 604,  796, FCC020500]
  - [ 605,  797, FCC020501]
  - [ 606,  798, FCC020502]
  - [ 607,  799, FCC020503]
  - [ 560,  800, FCC020312]
  - [ 561,  801, FCC020313]
  - [ 562,  802, FCC020314]
  - [ 563,  803, FCC020315]
  - [ 564,  804, FCC020308]
  - [ 565,  805, FCC020309]
  - [ 566,  806, FCC020310]
  - [ 567,  807, FCC020311]
  - [ 568,  808, FCC020304]
  - [ 569,  809, FCC020305]
  - [ 570,  810, FCC020306]
  - [ 571,  811, FCC020307]
  - [ 572,  812, FCC020300]
  - [ 573,  813, FCC020301]
  - [ 574,  814, FCC020302]
  - [ 575,  815, FCC020303]
  - [ 528,  816, FCC020112]
  - [ 529,  817, FCC020113]
  - [ 530,  818, FCC020114]
  - [ 531,  819, FCC020115]
  - [ 532,  820, FCC020108]
  - [ 533,  821, FCC020109]
  - [ 534,  822, FCC020110]
  - [ 535,  823, FCC020111]
  - [ 536,  824, FCC020104]
  - [ 537,  825, FCC020105]
  - [ 538,  826, FCC020106]
  - [ 539,  827, FCC020107]
  - [ 540,  828, FCC020100]
  - [ 541,  829, FCC020101]
  - [ 542,  830, FCC020102]
  - [ 543,  831, FCC020103]
  - [ 880,  832, FCC030712]
  - [ 881,  833, FCC030713]
  - [ 882,  834, FCC030714]
  - [ 883,  835, FCC030715]
  - [ 884,  836, FCC030708]
  - [ 885,  837, FCC030709]
  - [ 886,  838, FCC030710]
  - [ 887,  839, FCC030711]
  - [ 888,  840, FCC030704]
  - [ 889,  841, FCC030705]
  - [ 890,  842, FCC030706]
  - [ 891,  843, FCC030707]
  - [ 892,  844, FCC030700]
  - [ 893,  845, FCC030701]
  - [ 894,  846, FCC030702]
  - [ 895,  847, FCC030703]
  - [ 848,  848, FCC030512]
  - [ 849,  849, FCC030513]
  - [ 850,  850, FCC030514]
  - [ 851,  851, FCC030515]
  - [ 852,  852, FCC030508]
  - [ 853,  853, FCC030509]
  - [ 854,  854, FCC030510]
  - [ 855,  855, FCC030511]
  - [ 856,  856, FCC030504]
  - [ 857,  857, FCC030505]
  - [ 858,  858, FCC030506]
  - [ 859,  859, FCC030507]
  - [ 860,  860, FCC030500]
  - [ 861,  861, FCC030501]
  - [ 862,  862, FCC030502]
  - [ 863,  863, FCC030503]
  - [ 816,  864, FCC030312]
  - [ 817,  865, FCC030313]
  - [ 818,  866, FCC030314]
  - [ 819,  867, FCC030315]
  - [ 820,  868, FCC030308]
  - [ 821,  869, FCC030309]
  - [ 822,  870, FCC030310]
  - [ 823,  871, FCC030311]
  - [ 824,  872, FCC030304]
  - [ 825,  873, FCC030305]
  - [ 826,  874, FCC030306]
  - [ 827,  875, FCC030307]
  - [ 828,  876, FCC030300]
  - [ 829,  877, FCC030301]
  - [ 830,  878, FCC030302]
  - [ 831,  879, FCC030303]
  - [ 784,  880, FCC030112]
  - [ 785,  881, FCC030113]
  - [ 786,  882, FCC030114]
  - [ 787,  883, FCC030115]
  - [ 788,  884, FCC030108]
  - [ 789,  885, FCC030109]
  - [ 790,  886, FCC030110]
  - [ 791,  887, FCC030111]
  - [ 792,  888, FCC030104]
  - [ 793,  889, FCC030105]
  - [ 794,  890, FCC030106]
  - [ 795,  891, FCC030107]
  - [ 796,  892, FCC030100]
  - [ 797,  893, FCC030101]
  - [ 798,  894, FCC030102]
  - [ 799,  895, FCC030103]
  - [1020,  896, FCC031500]
  - [1021,  897, FCC031501]
  - [1022,  898, FCC031502]
  - [1023,  899, FCC031503]
  - [1016,  900, FCC031504]
  - [1017,  901, FCC031505]
  - [1018,  902, FCC031506]
  - [1019,  903, FCC031507]
  - [1012,  904, FCC031508]
  - [1013,  905, FCC031509]
  - [1015,  906, FCC031511]
  - [1014,  907, FCC031510]
  - [1008,  908, FCC031512]
  - [1009,  909, FCC031513]
  - [1010,  910, FCC031514]
  - [1011,  911, FCC031515]
  - [ 988,  912, FCC031300]
  - [ 989,  913, FCC031301]
  - [ 990,  914, FCC031302]
  - [ 991,  915, FCC031303]
  - [ 984,  916, FCC031304]
  - [ 985,  917, FCC031305]
  - [ 986,  918, FCC031306]
  - [ 987,  919, FCC031307]
  - [ 980,  920, FCC031308]
  - [ 981,  921, FCC031309]
  - [ 982,  922, FCC031310]
  - [ 983,  923, FCC031311]
  - [ 976,  924, FCC031312]
  - [ 977,  925, FCC031313]
  - [ 978,  926, FCC031314]
  - [ 979,  927, FCC031315]
  - [ 956,  928, FCC031100]
  - [ 957,  929, FCC031101]
  - [ 958,  930, FCC031102]
  - [ 959,  931, FCC031103]
  - [ 952,  932, FCC031104]
  - [ 953,  933, FCC031105]
  - [ 954,  934, FCC031106]
  - [ 955,  935, FCC031107]
  - [ 948,  936, FCC031108]
  - [ 949,  937, FCC031109]
  - [ 950,  938, FCC031110]
  - [ 951,  939, FCC031111]
  - [ 944,  940, FCC031112]
  - [ 945,  941, FCC031113]
  - [ 946,  942, FCC031114]
  - [ 947,  943, FCC031115]
  - [ 924,  944, FCC030900]
  - [ 925,  945, FCC030901]
  - [ 926,  946, FCC030902]
  - [ 927,  947, FCC030903]
  - [ 920,  948, FCC030904]
  - [ 921,  949, FCC030905]
  - [ 922,  950, FCC030906]
  - [ 923,  951, FCC030907]
  - [ 916,  952, FCC030908]
  - [ 917,  953, FCC030909]
  - [ 918,  954, FCC030910]
  - [ 919,  955, FCC030911]
  - [ 912,  956, FCC030912]
  - [ 913,  957, FCC030913]
  - [ 914,  958, FCC030914]
  - [ 915,  959, FCC030915]
  - [ 764,  960, FCC021500]
  - [ 765,  961, FCC021501]
  - [ 766,  962, FCC021502]
  - [ 767,  963, FCC021503]
  - [ 760,  964, FCC021504]
  - [ 761,  965, FCC021505]
  - [ 762,  966, FCC021506]
  - [ 763,  967, FCC021507]
  - [ 756,  968, FCC021508]
  - [ 757,  969, FCC021509]
  - [ 758,  970, FCC021510]
  - [ 759,  971, FCC021511]
  - [ 752,  972, FCC021512]
  - [ 753,  973, FCC021513]
  - [ 754,  974, FCC021514]
  - [ 755,  975, FCC021515]
  - [ 732,  976, FCC021300]
  - [ 733,  977, FCC021301]
  - [ 734,  978, FCC021302]
  - [ 735,  979, FCC021303]
  - [ 728,  980, FCC021304]
  - [ 729,  981, FCC021305]
  - [ 730,  982, FCC021306]
  - [ 731,  983, FCC021307]
  - [ 724,  984, FCC021308]
  - [ 725,  985, FCC021309]
  - [ 726,  986, FCC021310]
  - [ 727,  987, FCC021311]
  - [ 720,  988, FCC021312]
  - [ 721,  989, FCC021313]
  - [ 722,  990, FCC021314]
  - [ 723,  991, FCC021315]
  - [ 700,  992, FCC021100]
  - [ 701,  993, FCC021101]
  - [ 702,  994, FCC021102]
  - [ 703,  995, FCC021103]
  - [ 696,  996, FCC021104]
  - [ 697,  997, FCC021105]
  - [ 698,  998, FCC021106]
  - [ 699,  999, FCC021107]
  - [ 692, 1000, FCC021108]
  - [ 693, 1001, FCC021109]
  - [ 694, 1002, FCC021110]
  - [ 695, 1003, FCC021111]
  - [ 688, 1004, FCC021112]
  - [ 689, 1005, FCC021113]
  - [ 690, 1006, FCC021114]
  - [ 691, 1007, FCC021115]
  - [ 668, 1008, FCC020900]
  - [ 669, 1009, FCC020901]
  - [ 670, 1010, FCC020902]
  - [ 671, 1011, FCC020903]
  - [ 664, 1012, FCC020904]
  - [ 665, 1013, FCC020905]
  - [ 666, 1014, FCC020906]
  - [ 667, 1015, FCC020907]
  - [ 660, 1016, FCC020908]
  - [ 661, 1017, FCC020909]
  - [ 662, 1018, FCC020910]
  - [ 663, 1019, FCC020911]
  - [ 656, 1020, FCC020912]
  - [ 657, 1021, FCC020913]
  - [ 658, 1022, FCC020914]
  - [ 659, 1023, FCC020915]
  - [1420, 1024, FCC050800]
  - [1421, 1025, FCC050801]
  - [1422, 1026, FCC050802]
  - [1423, 1027, FCC050803]
  - [1416, 1028, FCC050804]
  - [1417, 1029, FCC050805]
  - [1418, 1030, FCC050806]
  - [1419, 1031, FCC050807]
  - [1412, 1032, FCC050808]
  - [1413, 1033, FCC050809]
  - [1414, 1034, FCC050810]
  - [1415, 1035, FCC050811]
  - [1408, 1036, FCC050812]
  - [1409, 1037, FCC050813]
  - [1410, 1038, FCC050814]
  - [1411, 1039, FCC050815]
  - [1452, 1040, FCC051000]
  - [1453, 1041, FCC051001]
  - [1454, 1042, FCC051002]
  - [1455, 1043, FCC051003]
  - [1448, 1044, FCC051004]
  - [1449, 1045, FCC051005]
  - [1450, 1046, FCC051006]
  - [1451, 1047, FCC051007]
  - [1444, 1048, FCC051008]
  - [1445, 1049, FCC051009]
  - [1446, 1050, FCC051010]
  - [1447, 1051, FCC051011]
  - [1440, 1052, FCC051012]
  - [1441, 1053, FCC051013]
  - [1442, 1054, FCC051014]
  - [1443, 1055, FCC051015]
  - [1484, 1056, FCC051200]
  - [1485, 1057, FCC051201]
  - [1486, 1058, FCC051202]
  - [1487, 1059, FCC051203]
  - [1480, 1060, FCC051204]
  - [1481, 1061, FCC051205]
  - [1482, 1062, FCC051206]
  - [1483, 1063, FCC051207]
  - [1476, 1064, FCC051208]
  - [1477, 1065, FCC051209]
  - [1478, 1066, FCC051210]
  - [1479, 1067, FCC051211]
  - [1472, 1068, FCC051212]
  - [1473, 1069, FCC051213]
  - [1474, 1070, FCC051214]
  - [1475, 1071, FCC051215]
  - [1516, 1072, FCC051400]
  - [1517, 1073, FCC051401]
  - [1518, 1074, FCC051402]
  - [1519, 1075, FCC051403]
  - [1512, 1076, FCC051404]
  - [1513, 1077, FCC051405]
  - [1514, 1078, FCC051406]
  - [1515, 1079, FCC051407]
  - [1508, 1080, FCC051408]
  - [1509, 1081, FCC051409]
  - [1510, 1082, FCC051410]
  - [1511, 1083, FCC051411]
  - [1504, 1084, FCC051412]
  - [1505, 1085, FCC051413]
  - [1506, 1086, FCC051414]
  - [1507, 1087, FCC051415]
  - [1164, 1088, FCC040800]
  - [1165, 1089, FCC040801]
  - [1166, 1090, FCC040802]
  - [1167, 1091, FCC040803]
  - [1160, 1092, FCC040804]
  - [1161, 1093, FCC040805]
  - [1162, 1094, FCC040806]
  - [1163, 1095, FCC040807]
  - [1156, 1096, FCC040808]
  - [1157, 1097, FCC040809]
  - [1158, 1098, FCC040810]
  - [1159, 1099, FCC040811]
  - [1152, 1100, FCC040812]
  - [1153, 1101, FCC040813]
  - [1154, 1102, FCC040814]
  - [1155, 1103, FCC040815]
  - [1196, 1104, FCC041000]
  - [1197, 1105, FCC041001]
  - [1198, 1106, FCC041002]
  - [1199, 1107, FCC041003]
  - [1192, 1108, FCC041004]
  - [1193, 1109, FCC041005]
  - [1194, 1110, FCC041006]
  - [1195, 1111, FCC041007]
  - [1188, 1112, FCC041008]
  - [1189, 1113, FCC041009]
  - [1190, 1114, FCC041010]
  - [1191, 1115, FCC041011]
  - [1184, 1116, FCC041012]
  - [1185, 1117, FCC041013]
  - [1186, 1118, FCC041014]
  - [1187, 1119, FCC041015]
  - [1228, 1120, FCC041200]
  - [1229, 1121, FCC041201]
  - [1230, 1122, FCC041202]
  - [1231, 1123, FCC041203]
  - [1224, 1124, FCC041204]
  - [1225, 1125, FCC041205]
  - [1226, 1126, FCC041206]
  - [1227, 1127, FCC041207]
  - [1220, 1128, FCC041208]
  - [1221, 1129, FCC041209]
  - [1222, 1130, FCC041210]
  - [1223, 1131, FCC041211]
  - [1216, 1132, FCC041212]
  - [1217, 1133, FCC041213]
  - [1219, 1134, FCC041215]
  - [1218, 1135, FCC041214]
  - [1260, 1136, FCC041400]
  - [1261, 1137, FCC041401]
  - [1262, 1138, FCC041402]
  - [1263, 1139, FCC041403]
  - [1256, 1140, FCC041404]
  - [1257, 1141, FCC041405]
  - [1258, 1142, FCC041406]
  - [1259, 1143, FCC041407]
  - [1252, 1144, FCC041408]
  - [1253, 1145, FCC041409]
  - [1254, 1146, FCC041410]
  - [1255, 1147, FCC041411]
  - [1248, 1148, FCC041412]
  - [1249, 1149, FCC041413]
  - [1250, 1150, FCC041414]
  - [1251, 1151, FCC041415]
  - [1036, 1152, FCC040000]
  - [1037, 1153, FCC040001]
  - [1038, 1154, FCC040002]
  - [1039, 1155, FCC040003]
  - [1032, 1156, FCC040004]
  - [1033, 1157, FCC040005]
  - [1034, 1158, FCC040006]
  - [1035, 1159, FCC040007]
  - [1028, 1160, FCC040008]
  - [1029, 1161, FCC040009]
  - [1030, 1162, FCC040010]
  - [1031, 1163, FCC040011]
  - [1024, 1164, FCC040012]
  - [1025, 1165, FCC040013]
  - [1026, 1166, FCC040014]
  - [1027, 1167, FCC040015]
  - [1056, 1168, FCC040212]
  - [1057, 1169, FCC040213]
  - [1058, 1170, FCC040214]
  - [1059, 1171, FCC040215]
  - [1060, 1172, FCC040208]
  - [1061, 1173, FCC040209]
  - [1062, 1174, FCC040210]
  - [1063, 1175, FCC040211]
  - [1064, 1176, FCC040204]
  - [1065, 1177, FCC040205]
  - [1066, 1178, FCC040206]
  - [1067, 1179, FCC040207]
  - [1068, 1180, FCC040200]
  - [1069, 1181, FCC040201]
  - [1070, 1182, FCC040202]
  - [1071, 1183, FCC040203]
  - [1088, 1184, FCC040412]
  - [1089, 1185, FCC040413]
  - [1090, 1186, FCC040414]
  - [1091, 1187, FCC040415]
  - [1092, 1188, FCC040408]
  - [1093, 1189, FCC040409]
  - [1094, 1190, FCC040410]
  - [1095, 1191, FCC040411]
  - [1096, 1192, FCC040404]
  - [1097, 1193, FCC040405]
  - [1098, 1194, FCC040406]
  - [1099, 1195, FCC040407]
  - [1100, 1196, FCC040400]
  - [1101, 1197, FCC040401]
  - [1102, 1198, FCC040402]
  - [1103, 1199, FCC040403]
  - [1120, 1200, FCC040612]
  - [1121, 1201, FCC040613]
  - [1122, 1202, FCC040614]
  - [1123, 1203, FCC040615]
  - [1124, 1204, FCC040608]
  - [1125, 1205, FCC040609]
  - [1126, 1206, FCC040610]
  - [1127, 1207, FCC040611]
  - [1128, 1208, FCC040604]
  - [1129, 1209, FCC040605]
  - [1130, 1210, FCC040606]
  - [1131, 1211, FCC040607]
  - [1132, 1212, FCC040600]
  - [1133, 1213, FCC040601]
  - [1134, 1214, FCC040602]
  - [1135, 1215, FCC040603]
  - [1292, 1216, FCC050000]
  - [1293, 1217, FCC050001]
  - [1294, 1218, FCC050002]
  - [1295, 1219, FCC050003]
  - [1288, 1220, FCC050004]
  - [1289, 1221, FCC050005]
  - [1290, 1222, FCC050006]
  - [1291, 1223, FCC050007]
  - [1284, 1224, FCC050008]
  - [1285, 1225, FCC050009]
  - [1286, 1226, FCC050010]
  - [1287, 1227, FCC050011]
  - [1280, 1228, FCC050012]
  - [1281, 1229, FCC050013]
  - [1282, 1230, FCC050014]
  - [1283, 1231, FCC050015]
  - [1324, 1232, FCC050200]
  - [1325, 1233, FCC050201]
  - [1326, 1234, FCC050202]
  - [1327, 1235, FCC050203]
  - [1320, 1236, FCC050204]
  - [1321, 1237, FCC050205]
  - [1322, 1238, FCC050206]
  - [1323, 1239, FCC050207]
  - [1316, 1240, FCC050208]
  - [1317, 1241, FCC050209]
  - [1318, 1242, FCC050210]
  - [1319, 1243, FCC050211]
  - [1312, 1244, FCC050212]
  - [1313, 1245, FCC050213]
  - [1314, 1246, FCC050214]
  - [1315, 1247, FCC050215]
  - [1356, 1248, FCC050400]
  - [1357, 1249, FCC050401]
  - [1358, 1250, FCC050402]
  - [1359, 1251, FCC050403]
  - [1352, 1252, FCC050404]
  - [1353, 1253, FCC050405]
  - [1354, 1254, FCC050406]
  - [1355, 1255, FCC050407]
  - [1348, 1256, FCC050408]
  - [1349, 1257, FCC050409]
  - [1350, 1258, FCC050410]
  - [1351, 1259, FCC050411]
  - [1344, 1260, FCC050412]
  - [1345, 1261, FCC050413]
  - [1346, 1262, FCC050414]
  - [1347, 1263, FCC050415]
  - [1388, 1264, FCC050600]
  - [1389, 1265, FCC050601]
  - [1390, 1266, FCC050602]
  - [1391, 1267, FCC050603]
  - [1384, 1268, FCC050604]
  - [1385, 1269, FCC050605]
  - [1386, 1270, FCC050606]
  - [1387, 1271, FCC050607]
  - [1380, 1272, FCC050608]
  - [1381, 1273, FCC050609]
  - [1382, 1274, FCC050610]
  - [1383, 1275, FCC050611]
  - [1376, 1276, FCC050612]
  - [1377, 1277, FCC050613]
  - [1378, 1278, FCC050614]
  - [1379, 1279, FCC050615]
  - [1436, 1280, FCC050900]
  - [1437, 1281, FCC050901]
  - [1438, 1282, FCC050902]
  - [1439, 1283, FCC050903]
  - [1432, 1284, FCC050904]
  - [1433, 1285, FCC050905]
  - [1434, 1286, FCC050906]
  - [1435, 1287, FCC050907]
  - [1428, 1288, FCC050908]
  - [1429, 1289, FCC050909]
  - [1430, 1290, FCC050910]
  - [1431, 1291, FCC050911]
  - [1424, 1292, FCC050912]
  - [1425, 1293, FCC050913]
  - [1426, 1294, FCC050914]
  - [1427, 1295, FCC050915]
  - [1468, 1296, FCC051100]
  - [1469, 1297, FCC051101]
  - [1470, 1298, FCC051102]
  - [1471, 1299, FCC051103]
  - [1464, 1300, FCC051104]
  - [1465, 1301, FCC051105]
  - [1466, 1302, FCC051106]
  - [1467, 1303, FCC051107]
  - [1460, 1304, FCC051108]
  - [1461, 1305, FCC051109]
  - [1462, 1306, FCC051110]
  - [1463, 1307, FCC051111]
  - [1456, 1308, FCC051112]
  - [1457, 1309, FCC051113]
  - [1458, 1310, FCC051114]
  - [1459, 1311, FCC051115]
  - [1500, 1312, FCC051300]
  - [1501, 1313, FCC051301]
  - [1502, 1314, FCC051302]
  - [1503, 1315, FCC051303]
  - [1496, 1316, FCC051304]
  - [1497, 1317, FCC051305]
  - [1498, 1318, FCC051306]
  - [1499, 1319, FCC051307]
  - [1492, 1320, FCC051308]
  - [1493, 1321, FCC051309]
  - [1494, 1322, FCC051310]
  - [1495, 1323, FCC051311]
  - [1488, 1324, FCC051312]
  - [1489, 1325, FCC051313]
  - [1490, 1326, FCC051314]
  - [1491, 1327, FCC051315]
  - [1532, 1328, FCC051500]
  - [1533, 1329, FCC051501]
  - [1534, 1330, FCC051502]
  - [1535, 1331, FCC051503]
  - [1528, 1332, FCC051504]
  - [1529, 1333, FCC051505]
  - [1530, 1334, FCC051506]
  - [1531, 1335, FCC051507]
  - [1524, 1336, FCC051508]
  - [1525, 1337, FCC051509]
  - [1526, 1338, FCC051510]
  - [1527, 1339, FCC051511]
  - [1520, 1340, FCC051512]
  - [1521, 1341, FCC051513]
  - [1522, 1342, FCC051514]
  - [1523, 1343, FCC051515]
  - [1180, 1344, FCC040900]
  - [1181, 1345, FCC040901]
  - [1182, 1346, FCC040902]
  - [1183, 1347, FCC040903]
  - [1176, 1348, FCC040904]
  - [1177, 1349, FCC040905]
  - [1178, 1350, FCC040906]
  - [1179, 1351, FCC040907]
  - [1172, 1352, FCC040908]
  - [1173, 1353, FCC040909]
  - [1174, 1354, FCC040910]
  - [1175, 1355, FCC040911]
  - [1168, 1356, FCC040912]
  - [1169, 1357, FCC040913]
  - [1170, 1358, FCC040914]
  - [1171, 1359, FCC040915]
  - [1212, 1360, FCC041100]
  - [1213, 1361, FCC041101]
  - [1214, 1362, FCC041102]
  - [1215, 1363, FCC041103]
  - [1208, 1364, FCC041104]
  - [1209, 1365, FCC041105]
  - [1210, 1366, FCC041106]
  - [1211, 1367, FCC041107]
  - [1204, 1368, FCC041108]
  - [1205, 1369, FCC041109]
  - [1206, 1370, FCC041110]
  - [1207, 1371, FCC041111]
  - [1200, 1372, FCC041112]
  - [1201, 1373, FCC041113]
  - [1202, 1374, FCC041114]
  - [1203, 1375, FCC041115]
  - [1244, 1376, FCC041300]
  - [1245, 1377, FCC041301]
  - [1246, 1378, FCC041302]
  - [1247, 1379, FCC041303]
  - [1240, 1380, FCC041304]
  - [1241, 1381, FCC041305]
  - [1242, 1382, FCC041306]
  - [1243, 1383, FCC041307]
  - [1236, 1384, FCC041308]
  - [1237, 1385, FCC041309]
  - [1238, 1386, FCC041310]
  - [1239, 1387, FCC041311]
  - [1232, 1388, FCC041312]
  - [1233, 1389, FCC041313]
  - [1234, 1390, FCC041314]
  - [1235, 1391, FCC041315]
  - [1276, 1392, FCC041500]
  - [1277, 1393, FCC041501]
  - [1278, 1394, FCC041502]
  - [1279, 1395, FCC041503]
  - [1272, 1396, FCC041504]
  - [1273, 1397, FCC041505]
  - [1274, 1398, FCC041506]
  - [1275, 1399, FCC041507]
  - [1268, 1400, FCC041508]
  - [1269, 1401, FCC041509]
  - [1270, 1402, FCC041510]
  - [1271, 1403, FCC041511]
  - [1264, 1404, FCC041512]
  - [1265, 1405, FCC041513]
  - [1266, 1406, FCC041514]
  - [1267, 1407, FCC041515]
  - [1052, 1408, FCC040100]
  - [1053, 1409, FCC040101]
  - [1054, 1410, FCC040102]
  - [1055, 1411, FCC040103]
  - [1048, 1412, FCC040104]
  - [1049, 1413, FCC040105]
  - [1050, 1414, FCC040106]
  - [1051, 1415, FCC040107]
  - [1044, 1416, FCC040108]
  - [1045, 1417, FCC040109]
  - [1046, 1418, FCC040110]
  - [1047, 1419, FCC040111]
  - [1040, 1420, FCC040112]
  - [1041, 1421, FCC040113]
  - [1042, 1422, FCC040114]
  - [1043, 1423, FCC040115]
  - [1072, 1424, FCC040312]
  - [1073, 1425, FCC040313]
  - [1074, 1426, FCC040314]
  - [1075, 1427, FCC040315]
  - [1076, 1428, FCC040308]
  - [1077, 1429, FCC040309]
  - [1078, 1430, FCC040310]
  - [1079, 1431, FCC040311]
  - [1080, 1432, FCC040304]
  - [1081, 1433, FCC040305]
  - [1082, 1434, FCC040306]
  - [1083, 1435, FCC040307]
  - [1084, 1436, FCC040300]
  - [1085, 1437, FCC040301]
  - [1086, 1438, FCC040302]
  - [1087, 1439, FCC040303]
  - [1104, 1440, FCC040512]
  - [1105, 1441, FCC040513]
  - [1106, 1442, FCC040514]
  - [1107, 1443, FCC040515]
  - [1108, 1444, FCC040508]
  - [1109, 1445, FCC040509]
  - [1110, 1446, FCC040510]
  - [1111, 1447, FCC040511]
  - [1112, 1448, FCC040504]
  - [1113, 1449, FCC040505]
  - [1114, 1450, FCC040506]
  - [1115, 1451, FCC040507]
  - [1116, 1452, FCC040500]
  - [1117, 1453, FCC040501]
  - [1118, 1454, FCC040502]
  - [1119, 1455, FCC040503]
  - [1136, 1456, FCC040712]
  - [1137, 1457, FCC040713]
  - [1138, 1458, FCC040714]
  - [1139, 1459, FCC040715]
  - [1140, 1460, FCC040708]
  - [1141, 1461, FCC040709]
  - [1142, 1462, FCC040710]
  - [1143, 1463, FCC040711]
  - [1144, 1464, FCC040704]
  - [1145, 1465, FCC040705]
  - [1146, 1466, FCC040706]
  - [1147, 1467, FCC040707]
  - [1148, 1468, FCC040700]
  - [1149, 1469, FCC040701]
  - [1150, 1470, FCC040702]
  - [1151, 1471, FCC040703]
  - [1308, 1472, FCC050100]
  - [1309, 1473, FCC050101]
  - [1310, 1474, FCC050102]
  - [1311, 1475, FCC050103]
  - [1304, 1476, FCC050104]
  - [1305, 1477, FCC050105]
  - [1306, 1478, FCC050106]
  - [1307, 1479, FCC050107]
  - [1300, 1480, FCC050108]
  - [1301, 1481, FCC050109]
  - [1302, 1482, FCC050110]
  - [1303, 1483, FCC050111]
  - [1296, 1484, FCC050112]
  - [1297, 1485, FCC050113]
  - [1298, 1486, FCC050114]
  - [1299, 1487, FCC050115]
  - [1340, 1488, FCC050300]
  - [1341, 1489, FCC050301]
  - [1342, 1490, FCC050302]
  - [1343, 1491, FCC050303]
  - [1336, 1492, FCC050304]
  - [1337, 1493, FCC050305]
  - [1338, 1494, FCC050306]
  - [1339, 1495, FCC050307]
  - [1332, 1496, FCC050308]
  - [1333, 1497, FCC050309]
  - [1334, 1498, FCC050310]
  - [1335, 1499, FCC050311]
  - [1328, 1500, FCC050312]
  - [1329, 1501, FCC050313]
  - [1330, 1502, FCC050314]
  - [1331, 1503, FCC050315]
  - [1372, 1504, FCC050500]
  - [1373, 1505, FCC050501]
  - [1374, 1506, FCC050502]
  - [1375, 1507, FCC050503]
  - [1368, 1508, FCC050504]
  - [1369, 1509, FCC050505]
  - [1370, 1510, FCC050506]
  - [1371, 1511, FCC050507]
  - [1364, 1512, FCC050508]
  - [1365, 1513, FCC050509]
  - [1366, 1514, FCC050510]
  - [1367, 1515, FCC050511]
  - [1360, 1516, FCC050512]
  - [1361, 1517, FCC050513]
  - [1362, 1518, FCC050514]
  - [1363, 1519, FCC050515]
  - [1404, 1520, FCC050700]
  - [1405, 1521, FCC050701]
  - [1406, 1522, FCC050702]
  - [1407, 1523, FCC050703]
  - [1400, 1524, FCC050704]
  - [1401, 1525, FCC050705]
  - [1402, 1526, FCC050706]
  - [1403, 1527, FCC050707]
  - [1396, 1528, FCC050708]
  - [1397, 1529, FCC050709]
  - [1398, 1530, FCC050710]
  - [1399, 1531, FCC050711]
  - [1392, 1532, FCC050712]
  - [1393, 1533, FCC050713]
  - [1394, 1534, FCC050714]
  - [1395, 1535, FCC050715]
  - [1632, 1536, FCC060612]
  - [1633, 1537, FCC060613]
  - [1634, 1538, FCC060614]
  - [1635, 1539, FCC060615]
  - [1636, 1540, FCC060608]
  - [1637, 1541, FCC060609]
  - [1638, 1542, FCC060610]
  - [1639, 1543, FCC060611]
  - [1640, 1544, FCC060604]
  - [1641, 1545, FCC060605]
  - [1642, 1546, FCC060606]
  - [1643, 1547, FCC060607]
  - [1644, 1548, FCC060600]
  - [1645, 1549, FCC060601]
  - [1646, 1550, FCC060602]
  - [1647, 1551, FCC060603]
  - [1600, 1552, FCC060412]
  - [1601, 1553, FCC060413]
  - [1602, 1554, FCC060414]
  - [1603, 1555, FCC060415]
  - [1604, 1556, FCC060408]
  - [1605, 1557, FCC060409]
  - [1606, 1558, FCC060410]
  - [1607, 1559, FCC060411]
  - [1608, 1560, FCC060404]
  - [1609, 1561, FCC060405]
  - [1610, 1562, FCC060406]
  - [1611, 1563, FCC060407]
  - [1612, 1564, FCC060400]
  - [1613, 1565, FCC060401]
  - [1614, 1566, FCC060402]
  - [1615, 1567, FCC060403]
  - [1568, 1568, FCC060212]
  - [1569, 1569, FCC060213]
  - [1570, 1570, FCC060214]
  - [1571, 1571, FCC060215]
  - [1572, 1572, FCC060208]
  - [1573, 1573, FCC060209]
  - [1574, 1574, FCC060210]
  - [1575, 1575, FCC060211]
  - [1576, 1576, FCC060204]
  - [1577, 1577, FCC060205]
  - [1578, 1578, FCC060206]
  - [1579, 1579, FCC060207]
  - [1580, 1580, FCC060200]
  - [1581, 1581, FCC060201]
  - [1582, 1582, FCC060202]
  - [1583, 1583, FCC060203]
  - [1536, 1584, FCC060012]
  - [1537, 1585, FCC060013]
  - [1538, 1586, FCC060014]
  - [1539, 1587, FCC060015]
  - [1540, 1588, FCC060008]
  - [1541, 1589, FCC060009]
  - [1542, 1590, FCC060010]
  - [1543, 1591, FCC060011]
  - [1544, 1592, FCC060004]
  - [1545, 1593, FCC060005]
  - [1546, 1594, FCC060006]
  - [1547, 1595, FCC060007]
  - [1548, 1596, FCC060000]
  - [1549, 1597, FCC060001]
  - [1550, 1598, FCC060002]
  - [1551, 1599, FCC060003]
  - [1888, 1600, FCC070612]
  - [1889, 1601, FCC070613]
  - [1890, 1602, FCC070614]
  - [1891, 1603, FCC070615]
  - [1892, 1604, FCC070608]
  - [1893, 1605, FCC070609]
  - [1894, 1606, FCC070610]
  - [1895, 1607, FCC070611]
  - [1896, 1608, FCC070604]
  - [1897, 1609, FCC070605]
  - [1898, 1610, FCC070606]
  - [1899, 1611, FCC070607]
  - [1900, 1612, FCC070600]
  - [1901, 1613, FCC070601]
  - [1902, 1614, FCC070602]
  - [1903, 1615, FCC070603]
  - [1856, 1616, FCC070412]
  - [1857, 1617, FCC070413]
  - [1858, 1618, FCC070414]
  - [1859, 1619, FCC070415]
  - [1860, 1620, FCC070408]
  - [1861, 1621, FCC070409]
  - [1862, 1622, FCC070410]
  - [1863, 1623, FCC070411]
  - [1864, 1624, FCC070404]
  - [1865, 1625, FCC070405]
  - [1866, 1626, FCC070406]
  - [1867, 1627, FCC070407]
  - [1868, 1628, FCC070400]
  - [1869, 1629, FCC070401]
  - [1870, 1630, FCC070402]
  - [1871, 1631, FCC070403]
  - [1824, 1632, FCC070212]
  - [1825, 1633, FCC070213]
  - [1826, 1634, FCC070214]
  - [1827, 1635, FCC070215]
  - [1828, 1636, FCC070208]
  - [1829, 1637, FCC070209]
  - [1830, 1638, FCC070210]
  - [1831, 1639, FCC070211]
  - [1832, 1640, FCC070204]
  - [1833, 1641, FCC070205]
  - [1834, 1642, FCC070206]
  - [1835, 1643, FCC070207]
  - [1836, 1644, FCC070200]
  - [1837, 1645, FCC070201]
  - [1838, 1646, FCC070202]
  - [1839, 1647, FCC070203]
  - [1792, 1648, FCC070012]
  - [1793, 1649, FCC070013]
  - [1794, 1650, FCC070014]
  - [1795, 1651, FCC070015]
  - [1796, 1652, FCC070008]
  - [1797, 1653, FCC070009]
  - [1798, 1654, FCC070010]
  - [1799, 1655, FCC070011]
  - [1800, 1656, FCC070004]
  - [1801, 1657, FCC070005]
  - [1802, 1658, FCC070006]
  - [1803, 1659, FCC070007]
  - [1804, 1660, FCC070000]
  - [1805, 1661, FCC070001]
  - [1806, 1662, FCC070002]
  - [1807, 1663, FCC070003]
  - [1760, 1664, FCC061412]
  - [1761, 1665, FCC061413]
  - [1762, 1666, FCC061414]
  - [1763, 1667, FCC061415]
  - [1764, 1668, FCC061408]
  - [1765, 1669, FCC061409]
  - [1766, 1670, FCC061410]
  - [1767, 1671, FCC061411]
  - [1768, 1672, FCC061404]
  - [1769, 1673, FCC061405]
  - [1770, 1674, FCC061406]
  - [1771, 1675, FCC061407]
  - [1772, 1676, FCC061400]
  - [1773, 1677, FCC061401]
  - [1774, 1678, FCC061402]
  - [1775, 1679, FCC061403]
  - [1728, 1680, FCC061212]
  - [1729, 1681, FCC061213]
  - [1730, 1682, FCC061214]
  - [1731, 1683, FCC061215]
  - [1732, 1684, FCC061208]
  - [1733, 1685, FCC061209]
  - [1734, 1686, FCC061210]
  - [1735, 1687, FCC061211]
  - [1736, 1688, FCC061204]
  - [1737, 1689, FCC061205]
  - [1738, 1690, FCC061206]
  - [1739, 1691, FCC061207]
  - [1740, 1692, FCC061200]
  - [1741, 1693, FCC061201]
  - [1742, 1694, FCC061202]
  - [1743, 1695, FCC061203]
  - [1696, 1696, FCC061012]
  - [1697, 1697, FCC061013]
  - [1698, 1698, FCC061014]
  - [1699, 1699, FCC061015]
  - [1700, 1700, FCC061008]
  - [1701, 1701, FCC061009]
  - [1702, 1702, FCC061010]
  - [1703, 1703, FCC061011]
  - [1704, 1704, FCC061004]
  - [1705, 1705, FCC061005]
  - [1706, 1706, FCC061006]
  - [1707, 1707, FCC061007]
  - [1708, 1708, FCC061000]
  - [1709, 1709, FCC061001]
  - [1710, 1710, FCC061002]
  - [1711, 1711, FCC061003]
  - [1664, 1712, FCC060812]
  - [1665, 1713, FCC060813]
  - [1666, 1714, FCC060814]
  - [1667, 1715, FCC060815]
  - [1668, 1716, FCC060808]
  - [1669, 1717, FCC060809]
  - [1670, 1718, FCC060810]
  - [1671, 1719, FCC060811]
  - [1672, 1720, FCC060804]
  - [1673, 1721, FCC060805]
  - [1674, 1722, FCC060806]
  - [1675, 1723, FCC060807]
  - [1676, 1724, FCC060800]
  - [1677, 1725, FCC060801]
  - [1678, 1726, FCC060802]
  - [1679, 1727, FCC060803]
  - [2016, 1728, FCC071412]
  - [2017, 1729, FCC071413]
  - [2018, 1730, FCC071414]
  - [2019, 1731, FCC071415]
  - [2020, 1732, FCC071408]
  - [2021, 1733, FCC071409]
  - [2022, 1734, FCC071410]
  - [2023, 1735, FCC071411]
  - [2024, 1736, FCC071404]
  - [2025, 1737, FCC071405]
  - [2026, 1738, FCC071406]
  - [2027, 1739, FCC071407]
  - [2028, 1740, FCC071400]
  - [2029, 1741, FCC071401]
  - [2030, 1742, FCC071402]
  - [2031, 1743, FCC071403]
  - [1984, 1744, FCC071212]
  - [1985, 1745, FCC071213]
  - [1986, 1746, FCC071214]
  - [1987, 1747, FCC071215]
  - [1988, 1748, FCC071208]
  - [1989, 1749, FCC071209]
  - [1990, 1750, FCC071210]
  - [1991, 1751, FCC071211]
  - [1992, 1752, FCC071204]
  - [1993, 1753, FCC071205]
  - [1994, 1754, FCC071206]
  - [1995, 1755, FCC071207]
  - [1996, 1756, FCC071200]
  - [1997, 1757, FCC071201]
  - [1998, 1758, FCC071202]
  - [1999, 1759, FCC071203]
  - [1952, 1760, FCC071012]
  - [1953, 1761, FCC071013]
  - [1954, 1762, FCC071014]
  - [1955, 1763, FCC071015]
  - [1956, 1764, FCC071008]
  - [1957, 1765, FCC071009]
  - [1958, 1766, FCC071010]
  - [1959, 1767, FCC071011]
  - [1960, 1768, FCC071004]
  - [1961, 1769, FCC071005]
  - [1962, 1770, FCC071006]
  - [1963, 1771, FCC071007]
  - [1964, 1772, FCC071000]
  - [1965, 1773, FCC071001]
  - [1966, 1774, FCC071002]
  - [1967, 1775, FCC071003]
  - [1920, 1776, FCC070812]
  - [1921, 1777, FCC070813]
  - [1922, 1778, FCC070814]
  - [1923, 1779, FCC070815]
  - [1924, 1780, FCC070808]
  - [1925, 1781, FCC070809]
  - [1926, 1782, FCC070810]
  - [1927, 1783, FCC070811]
  - [1928, 1784, FCC070804]
  - [1929, 1785, FCC070805]
  - [1930, 1786, FCC070806]
  - [1931, 1787, FCC070807]
  - [1932, 1788, FCC070800]
  - [1933, 1789, FCC070801]
  - [1934, 1790, FCC070802]
  - [1935, 1791, FCC070803]
  - [1648, 1792, FCC060712]
  - [1649, 1793, FCC060713]
  - [1650, 1794, FCC060714]
  - [1651, 1795, FCC060715]
  - [1652, 1796, FCC060708]
  - [1653, 1797, FCC060709]
  - [1654, 1798, FCC060710]
  - [1655, 1799, FCC060711]
  - [1656, 1800, FCC060704]
  - [1657, 1801, FCC060705]
  - [1658, 1802, FCC060706]
  - [1659, 1803, FCC060707]
  - [1660, 1804, FCC060700]
  - [1661, 1805, FCC060701]
  - [1662, 1806, FCC060702]
  - [1663, 1807, FCC060703]
  - [1616, 1808, FCC060512]
  - [1617, 1809, FCC060513]
  - [1618, 1810, FCC060514]
  - [1619, 1811, FCC060515]
  - [1620, 1812, FCC060508]
  - [1621, 1813, FCC060509]
  - [1622, 1814, FCC060510]
  - [1623, 1815, FCC060511]
  - [1624, 1816, FCC060504]
  - [1625, 1817, FCC060505]
  - [1626, 1818, FCC060506]
  - [1627, 1819, FCC060507]
  - [1628, 1820, FCC060500]
  - [1629, 1821, FCC060501]
  - [1630, 1822, FCC060502]
  - [1631, 1823, FCC060503]
  - [1584, 1824, FCC060312]
  - [1585, 1825, FCC060313]
  - [1586, 1826, FCC060314]
  - [1587, 1827, FCC060315]
  - [1588, 1828, FCC060308]
  - [1589, 1829, FCC060309]
  - [1590, 1830, FCC060310]
  - [1591, 1831, FCC060311]
  - [1592, 1832, FCC060304]
  - [1593, 1833, FCC060305]
  - [1594, 1834, FCC060306]
  - [1595, 1835, FCC060307]
  - [1596, 1836, FCC060300]
  - [1597, 1837, FCC060301]
  - [1598, 1838, FCC060302]
  - [1599, 1839, FCC060303]
  - [1552, 1840, FCC060112]
  - [1553, 1841, FCC060113]
  - [1554, 1842, FCC060114]
  - [1555, 1843, FCC060115]
  - [1556, 1844, FCC060108]
  - [1557, 1845, FCC060109]
  - [1558, 1846, FCC060110]
  - [1559, 1847, FCC060111]
  - [1560, 1848, FCC060104]
  - [1561, 1849, FCC060105]
  - [1562, 1850, FCC060106]
  - [1563, 1851, FCC060107]
  - [1564, 1852, FCC060100]
  - [1565, 1853, FCC060101]
  - [1566, 1854, FCC060102]
  - [1567, 1855, FCC060103]
  - [1904, 1856, FCC070712]
  - [1905, 1857, FCC070713]
  - [1906, 1858, FCC070714]
  - [1907, 1859, FCC070715]
  - [1908, 1860, FCC070708]
  - [1909, 1861, FCC070709]
  - [1910, 1862, FCC070710]
  - [1911, 1863, FCC070711]
  - [1912, 1864, FCC070704]
  - [1913, 1865, FCC070705]
  - [1914, 1866, FCC070706]
  - [1915, 1867, FCC070707]
  - [1916, 1868, FCC070700]
  - [1917, 1869, FCC070701]
  - [1918, 1870, FCC070702]
  - [1919, 1871, FCC070703]
  - [1872, 1872, FCC070512]
  - [1873, 1873, FCC070513]
  - [1874, 1874, FCC070514]
  - [1875, 1875, FCC070515]
  - [1876, 1876, FCC070508]
  - [1877, 1877, FCC070509]
  - [1878, 1878, FCC070510]
  - [1879, 1879, FCC070511]
  - [1880, 1880, FCC070504]
  - [1881, 1881, FCC070505]
  - [1882, 1882, FCC070506]
  - [1883, 1883, FCC070507]
  - [1884, 1884, FCC070500]
  - [1885, 1885, FCC070501]
  - [1886, 1886, FCC070502]
  - [1887, 1887, FCC070503]
  - [1840, 1888, FCC070312]
  - [1841, 1889, FCC070313]
  - [1842, 1890, FCC070314]
  - [1843, 1891, FCC070315]
  - [1844, 1892, FCC070308]
  - [1845, 1893, FCC070309]
  - [1846, 1894, FCC070310]
  - [1847, 1895, FCC070311]
  - [1848, 1896, FCC070304]
  - [1849, 1897, FCC070305]
  - [1850, 1898, FCC070306]
  - [1851, 1899, FCC070307]
  - [1852, 1900, FCC070300]
  - [1853, 1901, FCC070301]
  - [1854, 1902, FCC070302]
  - [1855, 1903, FCC070303]
  - [1808, 1904, FCC070112]
  - [1809, 1905, FCC070113]
  - [1810, 1906, FCC070114]
  - [1811, 1907, FCC070115]
  - [1812, 1908, FCC070108]
  - [1813, 1909, FCC070109]
  - [1815, 1910, FCC070111]
  - [1814, 1911, FCC070110]
  - [1816, 1912, FCC070104]
  - [1817, 1913, FCC070105]
  - [1818, 1914, FCC070106]
  - [1819, 1915, FCC070107]
  - [1820, 1916, FCC070100]
  - [1821, 1917, FCC070101]
  - [1822, 1918, FCC070102]
  - [1823, 1919, FCC070103]
  - [1776, 1920, FCC061512]
  - [1777, 1921, FCC061513]
  - [1778, 1922, FCC061514]
  - [1779, 1923, FCC061515]
  - [1780, 1924, FCC061508]
  - [1781, 1925, FCC061509]
  - [1782, 1926, FCC061510]
  - [1783, 1927, FCC061511]
  - [1784, 1928, FCC061504]
  - [1785, 1929, FCC061505]
  - [1786, 1930, FCC061506]
  - [1787, 1931, FCC061507]
  - [1788, 1932, FCC061500]
  - [1789, 1933, FCC061501]
  - [1790, 1934, FCC061502]
  - [1791, 1935, FCC061503]
  - [1744, 1936, FCC061312]
  - [1745, 1937, FCC061313]
  - [1746, 1938, FCC061314]
  - [1747, 1939, FCC061315]
  - [1748, 1940, FCC061308]
  - [1749, 1941, FCC061309]
  - [1750, 1942, FCC061310]
  - [1751, 1943, FCC061311]
  - [1752, 1944, FCC061304]
  - [1753, 1945, FCC061305]
  - [1754, 1946, FCC061306]
  - [1755, 1947, FCC061307]
  - [1756, 1948, FCC061300]
  - [1757, 1949, FCC061301]
  - [1759, 1950, FCC061303]
  - [1758, 1951, FCC061302]
  - [1712, 1952, FCC061112]
  - [1713, 1953, FCC061113]
  - [1714, 1954, FCC061114]
  - [1715, 1955, FCC061115]
  - [1716, 1956, FCC061108]
  - [1717, 1957, FCC061109]
  - [1718, 1958, FCC061110]
  - [1719, 1959, FCC061111]
  - [1720, 1960, FCC061104]
  - [1721, 1961, FCC061105]
  - [1722, 1962, FCC061106]
  - [1723, 1963, FCC061107]
  - [1724, 1964, FCC061100]
  - [1725, 1965, FCC061101]
  - [1726, 1966, FCC061102]
  - [1727, 1967, FCC061103]
  - [1680, 1968, FCC060912]
  - [1681, 1969, FCC060913]
  - [1682, 1970, FCC060914]
  - [1683, 1971, FCC060915]
  - [1684, 1972, FCC060908]
  - [1685, 1973, FCC060909]
  - [1686, 1974, FCC060910]
  - [1687, 1975, FCC060911]
  - [1688, 1976, FCC060904]
  - [1689, 1977, FCC060905]
  - [1690, 1978, FCC060906]
  - [1691, 1979, FCC060907]
  - [1692, 1980, FCC060900]
  - [1693, 1981, FCC060901]
  - [1694, 1982, FCC060902]
  - [1695, 1983, FCC060903]
  - [2032, 1984, FCC071512]
  - [2033, 1985, FCC071513]
  - [2034, 1986, FCC071514]
  - [2035, 1987, FCC071515]
  - [2036, 1988, FCC071508]
  - [2037, 1989, FCC071509]
  - [2038, 1990, FCC071510]
  - [2039, 1991, FCC071511]
  - [2040, 1992, FCC071504]
  - [2041, 1993, FCC071505]
  - [2042, 1994, FCC071506]
  - [2043, 1995, FCC071507]
  - [2044, 1996, FCC071500]
  - [2045, 1997, FCC071501]
  - [2046, 1998, FCC071502]
  - [2047, 1999, FCC071503]
  - [2000, 2000, FCC071312]
  - [2001, 2001, FCC071313]
  - [2002, 2002, FCC071314]
  - [2003, 2003, FCC071315]
  - [2004, 2004, FCC071308]
  - [2005, 2005, FCC071309]
  - [2006, 2006, FCC071310]
  - [2007, 2007, FCC071311]
  - [2008, 2008, FCC071304]
  - [2009, 2009, FCC071305]
  - [2010, 2010, FCC071306]
  - [2011, 2011, FCC071307]
  - [2012, 2012, FCC071300]
  - [2013, 2013, FCC071301]
  - [2014, 2014, FCC071302]
  - [2015, 2015, FCC071303]
  - [1968, 2016, FCC071112]
  - [1969, 2017, FCC071113]
  - [1970, 2018, FCC071114]
  - [1971, 2019, FCC071115]
  - [1972, 2020, FCC071108]
  - [1973, 2021, FCC071109]
  - [1974, 2022, FCC071110]
  - [1975, 2023, FCC071111]
  - [1976, 2024, FCC071104]
  - [1977, 2025, FCC071105]
  - [1978, 2026, FCC071106]
  - [1979, 2027, FCC071107]
  - [1980, 2028, FCC071100]
  - [1981, 2029, FCC071101]
  - [1982, 2030, FCC071102]
  - [1983, 2031, FCC071103]
  - [1936, 2032, FCC070912]
  - [1937, 2033, FCC070913]
  - [1938, 2034, FCC070914]
  - [1939, 2035, FCC070915]
  - [1940, 2036, FCC070908]
  - [1941, 2037, FCC070909]
  - [1942, 2038, FCC070910]
  - [1943, 2039, FCC070911]
  - [1944, 2040, FCC070904]
  - [1945, 2041, FCC070905]
  - [1946, 2042, FCC070906]
  - [1947, 2043, FCC070907]
  - [1948, 2044, FCC070900]
  - [1949, 2045, FCC070901]
  - [1950, 2046, FCC070902]
  - [1951, 2047, FCC070903]<|MERGE_RESOLUTION|>--- conflicted
+++ resolved
@@ -168,7 +168,6 @@
     kotekan_buffer: standard
 
 pulsar_output_buffers:
-<<<<<<< HEAD
   num_frames: buffer_depth
   frame_size: _samples_per_data_set * _num_beams * _num_pol * sizeof_float *2
   metadata_pool: main_pool
@@ -180,19 +179,6 @@
     kotekan_buffer: standard
   beamform_pulsar_output_buffer_3:
     kotekan_buffer: standard
-=======
-    num_frames: buffer_depth
-    frame_size: samples_per_data_set * num_beams * num_pol * sizeof_float *2
-    metadata_pool: main_pool
-    beamform_pulsar_output_buffer_0:
-        kotekan_buffer: standard
-    beamform_pulsar_output_buffer_1:
-        kotekan_buffer: standard
-    beamform_pulsar_output_buffer_2:
-        kotekan_buffer: standard
-    beamform_pulsar_output_buffer_3:
-        kotekan_buffer: standard
->>>>>>> a660024a
 
 # Metadata pool
 vis_pool:
@@ -404,7 +390,6 @@
 gpu:
   kernel_path: "/var/lib/kotekan/hsa_kernels/"
   commands: &command_list
-<<<<<<< HEAD
     # Copy in queue
     - name: hsaInputData
     - name: hsaPresumZero
@@ -423,6 +408,7 @@
       sub_frame_index: 2
     - name: hsaOutputDataZero
       sub_frame_index: 3
+    - name: hsaAsyncCopyGain
     - name: hsaPulsarUpdatePhase
     - name: hsaRfiUpdateBadInputs #Updates the bad input list
     # Barrier between copy in and kernels
@@ -468,70 +454,6 @@
     - name: hsaOutputData
       sub_frame_index: 3
     - name: hsaRfiMaskOutput
-=======
-  # Copy in queue
-  - name: hsaInputData
-  - name: hsaPresumZero
-    sub_frame_index: 0
-  - name: hsaPresumZero
-    sub_frame_index: 1
-  - name: hsaPresumZero
-    sub_frame_index: 2
-  - name: hsaPresumZero
-    sub_frame_index: 3
-  - name: hsaOutputDataZero
-    sub_frame_index: 0
-  - name: hsaOutputDataZero
-    sub_frame_index: 1
-  - name: hsaOutputDataZero
-    sub_frame_index: 2
-  - name: hsaOutputDataZero
-    sub_frame_index: 3
-  - name: hsaAsyncCopyGain
-  - name: hsaPulsarUpdatePhase
-  # Barrier between copy in and kernels
-  - name: hsaBarrier
-  # Kernel queue
-  - name: hsaBeamformReorder
-  - name: hsaBeamformKernel
-  - name: hsaBeamformTranspose
-  - name: hsaBeamformUpchan
-  - name: hsaBeamformPulsar
-  # - name: hsaRfiTimeSum
-  # - name: hsaRfiBadInput
-  # - name: hsaRfiInputSum
-  # - name: hsaRfiZeroData
-  - name: hsaPresumKernel
-    sub_frame_index: 0
-  - name: hsaPresumKernel
-    sub_frame_index: 1
-  - name: hsaPresumKernel
-    sub_frame_index: 2
-  - name: hsaPresumKernel
-    sub_frame_index: 3
-  - name: hsaCorrelatorKernel
-    sub_frame_index: 0
-  - name: hsaCorrelatorKernel
-    sub_frame_index: 1
-  - name: hsaCorrelatorKernel
-    sub_frame_index: 2
-  - name: hsaCorrelatorKernel
-    sub_frame_index: 3
-  #Copy out queue
-  # - name: hsaRfiBadInputOutput
-  # - name: hsaRfiOutput
-  - name: hsaBeamformPulsarOutput
-  - name: hsaBeamformOutputData
-  - name: hsaOutputData
-    sub_frame_index: 0
-  - name: hsaOutputData
-    sub_frame_index: 1
-  - name: hsaOutputData
-    sub_frame_index: 2
-  - name: hsaOutputData
-    sub_frame_index: 3
-  # - name: hsaRfiMaskOutput
->>>>>>> a660024a
   enable_delay: true
   cpu_affinity: [2, 3, 8, 9]
   delay_max_fraction: 2.0
