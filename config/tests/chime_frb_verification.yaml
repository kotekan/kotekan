--- conflicted
+++ resolved
@@ -16,11 +16,7 @@
 num_elements: 2048
 num_local_freq: 1
 num_data_sets: 1
-<<<<<<< HEAD
-samples_per_data_set: 3840 #12288
-=======
 samples_per_data_set: 49152
->>>>>>> 012bf27e
 buffer_depth: 2
 baseband_buffer_depth: 120  # 48Gb, 15s buffer.
 vbuffer_depth: 32
