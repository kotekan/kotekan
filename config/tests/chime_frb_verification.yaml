##########################################
#
# FRB / PSR verification
#
# Runs both GPU and CPU FRB beamformer pipelines, include re-ordering, hybrid beamformer, transposer, upchannelizer.
# using 3840 samples for a quick run, change it to 49152 for the standard operation setting
# Choose either testDataGen to make fake data or read from a previous baseband dump. DPDK should work too but i just didn't put it here
#
##########################################
---
type: config
# Logging level can be one of:
# OFF, ERROR, WARN, INFO, DEBUG, DEBUG2 (case insensitive)
# Note DEBUG and DEBUG2 require a build with (-DCMAKE_BUILD_TYPE=Debug)
log_level: info
num_elements: 2048
num_local_freq: 1
num_data_sets: 1
samples_per_data_set: 3840
buffer_depth: 2
baseband_buffer_depth: 120  # 48Gb, 15s buffer.
vbuffer_depth: 32
num_links: 4
timesamples_per_packet: 2
cpu_affinity: [2,3,8,9]
block_size: 32
num_gpus: 4
link_map: [0,1,2,3]

# Constants
sizeof_float: 4
sizeof_short: 2

#FRB global options
downsample_time: 3
downsample_freq: 8
factor_upchan: 128
factor_upchan_out: 16
num_frb_total_beams: 1024
num_sub_freqs: 128
frb_missing_gains: [1.0,0.0]
frb_scaling: 1.0
reorder_map: [32,33,34,35,40,41,42,43,48,49,50,51,56,57,58,59,96,97,98,99,104,105,106,107,112,113,114,115,120,121,122,123,67,66,65,64,75,74,73,72,83,82,81,80,91,90,89,88,3,2,1,0,11,10,9,8,19,18,17,16,27,26,25,24,152,153,154,155,144,145,146,147,136,137,138,139,128,129,130,131,216,217,218,219,208,209,210,211,200,201,202,203,192,193,194,195,251,250,249,248,243,242,241,240,235,234,233,232,227,226,225,224,187,186,185,184,179,178,177,176,171,170,169,168,163,162,161,160,355,354,353,352,363,362,361,360,371,370,369,368,379,378,377,376,291,290,289,288,299,298,297,296,307,306,305,304,315,314,313,312,259,258,257,256,264,265,266,267,272,273,274,275,280,281,282,283,323,322,321,320,331,330,329,328,339,338,337,336,347,346,345,344,408,409,410,411,400,401,402,403,392,393,394,395,384,385,386,387,472,473,474,475,464,465,466,467,456,457,458,459,448,449,450,451,440,441,442,443,432,433,434,435,424,425,426,427,416,417,418,419,504,505,506,507,496,497,498,499,488,489,490,491,480,481,482,483,36,37,38,39,44,45,46,47,52,53,54,55,60,61,62,63,100,101,102,103,108,109,110,111,116,117,118,119,124,125,126,127,71,70,69,68,79,78,77,76,87,86,85,84,95,94,93,92,7,6,5,4,15,14,13,12,23,22,21,20,31,30,29,28,156,157,158,159,148,149,150,151,140,141,142,143,132,133,134,135,220,221,222,223,212,213,214,215,204,205,206,207,196,197,198,199,255,254,253,252,247,246,245,244,239,238,237,236,231,230,229,228,191,190,189,188,183,182,181,180,175,174,173,172,167,166,165,164,359,358,357,356,367,366,365,364,375,374,373,372,383,382,381,380,295,294,293,292,303,302,301,300,311,310,309,308,319,318,317,316,263,262,261,260,268,269,270,271,276,277,278,279,284,285,286,287,327,326,325,324,335,334,333,332,343,342,341,340,351,350,349,348,412,413,414,415,404,405,406,407,396,397,398,399,388,389,390,391,476,477,478,479,468,469,470,471,460,461,462,463,452,453,454,455,444,445,446,447,436,437,438,439,428,429,430,431,420,421,422,423,508,509,510,511,500,501,502,503,492,493,494,495,484,485,486,487]

num_beams: 10
# Pool
main_pool:
  kotekan_metadata_pool: chimeMetadata
  num_metadata_objects: 30 * buffer_depth + 5 * baseband_buffer_depth

# Buffers
network_buffers:
  num_frames: baseband_buffer_depth
  frame_size: samples_per_data_set * num_elements * num_local_freq * num_data_sets
  metadata_pool: main_pool
  network_buffer_0:
    kotekan_buffer: standard

gpu_beamform_output_buffers:
  num_frames: buffer_depth
  frame_size: num_data_sets * (samples_per_data_set/downsample_time/downsample_freq) * num_frb_total_beams * sizeof_float
  metadata_pool: main_pool
  gpu_beamform_output_buffer_0:
    kotekan_buffer: standard

gain_frb_buffer:
  num_frames: buffer_depth
  frame_size: 2048 * 2 * sizeof_float
  metadata_pool: main_pool
  kotekan_buffer: standard

gain_psr_buffer:
  num_frames: buffer_depth
  frame_size: 2048 * 2 * num_beams * sizeof_float
  metadata_pool: main_pool
  kotekan_buffer: standard

<<<<<<< HEAD
gpu_beamform_hfb_output_buffers:
  num_frames: buffer_depth
  frame_size: num_data_sets * num_sub_freqs * num_frb_total_beams * sizeof_float
  metadata_pool: main_pool
  gpu_beamform_hfb_output_buffer_0:
    kotekan_buffer: standard
  beamform_hfb_integrate_buffer_0:
    kotekan_buffer: standard

=======
>>>>>>> 41d69b77
cpu_output_buffers:
    num_frames: buffer_depth
    frame_size: num_data_sets * (samples_per_data_set/downsample_time/downsample_freq) * num_frb_total_beams * sizeof_float
    metadata_pool: main_pool
    cpu_output_buffer_0:
        kotekan_buffer: standard

cpu_hfb_output_buffers:
    num_frames: buffer_depth
    frame_size: num_data_sets * num_sub_freqs * num_frb_total_beams * sizeof_float
    metadata_pool: main_pool
    cpu_hfb_output_buffer_0:
        kotekan_buffer: standard
    beamform_hfb_output_buffer_0:
        kotekan_buffer: standard

lost_samples_buffer:
    kotekan_buffer: standard
    num_frames: 2 * buffer_depth
    frame_size: samples_per_data_set * num_local_freq * num_data_sets
    metadata_pool: main_pool

compressed_lost_samples_buffer:
    kotekan_buffer: standard
    num_frames: 2 * buffer_depth
    frame_size: samples_per_data_set / num_sub_freqs * num_data_sets
    metadata_pool: main_pool

cpu_affinity: [2,3,8,9]

gen_data:
  type: const
  value: 1
  test_data_gen_0:
    kotekan_stage: testDataGen
    network_out_buf: lost_samples_buffer

gen_data:
  type: random
  value: 153
  test_data_gen_0:
    kotekan_stage: testDataGen
    out_buf: network_buffer_0

#baseband:
#  base_dir: /mnt/gong/cherry/B0329/July10/ForVerification/
#  file_name: csDg7_bb
#  read0:
#    kotekan_stage: rawFileRead
#    file_ext: dat0
#    buf: network_buffer_0

cpu_simulate:
  cpu_data_sim_0:
    gain_dir: "/mnt/frb-archiver/daily_gain_solutions/broker_cyga_09_09_T063243_nonorm/"
    ew_spacing: [0.0, 0.1, 0.2, 0.3]
    northmost_beam: 90.0
    kotekan_stage: gpuBeamformSimulate
    network_in_buf: network_buffer_0
    beam_out_buf: cpu_output_buffer_0
    hfb_out_buf: cpu_hfb_output_buffer_0

compress_lost_samples:
  compress_lost_samples_buf:
    kotekan_stage: compressLostSamples
    log_level: debug
    lost_samples_buf: lost_samples_buffer
    compressed_lost_samples_buf: compressed_lost_samples_buffer
 
gpu:
  kernel_path: "../lib/hsa/kernels/"
  commands:
  - name: hsaInputData
  - name: hsaOutputDataZero
  - name: hsaAsyncCopyGain
  - name: hsaBarrier
  - name: hsaBeamformReorder
  - name: hsaBeamformKernel
  - name: hsaBeamformTranspose
  - name: hsaBeamformUpchan21cm
  - name: hsaBeamformHFBSum
  - name: hsaBeamformOutputData
  - name: hsaBeamformHFBOutputData
  enable_delay: true
  cpu_affinity: [2, 3, 8, 9]
  delay_max_fraction: 2.0
  block_size: 32
  buffer_depth: 1
  n_intg: 24576
  frame_arrival_period: samples_per_data_set / 390625
  gpu_0:
    kotekan_stage: hsaProcess
    gpu_id: 0
    ew_spacing: [0.0, 0.1, 0.2, 0.3]
    northmost_beam: 90.0
    in_buffers:
      network_buf: network_buffer_0
      gain_frb_buf: gain_frb_buffer
    out_buffers:
      beamform_output_buf: gpu_beamform_output_buffer_0
      beamform_hfb_output_buf: gpu_beamform_hfb_output_buffer_0

<<<<<<< HEAD
hyper_fine_beam:
  num_frames_to_integrate: 80
  good_samples_threshold: 0.95
  integrate_hfb_data:
    kotekan_stage: integrateHFBData
    log_level: debug
    hfb_input_buf: gpu_beamform_hfb_output_buffer_0
    hfb_output_buf: beamform_hfb_output_buffer_0
    lost_samples_buf: lost_samples_buffer
 
=======
>>>>>>> 41d69b77
read_gain:
    kotekan_stage: ReadGain
    updatable_config:
      gain_frb: /updatable_config/frb_gain
      gain_psr: /updatable_config/pulsar_gain
    in_buf: network_buffer_0
    gain_frb_buf: gain_frb_buffer
    gain_psr_buf: gain_psr_buffer
      
check_data:
  bf_data_check_0:
    num_frames_to_test: 5
    kotekan_stage: testDataCheckFloat
    first_buf : gpu_beamform_output_buffer_0
    second_buf: cpu_output_buffer_0

<<<<<<< HEAD
check_data:
  hfb_data_check_0:
    num_frames_to_test: 5
    kotekan_stage: testDataCheckFloat
    first_buf : gpu_beamform_hfb_output_buffer_0
    second_buf: cpu_hfb_output_buffer_0

=======
>>>>>>> 41d69b77
updatable_config:
  frb_gain:
    kotekan_update_endpoint: json
    frb_gain_dir: /mnt/frb-archiver/GainFiles/Latest_FRB
  pulsar_gain:
    kotekan_update_endpoint: json
    pulsar_gain_dir:
      - /mnt/frb-archiver/GainFiles/Latest_PSR
      - /mnt/frb-archiver/GainFiles/Latest_PSR
      - /mnt/frb-archiver/GainFiles/Latest_PSR
      - /mnt/frb-archiver/GainFiles/Latest_PSR
      - /mnt/frb-archiver/GainFiles/Latest_PSR
      - /mnt/frb-archiver/GainFiles/Latest_PSR
      - /mnt/frb-archiver/GainFiles/Latest_PSR
      - /mnt/frb-archiver/GainFiles/Latest_PSR
      - /mnt/frb-archiver/GainFiles/Latest_PSR
      - /mnt/frb-archiver/GainFiles/Latest_PSR<|MERGE_RESOLUTION|>--- conflicted
+++ resolved
@@ -75,7 +75,6 @@
   metadata_pool: main_pool
   kotekan_buffer: standard
 
-<<<<<<< HEAD
 gpu_beamform_hfb_output_buffers:
   num_frames: buffer_depth
   frame_size: num_data_sets * num_sub_freqs * num_frb_total_beams * sizeof_float
@@ -85,8 +84,6 @@
   beamform_hfb_integrate_buffer_0:
     kotekan_buffer: standard
 
-=======
->>>>>>> 41d69b77
 cpu_output_buffers:
     num_frames: buffer_depth
     frame_size: num_data_sets * (samples_per_data_set/downsample_time/downsample_freq) * num_frb_total_beams * sizeof_float
@@ -189,7 +186,6 @@
       beamform_output_buf: gpu_beamform_output_buffer_0
       beamform_hfb_output_buf: gpu_beamform_hfb_output_buffer_0
 
-<<<<<<< HEAD
 hyper_fine_beam:
   num_frames_to_integrate: 80
   good_samples_threshold: 0.95
@@ -200,8 +196,6 @@
     hfb_output_buf: beamform_hfb_output_buffer_0
     lost_samples_buf: lost_samples_buffer
  
-=======
->>>>>>> 41d69b77
 read_gain:
     kotekan_stage: ReadGain
     updatable_config:
@@ -218,7 +212,6 @@
     first_buf : gpu_beamform_output_buffer_0
     second_buf: cpu_output_buffer_0
 
-<<<<<<< HEAD
 check_data:
   hfb_data_check_0:
     num_frames_to_test: 5
@@ -226,8 +219,6 @@
     first_buf : gpu_beamform_hfb_output_buffer_0
     second_buf: cpu_hfb_output_buffer_0
 
-=======
->>>>>>> 41d69b77
 updatable_config:
   frb_gain:
     kotekan_update_endpoint: json
