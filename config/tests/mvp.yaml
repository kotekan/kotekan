##########################################
#
# CHORD correlator "minimum viable pipeline"
#
##########################################
---
type: config
# Logging level can be one of:
# OFF, ERROR, WARN, INFO, DEBUG, DEBUG2 (case insensitive)
# Note DEBUG and DEBUG2 require a build with (-DCMAKE_BUILD_TYPE=Debug)
log_level: info
num_links: 4
freq_array: [4,7,10,16]
timesamples_per_packet: 2
num_gpus: 1
num_gpu_frames: 1
cpu_affinity: [2,3,4,5,8,9,10,11]
sizeof_float: 4
sizeof_float16: 2
sizeof_int: 4

voltage_samples: 32768
voltage_freq: 16
num_dishes: 512
num_elements: num_dishes * 2

frame_arrival_period: 0.00000170667 * voltage_samples

n2coarse_sub_integration_ntime: 16384

# Fine visibilities
# NOTE that this divide-by-2 MUST match the hard-coded buffer setup logic in chordMVPSetup
fine_samples: voltage_samples / 2
fine_upchan: 16
n2fine_sub_integration_ntime: 1024

bb_beams: 96

frb_beams: 5000
frb_upchan: 16
# 2048
frb_samples: voltage_samples / frb_upchan
frb_freq: voltage_freq * frb_upchan
dish_grid_size: 24
frb_beam_grid_size: dish_grid_size * 2
frb_time_downsampling: 40

# Number of samples of padding allocated at the front of the voltage arrays
frb_bf_padding: 88

# Max number of samples passed from FRB1 to FRBRechunk
frb_td_max: 52

# FRB Rechunking
frb_td_rechunk: 256

buffer_depth: 4

# data gen:
num_frames: 100

# Pool
main_pool:
    kotekan_metadata_pool: oneHotMetadata
    num_metadata_objects: 15 * buffer_depth

# Buffers
host_upchan_Tactual_buffer:
    kotekan_buffer: standard
    num_frames: buffer_depth
    frame_size: 4
    metadata_pool: main_pool

host_voltage_buffer:
    kotekan_buffer: standard
    num_frames: buffer_depth
    frame_size: voltage_samples * num_dishes * 2 * voltage_freq
    metadata_pool: main_pool

host_coarse_correlation_buffer:
    kotekan_buffer: standard
    num_frames: buffer_depth
    frame_size: voltage_freq * (voltage_samples / n2coarse_sub_integration_ntime) * num_elements * num_elements * 2 * sizeof_int
    metadata_pool: main_pool

# host_fine_correlation_buffer:
#     kotekan_buffer: standard
#     num_frames: buffer_depth
#     frame_size: voltage_freq * (fine_samples / n2fine_sub_integration_ntime) * num_elements * num_elements * 2 * sizeof_int
#     metadata_pool: main_pool

host_bb_phase_buffer:
    kotekan_buffer: standard
    num_frames: buffer_depth
    frame_size: num_elements * voltage_freq * bb_beams * 2
    metadata_pool: main_pool

host_bb_shift_buffer:
    kotekan_buffer: standard
    num_frames: buffer_depth
    frame_size: voltage_freq * bb_beams * 2 * sizeof_int
    metadata_pool: main_pool

host_bb_beams_buffer:
    kotekan_buffer: standard
    num_frames: buffer_depth
    frame_size: voltage_samples * bb_beams * voltage_freq * 2
    metadata_pool: main_pool

host_frb_phase_buffer:
    kotekan_buffer: standard
    num_frames: buffer_depth
    frame_size: dish_grid_size * dish_grid_size * frb_freq * 2 * 2 * sizeof_float16
    metadata_pool: main_pool

host_beamquant_buffer:
    kotekan_buffer: standard
    num_frames: buffer_depth
    # / 2 because of int4 outputs.
    frame_size: frb_beams * frb_freq * frb_td_rechunk / 2
    metadata_pool: main_pool

host_beammeanstd_buffer:
    kotekan_buffer: standard
    num_frames: buffer_depth
    # *2*2: 2 for mean,std, 2 for float16
    frame_size: frb_beams * frb_freq * frb_td_rechunk * 2 * 2 / 256
    metadata_pool: main_pool

gen_data:
    kotekan_stage: testDataGen
    type: onehot
    values: [0x01, 0x02, 0x04, 0x07, 0x08, 0x09, 0xc, 0xe, 0xf, 0x10, 0x20, 0x40, 0x70, 0x80, 0x90, 0xc0, 0xe0, 0xf0]
    #type: random_signed
    #reuse_random: true
    # TIME, POL, FREQ, DISH
    array_shape: [32768, 2, 16, 512]
    out_buf: host_voltage_buffer

gen_upchan_Tactual:
    kotekan_stage: testDataGen
    type: int32
    value: 32768
    out_buf: host_upchan_Tactual_buffer

gen_frb_phase:
    kotekan_stage: testDataGen
    type: constf16
    value: 2.0
    out_buf: host_frb_phase_buffer

gen_bb_phase:
    kotekan_stage: testDataGen
    type: const
    value: 0x20
    out_buf: host_bb_phase_buffer

gen_bb_shift:
    kotekan_stage: testDataGen
    type: const32
    value: 0x4
    out_buf: host_bb_shift_buffer

gpu:
    # log_level: debug
    profiling: true
    log_profiling: true
    kernel_path: "lib/cuda/kernels"
    # More streams -- for FRBBeamReformer
    num_cuda_streams: 4
    #num_cuda_streams: 6
    commands: &command_list
    - name: chordMVPSetup
      log_level: debug
      upchan_factor: frb_upchan
      num_local_freq: voltage_freq
      samples_per_data_set: voltage_samples
      gpu_mem_frb_bf_input: bf_input
      gpu_mem_upchan_output: upchan_out
      gpu_mem_voltage: voltage
      gpu_mem_fine_upchan_input: fine_upchan_input
    - name: cudaInputData
      in_buf: host_upchan_Tactual
      gpu_mem: upchan_Tactual
    - name: cudaInputData
      in_buf: host_voltage
      gpu_mem: voltage
    - name: cudaInputData
      in_buf: host_frb_phase
      gpu_mem: frb_phase
    - name: cudaInputData
      in_buf: host_bb_phase
      gpu_mem: bb_phase
    - name: cudaInputData
      in_buf: host_bb_shift
      gpu_mem: bb_shift
    - name: cudaSyncInput
    # If using multiple compute streams in FRB Beam Reformer, must also sync those on inputs!
    # Could perhaps sync on stream 2 later??
    # - name: cudaSyncStream
    #   cuda_stream: 3
    #   source_cuda_streams: [0]
    # - name: cudaSyncStream
    #   cuda_stream: 4
    #   source_cuda_streams: [0]
    # - name: cudaSyncStream
    #   cuda_stream: 5
    #   source_cuda_streams: [0]
    # Coarse visibilities
    - name: cudaCorrelator
      gpu_mem_voltage: voltage
      gpu_mem_correlation_triangle: coarse_correlation_matrix
      num_local_freq: voltage_freq
      samples_per_data_set: voltage_samples
      sub_integration_ntime: n2coarse_sub_integration_ntime
<<<<<<< HEAD
    # Fine visibilities -- upchannelized
    - name: cudaUpchannelize16k
      gpu_mem_input_voltage: fine_upchan_input
      gpu_mem_output_voltage: fine_upchan_out
      gpu_mem_gain: fine_upchan_gains
      num_local_freq: voltage_freq
      samples_per_data_set: fine_samples
      upchan_factor: fine_upchan
=======
    # # Fine visibilities -- upchannelized
    # - name: cudaUpchannelize16k
    #   gpu_mem_input_voltage: fine_upchan_input
    #   gpu_mem_output_voltage: fine_upchan_out
    #   gpu_mem_info: fine_upchan_info
    #   gpu_mem_gain: fine_upchan_gain
    #   num_local_freq: voltage_freq
    #   samples_per_data_set: fine_samples
    #   upchan_factor: fine_upchan
>>>>>>> 5dc82efd
    # Fine visibilities
    - name: cudaCorrelator
      gpu_mem_voltage: fine_upchan_out
      gpu_mem_correlation_triangle: fine_correlation_matrix
      num_local_freq: voltage_freq
      samples_per_data_set: fine_samples
      sub_integration_ntime: n2fine_sub_integration_ntime
    # Baseband beamformer
    - name: cudaBasebandBeamformer
      gpu_mem_voltage: voltage
      gpu_mem_phase: bb_phase
      gpu_mem_output_scaling: bb_shift
      gpu_mem_formed_beams: bb_beams
      num_local_freq: voltage_freq
      samples_per_data_set: voltage_samples
      num_beams: bb_beams
    # FRB chain, starting with upchannelization
<<<<<<< HEAD
    - name: cudaUpchannelize
      log_level: debug
=======
    - name: cudaUpchannelizer_U16
      Tactual: upchan_Tactual
>>>>>>> 5dc82efd
      gpu_mem_input_voltage: voltage
      gpu_mem_output_voltage: upchan_out
      gpu_mem_gain: upchan_gains
      num_local_freq: voltage_freq
      samples_per_data_set: voltage_samples
      upchan_factor: frb_upchan
      freq_gains: [1, 1, 1, 1, 1, 1, 1, 1, 1, 1, 1, 1, 1, 1, 1, 1, ]
    # FRB1: beamformer
    - name: cudaFRBBeamformer
      log_level: debug
      gpu_mem_voltage: bf_input
      gpu_mem_phase: frb_phase
      gpu_mem_dishlayout: dishlayout
      gpu_mem_beamgrid: beamgrid
      gpu_mem_info: upchan_info
      num_local_freq: frb_freq
      samples_per_data_set: frb_samples
      time_downsampling: frb_time_downsampling
      samples_padding: frb_bf_padding
      num_beams: frb_beams
    #
    # Rechunking!
    # Conceptually, the rechunker should follow the full-rate output stages.
    # However, the rechunker uses some memory copy operations that contend
    # for hardware resources (memory controllers) with the output stages,
    # so we avoid this by putting the rechunker's small memory copies first.
    # The minor cost is that the output stages are sequenced after the rechunker's
    # campute, but that's minor.
    #
    - name: cudaRechunk
      log_level: debug
      gpu_mem_input: beamgrid
      gpu_mem_output: beamchunk
      input_columns_field: frb_bf_bytes_per_freq
      # Erik's FRB beamformer produces output with rho varying fastest, then T,
      # then F, so T*rho is the inner size and F is the outer size.
      cols_input: frb_td_max * 2 * frb_beam_grid_size * frb_beam_grid_size
      cols_output: frb_td_rechunk * 2 * frb_beam_grid_size * frb_beam_grid_size
      rows: frb_freq
      set_flag: frb_rechunk
    # FRB2 & 3 follow after outputs!
    #
    # Begin output of full-rate results
    - name: cudaSyncOutput
    # Fine correlation -- for MVP we're not going to copy this back to host memory (too expensive)
    # - name: cudaOutputData
    #   in_buf: host_voltage # Metadata transfer from here
    #   gpu_mem: fine_correlation_matrix
    #   out_buf: host_fine_correlation
    # Coarse correlation
    - name: cudaOutputData
      in_buf: host_voltage # Metadata transfer from here
      gpu_mem: coarse_correlation_matrix
      out_buf: host_coarse_correlation
    # Baseband formed beams
    - name: cudaOutputData
      gpu_mem: bb_beams
      out_buf: host_bb_beams
      in_buf: host_voltage
    #
    # Operations on rechunked data
    #
    # FRB2: FRB Beam Reformer
    # Extra compute stream has to wait for Rechunk to finish!!
    - name: cudaSyncStream
      required_flag: frb_rechunk
      cuda_stream: 3
      source_cuda_streams: [2]
    - name: cudaFRBBeamReformer
      required_flag: frb_rechunk
      log_level: debug
      cuda_streams: [2,3]
      #cuda_streams: [2,3,4,5]
      gpu_mem_beamgrid: beamchunk
      gpu_mem_phase: beamphase
      gpu_mem_beamout: beamout
      num_local_freq: frb_freq
      samples_per_data_set: frb_td_rechunk
      num_beams: frb_beams
      beam_grid_size: frb_beam_grid_size
    # Wait for streams 3,4,5 to finish
    # - name: cudaSyncStream
    #   cuda_stream: 2
    #   source_cuda_streams: [3]
    #   #source_cuda_streams: [3,4,5]
    # FRB3: quantization into 4-bit int
    - name: cudaQuantize
      required_flag: frb_rechunk
      gpu_mem_input: beamout
      gpu_mem_output: beamquant
      gpu_mem_meanstd: beammeanstd
      num_chunks: frb_beams * frb_freq * frb_td_rechunk / 256
    # Sync rechunked outputs
    - name: cudaSyncOutput
      required_flag: frb_rechunk
    # Rechunked outputs
    - name: cudaOutputData
      required_flag: frb_rechunk
      gpu_mem: beamquant
      out_buf: host_beamquant
      in_buf: host_voltage # Metadata transfer from here
    - name: cudaOutputData
      required_flag: frb_rechunk
      gpu_mem: beammeanstd
      out_buf: host_beammeanstd
      in_buf: host_voltage # Metadata transfer from here
    gpu_0:
        kotekan_stage: cudaProcess
        gpu_id: 0
        commands: *command_list
        in_buffers:
            host_voltage: host_voltage_buffer
            host_bb_phase: host_bb_phase_buffer
            host_bb_shift: host_bb_shift_buffer
            host_upchan_Tactual: host_upchan_Tactual_buffer
            host_frb_phase: host_frb_phase_buffer
        out_buffers:
            # host_fine_correlation: host_fine_correlation_buffer
            host_coarse_correlation: host_coarse_correlation_buffer
            host_bb_beams: host_bb_beams_buffer
            host_beamquant: host_beamquant_buffer
            host_beammeanstd: host_beammeanstd_buffer

# printSparseGPU:
#     kotekan_stage: printSparseFloat16
#     # F, B, T
#     #array_shape: [frb_freq, frb_beams, frb_td_rechunk]
#     #input_buf: host_beamout_buffer
#     input_buf: host_beamquant_buffer
#     max_to_print: 8

# x = np.arange(24*24)
# M = x // 24
# N = x % 24
# json.dumps([int(x) for x in np.vstack((M, N)).T.ravel()])
frb_beamformer_dish_layout: [0, 0, 0, 1, 0, 2, 0, 3, 0, 4, 0, 5, 0, 6, 0, 7, 0, 8, 0, 9, 0, 10, 0, 11, 0, 12, 0, 13, 0, 14, 0, 15, 0, 16, 0, 17, 0, 18, 0, 19, 0, 20, 0, 21, 0, 22, 0, 23, 1, 0, 1, 1, 1, 2, 1, 3, 1, 4, 1, 5, 1, 6, 1, 7, 1, 8, 1, 9, 1, 10, 1, 11, 1, 12, 1, 13, 1, 14, 1, 15, 1, 16, 1, 17, 1, 18, 1, 19, 1, 20, 1, 21, 1, 22, 1, 23, 2, 0, 2, 1, 2, 2, 2, 3, 2, 4, 2, 5, 2, 6, 2, 7, 2, 8, 2, 9, 2, 10, 2, 11, 2, 12, 2, 13, 2, 14, 2, 15, 2, 16, 2, 17, 2, 18, 2, 19, 2, 20, 2, 21, 2, 22, 2, 23, 3, 0, 3, 1, 3, 2, 3, 3, 3, 4, 3, 5, 3, 6, 3, 7, 3, 8, 3, 9, 3, 10, 3, 11, 3, 12, 3, 13, 3, 14, 3, 15, 3, 16, 3, 17, 3, 18, 3, 19, 3, 20, 3, 21, 3, 22, 3, 23, 4, 0, 4, 1, 4, 2, 4, 3, 4, 4, 4, 5, 4, 6, 4, 7, 4, 8, 4, 9, 4, 10, 4, 11, 4, 12, 4, 13, 4, 14, 4, 15, 4, 16, 4, 17, 4, 18, 4, 19, 4, 20, 4, 21, 4, 22, 4, 23, 5, 0, 5, 1, 5, 2, 5, 3, 5, 4, 5, 5, 5, 6, 5, 7, 5, 8, 5, 9, 5, 10, 5, 11, 5, 12, 5, 13, 5, 14, 5, 15, 5, 16, 5, 17, 5, 18, 5, 19, 5, 20, 5, 21, 5, 22, 5, 23, 6, 0, 6, 1, 6, 2, 6, 3, 6, 4, 6, 5, 6, 6, 6, 7, 6, 8, 6, 9, 6, 10, 6, 11, 6, 12, 6, 13, 6, 14, 6, 15, 6, 16, 6, 17, 6, 18, 6, 19, 6, 20, 6, 21, 6, 22, 6, 23, 7, 0, 7, 1, 7, 2, 7, 3, 7, 4, 7, 5, 7, 6, 7, 7, 7, 8, 7, 9, 7, 10, 7, 11, 7, 12, 7, 13, 7, 14, 7, 15, 7, 16, 7, 17, 7, 18, 7, 19, 7, 20, 7, 21, 7, 22, 7, 23, 8, 0, 8, 1, 8, 2, 8, 3, 8, 4, 8, 5, 8, 6, 8, 7, 8, 8, 8, 9, 8, 10, 8, 11, 8, 12, 8, 13, 8, 14, 8, 15, 8, 16, 8, 17, 8, 18, 8, 19, 8, 20, 8, 21, 8, 22, 8, 23, 9, 0, 9, 1, 9, 2, 9, 3, 9, 4, 9, 5, 9, 6, 9, 7, 9, 8, 9, 9, 9, 10, 9, 11, 9, 12, 9, 13, 9, 14, 9, 15, 9, 16, 9, 17, 9, 18, 9, 19, 9, 20, 9, 21, 9, 22, 9, 23, 10, 0, 10, 1, 10, 2, 10, 3, 10, 4, 10, 5, 10, 6, 10, 7, 10, 8, 10, 9, 10, 10, 10, 11, 10, 12, 10, 13, 10, 14, 10, 15, 10, 16, 10, 17, 10, 18, 10, 19, 10, 20, 10, 21, 10, 22, 10, 23, 11, 0, 11, 1, 11, 2, 11, 3, 11, 4, 11, 5, 11, 6, 11, 7, 11, 8, 11, 9, 11, 10, 11, 11, 11, 12, 11, 13, 11, 14, 11, 15, 11, 16, 11, 17, 11, 18, 11, 19, 11, 20, 11, 21, 11, 22, 11, 23, 12, 0, 12, 1, 12, 2, 12, 3, 12, 4, 12, 5, 12, 6, 12, 7, 12, 8, 12, 9, 12, 10, 12, 11, 12, 12, 12, 13, 12, 14, 12, 15, 12, 16, 12, 17, 12, 18, 12, 19, 12, 20, 12, 21, 12, 22, 12, 23, 13, 0, 13, 1, 13, 2, 13, 3, 13, 4, 13, 5, 13, 6, 13, 7, 13, 8, 13, 9, 13, 10, 13, 11, 13, 12, 13, 13, 13, 14, 13, 15, 13, 16, 13, 17, 13, 18, 13, 19, 13, 20, 13, 21, 13, 22, 13, 23, 14, 0, 14, 1, 14, 2, 14, 3, 14, 4, 14, 5, 14, 6, 14, 7, 14, 8, 14, 9, 14, 10, 14, 11, 14, 12, 14, 13, 14, 14, 14, 15, 14, 16, 14, 17, 14, 18, 14, 19, 14, 20, 14, 21, 14, 22, 14, 23, 15, 0, 15, 1, 15, 2, 15, 3, 15, 4, 15, 5, 15, 6, 15, 7, 15, 8, 15, 9, 15, 10, 15, 11, 15, 12, 15, 13, 15, 14, 15, 15, 15, 16, 15, 17, 15, 18, 15, 19, 15, 20, 15, 21, 15, 22, 15, 23, 16, 0, 16, 1, 16, 2, 16, 3, 16, 4, 16, 5, 16, 6, 16, 7, 16, 8, 16, 9, 16, 10, 16, 11, 16, 12, 16, 13, 16, 14, 16, 15, 16, 16, 16, 17, 16, 18, 16, 19, 16, 20, 16, 21, 16, 22, 16, 23, 17, 0, 17, 1, 17, 2, 17, 3, 17, 4, 17, 5, 17, 6, 17, 7, 17, 8, 17, 9, 17, 10, 17, 11, 17, 12, 17, 13, 17, 14, 17, 15, 17, 16, 17, 17, 17, 18, 17, 19, 17, 20, 17, 21, 17, 22, 17, 23, 18, 0, 18, 1, 18, 2, 18, 3, 18, 4, 18, 5, 18, 6, 18, 7, 18, 8, 18, 9, 18, 10, 18, 11, 18, 12, 18, 13, 18, 14, 18, 15, 18, 16, 18, 17, 18, 18, 18, 19, 18, 20, 18, 21, 18, 22, 18, 23, 19, 0, 19, 1, 19, 2, 19, 3, 19, 4, 19, 5, 19, 6, 19, 7, 19, 8, 19, 9, 19, 10, 19, 11, 19, 12, 19, 13, 19, 14, 19, 15, 19, 16, 19, 17, 19, 18, 19, 19, 19, 20, 19, 21, 19, 22, 19, 23, 20, 0, 20, 1, 20, 2, 20, 3, 20, 4, 20, 5, 20, 6, 20, 7, 20, 8, 20, 9, 20, 10, 20, 11, 20, 12, 20, 13, 20, 14, 20, 15, 20, 16, 20, 17, 20, 18, 20, 19, 20, 20, 20, 21, 20, 22, 20, 23, 21, 0, 21, 1, 21, 2, 21, 3, 21, 4, 21, 5, 21, 6, 21, 7, 21, 8, 21, 9, 21, 10, 21, 11, 21, 12, 21, 13, 21, 14, 21, 15, 21, 16, 21, 17, 21, 18, 21, 19, 21, 20, 21, 21, 21, 22, 21, 23, 22, 0, 22, 1, 22, 2, 22, 3, 22, 4, 22, 5, 22, 6, 22, 7, 22, 8, 22, 9, 22, 10, 22, 11, 22, 12, 22, 13, 22, 14, 22, 15, 22, 16, 22, 17, 22, 18, 22, 19, 22, 20, 22, 21, 22, 22, 22, 23, 23, 0, 23, 1, 23, 2, 23, 3, 23, 4, 23, 5, 23, 6, 23, 7, 23, 8, 23, 9, 23, 10, 23, 11, 23, 12, 23, 13, 23, 14, 23, 15, 23, 16, 23, 17, 23, 18, 23, 19, 23, 20, 23, 21, 23, 22, 23, 23]<|MERGE_RESOLUTION|>--- conflicted
+++ resolved
@@ -213,26 +213,15 @@
       num_local_freq: voltage_freq
       samples_per_data_set: voltage_samples
       sub_integration_ntime: n2coarse_sub_integration_ntime
-<<<<<<< HEAD
-    # Fine visibilities -- upchannelized
-    - name: cudaUpchannelize16k
-      gpu_mem_input_voltage: fine_upchan_input
-      gpu_mem_output_voltage: fine_upchan_out
-      gpu_mem_gain: fine_upchan_gains
-      num_local_freq: voltage_freq
-      samples_per_data_set: fine_samples
-      upchan_factor: fine_upchan
-=======
     # # Fine visibilities -- upchannelized
     # - name: cudaUpchannelize16k
     #   gpu_mem_input_voltage: fine_upchan_input
     #   gpu_mem_output_voltage: fine_upchan_out
-    #   gpu_mem_info: fine_upchan_info
+    ###   gpu_mem_info: fine_upchan_info
     #   gpu_mem_gain: fine_upchan_gain
     #   num_local_freq: voltage_freq
     #   samples_per_data_set: fine_samples
     #   upchan_factor: fine_upchan
->>>>>>> 5dc82efd
     # Fine visibilities
     - name: cudaCorrelator
       gpu_mem_voltage: fine_upchan_out
@@ -250,13 +239,8 @@
       samples_per_data_set: voltage_samples
       num_beams: bb_beams
     # FRB chain, starting with upchannelization
-<<<<<<< HEAD
-    - name: cudaUpchannelize
-      log_level: debug
-=======
     - name: cudaUpchannelizer_U16
       Tactual: upchan_Tactual
->>>>>>> 5dc82efd
       gpu_mem_input_voltage: voltage
       gpu_mem_output_voltage: upchan_out
       gpu_mem_gain: upchan_gains
