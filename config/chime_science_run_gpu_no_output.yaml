##########################################
#
# chime_science_run_gpu.yaml
#
# Config to support the CHIME project with 2048 elements, and 1024 frequencies.
#
# This config contains the following main components:
#
# - Packet capture from the ICE boards including FPGA flag handling and normalization
# - N^2 kernels and output for various data projects to receiver systems
# - FRB FFT Fan beam and packet Tx, with Valves protecting input buffers from overflowing
# - Pulsar 10 coherent beam system and packet Tx, with Valves protecting input buffers from
#   overflowing
# - RFI detection and summary stats system (only reports on RFI, no normalization yet)
# - Extracts 21cm absorber data from FRB pipeline. This is referred to as the High Frequency Beam
#   (HFB) below.
#
# This component is intended to be run on the GPU nodes.
#
# Author: Andre Renard
#
##########################################
---
########################
#### Global options ####
########################
type: config
# Logging level can be one of:
# OFF, ERROR, WARN, INFO, DEBUG, DEBUG2 (case insensitive)
# Note DEBUG and DEBUG2 require a build with (-DCMAKE_BUILD_TYPE=Debug)
log_level: info
num_elements: 2048
num_local_freq: 1
num_data_sets: 1
samples_per_data_set: 49152
buffer_depth: 12
baseband_buffer_depth: 282 # 282 = ~34 seconds after accounting for active frames
vbuffer_depth: 32
num_links: 4
timesamples_per_packet: 2
cpu_affinity: [2,3,8,9]
block_size: 32
num_gpus: 4
link_map: [0,1,2,3]

# Constants
sizeof_float: 4
sizeof_int: 4
sizeof_short: 2

# N2 global options
num_ev: 4
# This option now does very little. You probably want to look at
# visAccumulate:integration_time
num_gpu_frames: 128
# Sets the number of sub frames for shorter than ~120ms N2 output
# Please note this requires changing the number of commands in the
# GPU section, and the accumulate value for `samples_per_data_set`
num_sub_frames: 4

# FRB global options
downsample_time: 3
downsample_freq: 8
factor_upchan: 128
factor_upchan_out: 16
num_frb_total_beams: 1024
frb_missing_gains: [1.0,1.0]
frb_scaling: 0.05 #1.0

# Pulsar global options
feed_sep_NS: 0.3048
feed_sep_EW: 22.0
num_beams: 10
num_pol: 2

# RFI global options
sk_step: 256
rfi_combined: True
rfi_sigma_cut: 5

##########################
#### Dataset manager #####
##########################
dataset_manager:
  # This enables the dataset broker use in GPU kotekan and the RFI server.
  use_dataset_broker: False
  ds_broker_host: "10.1.50.11" # recv1
  ds_broker_port: 12050

##################################
#### Updatable Config section ####
##################################
updatable_config:
  frb_gain:
    kotekan_update_endpoint: json
    frb_gain_dir: /mnt/frb-archiver/daily_gain_solutions/Latest_FRB
  pulsar_gain:
    kotekan_update_endpoint: json
    pulsar_gain_dir:
      - /mnt/frb-archiver/daily_gain_solutions/Latest_PSR
      - /mnt/frb-archiver/daily_gain_solutions/Latest_PSR
      - /mnt/frb-archiver/daily_gain_solutions/Latest_PSR
      - /mnt/frb-archiver/daily_gain_solutions/Latest_PSR
      - /mnt/frb-archiver/daily_gain_solutions/Latest_PSR
      - /mnt/frb-archiver/daily_gain_solutions/Latest_PSR
      - /mnt/frb-archiver/daily_gain_solutions/Latest_PSR
      - /mnt/frb-archiver/daily_gain_solutions/Latest_PSR
      - /mnt/frb-archiver/daily_gain_solutions/Latest_PSR
      - /mnt/frb-archiver/daily_gain_solutions/Latest_PSR
#     - /mnt/frb-archiver/daily_gain_solutions/Latest_PSR
#     - /mnt/frb-archiver/daily_gain_solutions/Latest_PSR
  pulsar_pointing:
    0:
      kotekan_update_endpoint: json
      ra: 53.6197236741
      dec: 54.6433973569
      scaling: 48
    1:
      kotekan_update_endpoint: json
      ra: 53.6197236741
      dec: 54.6433973569
      scaling: 48
    2:
      kotekan_update_endpoint: json
      ra: 53.6197236741
      dec: 54.6433973569
      scaling: 48
    3:
      kotekan_update_endpoint: json
      ra: 53.6197236741
      dec: 54.6433973569
      scaling: 48
    4:
      kotekan_update_endpoint: json
      ra: 53.6197236741
      dec: 54.6433973569
      scaling: 48
    5:
      kotekan_update_endpoint: json
      ra: 53.6197236741
      dec: 54.6433973569
      scaling: 48
    6:
      kotekan_update_endpoint: json
      ra: 53.6197236741
      dec: 54.6433973569
      scaling: 48
    7:
      kotekan_update_endpoint: json
      ra: 53.6197236741
      dec: 54.6433973569
      scaling: 48
    8:
      kotekan_update_endpoint: json
      ra: 53.6197236741
      dec: 54.6433973569
      scaling: 48
    9:
      kotekan_update_endpoint: json
      ra: 53.6197236741
      dec: 54.6433973569
      scaling: 48
#    10:
#      kotekan_update_endpoint: json
#      ra: 53.6197236741
#      dec: 54.6433973569
#      scaling: 48
#    11:
#      kotekan_update_endpoint: json
#      ra: 53.6197236741
#      dec: 54.6433973569
#      scaling: 48
  bad_inputs:
    kotekan_update_endpoint: json
    # These inputs are assumed to be in cylinder order
    bad_inputs: [  46,   84,  107,  136,  142,  256,  257,  319,  348,  357,  369,
                  370,  453,  550,  551,  579,  638,  688,  739,  742,  768,  784,
                  807,  855,  944,  960,  971,  981,  986, 1005, 1010, 1020, 1023,
                 1058, 1166, 1225, 1280, 1281, 1285, 1314, 1343, 1380, 1381, 1521,
                 1523, 1543, 1642, 1687, 1738, 1792, 1794, 1910, 1912, 1943, 1945,
                 1950, 1982, 1984, 1987, 2032, 2034]
    start_time: 1535048997.
    update_id: "initial_flags"
  rfi_zeroing_toggle:
    kotekan_update_endpoint: json
    rfi_zeroing: True
  rfi_sk_record:
    kotekan_update_endpoint: json
    output_dir: /mnt/gong/RFI/20200409_sk/
    write_to_disk: false
  rfi_var_record:
    kotekan_update_endpoint: json
    output_dir: /mnt/gong/RFI/20200409_var/
    write_to_disk: false
  rfi_pkt_loss_record:
    kotekan_update_endpoint: json
    output_dir: /mnt/gong/RFI/20200409_pkt_loss/
    write_to_disk: false
  rfi_var_element_index:
    kotekan_update_endpoint: json
    # This element should be given in cylinder input order,
    # not correlator/FPGA input order.
    element_index: 500
  gating:
    psr0_config:
      kotekan_update_endpoint: "json"
      enabled: false
      # B0329 (2018/11/14)
      pulsar_name: "B0329"
      pulse_width: 0.0314
      dm: 26.7641
      segment: 18000.
      rot_freq: 1.39954153872
      t_ref: [58437.4583333332,]
      phase_ref: [1446745468.8439252,]
      coeff:
        [[
          3.428779943504219e-10,
          0.0011253963075329334,
          -1.1565642124857199e-07,
          1.1347089844281842e-10,
          1.1882399863116445e-13,
          -1.0867680647236115e-16,
          -7.594309559679319e-20,
          5.042548967792808e-23,
          2.745973613190195e-26,
          -2.279050323988331e-29,
          -1.1771713330451292e-32,
          3.948826407949732e-35,
        ],]
  rfi_zeroing_second_stage:
    enable:
      kotekan_update_endpoint: json
      rfi_zeroing: true
    thresholds:
      kotekan_update_endpoint: json
      thresholds:
        - threshold: 3.0
          fraction: 0.13


###########################
##### Pipeline buffers ####
###########################

# Main CHIME Metadata Pool
main_pool:
  kotekan_metadata_pool: chimeMetadata
  num_metadata_objects: 30 * buffer_depth + 5 * baseband_buffer_depth
                        + 100 * 8 * buffer_depth # This part is for the sk/var output.

# HFB Metadata Pool
hfb_pool:
  kotekan_metadata_pool: hfbMetadata
  num_metadata_objects: 30 * buffer_depth

# Input data buffers from the DPDK stage
network_buffers:
  num_frames: baseband_buffer_depth
  frame_size: samples_per_data_set * num_elements * num_local_freq * num_data_sets
  metadata_pool: main_pool
  network_buffer_0:
    kotekan_buffer: standard
  network_buffer_1:
    kotekan_buffer: standard
  network_buffer_2:
    kotekan_buffer: standard
  network_buffer_3:
    kotekan_buffer: standard

gpu_n2_buffers:
  # We need a longer output buffer depth because the
  # output now comes in chunks of 4 at once.
  num_frames: buffer_depth * 2
  frame_size: 4 * num_data_sets * num_local_freq
              * ((num_elements * num_elements) + (num_elements * block_size))
  metadata_pool: main_pool
  gpu_n2_output_buffer_0:
    kotekan_buffer: standard
  gpu_n2_output_buffer_1:
    kotekan_buffer: standard
  gpu_n2_output_buffer_2:
    kotekan_buffer: standard
  gpu_n2_output_buffer_3:
    kotekan_buffer: standard
  valve_buffer_0:
    kotekan_buffer: standard
  valve_buffer_1:
    kotekan_buffer: standard
  valve_buffer_2:
    kotekan_buffer: standard
  valve_buffer_3:
    kotekan_buffer: standard
  rfi_vis_buffer_0:
    kotekan_buffer: standard
  rfi_vis_buffer_1:
    kotekan_buffer: standard
  rfi_vis_buffer_2:
    kotekan_buffer: standard
  rfi_vis_buffer_3:
    kotekan_buffer: standard

gpu_beamform_output_buffers:
  num_frames: buffer_depth
  frame_size: num_data_sets * (samples_per_data_set/downsample_time/downsample_freq)
              * num_frb_total_beams * sizeof_float
  metadata_pool: main_pool
  gpu_beamform_output_buffer_0:
    kotekan_buffer: standard
  gpu_beamform_output_buffer_1:
    kotekan_buffer: standard
  gpu_beamform_output_buffer_2:
    kotekan_buffer: standard
  gpu_beamform_output_buffer_3:
    kotekan_buffer: standard
  gpu_beamform_output_valved_buffer_0:
    kotekan_buffer: standard
  gpu_beamform_output_valved_buffer_1:
    kotekan_buffer: standard
  gpu_beamform_output_valved_buffer_2:
    kotekan_buffer: standard
  gpu_beamform_output_valved_buffer_3:
    kotekan_buffer: standard

# HFB Data Buffers
gpu_beamform_hfb_output_buffers:
  num_frames: buffer_depth
  frame_size: num_data_sets * factor_upchan * num_frb_total_beams * sizeof_float
  metadata_pool: main_pool
  gpu_beamform_hfb_output_buffer_0:
    kotekan_buffer: standard
  gpu_beamform_hfb_output_buffer_1:
    kotekan_buffer: standard
  gpu_beamform_hfb_output_buffer_2:
    kotekan_buffer: standard
  gpu_beamform_hfb_output_buffer_3:
    kotekan_buffer: standard

cpu_hfb_output_buffers:
  num_frames: buffer_depth
  frame_size: num_data_sets * factor_upchan * num_frb_total_beams * sizeof_float
  metadata_pool: hfb_pool
  beamform_hfb_output_buffer_0:
    kotekan_buffer: standard
  beamform_hfb_output_buffer_1:
    kotekan_buffer: standard
  beamform_hfb_output_buffer_2:
    kotekan_buffer: standard
  beamform_hfb_output_buffer_3:
    kotekan_buffer: standard
  beamform_hfb_output_buffer_merge:
    kotekan_buffer: standard

gain_frb_buffers:
  num_frames: 5
  frame_size: 2048 * 2 * sizeof_float
  metadata_pool: main_pool
  gain_frb_buffer_0:
    kotekan_buffer: standard
  gain_frb_buffer_1:
    kotekan_buffer: standard
  gain_frb_buffer_2:
    kotekan_buffer: standard
  gain_frb_buffer_3:
    kotekan_buffer: standard

gain_psr_buffers:
  num_frames: 5
  frame_size: 2048 * 2 * num_beams * sizeof_float
  metadata_pool: main_pool
  gain_psr_buffer_0:
    kotekan_buffer: standard
  gain_psr_buffer_1:
    kotekan_buffer: standard
  gain_psr_buffer_2:
    kotekan_buffer: standard
  gain_psr_buffer_3:
    kotekan_buffer: standard

pulsar_output_buffers:
  num_frames: buffer_depth
  frame_size: samples_per_data_set * num_beams * num_pol * sizeof_float *2
  metadata_pool: main_pool
  beamform_pulsar_output_buffer_0:
    kotekan_buffer: standard
  beamform_pulsar_output_buffer_1:
    kotekan_buffer: standard
  beamform_pulsar_output_buffer_2:
    kotekan_buffer: standard
  beamform_pulsar_output_buffer_3:
    kotekan_buffer: standard
  beamform_pulsar_output_valved_buffer_0:
    kotekan_buffer: standard
  beamform_pulsar_output_valved_buffer_1:
    kotekan_buffer: standard
  beamform_pulsar_output_valved_buffer_2:
    kotekan_buffer: standard
  beamform_pulsar_output_valved_buffer_3:
    kotekan_buffer: standard

# The vis buffer metadata pool
vis_pool:
  kotekan_metadata_pool: visMetadata
  num_metadata_objects: 200 * buffer_depth

# Buffers
vis_buffers:
  metadata_pool: vis_pool
  num_frames: buffer_depth
  visbuf_5s_0:
    kotekan_buffer: vis
  visbuf_5s_1:
    kotekan_buffer: vis
  visbuf_5s_2:
    kotekan_buffer: vis
  visbuf_5s_3:
    kotekan_buffer: vis
  visbuf_5s_merge:
    kotekan_buffer: vis
  visbuf_10s_0:
    kotekan_buffer: vis
  visbuf_10s_1:
    kotekan_buffer: vis
  visbuf_10s_2:
    kotekan_buffer: vis
  visbuf_10s_3:
    kotekan_buffer: vis
  visbuf_10s_merge:
    kotekan_buffer: vis
  visbuf_eig_10s_merge:
    kotekan_buffer: vis
  # Buffers for gated
  visbuf_psr0_5s_0:
    kotekan_buffer: vis
  visbuf_psr0_5s_1:
    kotekan_buffer: vis
  visbuf_psr0_5s_2:
    kotekan_buffer: vis
  visbuf_psr0_5s_3:
    kotekan_buffer: vis
  visbuf_psr0_5s_merge:
    kotekan_buffer: vis
  # Increase the buffer depth for the pre-send buffers
  visbuf_5s_26m:
    kotekan_buffer: vis
    num_prod: 4096
    num_frames: 10 * buffer_depth
  visbuf_psr0_5s_26m:
    kotekan_buffer: vis
    num_prod: 4096
    num_frames: 10 * buffer_depth

gpu_rfi_output_buffers:
  num_frames: buffer_depth * 50
  frame_size: sizeof_float * num_local_freq * samples_per_data_set / sk_step
  metadata_pool: main_pool
  gpu_rfi_output_buffer_0:
    kotekan_buffer: standard
  gpu_rfi_output_buffer_1:
    kotekan_buffer: standard
  gpu_rfi_output_buffer_2:
    kotekan_buffer: standard
  gpu_rfi_output_buffer_3:
    kotekan_buffer: standard

gpu_rfi_valve_buffers:
  num_frames: buffer_depth
  frame_size: sizeof_float * num_local_freq * samples_per_data_set / sk_step
  metadata_pool: main_pool
  rfi_valve_buffer_0:
    kotekan_buffer: standard
  rfi_valve_buffer_1:
    kotekan_buffer: standard
  rfi_valve_buffer_2:
    kotekan_buffer: standard
  rfi_valve_buffer_3:
    kotekan_buffer: standard

gpu_rfi_mask_output_buffers:
  num_frames: buffer_depth
  frame_size: num_local_freq * samples_per_data_set / sk_step
  metadata_pool: main_pool
  gpu_rfi_mask_output_buffer_0:
    kotekan_buffer: standard
  gpu_rfi_mask_output_buffer_1:
    kotekan_buffer: standard
  gpu_rfi_mask_output_buffer_2:
    kotekan_buffer: standard
  gpu_rfi_mask_output_buffer_3:
    kotekan_buffer: standard

gpu_rfi_bad_input_buffers:
  num_frames: buffer_depth
  frame_size: sizeof_float * num_elements * num_local_freq
  metadata_pool: main_pool
  gpu_rfi_bad_input_buffer_0:
    kotekan_buffer: standard
  gpu_rfi_bad_input_buffer_1:
    kotekan_buffer: standard
  gpu_rfi_bad_input_buffer_2:
    kotekan_buffer: standard
  gpu_rfi_bad_input_buffer_3:
    kotekan_buffer: standard

# Bad inputs buffer
bad_input_buffer:
  num_frames: buffer_depth
  frame_size: num_elements
  metadata_pool: main_pool
  bad_inputs_buffer:
    kotekan_buffer: standard

rfi_var_output_buffers:
  num_frames: buffer_depth * 50
  frame_size: num_local_freq * samples_per_data_set / sk_step * sizeof_float
  metadata_pool: main_pool
  gpu_rfi_var_output_buffer_0:
    kotekan_buffer: standard
  gpu_rfi_var_output_buffer_1:
    kotekan_buffer: standard
  gpu_rfi_var_output_buffer_2:
    kotekan_buffer: standard
  gpu_rfi_var_output_buffer_3:
    kotekan_buffer: standard

lost_samples_buffer:
  kotekan_buffer: standard
  num_frames: 2 * buffer_depth
  frame_size: samples_per_data_set
  metadata_pool: main_pool

rfi_compressed_lost_samples_buf:
  kotekan_buffer: standard
  num_frames: buffer_depth * 50
  frame_size: sizeof_int * samples_per_data_set / sk_step
  metadata_pool: main_pool

rfi_compressed_lost_samples_buffers:
  num_frames: buffer_depth * 2
  frame_size: sizeof_int * samples_per_data_set / sk_step
  metadata_pool: main_pool
  rfi_compressed_lost_samples_buf_0:
    kotekan_buffer: standard
  rfi_compressed_lost_samples_buf_1:
    kotekan_buffer: standard
  rfi_compressed_lost_samples_buf_2:
    kotekan_buffer: standard
  rfi_compressed_lost_samples_buf_3:
    kotekan_buffer: standard

hfb_compressed_lost_samples_buffers:
  num_frames: buffer_depth * 2
  frame_size: sizeof_int * samples_per_data_set / (factor_upchan * downsample_time)
  metadata_pool: main_pool
  hfb_compressed_lost_samples_buf_0:
    kotekan_buffer: standard
  hfb_compressed_lost_samples_buf_1:
    kotekan_buffer: standard
  hfb_compressed_lost_samples_buf_2:
    kotekan_buffer: standard
  hfb_compressed_lost_samples_buf_3:
    kotekan_buffer: standard


##########################
#### Pipeline Stages #####
##########################

# Main data capture stage
dpdk:
  kotekan_stage: dpdkCore
  # Format is index = lcore, value = cpu core
  lcore_cpu_map: [0,1,6,7]
  master_lcore_cpu: 2
  status_cadence: 60
  alignment: samples_per_data_set * num_data_sets
  # Format is index = lcore, value = array of port IDs
  # so [[0,1],[2,3]] maps lcore 0 to service ports 0 and 1,
  # and lcore 1 to service ports 2 and 3.
  lcore_port_map:
    - [0]
    - [1]
    - [2]
    - [3]
  # One handler must be given per port.
  handlers:
    - dpdk_handler: iceBoardShuffle
    - dpdk_handler: iceBoardShuffle
    - dpdk_handler: iceBoardShuffle
    - dpdk_handler: iceBoardShuffle
  out_bufs:
    - network_buffer_0
    - network_buffer_1
    - network_buffer_2
    - network_buffer_3
  lost_samples_buf: lost_samples_buffer

# Zero out lost samples recorded at the DPDK stage
zero_samples:
  duplicate_ls_buffer: False
  lost_samples_buf: lost_samples_buffer
  zero_0:
    kotekan_stage: zeroSamples
    out_buf: network_buffer_0
  zero_1:
    kotekan_stage: zeroSamples
    out_buf: network_buffer_1
  zero_2:
    kotekan_stage: zeroSamples
    out_buf: network_buffer_2
  zero_3:
    kotekan_stage: zeroSamples
    out_buf: network_buffer_3

# Baseband capture and dump system
baseband:
  max_dump_samples: 200000
  num_frames_buffer: baseband_buffer_depth - 10
  base_dir: /mnt/frb-baseband/
  write_throttle: 0
  baseband0:
    kotekan_stage: basebandReadout
    in_buf: network_buffer_0
  baseband1:
    kotekan_stage: basebandReadout
    in_buf: network_buffer_1
  baseband2:
    kotekan_stage: basebandReadout
    in_buf: network_buffer_2
  baseband3:
    kotekan_stage: basebandReadout
    in_buf: network_buffer_3

# Buffer bad input updates
# 1) Reorder list
# 2) Zero bad inputs mask
# 3) Add current bad input mask
buffer_bad_input_update:
  kotekan_stage: bufferBadInputs
  updatable_config:
    bad_inputs: /updatable_config/bad_inputs
  out_buf: bad_inputs_buffer

# Compress lost samples buffer for HFB
hfb_compress_lost_samples:
  kotekan_stage: compressLostSamples
  compression_factor: factor_upchan * downsample_time
  zero_all_in_group: true
  in_buf: lost_samples_buffer
  out_buf: hfb_compressed_lost_samples_buf_0

hfb_copy_compress_lost_samples_buffers:
  kotekan_stage: bufferCopy
  in_buf: hfb_compressed_lost_samples_buf_0
  out_bufs:
    - hfb_compressed_lost_samples_buf_1
    - hfb_compressed_lost_samples_buf_2
    - hfb_compressed_lost_samples_buf_3

# Compress lost samples buffer for RFI
rfi_compress_lost_samples:
  kotekan_stage: compressLostSamples
  compression_factor: sk_step
  zero_all_in_group: false
  in_buf: lost_samples_buffer
  out_buf: rfi_compressed_lost_samples_buf

rfi_copy_compress_lost_samples_buffers:
  kotekan_stage: bufferCopy
  in_buf: rfi_compressed_lost_samples_buf
  out_bufs:
    - rfi_compressed_lost_samples_buf_0
    - rfi_compressed_lost_samples_buf_1
    - rfi_compressed_lost_samples_buf_2
    - rfi_compressed_lost_samples_buf_3

# GPU processing section
gpu:
  kernel_path: "/var/lib/kotekan/hsa_kernels/"
  commands: &command_list
    # Copy in queue
    - name: hsaInputData
    - name: hsaHostToDeviceCopy
      in_buf: rfi_compressed_lost_samples_buf
      gpu_memory_name: rfi_compressed_lost_samples
    - name: hsaHostToDeviceCopy
      in_buf: hfb_compressed_lost_samples_buf
      gpu_memory_name: hfb_compressed_lost_samples
    - name: hsaPresumZero
      sub_frame_index: 0
    - name: hsaPresumZero
      sub_frame_index: 1
    - name: hsaPresumZero
      sub_frame_index: 2
    - name: hsaPresumZero
      sub_frame_index: 3
    - name: hsaOutputDataZero
      sub_frame_index: 0
    - name: hsaOutputDataZero
      sub_frame_index: 1
    - name: hsaOutputDataZero
      sub_frame_index: 2
    - name: hsaOutputDataZero
      sub_frame_index: 3
    - name: hsaAsyncCopyGain
    - name: hsaPulsarUpdatePhase
    - name: hsaRfiUpdateBadInputs #Updates the bad input list
    # Barrier between copy in and kernels
    - name: hsaBarrier
    # Kernel queue
    - name: hsaBeamformReorder
    - name: hsaBeamformKernel
    - name: hsaBeamformTranspose
    - name: hsaBeamformUpchanHFB
    - name: hsaBeamformHFBSum
    - name: hsaBeamformPulsar
    - name: hsaRfiTimeSum
    - name: hsaRfiBadInput
    - name: hsaRfiInputSum
    - name: hsaRfiZeroData
    - name: hsaPresumKernel
      sub_frame_index: 0
    - name: hsaPresumKernel
      sub_frame_index: 1
    - name: hsaPresumKernel
      sub_frame_index: 2
    - name: hsaPresumKernel
      sub_frame_index: 3
    - name: hsaCorrelatorKernel
      sub_frame_index: 0
    - name: hsaCorrelatorKernel
      sub_frame_index: 1
    - name: hsaCorrelatorKernel
      sub_frame_index: 2
    - name: hsaCorrelatorKernel
      sub_frame_index: 3
    #Copy out queue
    - name: hsaRfiBadInputOutput
    - name: hsaRfiOutput
    #- name: hsaRfiVarOutput
    - name: hsaBeamformPulsarOutput
    - name: hsaBeamformOutputData
    - name: hsaBeamformHFBOutputData
    - name: hsaOutputData
      sub_frame_index: 0
    - name: hsaOutputData
      sub_frame_index: 1
    - name: hsaOutputData
      sub_frame_index: 2
    - name: hsaOutputData
      sub_frame_index: 3
    - name: hsaRfiMaskOutput
  enable_delay: true
  cpu_affinity: [2, 3, 8, 9]
  delay_max_fraction: 2.0
  block_size: 32
  buffer_depth: 4
  # How many sub frames to devide the N2 products into.
  n_intg: 24576 / num_sub_frames
  frame_arrival_period: samples_per_data_set / 390625
  updatable_config:
    psr_pt: /updatable_config/pulsar_pointing
    rfi_zeroing_toggle: /updatable_config/rfi_zeroing_toggle
    rfi_var_element_index: /updatable_config/rfi_var_element_index
  gpu_0:
    kotekan_stage: hsaProcess
    gpu_id: 0
    ew_spacing: [-0.4,0,0.4,0.8]
    northmost_beam: 60.0
    commands: *command_list
    in_buffers:
      network_buf: network_buffer_0
      gain_frb_buf: gain_frb_buffer_0
      gain_psr_buf: gain_psr_buffer_0
      lost_samples_buf: lost_samples_buffer
      bad_inputs_buf: bad_inputs_buffer
      rfi_compressed_lost_samples_buf: rfi_compressed_lost_samples_buf_0
      hfb_compressed_lost_samples_buf: hfb_compressed_lost_samples_buf_0
    out_buffers:
      output_buf: gpu_n2_output_buffer_0
      beamform_output_buf: gpu_beamform_output_buffer_0
      beamform_pulsar_output_buf: beamform_pulsar_output_buffer_0
      beamform_hfb_output_buf: gpu_beamform_hfb_output_buffer_0
      rfi_bad_input_buf: gpu_rfi_bad_input_buffer_0
      rfi_output_buf: gpu_rfi_output_buffer_0
      rfi_mask_output_buf: gpu_rfi_mask_output_buffer_0
      rfi_var_output_buf: gpu_rfi_var_output_buffer_0
  gpu_1:
    kotekan_stage: hsaProcess
    gpu_id: 1
    ew_spacing: [-0.4,0,0.4,0.8]
    northmost_beam: 60.0
    commands: *command_list
    in_buffers:
      network_buf: network_buffer_1
      gain_frb_buf: gain_frb_buffer_1
      gain_psr_buf: gain_psr_buffer_1
      lost_samples_buf: lost_samples_buffer
      bad_inputs_buf: bad_inputs_buffer
      rfi_compressed_lost_samples_buf: rfi_compressed_lost_samples_buf_1
      hfb_compressed_lost_samples_buf: hfb_compressed_lost_samples_buf_1
    out_buffers:
      output_buf: gpu_n2_output_buffer_1
      beamform_output_buf: gpu_beamform_output_buffer_1
      beamform_pulsar_output_buf: beamform_pulsar_output_buffer_1
      beamform_hfb_output_buf: gpu_beamform_hfb_output_buffer_1
      rfi_bad_input_buf: gpu_rfi_bad_input_buffer_1
      rfi_output_buf: gpu_rfi_output_buffer_1
      rfi_mask_output_buf: gpu_rfi_mask_output_buffer_1
      rfi_var_output_buf: gpu_rfi_var_output_buffer_1
  gpu_2:
    kotekan_stage: hsaProcess
    gpu_id: 2
    ew_spacing: [-0.4,0,0.4,0.8]
    northmost_beam: 60.0
    commands: *command_list
    in_buffers:
      network_buf: network_buffer_2
      gain_frb_buf: gain_frb_buffer_2
      gain_psr_buf: gain_psr_buffer_2
      lost_samples_buf: lost_samples_buffer
      bad_inputs_buf: bad_inputs_buffer
      rfi_compressed_lost_samples_buf: rfi_compressed_lost_samples_buf_2
      hfb_compressed_lost_samples_buf: hfb_compressed_lost_samples_buf_2
    out_buffers:
      output_buf: gpu_n2_output_buffer_2
      beamform_output_buf: gpu_beamform_output_buffer_2
      beamform_pulsar_output_buf: beamform_pulsar_output_buffer_2
      beamform_hfb_output_buf: gpu_beamform_hfb_output_buffer_2
      rfi_bad_input_buf: gpu_rfi_bad_input_buffer_2
      rfi_output_buf: gpu_rfi_output_buffer_2
      rfi_mask_output_buf: gpu_rfi_mask_output_buffer_2
      rfi_var_output_buf: gpu_rfi_var_output_buffer_2
  gpu_3:
    kotekan_stage: hsaProcess
    gpu_id: 3
    ew_spacing: [-0.4,0,0.4,0.8]
    northmost_beam: 60.0
    commands: *command_list
    in_buffers:
      network_buf: network_buffer_3
      gain_frb_buf: gain_frb_buffer_3
      gain_psr_buf: gain_psr_buffer_3
      lost_samples_buf: lost_samples_buffer
      bad_inputs_buf: bad_inputs_buffer
      rfi_compressed_lost_samples_buf: rfi_compressed_lost_samples_buf_3
      hfb_compressed_lost_samples_buf: hfb_compressed_lost_samples_buf_3
    out_buffers:
      output_buf: gpu_n2_output_buffer_3
      beamform_output_buf: gpu_beamform_output_buffer_3
      beamform_pulsar_output_buf: beamform_pulsar_output_buffer_3
      beamform_hfb_output_buf: gpu_beamform_hfb_output_buffer_3
      rfi_bad_input_buf: gpu_rfi_bad_input_buffer_3
      rfi_output_buf: gpu_rfi_output_buffer_3
      rfi_mask_output_buf: gpu_rfi_mask_output_buffer_3
      rfi_var_output_buf: gpu_rfi_var_output_buffer_3

# Integrate frames of HFB data from each GPU to ~10s cadence 
hyper_fine_beam:
  num_frames_to_integrate: 80
  good_samples_threshold: 0.95
  log_level: info
  integrate_hfb_data_0:
    kotekan_stage: integrateHFBData
    hfb_input_buf: gpu_beamform_hfb_output_buffer_0
    hfb_output_buf: beamform_hfb_output_buffer_0
    compressed_lost_samples_buf: hfb_compressed_lost_samples_buf_0
  integrate_hfb_data_1:
    kotekan_stage: integrateHFBData
    hfb_input_buf: gpu_beamform_hfb_output_buffer_1
    hfb_output_buf: beamform_hfb_output_buffer_1
    compressed_lost_samples_buf: hfb_compressed_lost_samples_buf_1
  integrate_hfb_data_2:
    kotekan_stage: integrateHFBData
    hfb_input_buf: gpu_beamform_hfb_output_buffer_2
    hfb_output_buf: beamform_hfb_output_buffer_2
    compressed_lost_samples_buf: hfb_compressed_lost_samples_buf_2
  integrate_hfb_data_3:
    kotekan_stage: integrateHFBData
    hfb_input_buf: gpu_beamform_hfb_output_buffer_3
    hfb_output_buf: beamform_hfb_output_buffer_3
    compressed_lost_samples_buf: hfb_compressed_lost_samples_buf_3

# Merge HFB integrated data from each GPU
hfb_merge:
  kotekan_stage: bufferMerge
  timeout: 0.1
  in_bufs:
    - beamform_hfb_output_buffer_0
    - beamform_hfb_output_buffer_1
    - beamform_hfb_output_buffer_2
    - beamform_hfb_output_buffer_3
  out_buf: beamform_hfb_output_buffer_merge

# Transmit all the HFB data to Moose
buffer_send_hfb:
  server_ip: 10.1.50.10
  reconnect_time: 20
  log_level: error
  hfb:
<<<<<<< HEAD
    kotekan_stage: bufferSend
=======
    #kotekan_stage: bufferSend
>>>>>>> e84f370f
    buf: beamform_hfb_output_buffer_merge
    server_port: 11027

# This set of stages takes information from the packet loss mask
# and RFI mask and updates the metadata in the output N2 buffers
# before they are read by other down stream stages.
rfi_update_metadata:
  update_metadata_0:
    kotekan_stage: rfiUpdateMetadata
    rfi_mask_buf: gpu_rfi_mask_output_buffer_0
    lost_samples_buf: lost_samples_buffer
    gpu_correlation_buf: gpu_n2_output_buffer_0
  update_metadata_1:
    kotekan_stage: rfiUpdateMetadata
    rfi_mask_buf: gpu_rfi_mask_output_buffer_1
    lost_samples_buf: lost_samples_buffer
    gpu_correlation_buf: gpu_n2_output_buffer_1
  update_metadata_2:
    kotekan_stage: rfiUpdateMetadata
    rfi_mask_buf: gpu_rfi_mask_output_buffer_2
    lost_samples_buf: lost_samples_buffer
    gpu_correlation_buf: gpu_n2_output_buffer_2
  update_metadata_3:
    kotekan_stage: rfiUpdateMetadata
    rfi_mask_buf: gpu_rfi_mask_output_buffer_3
    lost_samples_buf: lost_samples_buffer
    gpu_correlation_buf: gpu_n2_output_buffer_3

####  Gain update system for FRB and Pulsar ####
read_gain:
  updatable_config:
    gain_frb: /updatable_config/frb_gain
    gain_psr: /updatable_config/pulsar_gain
  read_gain0:
    kotekan_stage: ReadGain
    in_buf: network_buffer_0
    gain_frb_buf: gain_frb_buffer_0
    gain_psr_buf: gain_psr_buffer_0
  read_gain1:
    kotekan_stage: ReadGain
    in_buf: network_buffer_1
    gain_frb_buf: gain_frb_buffer_1
    gain_psr_buf: gain_psr_buffer_1
  read_gain2:
    kotekan_stage: ReadGain
    in_buf: network_buffer_2
    gain_frb_buf: gain_frb_buffer_2
    gain_psr_buf: gain_psr_buffer_2
  read_gain3:
    kotekan_stage: ReadGain
    in_buf: network_buffer_3
    gain_frb_buf: gain_frb_buffer_3
    gain_psr_buf: gain_psr_buffer_3

#### FRB GPU Post processing and Tx ####
frb_valve:
  # To introduce random drops, replace Valve with TestDropFrames
  # Specify probability with `drop_frame_change`
  frb_valve_0:
    kotekan_stage: Valve
    in_buf: gpu_beamform_output_buffer_0
    out_buf: gpu_beamform_output_valved_buffer_0
  frb_valve_1:
    kotekan_stage: Valve
    in_buf: gpu_beamform_output_buffer_1
    out_buf: gpu_beamform_output_valved_buffer_1
  frb_valve_2:
    kotekan_stage: Valve
    in_buf: gpu_beamform_output_buffer_2
    out_buf: gpu_beamform_output_valved_buffer_2
  frb_valve_3:
    kotekan_stage: Valve
    in_buf: gpu_beamform_output_buffer_3
    out_buf: gpu_beamform_output_valved_buffer_3

frb:
  factor_upchan_out: 16
  num_beams_per_frb_packet: 4
  timesamples_per_frb_packet: 16
  cpu_affinity: [5,11]
  frb_output_buffer:
    num_frames: buffer_depth + 4
    frame_size: 8 * 256 * (num_beams_per_frb_packet * num_gpus
      * factor_upchan_out * timesamples_per_frb_packet
      + 24 + sizeof_short * num_beams_per_frb_packet + sizeof_short * num_gpus
      + sizeof_float * num_beams_per_frb_packet * num_gpus
      + sizeof_float * num_beams_per_frb_packet * num_gpus)
    metadata_pool: main_pool
    kotekan_buffer: standard
  postprocess:
    log_level: warn
    kotekan_stage: frbPostProcess
    incoherent_beams: [0,256,512,768]
    #incoherent_truncation: 25.
    lost_samples_buf: lost_samples_buffer
    frb_out_buf: frb_output_buffer
    in_buf_0: gpu_beamform_output_valved_buffer_0
    in_buf_1: gpu_beamform_output_valved_buffer_1
    in_buf_2: gpu_beamform_output_valved_buffer_2
    in_buf_3: gpu_beamform_output_valved_buffer_3
    out_buf: frb_output_buffer
  network_send:
    #kotekan_stage: frbNetworkProcess
    in_buf: frb_output_buffer
    udp_frb_port_number: 1313
    number_of_nodes: 256
    packets_per_stream: 8
    number_of_subnets: 4
    #column_mode: true
    beam_offset: 0
    time_interval: 125829120
    ping_dead_threshold: 30
    L1_node_ips:
      # Rack 1
      - 10.6.201.10
      - 10.7.201.10
      - 10.6.201.11
      - 10.7.201.11
      - 10.6.201.12
      - 10.7.201.12
      - 10.6.201.13
      - 10.7.201.13
      - 10.6.201.14
      - 10.7.201.14
      - 10.6.201.15
      - 10.7.201.15
      - 10.6.201.16
      - 10.7.201.16
      - 10.6.201.17
      - 10.7.201.17
      - 10.6.201.18
      - 10.7.201.18
      - 10.6.201.19
      - 10.7.201.19
      # Rack 2
      - 10.8.202.10
      - 10.9.202.10
      - 10.8.202.11
      - 10.9.202.11
      - 10.8.202.12
      - 10.9.202.12
      - 10.8.202.13
      - 10.9.202.13
      - 10.8.202.14
      - 10.9.202.14
      - 10.8.202.15
      - 10.9.202.15
      - 10.8.202.16
      - 10.9.202.16
      - 10.8.202.17
      - 10.9.202.17
      - 10.8.202.18
      - 10.9.202.18
      - 10.8.202.19
      - 10.9.202.19
      # Rack 3
      - 10.6.203.10
      - 10.7.203.10
      - 10.6.203.11
      - 10.7.203.11
      - 10.6.203.12
      - 10.7.203.12
      - 10.6.203.13
      - 10.7.203.13
      - 10.6.203.14
      - 10.7.203.14
      - 10.6.203.15
      - 10.7.203.15
      - 10.6.203.16
      - 10.7.203.16
      - 10.6.203.17
      - 10.7.203.17
      - 10.6.203.18
      - 10.7.203.18
      - 10.6.203.19
      - 10.7.203.19
      # Rack 4
      - 10.8.204.10
      - 10.9.204.10
      - 10.8.204.11
      - 10.9.204.11
      - 10.8.204.12
      - 10.9.204.12
      - 10.8.204.13
      - 10.9.204.13
      - 10.8.204.14
      - 10.9.204.14
      - 10.8.204.15
      - 10.9.204.15
      - 10.8.204.16
      - 10.9.204.16
      - 10.8.204.17
      - 10.9.204.17
      - 10.8.204.18
      - 10.9.204.18
      - 10.8.204.19
      - 10.9.204.19
      # Rack 5
      - 10.6.205.10
      - 10.7.205.10
      - 10.6.205.11
      - 10.7.205.11
      - 10.6.205.12
      - 10.7.205.12
      - 10.6.205.13
      - 10.7.205.13
      - 10.6.205.14
      - 10.7.205.14
      - 10.6.205.15
      - 10.7.205.15
      - 10.6.205.16
      - 10.7.205.16
      - 10.6.205.17
      - 10.7.205.17
      - 10.6.205.18
      - 10.7.205.18
      - 10.6.205.19
      - 10.7.205.19
      # Rack 6
      - 10.8.206.10
      - 10.9.206.10
      - 10.8.206.11
      - 10.9.206.11
      - 10.8.206.12
      - 10.9.206.12
      - 10.8.206.13
      - 10.9.206.13
      - 10.8.206.14
      - 10.9.206.14
      - 10.8.206.15
      - 10.9.206.15
      - 10.8.206.16
      - 10.9.206.16
      - 10.8.206.17
      - 10.9.206.17
      - 10.8.206.18
      - 10.9.206.18
      - 10.8.206.19
      - 10.9.206.19
      # Rack 7
      - 10.6.207.10
      - 10.7.207.10
      - 10.6.207.11
      - 10.7.207.11
      - 10.6.207.12
      - 10.7.207.12
      - 10.6.207.13
      - 10.7.207.13
      - 10.6.207.14
      - 10.7.207.14
      - 10.6.207.15
      - 10.7.207.15
      - 10.6.207.16
      - 10.7.207.16
      - 10.6.207.17
      - 10.7.207.17
      - 10.6.207.18
      - 10.7.207.18
      - 10.6.207.19
      - 10.7.207.19
      # Rack 8
      - 10.8.208.10
      - 10.9.208.10
      - 10.8.208.11
      - 10.9.208.11
      - 10.8.208.12
      - 10.9.208.12
      - 10.8.208.13
      - 10.9.208.13
      - 10.8.208.14
      - 10.9.208.14
      - 10.8.208.15
      - 10.9.208.15
      - 10.8.208.16
      - 10.9.208.16
      - 10.8.208.17
      - 10.9.208.17
      - 10.8.208.18
      - 10.9.208.18
      - 10.8.208.19
      - 10.9.208.19
      # Rack 9
      - 10.6.209.10
      - 10.7.209.10
      - 10.6.209.11
      - 10.7.209.11
      - 10.6.209.12
      - 10.7.209.12
      - 10.6.209.13
      - 10.7.209.13
      - 10.6.209.14
      - 10.7.209.14
      - 10.6.209.15
      - 10.7.209.15
      - 10.6.209.16
      - 10.7.209.16
      - 10.6.209.17
      - 10.7.209.17
      - 10.6.209.18
      - 10.7.209.18
      - 10.6.209.19
      - 10.7.209.19
      # Rack A
      - 10.8.210.10
      - 10.9.210.10
      - 10.8.210.11
      - 10.9.210.11
      - 10.8.210.12
      - 10.9.210.12
      - 10.8.210.13
      - 10.9.210.13
      - 10.8.210.14
      - 10.9.210.14
      - 10.8.210.15
      - 10.9.210.15
      - 10.8.210.16
      - 10.9.210.16
      - 10.8.210.17
      - 10.9.210.17
      - 10.8.210.18
      - 10.9.210.18
      - 10.8.210.19
      - 10.9.210.19
      # Rack B
      - 10.6.211.10
      - 10.7.211.10
      - 10.6.211.11
      - 10.7.211.11
      - 10.6.211.12
      - 10.7.211.12
      - 10.6.211.13
      - 10.7.211.13
      - 10.6.211.14
      - 10.7.211.14
      - 10.6.211.15
      - 10.7.211.15
      - 10.6.211.16
      - 10.7.211.16
      - 10.6.211.17
      - 10.7.211.17
      - 10.6.211.18
      - 10.7.211.18
      - 10.6.211.19
      - 10.7.211.19
      # Rack C
      - 10.8.212.10
      - 10.9.212.10
      - 10.8.212.11
      - 10.9.212.11
      - 10.8.212.12
      - 10.9.212.12
      - 10.8.212.13
      - 10.9.212.13
      - 10.8.212.14
      - 10.9.212.14
      - 10.8.212.15
      - 10.9.212.15
      - 10.8.212.16
      - 10.9.212.16
      - 10.8.212.17
      - 10.9.212.17
      - 10.8.212.18
      - 10.9.212.18
      - 10.8.212.19
      - 10.9.212.19
      # Rack D
      - 10.6.213.10
      - 10.7.213.10
      - 10.6.213.11
      - 10.7.213.11
      - 10.6.213.12
      - 10.7.213.12
      - 10.6.213.13
      - 10.7.213.13
      - 10.6.213.14
      - 10.7.213.14
      - 10.6.213.15
      - 10.7.213.15
      - 10.6.213.16
      - 10.7.213.16
      - 10.6.213.17
      - 10.7.213.17
      # cfDn8
      # cfDn9

#### Pulsar GPU Post processing and Tx ####
pulsar_valve:
  # To introduce random drops, replace Valve with TestDropFrames
  # Specify probability with `drop_frame_change`
  pulsar_valve_0:
    kotekan_stage: Valve
    in_buf: beamform_pulsar_output_buffer_0
    out_buf: beamform_pulsar_output_valved_buffer_0
  pulsar_valve_1:
    kotekan_stage: Valve
    in_buf: beamform_pulsar_output_buffer_1
    out_buf: beamform_pulsar_output_valved_buffer_1
  pulsar_valve_2:
    kotekan_stage: Valve
    in_buf: beamform_pulsar_output_buffer_2
    out_buf: beamform_pulsar_output_valved_buffer_2
  pulsar_valve_3:
    kotekan_stage: Valve
    in_buf: beamform_pulsar_output_buffer_3
    out_buf: beamform_pulsar_output_valved_buffer_3

pulsar:
  timesamples_per_pulsar_packet: 625
  udp_pulsar_packet_size: 5032
  num_packet_per_stream: 80
  num_stream: num_beams
  cpu_affinity: [5,11]
  pulsar_output_buffer:
    num_frames: buffer_depth + 4
    frame_size: udp_pulsar_packet_size * num_stream * num_packet_per_stream
    metadata_pool: main_pool
    kotekan_buffer: standard
  postprocess:
    kotekan_stage: pulsarPostProcess
    network_input_buffer_0: beamform_pulsar_output_valved_buffer_0
    network_input_buffer_1: beamform_pulsar_output_valved_buffer_1
    network_input_buffer_2: beamform_pulsar_output_valved_buffer_2
    network_input_buffer_3: beamform_pulsar_output_valved_buffer_3
    pulsar_out_buf: pulsar_output_buffer
  network_send:
    #kotekan_stage: pulsarNetworkProcess
    pulsar_out_buf: pulsar_output_buffer
    udp_pulsar_port_number: 1414
    number_of_nodes: 256
    number_of_subnets: 2
    pulsar_node_ips:
      - 10.15.50.10
      - 10.16.50.11
      - 10.15.50.12
      - 10.16.50.13
      - 10.15.50.14
      - 10.16.50.15
      - 10.15.50.16
      - 10.16.50.17
      - 10.15.50.18
      - 10.16.50.19


#### N2 GPU Post processing ####
valve:
  valve0:
    kotekan_stage: Valve
    in_buf: gpu_n2_output_buffer_0
    out_buf: valve_buffer_0
  valve1:
    kotekan_stage: Valve
    in_buf: gpu_n2_output_buffer_1
    out_buf: valve_buffer_1
  valve2:
    kotekan_stage: Valve
    in_buf: gpu_n2_output_buffer_2
    out_buf: valve_buffer_2
  valve3:
    kotekan_stage: Valve
    in_buf: gpu_n2_output_buffer_3
    out_buf: valve_buffer_3

rfi_valve:
  valve0:
    kotekan_stage: Valve
    in_buf: gpu_rfi_output_buffer_0
    out_buf: rfi_valve_buffer_0
  valve1:
    kotekan_stage: Valve
    in_buf: gpu_rfi_output_buffer_1
    out_buf: rfi_valve_buffer_1
  valve2:
    kotekan_stage: Valve
    in_buf: gpu_rfi_output_buffer_2
    out_buf: rfi_valve_buffer_2
  valve3:
    kotekan_stage: Valve
    in_buf: gpu_rfi_output_buffer_3
    out_buf: rfi_valve_buffer_3

# Perform a second pass at RFI excision
rfi_stage2:
  updatable_config:
    enable: "/updatable_config/rfi_zeroing_second_stage/enable"
    thresholds: "/updatable_config/rfi_zeroing_second_stage/thresholds"
  rfi0:
    kotekan_stage: RfiFrameDrop
    in_buf_vis: valve_buffer_0
    in_buf_sk: rfi_valve_buffer_0
    out_buf: rfi_vis_buffer_0
  rfi1:
    kotekan_stage: RfiFrameDrop
    in_buf_vis: valve_buffer_1
    in_buf_sk: rfi_valve_buffer_1
    out_buf: rfi_vis_buffer_1
  rfi2:
    kotekan_stage: RfiFrameDrop
    in_buf_vis: valve_buffer_2
    in_buf_sk: rfi_valve_buffer_2
    out_buf: rfi_vis_buffer_2
  rfi3:
    kotekan_stage: RfiFrameDrop
    in_buf_vis: valve_buffer_3
    in_buf_sk: rfi_valve_buffer_3
    out_buf: rfi_vis_buffer_3

vis_accumulate:
  integration_time: 5.0  # Integrate to roughly 5s cadence
  # This (12288) is for num_sub_frames = 4, there is currently a config bug that
  # prevents referencing the higher level samples_per_data_set and dividing it
  samples_per_data_set: 12288
  updatable_config:
    psr0: "/updatable_config/gating/psr0_config"
  acc0:
    kotekan_stage: visAccumulate
    in_buf: rfi_vis_buffer_0
    out_buf: visbuf_5s_0
    gating:
      psr0:
        mode: pulsar
        buf: visbuf_psr0_5s_0
  acc1:
    kotekan_stage: visAccumulate
    in_buf: rfi_vis_buffer_1
    out_buf: visbuf_5s_1
    gating:
      psr0:
        mode: pulsar
        buf: visbuf_psr0_5s_1
  acc2:
    kotekan_stage: visAccumulate
    in_buf: rfi_vis_buffer_2
    out_buf: visbuf_5s_2
    gating:
      psr0:
        mode: pulsar
        buf: visbuf_psr0_5s_2
  acc3:
    kotekan_stage: visAccumulate
    in_buf: rfi_vis_buffer_3
    out_buf: visbuf_5s_3
    gating:
      psr0:
        mode: pulsar
        buf: visbuf_psr0_5s_3

#### Perform all extra time integration and calculate eigenvalues ####
vis_merge_5s:
  kotekan_stage: bufferMerge
  timeout: 0.1
  in_bufs:
    - visbuf_5s_0
    - visbuf_5s_1
    - visbuf_5s_2
    - visbuf_5s_3
  out_buf: visbuf_5s_merge

vis_merge_gated_psr0:
  kotekan_stage: bufferMerge
  timeout: 0.1
  in_bufs:
    - visbuf_psr0_5s_0
    - visbuf_psr0_5s_1
    - visbuf_psr0_5s_2
    - visbuf_psr0_5s_3
  out_buf: visbuf_psr0_5s_merge

vis_int_10s:
  num_samples: 2
  int0:
    kotekan_stage: timeDownsample
    in_buf: visbuf_5s_0
    out_buf: visbuf_10s_0
  int1:
    kotekan_stage: timeDownsample
    in_buf: visbuf_5s_1
    out_buf: visbuf_10s_1
  int2:
    kotekan_stage: timeDownsample
    in_buf: visbuf_5s_2
    out_buf: visbuf_10s_2
  int3:
    kotekan_stage: timeDownsample
    in_buf: visbuf_5s_3
    out_buf: visbuf_10s_3

vis_merge_10s:
  kotekan_stage: bufferMerge
  timeout: 0.1
  in_bufs:
    - visbuf_10s_0
    - visbuf_10s_1
    - visbuf_10s_2
    - visbuf_10s_3
  out_buf: visbuf_10s_merge

eigcalc:
  kotekan_stage: EigenVisIter
  cpu_affinity: [4]
  log_level: warn

  in_buf: visbuf_10s_merge
  out_buf: visbuf_eig_10s_merge

  # Convergence config
  tol_eval: 1.0e-5
  tol_evec: 1.0e-4
  max_iterations: 19
  num_ev_conv: 2
  krylov: 2
  subspace: 1

  # Masking config
  bands_filled: [ [0, 30], [251, 262] ]
  exclude_inputs: [
    46,   84,  107,  136,  142,  256,  257,  319,  348,  370,  550,
    551,  579,  638,  688,  742,  768,  784,  807,  855,  944,  960,
    971, 1005, 1010, 1020, 1023, 1058, 1166, 1225, 1280, 1281, 1285,
    1314, 1380, 1521, 1523, 1543, 1642, 1687, 1738, 1792, 1794, 1910,
    1912, 1943, 1945, 1982, 1984, 1987, 2032, 2034 ]

vis_debug:
  kotekan_stage: visDebug
  in_buf: visbuf_eig_10s_merge

# Generate the 26m stream
26m_subset:
  kotekan_stage: prodSubset
  in_buf: visbuf_5s_merge
  out_buf: visbuf_5s_26m
  prod_subset_type: have_inputs
  input_list: [1225, 1521]  # 26m channels

# Generate the 26m gated stream
26m_psr0_subset:
  kotekan_stage: prodSubset
  in_buf: visbuf_psr0_5s_merge
  out_buf: visbuf_psr0_5s_26m
  prod_subset_type: have_inputs
  input_list: [1225, 1521]  # 26m channels

# Transmit all the data to the receiver node
buffer_send:
  server_ip: 10.1.50.12
  reconnect_time: 20
  log_level: warn
  n2:
    #kotekan_stage: bufferSend
    buf: visbuf_eig_10s_merge
    server_port: 11024
  26m:
    #kotekan_stage: bufferSend
    buf: visbuf_5s_26m
    server_port: 11025
  26m_psr0:
    #kotekan_stage: bufferSend
    buf: visbuf_psr0_5s_26m
    server_port: 11026


#### RFI post processing and TX ####
rfi_broadcast:
  total_links: 1
  destination_protocol: UDP
  destination_ip: 10.1.13.1
  frames_per_packet: 1
  gpu_0:
    #kotekan_stage: rfiBroadcast
    rfi_in: gpu_rfi_output_buffer_0
    rfi_mask: gpu_rfi_mask_output_buffer_0
    destination_port: 41215
  gpu_1:
    #kotekan_stage: rfiBroadcast
    rfi_in: gpu_rfi_output_buffer_1
    rfi_mask: gpu_rfi_mask_output_buffer_1
    destination_port: 41216
  gpu_2:
    #kotekan_stage: rfiBroadcast
    rfi_in: gpu_rfi_output_buffer_2
    rfi_mask: gpu_rfi_mask_output_buffer_2
    destination_port: 41217
  gpu_3:
    #kotekan_stage: rfiBroadcast
    rfi_in: gpu_rfi_output_buffer_3
    rfi_mask: gpu_rfi_mask_output_buffer_3
    destination_port: 41218

rfi_bad_input_finder:
  destination_ip: 10.1.13.1
  destination_port: 41219
  bi_frames_per_packet: 10
  gpu_0:
    #kotekan_stage: rfiBadInputFinder
    rfi_in: gpu_rfi_bad_input_buffer_0
  gpu_1:
    #kotekan_stage: rfiBadInputFinder
    rfi_in: gpu_rfi_bad_input_buffer_1
  gpu_2:
    #kotekan_stage: rfiBadInputFinder
    rfi_in: gpu_rfi_bad_input_buffer_2
  gpu_3:
    #kotekan_stage: rfiBadInputFinder
    rfi_in: gpu_rfi_bad_input_buffer_3

rfi_sk_record:
  total_links: 1
  updatable_config: "/updatable_config/rfi_sk_record"
  gpu_0:
    kotekan_stage: rfiRecord
    rfi_in: gpu_rfi_output_buffer_0
  gpu_1:
    kotekan_stage: rfiRecord
    rfi_in: gpu_rfi_output_buffer_1
  gpu_2:
    kotekan_stage: rfiRecord
    rfi_in: gpu_rfi_output_buffer_2
  gpu_3:
    kotekan_stage: rfiRecord
    rfi_in: gpu_rfi_output_buffer_3

rfi_pkt_loss_record:
  total_links: 1
  updatable_config: "/updatable_config/rfi_pkt_loss_record"
  gpu_0:
    kotekan_stage: rfiRecord
    rfi_in: rfi_compressed_lost_samples_buf

#rfi_var_record:
#  total_links: 1
#  updatable_config: "/updatable_config/rfi_var_record"
#  gpu_0:
#    kotekan_stage: rfiRecord
#    rfi_in: gpu_rfi_var_output_buffer_0
#  gpu_1:
#    kotekan_stage: rfiRecord
#    rfi_in: gpu_rfi_var_output_buffer_1
#  gpu_2:
#    kotekan_stage: rfiRecord
#    rfi_in: gpu_rfi_var_output_buffer_2
#  gpu_3:
#    kotekan_stage: rfiRecord
#    rfi_in: gpu_rfi_var_output_buffer_3

#### Monitoring and debug stages ####

buffer_status:
  kotekan_stage: bufferStatus
  time_delay: 30000000
  print_status: false

monitor:
  kotekan_stage: monitorBuffer
  bufs:
    - network_buffer_0
    - network_buffer_1
    - network_buffer_2
    - network_buffer_3
  timeout: 5
  fill_threshold: 0.98

# This seems to find the lockup condition
monitor_2:
  kotekan_stage: monitorBuffer
  bufs:
    - beamform_pulsar_output_buffer_0
    - beamform_pulsar_output_buffer_1
    - beamform_pulsar_output_buffer_2
    - beamform_pulsar_output_buffer_3
    - lost_samples_buffer
  timeout: 10
  fill_threshold: 0.80


############################
#### Fixed reorder maps ####
############################

# FRB reorder map
# TODO: can this be generated from the input_reorder data below?
reorder_map: [32,33,34,35,40,41,42,43,48,49,50,51,56,57,58,59,96,97,98,99,
              104,105,106,107,112,113,114,115,120,121,122,123,67,66,65,64,
              75,74,73,72,83,82,81,80,91,90,89,88,3,2,1,0,11,10,9,8,19,18,
              17,16,27,26,25,24,152,153,154,155,144,145,146,147,136,137,138,
              139,128,129,130,131,216,217,218,219,208,209,210,211,200,201,
              202,203,192,193,194,195,251,250,249,248,243,242,241,240,235,
              234,233,232,227,226,225,224,187,186,185,184,179,178,177,176,
              171,170,169,168,163,162,161,160,355,354,353,352,363,362,361,
              360,371,370,369,368,379,378,377,376,291,290,289,288,299,298,
              297,296,307,306,305,304,315,314,313,312,259,258,257,256,264,
              265,266,267,272,273,274,275,280,281,282,283,323,322,321,320,
              331,330,329,328,339,338,337,336,347,346,345,344,408,409,410,
              411,400,401,402,403,392,393,394,395,384,385,386,387,472,473,
              474,475,464,465,466,467,456,457,458,459,448,449,450,451,440,
              441,442,443,432,433,434,435,424,425,426,427,416,417,418,419,
              504,505,506,507,496,497,498,499,488,489,490,491,480,481,482,
              483,36,37,38,39,44,45,46,47,52,53,54,55,60,61,62,63,100,101,
              102,103,108,109,110,111,116,117,118,119,124,125,126,127,71,70,
              69,68,79,78,77,76,87,86,85,84,95,94,93,92,7,6,5,4,15,14,13,12,
              23,22,21,20,31,30,29,28,156,157,158,159,148,149,150,151,140,
              141,142,143,132,133,134,135,220,221,222,223,212,213,214,215,
              204,205,206,207,196,197,198,199,255,254,253,252,247,246,245,
              244,239,238,237,236,231,230,229,228,191,190,189,188,183,182,
              181,180,175,174,173,172,167,166,165,164,359,358,357,356,367,
              366,365,364,375,374,373,372,383,382,381,380,295,294,293,292,
              303,302,301,300,311,310,309,308,319,318,317,316,263,262,261,
              260,268,269,270,271,276,277,278,279,284,285,286,287,327,326,
              325,324,335,334,333,332,343,342,341,340,351,350,349,348,412,
              413,414,415,404,405,406,407,396,397,398,399,388,389,390,391,
              476,477,478,479,468,469,470,471,460,461,462,463,452,453,454,
              455,444,445,446,447,436,437,438,439,428,429,430,431,420,421,
              422,423,508,509,510,511,500,501,502,503,492,493,494,495,484,
              485,486,487]

# Information for input reordering, packed as
#   (adc_id, chan_id, correlator_input)
# The first is for the reordering, the last two are for making the index map
input_reorder:
  - [ 128,    0, FCC000812]
  - [ 129,    1, FCC000813]
  - [ 130,    2, FCC000814]
  - [ 131,    3, FCC000815]
  - [ 132,    4, FCC000808]
  - [ 133,    5, FCC000809]
  - [ 134,    6, FCC000810]
  - [ 135,    7, FCC000811]
  - [ 136,    8, FCC000804]
  - [ 137,    9, FCC000805]
  - [ 138,   10, FCC000806]
  - [ 139,   11, FCC000807]
  - [ 140,   12, FCC000800]
  - [ 141,   13, FCC000801]
  - [ 142,   14, FCC000802]
  - [ 143,   15, FCC000803]
  - [ 160,   16, FCC001012]
  - [ 161,   17, FCC001013]
  - [ 162,   18, FCC001014]
  - [ 163,   19, FCC001015]
  - [ 164,   20, FCC001008]
  - [ 165,   21, FCC001009]
  - [ 166,   22, FCC001010]
  - [ 167,   23, FCC001011]
  - [ 168,   24, FCC001004]
  - [ 169,   25, FCC001005]
  - [ 170,   26, FCC001006]
  - [ 171,   27, FCC001007]
  - [ 172,   28, FCC001000]
  - [ 173,   29, FCC001001]
  - [ 174,   30, FCC001002]
  - [ 175,   31, FCC001003]
  - [ 192,   32, FCC001212]
  - [ 193,   33, FCC001213]
  - [ 194,   34, FCC001214]
  - [ 195,   35, FCC001215]
  - [ 196,   36, FCC001208]
  - [ 197,   37, FCC001209]
  - [ 198,   38, FCC001210]
  - [ 199,   39, FCC001211]
  - [ 200,   40, FCC001204]
  - [ 201,   41, FCC001205]
  - [ 202,   42, FCC001206]
  - [ 203,   43, FCC001207]
  - [ 204,   44, FCC001200]
  - [ 205,   45, FCC001201]
  - [ 206,   46, FCC001202]
  - [ 207,   47, FCC001203]
  - [ 224,   48, FCC001412]
  - [ 225,   49, FCC001413]
  - [ 226,   50, FCC001414]
  - [ 227,   51, FCC001415]
  - [ 228,   52, FCC001408]
  - [ 229,   53, FCC001409]
  - [ 230,   54, FCC001410]
  - [ 231,   55, FCC001411]
  - [ 232,   56, FCC001404]
  - [ 233,   57, FCC001405]
  - [ 234,   58, FCC001406]
  - [ 235,   59, FCC001407]
  - [ 236,   60, FCC001400]
  - [ 237,   61, FCC001401]
  - [ 238,   62, FCC001402]
  - [ 239,   63, FCC001403]
  - [ 384,   64, FCC010812]
  - [ 385,   65, FCC010813]
  - [ 386,   66, FCC010814]
  - [ 387,   67, FCC010815]
  - [ 388,   68, FCC010808]
  - [ 389,   69, FCC010809]
  - [ 390,   70, FCC010810]
  - [ 391,   71, FCC010811]
  - [ 392,   72, FCC010804]
  - [ 393,   73, FCC010805]
  - [ 394,   74, FCC010806]
  - [ 395,   75, FCC010807]
  - [ 396,   76, FCC010800]
  - [ 397,   77, FCC010801]
  - [ 398,   78, FCC010802]
  - [ 399,   79, FCC010803]
  - [ 416,   80, FCC011012]
  - [ 417,   81, FCC011013]
  - [ 418,   82, FCC011014]
  - [ 419,   83, FCC011015]
  - [ 420,   84, FCC011008]
  - [ 421,   85, FCC011009]
  - [ 422,   86, FCC011010]
  - [ 423,   87, FCC011011]
  - [ 424,   88, FCC011004]
  - [ 425,   89, FCC011005]
  - [ 426,   90, FCC011006]
  - [ 427,   91, FCC011007]
  - [ 428,   92, FCC011000]
  - [ 429,   93, FCC011001]
  - [ 430,   94, FCC011002]
  - [ 431,   95, FCC011003]
  - [ 448,   96, FCC011212]
  - [ 449,   97, FCC011213]
  - [ 450,   98, FCC011214]
  - [ 451,   99, FCC011215]
  - [ 452,  100, FCC011208]
  - [ 453,  101, FCC011209]
  - [ 454,  102, FCC011210]
  - [ 455,  103, FCC011211]
  - [ 456,  104, FCC011204]
  - [ 457,  105, FCC011205]
  - [ 458,  106, FCC011206]
  - [ 459,  107, FCC011207]
  - [ 460,  108, FCC011200]
  - [ 461,  109, FCC011201]
  - [ 462,  110, FCC011202]
  - [ 463,  111, FCC011203]
  - [ 480,  112, FCC011412]
  - [ 481,  113, FCC011413]
  - [ 482,  114, FCC011414]
  - [ 483,  115, FCC011415]
  - [ 484,  116, FCC011408]
  - [ 485,  117, FCC011409]
  - [ 486,  118, FCC011410]
  - [ 487,  119, FCC011411]
  - [ 488,  120, FCC011404]
  - [ 489,  121, FCC011405]
  - [ 490,  122, FCC011406]
  - [ 491,  123, FCC011407]
  - [ 492,  124, FCC011400]
  - [ 493,  125, FCC011401]
  - [ 494,  126, FCC011402]
  - [ 495,  127, FCC011403]
  - [ 268,  128, FCC010000]
  - [ 269,  129, FCC010001]
  - [ 270,  130, FCC010002]
  - [ 271,  131, FCC010003]
  - [ 264,  132, FCC010004]
  - [ 265,  133, FCC010005]
  - [ 266,  134, FCC010006]
  - [ 267,  135, FCC010007]
  - [ 260,  136, FCC010008]
  - [ 261,  137, FCC010009]
  - [ 262,  138, FCC010010]
  - [ 263,  139, FCC010011]
  - [ 256,  140, FCC010012]
  - [ 257,  141, FCC010013]
  - [ 258,  142, FCC010014]
  - [ 259,  143, FCC010015]
  - [ 300,  144, FCC010200]
  - [ 301,  145, FCC010201]
  - [ 302,  146, FCC010202]
  - [ 303,  147, FCC010203]
  - [ 296,  148, FCC010204]
  - [ 297,  149, FCC010205]
  - [ 298,  150, FCC010206]
  - [ 299,  151, FCC010207]
  - [ 292,  152, FCC010208]
  - [ 293,  153, FCC010209]
  - [ 294,  154, FCC010210]
  - [ 295,  155, FCC010211]
  - [ 288,  156, FCC010212]
  - [ 289,  157, FCC010213]
  - [ 290,  158, FCC010214]
  - [ 291,  159, FCC010215]
  - [ 332,  160, FCC010400]
  - [ 333,  161, FCC010401]
  - [ 334,  162, FCC010402]
  - [ 335,  163, FCC010403]
  - [ 328,  164, FCC010404]
  - [ 329,  165, FCC010405]
  - [ 330,  166, FCC010406]
  - [ 331,  167, FCC010407]
  - [ 324,  168, FCC010408]
  - [ 325,  169, FCC010409]
  - [ 326,  170, FCC010410]
  - [ 327,  171, FCC010411]
  - [ 320,  172, FCC010412]
  - [ 321,  173, FCC010413]
  - [ 322,  174, FCC010414]
  - [ 323,  175, FCC010415]
  - [ 364,  176, FCC010600]
  - [ 365,  177, FCC010601]
  - [ 366,  178, FCC010602]
  - [ 367,  179, FCC010603]
  - [ 360,  180, FCC010604]
  - [ 361,  181, FCC010605]
  - [ 362,  182, FCC010606]
  - [ 363,  183, FCC010607]
  - [ 356,  184, FCC010608]
  - [ 357,  185, FCC010609]
  - [ 358,  186, FCC010610]
  - [ 359,  187, FCC010611]
  - [ 352,  188, FCC010612]
  - [ 353,  189, FCC010613]
  - [ 354,  190, FCC010614]
  - [ 355,  191, FCC010615]
  - [  12,  192, FCC000000]
  - [  13,  193, FCC000001]
  - [  14,  194, FCC000002]
  - [  15,  195, FCC000003]
  - [   8,  196, FCC000004]
  - [   9,  197, FCC000005]
  - [  10,  198, FCC000006]
  - [  11,  199, FCC000007]
  - [   4,  200, FCC000008]
  - [   5,  201, FCC000009]
  - [   6,  202, FCC000010]
  - [   7,  203, FCC000011]
  - [   0,  204, FCC000012]
  - [   1,  205, FCC000013]
  - [   2,  206, FCC000014]
  - [   3,  207, FCC000015]
  - [  44,  208, FCC000200]
  - [  45,  209, FCC000201]
  - [  46,  210, FCC000202]
  - [  47,  211, FCC000203]
  - [  40,  212, FCC000204]
  - [  41,  213, FCC000205]
  - [  42,  214, FCC000206]
  - [  43,  215, FCC000207]
  - [  36,  216, FCC000208]
  - [  37,  217, FCC000209]
  - [  38,  218, FCC000210]
  - [  39,  219, FCC000211]
  - [  32,  220, FCC000212]
  - [  34,  221, FCC000214]
  - [  33,  222, FCC000213]
  - [  35,  223, FCC000215]
  - [  76,  224, FCC000400]
  - [  77,  225, FCC000401]
  - [  78,  226, FCC000402]
  - [  79,  227, FCC000403]
  - [  72,  228, FCC000404]
  - [  73,  229, FCC000405]
  - [  74,  230, FCC000406]
  - [  75,  231, FCC000407]
  - [  68,  232, FCC000408]
  - [  69,  233, FCC000409]
  - [  70,  234, FCC000410]
  - [  71,  235, FCC000411]
  - [  64,  236, FCC000412]
  - [  65,  237, FCC000413]
  - [  66,  238, FCC000414]
  - [  67,  239, FCC000415]
  - [ 108,  240, FCC000600]
  - [ 109,  241, FCC000601]
  - [ 110,  242, FCC000602]
  - [ 111,  243, FCC000603]
  - [ 104,  244, FCC000604]
  - [ 105,  245, FCC000605]
  - [ 106,  246, FCC000606]
  - [ 107,  247, FCC000607]
  - [ 100,  248, FCC000608]
  - [ 101,  249, FCC000609]
  - [ 102,  250, FCC000610]
  - [ 103,  251, FCC000611]
  - [  96,  252, FCC000612]
  - [  97,  253, FCC000613]
  - [  98,  254, FCC000614]
  - [  99,  255, FCC000615]
  - [ 144,  256, FCC000912]
  - [ 145,  257, FCC000913]
  - [ 146,  258, FCC000914]
  - [ 147,  259, FCC000915]
  - [ 148,  260, FCC000908]
  - [ 149,  261, FCC000909]
  - [ 150,  262, FCC000910]
  - [ 151,  263, FCC000911]
  - [ 152,  264, FCC000904]
  - [ 153,  265, FCC000905]
  - [ 154,  266, FCC000906]
  - [ 155,  267, FCC000907]
  - [ 156,  268, FCC000900]
  - [ 157,  269, FCC000901]
  - [ 158,  270, FCC000902]
  - [ 159,  271, FCC000903]
  - [ 176,  272, FCC001112]
  - [ 177,  273, FCC001113]
  - [ 178,  274, FCC001114]
  - [ 179,  275, FCC001115]
  - [ 180,  276, FCC001108]
  - [ 181,  277, FCC001109]
  - [ 182,  278, FCC001110]
  - [ 183,  279, FCC001111]
  - [ 184,  280, FCC001104]
  - [ 185,  281, FCC001105]
  - [ 186,  282, FCC001106]
  - [ 187,  283, FCC001107]
  - [ 188,  284, FCC001100]
  - [ 189,  285, FCC001101]
  - [ 190,  286, FCC001102]
  - [ 191,  287, FCC001103]
  - [ 208,  288, FCC001312]
  - [ 209,  289, FCC001313]
  - [ 210,  290, FCC001314]
  - [ 211,  291, FCC001315]
  - [ 212,  292, FCC001308]
  - [ 213,  293, FCC001309]
  - [ 214,  294, FCC001310]
  - [ 215,  295, FCC001311]
  - [ 216,  296, FCC001304]
  - [ 217,  297, FCC001305]
  - [ 218,  298, FCC001306]
  - [ 219,  299, FCC001307]
  - [ 220,  300, FCC001300]
  - [ 221,  301, FCC001301]
  - [ 222,  302, FCC001302]
  - [ 223,  303, FCC001303]
  - [ 240,  304, FCC001512]
  - [ 241,  305, FCC001513]
  - [ 242,  306, FCC001514]
  - [ 243,  307, FCC001515]
  - [ 244,  308, FCC001508]
  - [ 245,  309, FCC001509]
  - [ 246,  310, FCC001510]
  - [ 247,  311, FCC001511]
  - [ 248,  312, FCC001504]
  - [ 249,  313, FCC001505]
  - [ 250,  314, FCC001506]
  - [ 251,  315, FCC001507]
  - [ 252,  316, FCC001500]
  - [ 253,  317, FCC001501]
  - [ 254,  318, FCC001502]
  - [ 255,  319, FCC001503]
  - [ 400,  320, FCC010912]
  - [ 401,  321, FCC010913]
  - [ 402,  322, FCC010914]
  - [ 403,  323, FCC010915]
  - [ 404,  324, FCC010908]
  - [ 405,  325, FCC010909]
  - [ 406,  326, FCC010910]
  - [ 407,  327, FCC010911]
  - [ 408,  328, FCC010904]
  - [ 409,  329, FCC010905]
  - [ 410,  330, FCC010906]
  - [ 411,  331, FCC010907]
  - [ 412,  332, FCC010900]
  - [ 413,  333, FCC010901]
  - [ 414,  334, FCC010902]
  - [ 415,  335, FCC010903]
  - [ 432,  336, FCC011112]
  - [ 433,  337, FCC011113]
  - [ 434,  338, FCC011114]
  - [ 435,  339, FCC011115]
  - [ 436,  340, FCC011108]
  - [ 437,  341, FCC011109]
  - [ 438,  342, FCC011110]
  - [ 439,  343, FCC011111]
  - [ 440,  344, FCC011104]
  - [ 441,  345, FCC011105]
  - [ 442,  346, FCC011106]
  - [ 443,  347, FCC011107]
  - [ 444,  348, FCC011100]
  - [ 445,  349, FCC011101]
  - [ 446,  350, FCC011102]
  - [ 447,  351, FCC011103]
  - [ 464,  352, FCC011312]
  - [ 465,  353, FCC011313]
  - [ 466,  354, FCC011314]
  - [ 467,  355, FCC011315]
  - [ 468,  356, FCC011308]
  - [ 469,  357, FCC011309]
  - [ 470,  358, FCC011310]
  - [ 471,  359, FCC011311]
  - [ 472,  360, FCC011304]
  - [ 473,  361, FCC011305]
  - [ 474,  362, FCC011306]
  - [ 475,  363, FCC011307]
  - [ 476,  364, FCC011300]
  - [ 477,  365, FCC011301]
  - [ 478,  366, FCC011302]
  - [ 479,  367, FCC011303]
  - [ 496,  368, FCC011512]
  - [ 497,  369, FCC011513]
  - [ 498,  370, FCC011514]
  - [ 499,  371, FCC011515]
  - [ 500,  372, FCC011508]
  - [ 501,  373, FCC011509]
  - [ 502,  374, FCC011510]
  - [ 503,  375, FCC011511]
  - [ 504,  376, FCC011504]
  - [ 505,  377, FCC011505]
  - [ 506,  378, FCC011506]
  - [ 507,  379, FCC011507]
  - [ 508,  380, FCC011500]
  - [ 509,  381, FCC011501]
  - [ 510,  382, FCC011502]
  - [ 511,  383, FCC011503]
  - [ 287,  384, FCC010103]
  - [ 286,  385, FCC010102]
  - [ 285,  386, FCC010101]
  - [ 284,  387, FCC010100]
  - [ 280,  388, FCC010104]
  - [ 281,  389, FCC010105]
  - [ 282,  390, FCC010106]
  - [ 283,  391, FCC010107]
  - [ 276,  392, FCC010108]
  - [ 277,  393, FCC010109]
  - [ 278,  394, FCC010110]
  - [ 279,  395, FCC010111]
  - [ 272,  396, FCC010112]
  - [ 273,  397, FCC010113]
  - [ 274,  398, FCC010114]
  - [ 275,  399, FCC010115]
  - [ 316,  400, FCC010300]
  - [ 317,  401, FCC010301]
  - [ 318,  402, FCC010302]
  - [ 319,  403, FCC010303]
  - [ 312,  404, FCC010304]
  - [ 313,  405, FCC010305]
  - [ 314,  406, FCC010306]
  - [ 315,  407, FCC010307]
  - [ 308,  408, FCC010308]
  - [ 309,  409, FCC010309]
  - [ 310,  410, FCC010310]
  - [ 311,  411, FCC010311]
  - [ 304,  412, FCC010312]
  - [ 305,  413, FCC010313]
  - [ 306,  414, FCC010314]
  - [ 307,  415, FCC010315]
  - [ 348,  416, FCC010500]
  - [ 349,  417, FCC010501]
  - [ 350,  418, FCC010502]
  - [ 351,  419, FCC010503]
  - [ 344,  420, FCC010504]
  - [ 345,  421, FCC010505]
  - [ 346,  422, FCC010506]
  - [ 347,  423, FCC010507]
  - [ 343,  424, FCC010511]
  - [ 342,  425, FCC010510]
  - [ 341,  426, FCC010509]
  - [ 340,  427, FCC010508]
  - [ 336,  428, FCC010512]
  - [ 337,  429, FCC010513]
  - [ 338,  430, FCC010514]
  - [ 339,  431, FCC010515]
  - [ 380,  432, FCC010700]
  - [ 381,  433, FCC010701]
  - [ 382,  434, FCC010702]
  - [ 383,  435, FCC010703]
  - [ 376,  436, FCC010704]
  - [ 377,  437, FCC010705]
  - [ 378,  438, FCC010706]
  - [ 379,  439, FCC010707]
  - [ 372,  440, FCC010708]
  - [ 373,  441, FCC010709]
  - [ 374,  442, FCC010710]
  - [ 375,  443, FCC010711]
  - [ 368,  444, FCC010712]
  - [ 369,  445, FCC010713]
  - [ 370,  446, FCC010714]
  - [ 371,  447, FCC010715]
  - [  28,  448, FCC000100]
  - [  29,  449, FCC000101]
  - [  30,  450, FCC000102]
  - [  31,  451, FCC000103]
  - [  24,  452, FCC000104]
  - [  25,  453, FCC000105]
  - [  26,  454, FCC000106]
  - [  27,  455, FCC000107]
  - [  20,  456, FCC000108]
  - [  21,  457, FCC000109]
  - [  22,  458, FCC000110]
  - [  23,  459, FCC000111]
  - [  16,  460, FCC000112]
  - [  17,  461, FCC000113]
  - [  18,  462, FCC000114]
  - [  19,  463, FCC000115]
  - [  60,  464, FCC000300]
  - [  61,  465, FCC000301]
  - [  62,  466, FCC000302]
  - [  63,  467, FCC000303]
  - [  56,  468, FCC000304]
  - [  57,  469, FCC000305]
  - [  58,  470, FCC000306]
  - [  59,  471, FCC000307]
  - [  52,  472, FCC000308]
  - [  53,  473, FCC000309]
  - [  54,  474, FCC000310]
  - [  55,  475, FCC000311]
  - [  48,  476, FCC000312]
  - [  49,  477, FCC000313]
  - [  50,  478, FCC000314]
  - [  51,  479, FCC000315]
  - [  92,  480, FCC000500]
  - [  93,  481, FCC000501]
  - [  94,  482, FCC000502]
  - [  95,  483, FCC000503]
  - [  88,  484, FCC000504]
  - [  89,  485, FCC000505]
  - [  90,  486, FCC000506]
  - [  91,  487, FCC000507]
  - [  84,  488, FCC000508]
  - [  85,  489, FCC000509]
  - [  86,  490, FCC000510]
  - [  87,  491, FCC000511]
  - [  80,  492, FCC000512]
  - [  81,  493, FCC000513]
  - [  82,  494, FCC000514]
  - [  83,  495, FCC000515]
  - [ 124,  496, FCC000700]
  - [ 125,  497, FCC000701]
  - [ 126,  498, FCC000702]
  - [ 127,  499, FCC000703]
  - [ 120,  500, FCC000704]
  - [ 121,  501, FCC000705]
  - [ 122,  502, FCC000706]
  - [ 123,  503, FCC000707]
  - [ 116,  504, FCC000708]
  - [ 117,  505, FCC000709]
  - [ 118,  506, FCC000710]
  - [ 119,  507, FCC000711]
  - [ 112,  508, FCC000712]
  - [ 113,  509, FCC000713]
  - [ 114,  510, FCC000714]
  - [ 115,  511, FCC000715]
  - [ 608,  512, FCC020612]
  - [ 609,  513, FCC020613]
  - [ 610,  514, FCC020614]
  - [ 611,  515, FCC020615]
  - [ 612,  516, FCC020608]
  - [ 613,  517, FCC020609]
  - [ 614,  518, FCC020610]
  - [ 615,  519, FCC020611]
  - [ 616,  520, FCC020604]
  - [ 617,  521, FCC020605]
  - [ 618,  522, FCC020606]
  - [ 619,  523, FCC020607]
  - [ 620,  524, FCC020600]
  - [ 621,  525, FCC020601]
  - [ 622,  526, FCC020602]
  - [ 623,  527, FCC020603]
  - [ 576,  528, FCC020412]
  - [ 577,  529, FCC020413]
  - [ 578,  530, FCC020414]
  - [ 579,  531, FCC020415]
  - [ 580,  532, FCC020408]
  - [ 581,  533, FCC020409]
  - [ 582,  534, FCC020410]
  - [ 583,  535, FCC020411]
  - [ 584,  536, FCC020404]
  - [ 585,  537, FCC020405]
  - [ 586,  538, FCC020406]
  - [ 587,  539, FCC020407]
  - [ 588,  540, FCC020400]
  - [ 589,  541, FCC020401]
  - [ 590,  542, FCC020402]
  - [ 591,  543, FCC020403]
  - [ 544,  544, FCC020212]
  - [ 545,  545, FCC020213]
  - [ 546,  546, FCC020214]
  - [ 547,  547, FCC020215]
  - [ 548,  548, FCC020208]
  - [ 549,  549, FCC020209]
  - [ 550,  550, FCC020210]
  - [ 551,  551, FCC020211]
  - [ 553,  552, FCC020205]
  - [ 552,  553, FCC020204]
  - [ 554,  554, FCC020206]
  - [ 555,  555, FCC020207]
  - [ 556,  556, FCC020200]
  - [ 557,  557, FCC020201]
  - [ 558,  558, FCC020202]
  - [ 559,  559, FCC020203]
  - [ 512,  560, FCC020012]
  - [ 513,  561, FCC020013]
  - [ 514,  562, FCC020014]
  - [ 515,  563, FCC020015]
  - [ 516,  564, FCC020008]
  - [ 517,  565, FCC020009]
  - [ 518,  566, FCC020010]
  - [ 519,  567, FCC020011]
  - [ 520,  568, FCC020004]
  - [ 521,  569, FCC020005]
  - [ 522,  570, FCC020006]
  - [ 523,  571, FCC020007]
  - [ 524,  572, FCC020000]
  - [ 525,  573, FCC020001]
  - [ 526,  574, FCC020002]
  - [ 527,  575, FCC020003]
  - [ 864,  576, FCC030612]
  - [ 865,  577, FCC030613]
  - [ 866,  578, FCC030614]
  - [ 867,  579, FCC030615]
  - [ 868,  580, FCC030608]
  - [ 869,  581, FCC030609]
  - [ 870,  582, FCC030610]
  - [ 871,  583, FCC030611]
  - [ 872,  584, FCC030604]
  - [ 873,  585, FCC030605]
  - [ 874,  586, FCC030606]
  - [ 875,  587, FCC030607]
  - [ 876,  588, FCC030600]
  - [ 877,  589, FCC030601]
  - [ 878,  590, FCC030602]
  - [ 879,  591, FCC030603]
  - [ 832,  592, FCC030412]
  - [ 833,  593, FCC030413]
  - [ 834,  594, FCC030414]
  - [ 835,  595, FCC030415]
  - [ 836,  596, FCC030408]
  - [ 837,  597, FCC030409]
  - [ 838,  598, FCC030410]
  - [ 839,  599, FCC030411]
  - [ 840,  600, FCC030404]
  - [ 841,  601, FCC030405]
  - [ 842,  602, FCC030406]
  - [ 843,  603, FCC030407]
  - [ 844,  604, FCC030400]
  - [ 845,  605, FCC030401]
  - [ 846,  606, FCC030402]
  - [ 847,  607, FCC030403]
  - [ 800,  608, FCC030212]
  - [ 801,  609, FCC030213]
  - [ 802,  610, FCC030214]
  - [ 803,  611, FCC030215]
  - [ 804,  612, FCC030208]
  - [ 805,  613, FCC030209]
  - [ 806,  614, FCC030210]
  - [ 807,  615, FCC030211]
  - [ 808,  616, FCC030204]
  - [ 809,  617, FCC030205]
  - [ 810,  618, FCC030206]
  - [ 811,  619, FCC030207]
  - [ 812,  620, FCC030200]
  - [ 813,  621, FCC030201]
  - [ 814,  622, FCC030202]
  - [ 815,  623, FCC030203]
  - [ 768,  624, FCC030012]
  - [ 769,  625, FCC030013]
  - [ 770,  626, FCC030014]
  - [ 771,  627, FCC030015]
  - [ 772,  628, FCC030008]
  - [ 773,  629, FCC030009]
  - [ 774,  630, FCC030010]
  - [ 775,  631, FCC030011]
  - [ 776,  632, FCC030004]
  - [ 777,  633, FCC030005]
  - [ 778,  634, FCC030006]
  - [ 779,  635, FCC030007]
  - [ 780,  636, FCC030000]
  - [ 781,  637, FCC030001]
  - [ 782,  638, FCC030002]
  - [ 783,  639, FCC030003]
  - [1004,  640, FCC031400]
  - [1005,  641, FCC031401]
  - [1006,  642, FCC031402]
  - [1007,  643, FCC031403]
  - [1003,  644, FCC031407]
  - [1002,  645, FCC031406]
  - [1001,  646, FCC031405]
  - [1000,  647, FCC031404]
  - [ 996,  648, FCC031408]
  - [ 997,  649, FCC031409]
  - [ 934,  650, FCC031010]
  - [ 935,  651, FCC031011]
  - [ 992,  652, FCC031412]
  - [ 993,  653, FCC031413]
  - [ 994,  654, FCC031414]
  - [ 995,  655, FCC031415]
  - [ 972,  656, FCC031200]
  - [ 973,  657, FCC031201]
  - [ 974,  658, FCC031202]
  - [ 975,  659, FCC031203]
  - [ 968,  660, FCC031204]
  - [ 969,  661, FCC031205]
  - [ 970,  662, FCC031206]
  - [ 971,  663, FCC031207]
  - [ 964,  664, FCC031208]
  - [ 965,  665, FCC031209]
  - [ 966,  666, FCC031210]
  - [ 967,  667, FCC031211]
  - [ 960,  668, FCC031212]
  - [ 961,  669, FCC031213]
  - [ 962,  670, FCC031214]
  - [ 963,  671, FCC031215]
  - [ 943,  672, FCC031003]
  - [ 942,  673, FCC031002]
  - [ 941,  674, FCC031001]
  - [ 940,  675, FCC031000]
  - [ 936,  676, FCC031004]
  - [ 937,  677, FCC031005]
  - [ 938,  678, FCC031006]
  - [ 939,  679, FCC031007]
  - [ 932,  680, FCC031008]
  - [ 933,  681, FCC031009]
  - [ 998,  682, FCC031410]
  - [ 999,  683, FCC031411]
  - [ 928,  684, FCC031012]
  - [ 929,  685, FCC031013]
  - [ 930,  686, FCC031014]
  - [ 931,  687, FCC031015]
  - [ 908,  688, FCC030800]
  - [ 909,  689, FCC030801]
  - [ 910,  690, FCC030802]
  - [ 911,  691, FCC030803]
  - [ 904,  692, FCC030804]
  - [ 905,  693, FCC030805]
  - [ 906,  694, FCC030806]
  - [ 907,  695, FCC030807]
  - [ 900,  696, FCC030808]
  - [ 901,  697, FCC030809]
  - [ 902,  698, FCC030810]
  - [ 903,  699, FCC030811]
  - [ 896,  700, FCC030812]
  - [ 897,  701, FCC030813]
  - [ 898,  702, FCC030814]
  - [ 899,  703, FCC030815]
  - [ 748,  704, FCC021400]
  - [ 749,  705, FCC021401]
  - [ 750,  706, FCC021402]
  - [ 751,  707, FCC021403]
  - [ 744,  708, FCC021404]
  - [ 745,  709, FCC021405]
  - [ 746,  710, FCC021406]
  - [ 747,  711, FCC021407]
  - [ 740,  712, FCC021408]
  - [ 741,  713, FCC021409]
  - [ 742,  714, FCC021410]
  - [ 743,  715, FCC021411]
  - [ 736,  716, FCC021412]
  - [ 737,  717, FCC021413]
  - [ 738,  718, FCC021414]
  - [ 739,  719, FCC021415]
  - [ 716,  720, FCC021200]
  - [ 717,  721, FCC021201]
  - [ 718,  722, FCC021202]
  - [ 719,  723, FCC021203]
  - [ 712,  724, FCC021204]
  - [ 713,  725, FCC021205]
  - [ 714,  726, FCC021206]
  - [ 715,  727, FCC021207]
  - [ 708,  728, FCC021208]
  - [ 709,  729, FCC021209]
  - [ 710,  730, FCC021210]
  - [ 711,  731, FCC021211]
  - [ 704,  732, FCC021212]
  - [ 705,  733, FCC021213]
  - [ 706,  734, FCC021214]
  - [ 707,  735, FCC021215]
  - [ 684,  736, FCC021000]
  - [ 685,  737, FCC021001]
  - [ 686,  738, FCC021002]
  - [ 687,  739, FCC021003]
  - [ 680,  740, FCC021004]
  - [ 681,  741, FCC021005]
  - [ 682,  742, FCC021006]
  - [ 683,  743, FCC021007]
  - [ 676,  744, FCC021008]
  - [ 677,  745, FCC021009]
  - [ 678,  746, FCC021010]
  - [ 679,  747, FCC021011]
  - [ 672,  748, FCC021012]
  - [ 673,  749, FCC021013]
  - [ 674,  750, FCC021014]
  - [ 675,  751, FCC021015]
  - [ 652,  752, FCC020800]
  - [ 653,  753, FCC020801]
  - [ 654,  754, FCC020802]
  - [ 655,  755, FCC020803]
  - [ 648,  756, FCC020804]
  - [ 649,  757, FCC020805]
  - [ 650,  758, FCC020806]
  - [ 651,  759, FCC020807]
  - [ 644,  760, FCC020808]
  - [ 645,  761, FCC020809]
  - [ 646,  762, FCC020810]
  - [ 647,  763, FCC020811]
  - [ 640,  764, FCC020812]
  - [ 641,  765, FCC020813]
  - [ 642,  766, FCC020814]
  - [ 643,  767, FCC020815]
  - [ 624,  768, FCC020712]
  - [ 625,  769, FCC020713]
  - [ 626,  770, FCC020714]
  - [ 627,  771, FCC020715]
  - [ 628,  772, FCC020708]
  - [ 629,  773, FCC020709]
  - [ 630,  774, FCC020710]
  - [ 631,  775, FCC020711]
  - [ 632,  776, FCC020704]
  - [ 633,  777, FCC020705]
  - [ 634,  778, FCC020706]
  - [ 635,  779, FCC020707]
  - [ 636,  780, FCC020700]
  - [ 637,  781, FCC020701]
  - [ 638,  782, FCC020702]
  - [ 639,  783, FCC020703]
  - [ 592,  784, FCC020512]
  - [ 593,  785, FCC020513]
  - [ 594,  786, FCC020514]
  - [ 595,  787, FCC020515]
  - [ 596,  788, FCC020508]
  - [ 597,  789, FCC020509]
  - [ 598,  790, FCC020510]
  - [ 599,  791, FCC020511]
  - [ 600,  792, FCC020504]
  - [ 601,  793, FCC020505]
  - [ 602,  794, FCC020506]
  - [ 603,  795, FCC020507]
  - [ 604,  796, FCC020500]
  - [ 605,  797, FCC020501]
  - [ 606,  798, FCC020502]
  - [ 607,  799, FCC020503]
  - [ 560,  800, FCC020312]
  - [ 561,  801, FCC020313]
  - [ 562,  802, FCC020314]
  - [ 563,  803, FCC020315]
  - [ 564,  804, FCC020308]
  - [ 565,  805, FCC020309]
  - [ 566,  806, FCC020310]
  - [ 567,  807, FCC020311]
  - [ 568,  808, FCC020304]
  - [ 569,  809, FCC020305]
  - [ 570,  810, FCC020306]
  - [ 571,  811, FCC020307]
  - [ 572,  812, FCC020300]
  - [ 573,  813, FCC020301]
  - [ 574,  814, FCC020302]
  - [ 575,  815, FCC020303]
  - [ 528,  816, FCC020112]
  - [ 529,  817, FCC020113]
  - [ 530,  818, FCC020114]
  - [ 531,  819, FCC020115]
  - [ 532,  820, FCC020108]
  - [ 533,  821, FCC020109]
  - [ 534,  822, FCC020110]
  - [ 535,  823, FCC020111]
  - [ 536,  824, FCC020104]
  - [ 537,  825, FCC020105]
  - [ 538,  826, FCC020106]
  - [ 539,  827, FCC020107]
  - [ 540,  828, FCC020100]
  - [ 541,  829, FCC020101]
  - [ 542,  830, FCC020102]
  - [ 543,  831, FCC020103]
  - [ 880,  832, FCC030712]
  - [ 881,  833, FCC030713]
  - [ 882,  834, FCC030714]
  - [ 883,  835, FCC030715]
  - [ 884,  836, FCC030708]
  - [ 885,  837, FCC030709]
  - [ 886,  838, FCC030710]
  - [ 887,  839, FCC030711]
  - [ 888,  840, FCC030704]
  - [ 889,  841, FCC030705]
  - [ 890,  842, FCC030706]
  - [ 891,  843, FCC030707]
  - [ 892,  844, FCC030700]
  - [ 893,  845, FCC030701]
  - [ 894,  846, FCC030702]
  - [ 895,  847, FCC030703]
  - [ 848,  848, FCC030512]
  - [ 849,  849, FCC030513]
  - [ 850,  850, FCC030514]
  - [ 851,  851, FCC030515]
  - [ 852,  852, FCC030508]
  - [ 853,  853, FCC030509]
  - [ 854,  854, FCC030510]
  - [ 855,  855, FCC030511]
  - [ 856,  856, FCC030504]
  - [ 857,  857, FCC030505]
  - [ 858,  858, FCC030506]
  - [ 859,  859, FCC030507]
  - [ 860,  860, FCC030500]
  - [ 861,  861, FCC030501]
  - [ 862,  862, FCC030502]
  - [ 863,  863, FCC030503]
  - [ 816,  864, FCC030312]
  - [ 817,  865, FCC030313]
  - [ 818,  866, FCC030314]
  - [ 819,  867, FCC030315]
  - [ 820,  868, FCC030308]
  - [ 821,  869, FCC030309]
  - [ 822,  870, FCC030310]
  - [ 823,  871, FCC030311]
  - [ 824,  872, FCC030304]
  - [ 825,  873, FCC030305]
  - [ 826,  874, FCC030306]
  - [ 827,  875, FCC030307]
  - [ 828,  876, FCC030300]
  - [ 829,  877, FCC030301]
  - [ 830,  878, FCC030302]
  - [ 831,  879, FCC030303]
  - [ 784,  880, FCC030112]
  - [ 785,  881, FCC030113]
  - [ 786,  882, FCC030114]
  - [ 787,  883, FCC030115]
  - [ 788,  884, FCC030108]
  - [ 789,  885, FCC030109]
  - [ 790,  886, FCC030110]
  - [ 791,  887, FCC030111]
  - [ 792,  888, FCC030104]
  - [ 793,  889, FCC030105]
  - [ 794,  890, FCC030106]
  - [ 795,  891, FCC030107]
  - [ 796,  892, FCC030100]
  - [ 797,  893, FCC030101]
  - [ 798,  894, FCC030102]
  - [ 799,  895, FCC030103]
  - [1020,  896, FCC031500]
  - [1021,  897, FCC031501]
  - [1022,  898, FCC031502]
  - [1023,  899, FCC031503]
  - [1016,  900, FCC031504]
  - [1017,  901, FCC031505]
  - [1018,  902, FCC031506]
  - [1019,  903, FCC031507]
  - [1012,  904, FCC031508]
  - [1013,  905, FCC031509]
  - [1015,  906, FCC031511]
  - [1014,  907, FCC031510]
  - [1008,  908, FCC031512]
  - [1009,  909, FCC031513]
  - [1010,  910, FCC031514]
  - [1011,  911, FCC031515]
  - [ 988,  912, FCC031300]
  - [ 989,  913, FCC031301]
  - [ 990,  914, FCC031302]
  - [ 991,  915, FCC031303]
  - [ 984,  916, FCC031304]
  - [ 985,  917, FCC031305]
  - [ 986,  918, FCC031306]
  - [ 987,  919, FCC031307]
  - [ 980,  920, FCC031308]
  - [ 981,  921, FCC031309]
  - [ 982,  922, FCC031310]
  - [ 983,  923, FCC031311]
  - [ 976,  924, FCC031312]
  - [ 977,  925, FCC031313]
  - [ 978,  926, FCC031314]
  - [ 979,  927, FCC031315]
  - [ 956,  928, FCC031100]
  - [ 957,  929, FCC031101]
  - [ 958,  930, FCC031102]
  - [ 959,  931, FCC031103]
  - [ 952,  932, FCC031104]
  - [ 953,  933, FCC031105]
  - [ 954,  934, FCC031106]
  - [ 955,  935, FCC031107]
  - [ 948,  936, FCC031108]
  - [ 949,  937, FCC031109]
  - [ 950,  938, FCC031110]
  - [ 951,  939, FCC031111]
  - [ 944,  940, FCC031112]
  - [ 945,  941, FCC031113]
  - [ 946,  942, FCC031114]
  - [ 947,  943, FCC031115]
  - [ 924,  944, FCC030900]
  - [ 925,  945, FCC030901]
  - [ 926,  946, FCC030902]
  - [ 927,  947, FCC030903]
  - [ 920,  948, FCC030904]
  - [ 921,  949, FCC030905]
  - [ 922,  950, FCC030906]
  - [ 923,  951, FCC030907]
  - [ 916,  952, FCC030908]
  - [ 917,  953, FCC030909]
  - [ 918,  954, FCC030910]
  - [ 919,  955, FCC030911]
  - [ 912,  956, FCC030912]
  - [ 913,  957, FCC030913]
  - [ 914,  958, FCC030914]
  - [ 915,  959, FCC030915]
  - [ 764,  960, FCC021500]
  - [ 765,  961, FCC021501]
  - [ 766,  962, FCC021502]
  - [ 767,  963, FCC021503]
  - [ 760,  964, FCC021504]
  - [ 761,  965, FCC021505]
  - [ 762,  966, FCC021506]
  - [ 763,  967, FCC021507]
  - [ 756,  968, FCC021508]
  - [ 757,  969, FCC021509]
  - [ 758,  970, FCC021510]
  - [ 759,  971, FCC021511]
  - [ 752,  972, FCC021512]
  - [ 753,  973, FCC021513]
  - [ 754,  974, FCC021514]
  - [ 755,  975, FCC021515]
  - [ 732,  976, FCC021300]
  - [ 733,  977, FCC021301]
  - [ 734,  978, FCC021302]
  - [ 735,  979, FCC021303]
  - [ 728,  980, FCC021304]
  - [ 729,  981, FCC021305]
  - [ 730,  982, FCC021306]
  - [ 731,  983, FCC021307]
  - [ 724,  984, FCC021308]
  - [ 725,  985, FCC021309]
  - [ 726,  986, FCC021310]
  - [ 727,  987, FCC021311]
  - [ 720,  988, FCC021312]
  - [ 721,  989, FCC021313]
  - [ 722,  990, FCC021314]
  - [ 723,  991, FCC021315]
  - [ 700,  992, FCC021100]
  - [ 701,  993, FCC021101]
  - [ 702,  994, FCC021102]
  - [ 703,  995, FCC021103]
  - [ 696,  996, FCC021104]
  - [ 697,  997, FCC021105]
  - [ 698,  998, FCC021106]
  - [ 699,  999, FCC021107]
  - [ 692, 1000, FCC021108]
  - [ 693, 1001, FCC021109]
  - [ 694, 1002, FCC021110]
  - [ 695, 1003, FCC021111]
  - [ 688, 1004, FCC021112]
  - [ 689, 1005, FCC021113]
  - [ 690, 1006, FCC021114]
  - [ 691, 1007, FCC021115]
  - [ 668, 1008, FCC020900]
  - [ 669, 1009, FCC020901]
  - [ 670, 1010, FCC020902]
  - [ 671, 1011, FCC020903]
  - [ 664, 1012, FCC020904]
  - [ 665, 1013, FCC020905]
  - [ 666, 1014, FCC020906]
  - [ 667, 1015, FCC020907]
  - [ 660, 1016, FCC020908]
  - [ 661, 1017, FCC020909]
  - [ 662, 1018, FCC020910]
  - [ 663, 1019, FCC020911]
  - [ 656, 1020, FCC020912]
  - [ 657, 1021, FCC020913]
  - [ 658, 1022, FCC020914]
  - [ 659, 1023, FCC020915]
  - [1420, 1024, FCC050800]
  - [1421, 1025, FCC050801]
  - [1422, 1026, FCC050802]
  - [1423, 1027, FCC050803]
  - [1416, 1028, FCC050804]
  - [1417, 1029, FCC050805]
  - [1418, 1030, FCC050806]
  - [1419, 1031, FCC050807]
  - [1412, 1032, FCC050808]
  - [1413, 1033, FCC050809]
  - [1414, 1034, FCC050810]
  - [1415, 1035, FCC050811]
  - [1408, 1036, FCC050812]
  - [1409, 1037, FCC050813]
  - [1410, 1038, FCC050814]
  - [1411, 1039, FCC050815]
  - [1452, 1040, FCC051000]
  - [1453, 1041, FCC051001]
  - [1454, 1042, FCC051002]
  - [1455, 1043, FCC051003]
  - [1448, 1044, FCC051004]
  - [1449, 1045, FCC051005]
  - [1450, 1046, FCC051006]
  - [1451, 1047, FCC051007]
  - [1444, 1048, FCC051008]
  - [1445, 1049, FCC051009]
  - [1446, 1050, FCC051010]
  - [1447, 1051, FCC051011]
  - [1440, 1052, FCC051012]
  - [1441, 1053, FCC051013]
  - [1442, 1054, FCC051014]
  - [1443, 1055, FCC051015]
  - [1484, 1056, FCC051200]
  - [1485, 1057, FCC051201]
  - [1486, 1058, FCC051202]
  - [1487, 1059, FCC051203]
  - [1480, 1060, FCC051204]
  - [1481, 1061, FCC051205]
  - [1482, 1062, FCC051206]
  - [1483, 1063, FCC051207]
  - [1476, 1064, FCC051208]
  - [1477, 1065, FCC051209]
  - [1478, 1066, FCC051210]
  - [1479, 1067, FCC051211]
  - [1472, 1068, FCC051212]
  - [1473, 1069, FCC051213]
  - [1474, 1070, FCC051214]
  - [1475, 1071, FCC051215]
  - [1516, 1072, FCC051400]
  - [1517, 1073, FCC051401]
  - [1518, 1074, FCC051402]
  - [1519, 1075, FCC051403]
  - [1512, 1076, FCC051404]
  - [1513, 1077, FCC051405]
  - [1514, 1078, FCC051406]
  - [1515, 1079, FCC051407]
  - [1508, 1080, FCC051408]
  - [1509, 1081, FCC051409]
  - [1510, 1082, FCC051410]
  - [1511, 1083, FCC051411]
  - [1504, 1084, FCC051412]
  - [1505, 1085, FCC051413]
  - [1506, 1086, FCC051414]
  - [1507, 1087, FCC051415]
  - [1164, 1088, FCC040800]
  - [1165, 1089, FCC040801]
  - [1166, 1090, FCC040802]
  - [1167, 1091, FCC040803]
  - [1160, 1092, FCC040804]
  - [1161, 1093, FCC040805]
  - [1162, 1094, FCC040806]
  - [1163, 1095, FCC040807]
  - [1156, 1096, FCC040808]
  - [1157, 1097, FCC040809]
  - [1158, 1098, FCC040810]
  - [1159, 1099, FCC040811]
  - [1152, 1100, FCC040812]
  - [1153, 1101, FCC040813]
  - [1154, 1102, FCC040814]
  - [1155, 1103, FCC040815]
  - [1196, 1104, FCC041000]
  - [1197, 1105, FCC041001]
  - [1198, 1106, FCC041002]
  - [1199, 1107, FCC041003]
  - [1192, 1108, FCC041004]
  - [1193, 1109, FCC041005]
  - [1194, 1110, FCC041006]
  - [1195, 1111, FCC041007]
  - [1188, 1112, FCC041008]
  - [1189, 1113, FCC041009]
  - [1190, 1114, FCC041010]
  - [1191, 1115, FCC041011]
  - [1184, 1116, FCC041012]
  - [1185, 1117, FCC041013]
  - [1186, 1118, FCC041014]
  - [1187, 1119, FCC041015]
  - [1228, 1120, FCC041200]
  - [1229, 1121, FCC041201]
  - [1230, 1122, FCC041202]
  - [1231, 1123, FCC041203]
  - [1224, 1124, FCC041204]
  - [1225, 1125, FCC041205]
  - [1226, 1126, FCC041206]
  - [1227, 1127, FCC041207]
  - [1220, 1128, FCC041208]
  - [1221, 1129, FCC041209]
  - [1222, 1130, FCC041210]
  - [1223, 1131, FCC041211]
  - [1216, 1132, FCC041212]
  - [1217, 1133, FCC041213]
  - [1219, 1134, FCC041215]
  - [1218, 1135, FCC041214]
  - [1260, 1136, FCC041400]
  - [1261, 1137, FCC041401]
  - [1262, 1138, FCC041402]
  - [1263, 1139, FCC041403]
  - [1256, 1140, FCC041404]
  - [1257, 1141, FCC041405]
  - [1258, 1142, FCC041406]
  - [1259, 1143, FCC041407]
  - [1252, 1144, FCC041408]
  - [1253, 1145, FCC041409]
  - [1254, 1146, FCC041410]
  - [1255, 1147, FCC041411]
  - [1248, 1148, FCC041412]
  - [1249, 1149, FCC041413]
  - [1250, 1150, FCC041414]
  - [1251, 1151, FCC041415]
  - [1036, 1152, FCC040000]
  - [1037, 1153, FCC040001]
  - [1038, 1154, FCC040002]
  - [1039, 1155, FCC040003]
  - [1032, 1156, FCC040004]
  - [1033, 1157, FCC040005]
  - [1034, 1158, FCC040006]
  - [1035, 1159, FCC040007]
  - [1028, 1160, FCC040008]
  - [1029, 1161, FCC040009]
  - [1030, 1162, FCC040010]
  - [1031, 1163, FCC040011]
  - [1024, 1164, FCC040012]
  - [1025, 1165, FCC040013]
  - [1026, 1166, FCC040014]
  - [1027, 1167, FCC040015]
  - [1056, 1168, FCC040212]
  - [1057, 1169, FCC040213]
  - [1058, 1170, FCC040214]
  - [1059, 1171, FCC040215]
  - [1060, 1172, FCC040208]
  - [1061, 1173, FCC040209]
  - [1062, 1174, FCC040210]
  - [1063, 1175, FCC040211]
  - [1064, 1176, FCC040204]
  - [1065, 1177, FCC040205]
  - [1066, 1178, FCC040206]
  - [1067, 1179, FCC040207]
  - [1068, 1180, FCC040200]
  - [1069, 1181, FCC040201]
  - [1070, 1182, FCC040202]
  - [1071, 1183, FCC040203]
  - [1088, 1184, FCC040412]
  - [1089, 1185, FCC040413]
  - [1090, 1186, FCC040414]
  - [1091, 1187, FCC040415]
  - [1092, 1188, FCC040408]
  - [1093, 1189, FCC040409]
  - [1094, 1190, FCC040410]
  - [1095, 1191, FCC040411]
  - [1096, 1192, FCC040404]
  - [1097, 1193, FCC040405]
  - [1098, 1194, FCC040406]
  - [1099, 1195, FCC040407]
  - [1100, 1196, FCC040400]
  - [1101, 1197, FCC040401]
  - [1102, 1198, FCC040402]
  - [1103, 1199, FCC040403]
  - [1120, 1200, FCC040612]
  - [1121, 1201, FCC040613]
  - [1122, 1202, FCC040614]
  - [1123, 1203, FCC040615]
  - [1124, 1204, FCC040608]
  - [1125, 1205, FCC040609]
  - [1126, 1206, FCC040610]
  - [1127, 1207, FCC040611]
  - [1128, 1208, FCC040604]
  - [1129, 1209, FCC040605]
  - [1130, 1210, FCC040606]
  - [1131, 1211, FCC040607]
  - [1132, 1212, FCC040600]
  - [1133, 1213, FCC040601]
  - [1134, 1214, FCC040602]
  - [1135, 1215, FCC040603]
  - [1292, 1216, FCC050000]
  - [1293, 1217, FCC050001]
  - [1294, 1218, FCC050002]
  - [1295, 1219, FCC050003]
  - [1288, 1220, FCC050004]
  - [1289, 1221, FCC050005]
  - [1290, 1222, FCC050006]
  - [1291, 1223, FCC050007]
  - [1284, 1224, FCC050008]
  - [1285, 1225, FCC050009]
  - [1286, 1226, FCC050010]
  - [1287, 1227, FCC050011]
  - [1280, 1228, FCC050012]
  - [1281, 1229, FCC050013]
  - [1282, 1230, FCC050014]
  - [1283, 1231, FCC050015]
  - [1324, 1232, FCC050200]
  - [1325, 1233, FCC050201]
  - [1326, 1234, FCC050202]
  - [1327, 1235, FCC050203]
  - [1320, 1236, FCC050204]
  - [1321, 1237, FCC050205]
  - [1322, 1238, FCC050206]
  - [1323, 1239, FCC050207]
  - [1316, 1240, FCC050208]
  - [1317, 1241, FCC050209]
  - [1318, 1242, FCC050210]
  - [1319, 1243, FCC050211]
  - [1312, 1244, FCC050212]
  - [1313, 1245, FCC050213]
  - [1314, 1246, FCC050214]
  - [1315, 1247, FCC050215]
  - [1356, 1248, FCC050400]
  - [1357, 1249, FCC050401]
  - [1358, 1250, FCC050402]
  - [1359, 1251, FCC050403]
  - [1352, 1252, FCC050404]
  - [1353, 1253, FCC050405]
  - [1354, 1254, FCC050406]
  - [1355, 1255, FCC050407]
  - [1348, 1256, FCC050408]
  - [1349, 1257, FCC050409]
  - [1350, 1258, FCC050410]
  - [1351, 1259, FCC050411]
  - [1344, 1260, FCC050412]
  - [1345, 1261, FCC050413]
  - [1346, 1262, FCC050414]
  - [1347, 1263, FCC050415]
  - [1388, 1264, FCC050600]
  - [1389, 1265, FCC050601]
  - [1390, 1266, FCC050602]
  - [1391, 1267, FCC050603]
  - [1384, 1268, FCC050604]
  - [1385, 1269, FCC050605]
  - [1386, 1270, FCC050606]
  - [1387, 1271, FCC050607]
  - [1380, 1272, FCC050608]
  - [1381, 1273, FCC050609]
  - [1382, 1274, FCC050610]
  - [1383, 1275, FCC050611]
  - [1376, 1276, FCC050612]
  - [1377, 1277, FCC050613]
  - [1378, 1278, FCC050614]
  - [1379, 1279, FCC050615]
  - [1436, 1280, FCC050900]
  - [1437, 1281, FCC050901]
  - [1438, 1282, FCC050902]
  - [1439, 1283, FCC050903]
  - [1432, 1284, FCC050904]
  - [1433, 1285, FCC050905]
  - [1434, 1286, FCC050906]
  - [1435, 1287, FCC050907]
  - [1428, 1288, FCC050908]
  - [1429, 1289, FCC050909]
  - [1430, 1290, FCC050910]
  - [1431, 1291, FCC050911]
  - [1424, 1292, FCC050912]
  - [1425, 1293, FCC050913]
  - [1426, 1294, FCC050914]
  - [1427, 1295, FCC050915]
  - [1468, 1296, FCC051100]
  - [1469, 1297, FCC051101]
  - [1470, 1298, FCC051102]
  - [1471, 1299, FCC051103]
  - [1464, 1300, FCC051104]
  - [1465, 1301, FCC051105]
  - [1466, 1302, FCC051106]
  - [1467, 1303, FCC051107]
  - [1460, 1304, FCC051108]
  - [1461, 1305, FCC051109]
  - [1462, 1306, FCC051110]
  - [1463, 1307, FCC051111]
  - [1456, 1308, FCC051112]
  - [1457, 1309, FCC051113]
  - [1458, 1310, FCC051114]
  - [1459, 1311, FCC051115]
  - [1500, 1312, FCC051300]
  - [1501, 1313, FCC051301]
  - [1502, 1314, FCC051302]
  - [1503, 1315, FCC051303]
  - [1496, 1316, FCC051304]
  - [1497, 1317, FCC051305]
  - [1498, 1318, FCC051306]
  - [1499, 1319, FCC051307]
  - [1492, 1320, FCC051308]
  - [1493, 1321, FCC051309]
  - [1494, 1322, FCC051310]
  - [1495, 1323, FCC051311]
  - [1488, 1324, FCC051312]
  - [1489, 1325, FCC051313]
  - [1490, 1326, FCC051314]
  - [1491, 1327, FCC051315]
  - [1532, 1328, FCC051500]
  - [1533, 1329, FCC051501]
  - [1534, 1330, FCC051502]
  - [1535, 1331, FCC051503]
  - [1528, 1332, FCC051504]
  - [1529, 1333, FCC051505]
  - [1530, 1334, FCC051506]
  - [1531, 1335, FCC051507]
  - [1524, 1336, FCC051508]
  - [1525, 1337, FCC051509]
  - [1526, 1338, FCC051510]
  - [1527, 1339, FCC051511]
  - [1520, 1340, FCC051512]
  - [1521, 1341, FCC051513]
  - [1522, 1342, FCC051514]
  - [1523, 1343, FCC051515]
  - [1180, 1344, FCC040900]
  - [1181, 1345, FCC040901]
  - [1182, 1346, FCC040902]
  - [1183, 1347, FCC040903]
  - [1176, 1348, FCC040904]
  - [1177, 1349, FCC040905]
  - [1178, 1350, FCC040906]
  - [1179, 1351, FCC040907]
  - [1172, 1352, FCC040908]
  - [1173, 1353, FCC040909]
  - [1174, 1354, FCC040910]
  - [1175, 1355, FCC040911]
  - [1168, 1356, FCC040912]
  - [1169, 1357, FCC040913]
  - [1170, 1358, FCC040914]
  - [1171, 1359, FCC040915]
  - [1212, 1360, FCC041100]
  - [1213, 1361, FCC041101]
  - [1214, 1362, FCC041102]
  - [1215, 1363, FCC041103]
  - [1208, 1364, FCC041104]
  - [1209, 1365, FCC041105]
  - [1210, 1366, FCC041106]
  - [1211, 1367, FCC041107]
  - [1204, 1368, FCC041108]
  - [1205, 1369, FCC041109]
  - [1206, 1370, FCC041110]
  - [1207, 1371, FCC041111]
  - [1200, 1372, FCC041112]
  - [1201, 1373, FCC041113]
  - [1202, 1374, FCC041114]
  - [1203, 1375, FCC041115]
  - [1244, 1376, FCC041300]
  - [1245, 1377, FCC041301]
  - [1246, 1378, FCC041302]
  - [1247, 1379, FCC041303]
  - [1240, 1380, FCC041304]
  - [1241, 1381, FCC041305]
  - [1242, 1382, FCC041306]
  - [1243, 1383, FCC041307]
  - [1236, 1384, FCC041308]
  - [1237, 1385, FCC041309]
  - [1238, 1386, FCC041310]
  - [1239, 1387, FCC041311]
  - [1232, 1388, FCC041312]
  - [1233, 1389, FCC041313]
  - [1234, 1390, FCC041314]
  - [1235, 1391, FCC041315]
  - [1276, 1392, FCC041500]
  - [1277, 1393, FCC041501]
  - [1278, 1394, FCC041502]
  - [1279, 1395, FCC041503]
  - [1272, 1396, FCC041504]
  - [1273, 1397, FCC041505]
  - [1274, 1398, FCC041506]
  - [1275, 1399, FCC041507]
  - [1268, 1400, FCC041508]
  - [1269, 1401, FCC041509]
  - [1270, 1402, FCC041510]
  - [1271, 1403, FCC041511]
  - [1264, 1404, FCC041512]
  - [1265, 1405, FCC041513]
  - [1266, 1406, FCC041514]
  - [1267, 1407, FCC041515]
  - [1052, 1408, FCC040100]
  - [1053, 1409, FCC040101]
  - [1054, 1410, FCC040102]
  - [1055, 1411, FCC040103]
  - [1048, 1412, FCC040104]
  - [1049, 1413, FCC040105]
  - [1050, 1414, FCC040106]
  - [1051, 1415, FCC040107]
  - [1044, 1416, FCC040108]
  - [1045, 1417, FCC040109]
  - [1046, 1418, FCC040110]
  - [1047, 1419, FCC040111]
  - [1040, 1420, FCC040112]
  - [1041, 1421, FCC040113]
  - [1042, 1422, FCC040114]
  - [1043, 1423, FCC040115]
  - [1072, 1424, FCC040312]
  - [1073, 1425, FCC040313]
  - [1074, 1426, FCC040314]
  - [1075, 1427, FCC040315]
  - [1076, 1428, FCC040308]
  - [1077, 1429, FCC040309]
  - [1078, 1430, FCC040310]
  - [1079, 1431, FCC040311]
  - [1080, 1432, FCC040304]
  - [1081, 1433, FCC040305]
  - [1082, 1434, FCC040306]
  - [1083, 1435, FCC040307]
  - [1084, 1436, FCC040300]
  - [1085, 1437, FCC040301]
  - [1086, 1438, FCC040302]
  - [1087, 1439, FCC040303]
  - [1104, 1440, FCC040512]
  - [1105, 1441, FCC040513]
  - [1106, 1442, FCC040514]
  - [1107, 1443, FCC040515]
  - [1108, 1444, FCC040508]
  - [1109, 1445, FCC040509]
  - [1110, 1446, FCC040510]
  - [1111, 1447, FCC040511]
  - [1112, 1448, FCC040504]
  - [1113, 1449, FCC040505]
  - [1114, 1450, FCC040506]
  - [1115, 1451, FCC040507]
  - [1116, 1452, FCC040500]
  - [1117, 1453, FCC040501]
  - [1118, 1454, FCC040502]
  - [1119, 1455, FCC040503]
  - [1136, 1456, FCC040712]
  - [1137, 1457, FCC040713]
  - [1138, 1458, FCC040714]
  - [1139, 1459, FCC040715]
  - [1140, 1460, FCC040708]
  - [1141, 1461, FCC040709]
  - [1142, 1462, FCC040710]
  - [1143, 1463, FCC040711]
  - [1144, 1464, FCC040704]
  - [1145, 1465, FCC040705]
  - [1146, 1466, FCC040706]
  - [1147, 1467, FCC040707]
  - [1148, 1468, FCC040700]
  - [1149, 1469, FCC040701]
  - [1150, 1470, FCC040702]
  - [1151, 1471, FCC040703]
  - [1308, 1472, FCC050100]
  - [1309, 1473, FCC050101]
  - [1310, 1474, FCC050102]
  - [1311, 1475, FCC050103]
  - [1304, 1476, FCC050104]
  - [1305, 1477, FCC050105]
  - [1306, 1478, FCC050106]
  - [1307, 1479, FCC050107]
  - [1300, 1480, FCC050108]
  - [1301, 1481, FCC050109]
  - [1302, 1482, FCC050110]
  - [1303, 1483, FCC050111]
  - [1296, 1484, FCC050112]
  - [1297, 1485, FCC050113]
  - [1298, 1486, FCC050114]
  - [1299, 1487, FCC050115]
  - [1340, 1488, FCC050300]
  - [1341, 1489, FCC050301]
  - [1342, 1490, FCC050302]
  - [1343, 1491, FCC050303]
  - [1336, 1492, FCC050304]
  - [1337, 1493, FCC050305]
  - [1338, 1494, FCC050306]
  - [1339, 1495, FCC050307]
  - [1332, 1496, FCC050308]
  - [1333, 1497, FCC050309]
  - [1334, 1498, FCC050310]
  - [1335, 1499, FCC050311]
  - [1328, 1500, FCC050312]
  - [1329, 1501, FCC050313]
  - [1330, 1502, FCC050314]
  - [1331, 1503, FCC050315]
  - [1372, 1504, FCC050500]
  - [1373, 1505, FCC050501]
  - [1374, 1506, FCC050502]
  - [1375, 1507, FCC050503]
  - [1368, 1508, FCC050504]
  - [1369, 1509, FCC050505]
  - [1370, 1510, FCC050506]
  - [1371, 1511, FCC050507]
  - [1364, 1512, FCC050508]
  - [1365, 1513, FCC050509]
  - [1366, 1514, FCC050510]
  - [1367, 1515, FCC050511]
  - [1360, 1516, FCC050512]
  - [1361, 1517, FCC050513]
  - [1362, 1518, FCC050514]
  - [1363, 1519, FCC050515]
  - [1404, 1520, FCC050700]
  - [1405, 1521, FCC050701]
  - [1406, 1522, FCC050702]
  - [1407, 1523, FCC050703]
  - [1400, 1524, FCC050704]
  - [1401, 1525, FCC050705]
  - [1402, 1526, FCC050706]
  - [1403, 1527, FCC050707]
  - [1396, 1528, FCC050708]
  - [1397, 1529, FCC050709]
  - [1398, 1530, FCC050710]
  - [1399, 1531, FCC050711]
  - [1392, 1532, FCC050712]
  - [1393, 1533, FCC050713]
  - [1394, 1534, FCC050714]
  - [1395, 1535, FCC050715]
  - [1632, 1536, FCC060612]
  - [1633, 1537, FCC060613]
  - [1634, 1538, FCC060614]
  - [1635, 1539, FCC060615]
  - [1636, 1540, FCC060608]
  - [1637, 1541, FCC060609]
  - [1638, 1542, FCC060610]
  - [1639, 1543, FCC060611]
  - [1640, 1544, FCC060604]
  - [1641, 1545, FCC060605]
  - [1642, 1546, FCC060606]
  - [1643, 1547, FCC060607]
  - [1644, 1548, FCC060600]
  - [1645, 1549, FCC060601]
  - [1646, 1550, FCC060602]
  - [1647, 1551, FCC060603]
  - [1600, 1552, FCC060412]
  - [1601, 1553, FCC060413]
  - [1602, 1554, FCC060414]
  - [1603, 1555, FCC060415]
  - [1604, 1556, FCC060408]
  - [1605, 1557, FCC060409]
  - [1606, 1558, FCC060410]
  - [1607, 1559, FCC060411]
  - [1608, 1560, FCC060404]
  - [1609, 1561, FCC060405]
  - [1610, 1562, FCC060406]
  - [1611, 1563, FCC060407]
  - [1612, 1564, FCC060400]
  - [1613, 1565, FCC060401]
  - [1614, 1566, FCC060402]
  - [1615, 1567, FCC060403]
  - [1568, 1568, FCC060212]
  - [1569, 1569, FCC060213]
  - [1570, 1570, FCC060214]
  - [1571, 1571, FCC060215]
  - [1572, 1572, FCC060208]
  - [1573, 1573, FCC060209]
  - [1574, 1574, FCC060210]
  - [1575, 1575, FCC060211]
  - [1576, 1576, FCC060204]
  - [1577, 1577, FCC060205]
  - [1578, 1578, FCC060206]
  - [1579, 1579, FCC060207]
  - [1580, 1580, FCC060200]
  - [1581, 1581, FCC060201]
  - [1582, 1582, FCC060202]
  - [1583, 1583, FCC060203]
  - [1536, 1584, FCC060012]
  - [1537, 1585, FCC060013]
  - [1538, 1586, FCC060014]
  - [1539, 1587, FCC060015]
  - [1540, 1588, FCC060008]
  - [1541, 1589, FCC060009]
  - [1542, 1590, FCC060010]
  - [1543, 1591, FCC060011]
  - [1544, 1592, FCC060004]
  - [1545, 1593, FCC060005]
  - [1546, 1594, FCC060006]
  - [1547, 1595, FCC060007]
  - [1548, 1596, FCC060000]
  - [1549, 1597, FCC060001]
  - [1550, 1598, FCC060002]
  - [1551, 1599, FCC060003]
  - [1888, 1600, FCC070612]
  - [1889, 1601, FCC070613]
  - [1890, 1602, FCC070614]
  - [1891, 1603, FCC070615]
  - [1892, 1604, FCC070608]
  - [1893, 1605, FCC070609]
  - [1894, 1606, FCC070610]
  - [1895, 1607, FCC070611]
  - [1896, 1608, FCC070604]
  - [1897, 1609, FCC070605]
  - [1898, 1610, FCC070606]
  - [1899, 1611, FCC070607]
  - [1900, 1612, FCC070600]
  - [1901, 1613, FCC070601]
  - [1902, 1614, FCC070602]
  - [1903, 1615, FCC070603]
  - [1856, 1616, FCC070412]
  - [1857, 1617, FCC070413]
  - [1858, 1618, FCC070414]
  - [1859, 1619, FCC070415]
  - [1860, 1620, FCC070408]
  - [1861, 1621, FCC070409]
  - [1862, 1622, FCC070410]
  - [1863, 1623, FCC070411]
  - [1864, 1624, FCC070404]
  - [1865, 1625, FCC070405]
  - [1866, 1626, FCC070406]
  - [1867, 1627, FCC070407]
  - [1868, 1628, FCC070400]
  - [1869, 1629, FCC070401]
  - [1870, 1630, FCC070402]
  - [1871, 1631, FCC070403]
  - [1824, 1632, FCC070212]
  - [1825, 1633, FCC070213]
  - [1826, 1634, FCC070214]
  - [1827, 1635, FCC070215]
  - [1828, 1636, FCC070208]
  - [1829, 1637, FCC070209]
  - [1830, 1638, FCC070210]
  - [1831, 1639, FCC070211]
  - [1832, 1640, FCC070204]
  - [1833, 1641, FCC070205]
  - [1834, 1642, FCC070206]
  - [1835, 1643, FCC070207]
  - [1836, 1644, FCC070200]
  - [1837, 1645, FCC070201]
  - [1838, 1646, FCC070202]
  - [1839, 1647, FCC070203]
  - [1792, 1648, FCC070012]
  - [1793, 1649, FCC070013]
  - [1794, 1650, FCC070014]
  - [1795, 1651, FCC070015]
  - [1796, 1652, FCC070008]
  - [1797, 1653, FCC070009]
  - [1798, 1654, FCC070010]
  - [1799, 1655, FCC070011]
  - [1800, 1656, FCC070004]
  - [1801, 1657, FCC070005]
  - [1802, 1658, FCC070006]
  - [1803, 1659, FCC070007]
  - [1804, 1660, FCC070000]
  - [1805, 1661, FCC070001]
  - [1806, 1662, FCC070002]
  - [1807, 1663, FCC070003]
  - [1760, 1664, FCC061412]
  - [1761, 1665, FCC061413]
  - [1762, 1666, FCC061414]
  - [1763, 1667, FCC061415]
  - [1764, 1668, FCC061408]
  - [1765, 1669, FCC061409]
  - [1766, 1670, FCC061410]
  - [1767, 1671, FCC061411]
  - [1768, 1672, FCC061404]
  - [1769, 1673, FCC061405]
  - [1770, 1674, FCC061406]
  - [1771, 1675, FCC061407]
  - [1772, 1676, FCC061400]
  - [1773, 1677, FCC061401]
  - [1774, 1678, FCC061402]
  - [1775, 1679, FCC061403]
  - [1728, 1680, FCC061212]
  - [1729, 1681, FCC061213]
  - [1730, 1682, FCC061214]
  - [1731, 1683, FCC061215]
  - [1732, 1684, FCC061208]
  - [1733, 1685, FCC061209]
  - [1734, 1686, FCC061210]
  - [1735, 1687, FCC061211]
  - [1736, 1688, FCC061204]
  - [1737, 1689, FCC061205]
  - [1738, 1690, FCC061206]
  - [1739, 1691, FCC061207]
  - [1740, 1692, FCC061200]
  - [1741, 1693, FCC061201]
  - [1742, 1694, FCC061202]
  - [1743, 1695, FCC061203]
  - [1696, 1696, FCC061012]
  - [1697, 1697, FCC061013]
  - [1698, 1698, FCC061014]
  - [1699, 1699, FCC061015]
  - [1700, 1700, FCC061008]
  - [1701, 1701, FCC061009]
  - [1702, 1702, FCC061010]
  - [1703, 1703, FCC061011]
  - [1704, 1704, FCC061004]
  - [1705, 1705, FCC061005]
  - [1706, 1706, FCC061006]
  - [1707, 1707, FCC061007]
  - [1708, 1708, FCC061000]
  - [1709, 1709, FCC061001]
  - [1710, 1710, FCC061002]
  - [1711, 1711, FCC061003]
  - [1664, 1712, FCC060812]
  - [1665, 1713, FCC060813]
  - [1666, 1714, FCC060814]
  - [1667, 1715, FCC060815]
  - [1668, 1716, FCC060808]
  - [1669, 1717, FCC060809]
  - [1670, 1718, FCC060810]
  - [1671, 1719, FCC060811]
  - [1672, 1720, FCC060804]
  - [1673, 1721, FCC060805]
  - [1674, 1722, FCC060806]
  - [1675, 1723, FCC060807]
  - [1676, 1724, FCC060800]
  - [1677, 1725, FCC060801]
  - [1678, 1726, FCC060802]
  - [1679, 1727, FCC060803]
  - [2016, 1728, FCC071412]
  - [2017, 1729, FCC071413]
  - [2018, 1730, FCC071414]
  - [2019, 1731, FCC071415]
  - [2020, 1732, FCC071408]
  - [2021, 1733, FCC071409]
  - [2022, 1734, FCC071410]
  - [2023, 1735, FCC071411]
  - [2024, 1736, FCC071404]
  - [2025, 1737, FCC071405]
  - [2026, 1738, FCC071406]
  - [2027, 1739, FCC071407]
  - [2028, 1740, FCC071400]
  - [2029, 1741, FCC071401]
  - [2030, 1742, FCC071402]
  - [2031, 1743, FCC071403]
  - [1984, 1744, FCC071212]
  - [1985, 1745, FCC071213]
  - [1986, 1746, FCC071214]
  - [1987, 1747, FCC071215]
  - [1988, 1748, FCC071208]
  - [1989, 1749, FCC071209]
  - [1990, 1750, FCC071210]
  - [1991, 1751, FCC071211]
  - [1992, 1752, FCC071204]
  - [1993, 1753, FCC071205]
  - [1994, 1754, FCC071206]
  - [1995, 1755, FCC071207]
  - [1996, 1756, FCC071200]
  - [1997, 1757, FCC071201]
  - [1998, 1758, FCC071202]
  - [1999, 1759, FCC071203]
  - [1952, 1760, FCC071012]
  - [1953, 1761, FCC071013]
  - [1954, 1762, FCC071014]
  - [1955, 1763, FCC071015]
  - [1956, 1764, FCC071008]
  - [1957, 1765, FCC071009]
  - [1958, 1766, FCC071010]
  - [1959, 1767, FCC071011]
  - [1960, 1768, FCC071004]
  - [1961, 1769, FCC071005]
  - [1962, 1770, FCC071006]
  - [1963, 1771, FCC071007]
  - [1964, 1772, FCC071000]
  - [1965, 1773, FCC071001]
  - [1966, 1774, FCC071002]
  - [1967, 1775, FCC071003]
  - [1920, 1776, FCC070812]
  - [1921, 1777, FCC070813]
  - [1922, 1778, FCC070814]
  - [1923, 1779, FCC070815]
  - [1924, 1780, FCC070808]
  - [1925, 1781, FCC070809]
  - [1926, 1782, FCC070810]
  - [1927, 1783, FCC070811]
  - [1928, 1784, FCC070804]
  - [1929, 1785, FCC070805]
  - [1930, 1786, FCC070806]
  - [1931, 1787, FCC070807]
  - [1932, 1788, FCC070800]
  - [1933, 1789, FCC070801]
  - [1934, 1790, FCC070802]
  - [1935, 1791, FCC070803]
  - [1648, 1792, FCC060712]
  - [1649, 1793, FCC060713]
  - [1650, 1794, FCC060714]
  - [1651, 1795, FCC060715]
  - [1652, 1796, FCC060708]
  - [1653, 1797, FCC060709]
  - [1654, 1798, FCC060710]
  - [1655, 1799, FCC060711]
  - [1656, 1800, FCC060704]
  - [1657, 1801, FCC060705]
  - [1658, 1802, FCC060706]
  - [1659, 1803, FCC060707]
  - [1660, 1804, FCC060700]
  - [1661, 1805, FCC060701]
  - [1662, 1806, FCC060702]
  - [1663, 1807, FCC060703]
  - [1616, 1808, FCC060512]
  - [1617, 1809, FCC060513]
  - [1618, 1810, FCC060514]
  - [1619, 1811, FCC060515]
  - [1620, 1812, FCC060508]
  - [1621, 1813, FCC060509]
  - [1622, 1814, FCC060510]
  - [1623, 1815, FCC060511]
  - [1624, 1816, FCC060504]
  - [1625, 1817, FCC060505]
  - [1626, 1818, FCC060506]
  - [1627, 1819, FCC060507]
  - [1628, 1820, FCC060500]
  - [1629, 1821, FCC060501]
  - [1630, 1822, FCC060502]
  - [1631, 1823, FCC060503]
  - [1584, 1824, FCC060312]
  - [1585, 1825, FCC060313]
  - [1586, 1826, FCC060314]
  - [1587, 1827, FCC060315]
  - [1588, 1828, FCC060308]
  - [1589, 1829, FCC060309]
  - [1590, 1830, FCC060310]
  - [1591, 1831, FCC060311]
  - [1592, 1832, FCC060304]
  - [1593, 1833, FCC060305]
  - [1594, 1834, FCC060306]
  - [1595, 1835, FCC060307]
  - [1596, 1836, FCC060300]
  - [1597, 1837, FCC060301]
  - [1598, 1838, FCC060302]
  - [1599, 1839, FCC060303]
  - [1552, 1840, FCC060112]
  - [1553, 1841, FCC060113]
  - [1554, 1842, FCC060114]
  - [1555, 1843, FCC060115]
  - [1556, 1844, FCC060108]
  - [1557, 1845, FCC060109]
  - [1558, 1846, FCC060110]
  - [1559, 1847, FCC060111]
  - [1560, 1848, FCC060104]
  - [1561, 1849, FCC060105]
  - [1562, 1850, FCC060106]
  - [1563, 1851, FCC060107]
  - [1564, 1852, FCC060100]
  - [1565, 1853, FCC060101]
  - [1566, 1854, FCC060102]
  - [1567, 1855, FCC060103]
  - [1904, 1856, FCC070712]
  - [1905, 1857, FCC070713]
  - [1906, 1858, FCC070714]
  - [1907, 1859, FCC070715]
  - [1908, 1860, FCC070708]
  - [1909, 1861, FCC070709]
  - [1910, 1862, FCC070710]
  - [1911, 1863, FCC070711]
  - [1912, 1864, FCC070704]
  - [1913, 1865, FCC070705]
  - [1914, 1866, FCC070706]
  - [1915, 1867, FCC070707]
  - [1916, 1868, FCC070700]
  - [1917, 1869, FCC070701]
  - [1918, 1870, FCC070702]
  - [1919, 1871, FCC070703]
  - [1872, 1872, FCC070512]
  - [1873, 1873, FCC070513]
  - [1874, 1874, FCC070514]
  - [1875, 1875, FCC070515]
  - [1876, 1876, FCC070508]
  - [1877, 1877, FCC070509]
  - [1878, 1878, FCC070510]
  - [1879, 1879, FCC070511]
  - [1880, 1880, FCC070504]
  - [1881, 1881, FCC070505]
  - [1882, 1882, FCC070506]
  - [1883, 1883, FCC070507]
  - [1884, 1884, FCC070500]
  - [1885, 1885, FCC070501]
  - [1886, 1886, FCC070502]
  - [1887, 1887, FCC070503]
  - [1840, 1888, FCC070312]
  - [1841, 1889, FCC070313]
  - [1842, 1890, FCC070314]
  - [1843, 1891, FCC070315]
  - [1844, 1892, FCC070308]
  - [1845, 1893, FCC070309]
  - [1846, 1894, FCC070310]
  - [1847, 1895, FCC070311]
  - [1848, 1896, FCC070304]
  - [1849, 1897, FCC070305]
  - [1850, 1898, FCC070306]
  - [1851, 1899, FCC070307]
  - [1852, 1900, FCC070300]
  - [1853, 1901, FCC070301]
  - [1854, 1902, FCC070302]
  - [1855, 1903, FCC070303]
  - [1808, 1904, FCC070112]
  - [1809, 1905, FCC070113]
  - [1810, 1906, FCC070114]
  - [1811, 1907, FCC070115]
  - [1812, 1908, FCC070108]
  - [1813, 1909, FCC070109]
  - [1815, 1910, FCC070111]
  - [1814, 1911, FCC070110]
  - [1816, 1912, FCC070104]
  - [1817, 1913, FCC070105]
  - [1818, 1914, FCC070106]
  - [1819, 1915, FCC070107]
  - [1820, 1916, FCC070100]
  - [1821, 1917, FCC070101]
  - [1822, 1918, FCC070102]
  - [1823, 1919, FCC070103]
  - [1776, 1920, FCC061512]
  - [1777, 1921, FCC061513]
  - [1778, 1922, FCC061514]
  - [1779, 1923, FCC061515]
  - [1780, 1924, FCC061508]
  - [1781, 1925, FCC061509]
  - [1782, 1926, FCC061510]
  - [1783, 1927, FCC061511]
  - [1784, 1928, FCC061504]
  - [1785, 1929, FCC061505]
  - [1786, 1930, FCC061506]
  - [1787, 1931, FCC061507]
  - [1788, 1932, FCC061500]
  - [1789, 1933, FCC061501]
  - [1790, 1934, FCC061502]
  - [1791, 1935, FCC061503]
  - [1744, 1936, FCC061312]
  - [1745, 1937, FCC061313]
  - [1746, 1938, FCC061314]
  - [1747, 1939, FCC061315]
  - [1748, 1940, FCC061308]
  - [1749, 1941, FCC061309]
  - [1750, 1942, FCC061310]
  - [1751, 1943, FCC061311]
  - [1752, 1944, FCC061304]
  - [1753, 1945, FCC061305]
  - [1754, 1946, FCC061306]
  - [1755, 1947, FCC061307]
  - [1756, 1948, FCC061300]
  - [1757, 1949, FCC061301]
  - [1759, 1950, FCC061303]
  - [1758, 1951, FCC061302]
  - [1712, 1952, FCC061112]
  - [1713, 1953, FCC061113]
  - [1714, 1954, FCC061114]
  - [1715, 1955, FCC061115]
  - [1716, 1956, FCC061108]
  - [1717, 1957, FCC061109]
  - [1718, 1958, FCC061110]
  - [1719, 1959, FCC061111]
  - [1720, 1960, FCC061104]
  - [1721, 1961, FCC061105]
  - [1722, 1962, FCC061106]
  - [1723, 1963, FCC061107]
  - [1724, 1964, FCC061100]
  - [1725, 1965, FCC061101]
  - [1726, 1966, FCC061102]
  - [1727, 1967, FCC061103]
  - [1680, 1968, FCC060912]
  - [1681, 1969, FCC060913]
  - [1682, 1970, FCC060914]
  - [1683, 1971, FCC060915]
  - [1684, 1972, FCC060908]
  - [1685, 1973, FCC060909]
  - [1686, 1974, FCC060910]
  - [1687, 1975, FCC060911]
  - [1688, 1976, FCC060904]
  - [1689, 1977, FCC060905]
  - [1690, 1978, FCC060906]
  - [1691, 1979, FCC060907]
  - [1692, 1980, FCC060900]
  - [1693, 1981, FCC060901]
  - [1694, 1982, FCC060902]
  - [1695, 1983, FCC060903]
  - [2032, 1984, FCC071512]
  - [2033, 1985, FCC071513]
  - [2034, 1986, FCC071514]
  - [2035, 1987, FCC071515]
  - [2036, 1988, FCC071508]
  - [2037, 1989, FCC071509]
  - [2038, 1990, FCC071510]
  - [2039, 1991, FCC071511]
  - [2040, 1992, FCC071504]
  - [2041, 1993, FCC071505]
  - [2042, 1994, FCC071506]
  - [2043, 1995, FCC071507]
  - [2044, 1996, FCC071500]
  - [2045, 1997, FCC071501]
  - [2046, 1998, FCC071502]
  - [2047, 1999, FCC071503]
  - [2000, 2000, FCC071312]
  - [2001, 2001, FCC071313]
  - [2002, 2002, FCC071314]
  - [2003, 2003, FCC071315]
  - [2004, 2004, FCC071308]
  - [2005, 2005, FCC071309]
  - [2006, 2006, FCC071310]
  - [2007, 2007, FCC071311]
  - [2008, 2008, FCC071304]
  - [2009, 2009, FCC071305]
  - [2010, 2010, FCC071306]
  - [2011, 2011, FCC071307]
  - [2012, 2012, FCC071300]
  - [2013, 2013, FCC071301]
  - [2014, 2014, FCC071302]
  - [2015, 2015, FCC071303]
  - [1968, 2016, FCC071112]
  - [1969, 2017, FCC071113]
  - [1970, 2018, FCC071114]
  - [1971, 2019, FCC071115]
  - [1972, 2020, FCC071108]
  - [1973, 2021, FCC071109]
  - [1974, 2022, FCC071110]
  - [1975, 2023, FCC071111]
  - [1976, 2024, FCC071104]
  - [1977, 2025, FCC071105]
  - [1978, 2026, FCC071106]
  - [1979, 2027, FCC071107]
  - [1980, 2028, FCC071100]
  - [1981, 2029, FCC071101]
  - [1982, 2030, FCC071102]
  - [1983, 2031, FCC071103]
  - [1936, 2032, FCC070912]
  - [1937, 2033, FCC070913]
  - [1938, 2034, FCC070914]
  - [1939, 2035, FCC070915]
  - [1940, 2036, FCC070908]
  - [1941, 2037, FCC070909]
  - [1942, 2038, FCC070910]
  - [1943, 2039, FCC070911]
  - [1944, 2040, FCC070904]
  - [1945, 2041, FCC070905]
  - [1946, 2042, FCC070906]
  - [1947, 2043, FCC070907]
  - [1948, 2044, FCC070900]
  - [1949, 2045, FCC070901]
  - [1950, 2046, FCC070902]
  - [1951, 2047, FCC070903]<|MERGE_RESOLUTION|>--- conflicted
+++ resolved
@@ -898,11 +898,7 @@
   reconnect_time: 20
   log_level: error
   hfb:
-<<<<<<< HEAD
-    kotekan_stage: bufferSend
-=======
     #kotekan_stage: bufferSend
->>>>>>> e84f370f
     buf: beamform_hfb_output_buffer_merge
     server_port: 11027
 
