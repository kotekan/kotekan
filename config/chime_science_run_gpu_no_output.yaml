--- conflicted
+++ resolved
@@ -365,11 +365,7 @@
     kotekan_buffer: standard
 
 cpu_hfb_output_buffers:
-<<<<<<< HEAD
-  num_frames: buffer_depth
-=======
   num_frames: 8
->>>>>>> 3c63daa6
   metadata_pool: hfb_pool
   beamform_hfb_output_buffer_0:
     kotekan_buffer: hfb
