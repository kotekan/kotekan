--- conflicted
+++ resolved
@@ -20,80 +20,70 @@
 _Z6upchan13CuDeviceArrayI5Int32Li1ELi1EES_IS0_Li1ELi1EES_IS0_Li1ELi1EES_IS0_Li1ELi1EES_I9Float16x2Li1ELi1EES_I6Int4x8Li1ELi1EES_IS2_Li1ELi1EES_IS0_Li1ELi1EE:
 
 .text._Z6upchan13CuDeviceArrayI5Int32Li1ELi1EES_IS0_Li1ELi1EES_IS0_Li1ELi1EES_IS0_Li1ELi1EES_I9Float16x2Li1ELi1EES_I6Int4x8Li1ELi1EES_IS2_Li1ELi1EES_IS0_Li1ELi1EE:
-<<<<<<< HEAD
 ; Location /home/eschnett/src/kotekan/julia/kernels/upchan.jl:1411
-=======
-; Location /home/dstn/kotekan/julia/kernels/upchan.jl:1406
->>>>>>> bdbe7b3b
         IMAD.MOV.U32 R1, RZ, RZ, c[0x0][0x28] ;
-; Location ./int.jl:480
+; Location ./int.jl:513
         IMAD.MOV.U32 R0, RZ, RZ, c[0x0][0x2c] ;
         ULDC.64 UR38, c[0x0][0x118] ;
         IADD3 R1, R1, -0x18, RZ ;
-; Location /home/dstn/.julia/packages/CUDA/YIj5X/src/device/intrinsics/shared_memory.jl:52
+; Location /home/eschnett/.julia/packages/CUDA/rXson/src/device/intrinsics/shared_memory.jl:52
         ULDC.64 UR36, c[0x0][0x160] ;
-; Location ./int.jl:480
+; Location ./int.jl:513
         ISETP.GT.U32.AND P0, PT, R0, 0x110ff, PT ;
-; Location /home/dstn/.julia/packages/CUDA/YIj5X/src/device/intrinsics/shared_memory.jl:51
+; Location /home/eschnett/.julia/packages/CUDA/rXson/src/device/intrinsics/shared_memory.jl:51
     @P0 BRA `(.L_x_2) ;
-; Location /home/dstn/.julia/packages/CUDA/YIj5X/src/device/intrinsics/shared_memory.jl:52
-        MOV R17, 0xb0 ;
+; Location /home/eschnett/.julia/packages/CUDA/rXson/src/device/intrinsics/shared_memory.jl:52
+        MOV R16, 0xb0 ;
         UMOV UR4, 32@lo(exception1) ;
         UMOV UR5, 32@hi(exception1) ;
         CALL.REL.NOINC `($_Z6upchan13CuDeviceArrayI5Int32Li1ELi1EES_IS0_Li1ELi1EES_IS0_Li1ELi1EES_IS0_Li1ELi1EES_I9Float16x2Li1ELi1EES_I6Int4x8Li1ELi1EES_IS2_Li1ELi1EES_IS0_Li1ELi1EE$gpu_report_exception) ;
-        MOV R17, 0xd0 ;
+        MOV R16, 0xd0 ;
         CALL.REL.NOINC `($_Z6upchan13CuDeviceArrayI5Int32Li1ELi1EES_IS0_Li1ELi1EES_IS0_Li1ELi1EES_IS0_Li1ELi1EES_I9Float16x2Li1ELi1EES_I6Int4x8Li1ELi1EES_IS2_Li1ELi1EES_IS0_Li1ELi1EE$gpu_signal_exception) ;
         BPT.TRAP 0x1 ;
 
 .L_x_2:
-; Location /home/dstn/.julia/packages/LLVM/RpBog/src/interop/base.jl:38
-        S2UR UR40, SR_CTAID.X ;
+; Location /home/eschnett/.julia/packages/LLVM/OLMpi/src/interop/base.jl:38
+        S2R R2, SR_CTAID.X ;
+        IMAD.MOV.U32 R7, RZ, RZ, 0x1 ;
+        IMAD.MOV.U32 R4, RZ, RZ, c[0x0][0x170] ;
         S2R R0, SR_TID.Y ;
+        IMAD.MOV.U32 R5, RZ, RZ, c[0x0][0x174] ;
+        S2R R22, SR_TID.X ;
+; Location ./int.jl:88
+        IMAD.SHL.U32 R3, R2, 0x200, RZ ;
+; Location /home/eschnett/.julia/packages/LLVM/OLMpi/src/interop/base.jl:38
         IMAD.MOV.U32 R2, RZ, RZ, 0x4 ;
-        IMAD.MOV.U32 R7, RZ, RZ, 0x1 ;
-        S2R R16, SR_TID.X ;
-        IMAD.MOV.U32 R4, RZ, RZ, c[0x0][0x170] ;
-        IMAD.MOV.U32 R5, RZ, RZ, c[0x0][0x174] ;
-; Location ./int.jl:88
-        USHF.L.U32 UR4, UR40, 0x9, URZ ;
-        IMAD.SHL.U32 R3, R0, 0x20, RZ ;
-; Location ./int.jl:87
-        LOP3.LUT R3, R16, UR4, R3, 0xfe, !PT ;
-; Location /home/dstn/.julia/packages/LLVM/RpBog/src/interop/base.jl:38
+; Location ./int.jl:88
+        IMAD.SHL.U32 R0, R0, 0x20, RZ ;
+; Location ./int.jl:87
+        LOP3.LUT R3, R0, R3, R22, 0xfe, !PT ;
+; Location /home/eschnett/.julia/packages/LLVM/OLMpi/src/interop/base.jl:38
         IMAD.WIDE.U32 R2, R3, R2, c[0x0][0x250] ;
         STG.E [R2.64], R7 ;
         LDG.E R4, [R4.64] ;
-        R2UR UR41, R4 ;
-; Location ./int.jl:481
-        ISETP.LE.AND P0, PT, RZ, UR41, PT ;
-<<<<<<< HEAD
-; Location /home/eschnett/src/kotekan/julia/kernels/upchan.jl:1415
-=======
-; Location /home/dstn/kotekan/julia/kernels/upchan.jl:1410
->>>>>>> bdbe7b3b
+        R2UR UR40, R4 ;
+; Location ./int.jl:514
+        ISETP.LE.AND P0, PT, RZ, UR40, PT ;
+; Location /home/eschnett/src/kotekan/julia/kernels/upchan.jl:1415
    @!P0 BRA `(.L_x_3) ;
         IMAD.MOV.U32 R4, RZ, RZ, c[0x0][0x190] ;
         IMAD.MOV.U32 R5, RZ, RZ, c[0x0][0x194] ;
         LDG.E R4, [R4.64] ;
-        R2UR UR42, R4 ;
-        UISETP.GT.AND UP0, UPT, UR42, 0x40000, UPT ;
-        UISETP.LT.OR UP0, UPT, UR42, UR41, UP0 ;
+        R2UR UR41, R4 ;
+        UISETP.GT.AND UP0, UPT, UR41, 0x40000, UPT ;
+        UISETP.LT.OR UP0, UPT, UR41, UR40, UP0 ;
         PLOP3.LUT P0, PT, PT, PT, UP0, 0x80, 0x0 ;
     @P0 BRA `(.L_x_3) ;
         IMAD.MOV.U32 R4, RZ, RZ, c[0x0][0x1b0] ;
         IMAD.MOV.U32 R5, RZ, RZ, c[0x0][0x1b4] ;
         LDG.E R4, [R4.64] ;
 ; Location ./int.jl:86
-        UIADD3 UR4, -UR41, UR42, URZ ;
-; Location ./promotion.jl:477
+        UIADD3 UR4, -UR40, UR41, URZ ;
+; Location ./promotion.jl:521
         ULOP3.LUT UP0, URZ, UR4, 0xff, URZ, 0xc0, !UPT ;
-        R2UR UR43, R4 ;
-        UISETP.LT.OR UP0, UPT, UR43, URZ, UP0 ;
-<<<<<<< HEAD
-; Location /home/eschnett/src/kotekan/julia/kernels/upchan.jl:1415
-=======
-; Location /home/dstn/kotekan/julia/kernels/upchan.jl:1410
->>>>>>> bdbe7b3b
+        R2UR UR42, R4 ;
+        UISETP.LT.OR UP0, UPT, UR42, URZ, UP0 ;
+; Location /home/eschnett/src/kotekan/julia/kernels/upchan.jl:1415
         PLOP3.LUT P0, PT, PT, PT, UP0, 0x80, 0x0 ;
     @P0 BRA `(.L_x_3) ;
         IMAD.MOV.U32 R4, RZ, RZ, c[0x0][0x1d0] ;
@@ -103,317 +93,648 @@
         UISETP.GT.AND UP0, UPT, UR4, 0x4000, UPT ;
         IMAD.U32 R0, RZ, RZ, UR4 ;
 ; Location ./int.jl:87
-        UIADD3 UR5, UR4, 0x3, -UR43 ;
-; Location ./promotion.jl:477
+        UIADD3 UR5, UR4, 0x3, -UR42 ;
+; Location ./promotion.jl:521
         ULOP3.LUT UP1, URZ, UR5, 0xf, URZ, 0xc0, !UPT ;
         PLOP3.LUT P0, PT, PT, PT, UP0, 0x80, 0x0 ;
-        ISETP.LT.OR P0, PT, R0, UR43, P0 ;
-<<<<<<< HEAD
-; Location /home/eschnett/src/kotekan/julia/kernels/upchan.jl:1415
-=======
-; Location /home/dstn/kotekan/julia/kernels/upchan.jl:1410
->>>>>>> bdbe7b3b
+        ISETP.LT.OR P0, PT, R0, UR42, P0 ;
+; Location /home/eschnett/src/kotekan/julia/kernels/upchan.jl:1415
         PLOP3.LUT P1, PT, PT, PT, UP1, 0x80, 0x0 ;
    @!P1 BRA !P0, `(.L_x_4) ;
 
 .L_x_3:
-; Location /home/dstn/.julia/packages/LLVM/RpBog/src/interop/base.jl:38
+; Location /home/eschnett/.julia/packages/LLVM/OLMpi/src/interop/base.jl:38
         IMAD.MOV.U32 R5, RZ, RZ, 0x2 ;
-; Location /home/dstn/.julia/packages/IndexSpaces/MMvQv/src/IndexSpaces.jl:855
-        MOV R17, 0x410 ;
-        UMOV UR4, 32@lo(exception1576) ;
-        UMOV UR5, 32@hi(exception1576) ;
-; Location /home/dstn/.julia/packages/LLVM/RpBog/src/interop/base.jl:38
+; Location /home/eschnett/.julia/packages/IndexSpaces/SkQyK/src/IndexSpaces.jl:855
+        MOV R16, 0x410 ;
+        UMOV UR4, 32@lo(exception1592) ;
+        UMOV UR5, 32@hi(exception1592) ;
+; Location /home/eschnett/.julia/packages/LLVM/OLMpi/src/interop/base.jl:38
         STG.E [R2.64], R5 ;
-; Location /home/dstn/.julia/packages/IndexSpaces/MMvQv/src/IndexSpaces.jl:855
+; Location /home/eschnett/.julia/packages/IndexSpaces/SkQyK/src/IndexSpaces.jl:855
         CALL.REL.NOINC `($_Z6upchan13CuDeviceArrayI5Int32Li1ELi1EES_IS0_Li1ELi1EES_IS0_Li1ELi1EES_IS0_Li1ELi1EES_I9Float16x2Li1ELi1EES_I6Int4x8Li1ELi1EES_IS2_Li1ELi1EES_IS0_Li1ELi1EE$gpu_report_exception) ;
-        MOV R17, 0x430 ;
+        MOV R16, 0x430 ;
         CALL.REL.NOINC `($_Z6upchan13CuDeviceArrayI5Int32Li1ELi1EES_IS0_Li1ELi1EES_IS0_Li1ELi1EES_IS0_Li1ELi1EES_I9Float16x2Li1ELi1EES_I6Int4x8Li1ELi1EES_IS2_Li1ELi1EES_IS0_Li1ELi1EE$gpu_signal_exception) ;
         BPT.TRAP 0x1 ;
 
 .L_x_4:
-; Location ./int.jl:340
-        SHF.R.U32.HI R0, RZ, 0x1, R16.reuse ;
-; Location ./fastmath.jl:181
-        IMAD.MOV.U32 R24, RZ, RZ, 0x3f800000 ;
-; Location ./int.jl:340
-        LOP3.LUT R3, R16, 0x1, RZ, 0xc0, !PT ;
-; Location ./fastmath.jl:181
-        IMAD.MOV.U32 R27, RZ, RZ, 0x3f800000 ;
-; Location ./int.jl:340
+; Location ./int.jl:347
+        SHF.R.U32.HI R0, RZ, 0x2, R22 ;
+; Location ./int.jl:88
+        IMAD.SHL.U32 R3, R22, 0x2, RZ ;
+; Location /home/eschnett/.julia/packages/CUDA/rXson/src/device/intrinsics/math.jl:378
+        PLOP3.LUT P0, PT, PT, PT, PT, 0x80, 0x0 ;
+; Location ./fastmath.jl:178
+        IMAD.MOV.U32 R19, RZ, RZ, 0x3f800000 ;
+; Location ./int.jl:347
         SGXT.U32 R0, R0, 0x1 ;
-; Location ./fastmath.jl:181
-        IMAD.MOV.U32 R26, RZ, RZ, 0x3f800000 ;
-; Location ./int.jl:340
-        SHF.R.U32.HI R2, RZ, 0x2, R16 ;
-; Location ./fastmath.jl:181
-        IMAD.MOV.U32 R25, RZ, RZ, 0x3f800000 ;
-; Location /home/dstn/.julia/packages/CUDA/YIj5X/src/device/intrinsics/math.jl:378
+; Location ./fastmath.jl:178
+        IMAD.MOV.U32 R16, RZ, RZ, 0x3f800000 ;
+; Location /home/eschnett/.julia/packages/CUDA/rXson/src/device/intrinsics/math.jl:378
+        PLOP3.LUT P3, PT, PT, PT, PT, 0x80, 0x0 ;
+; Location ./fastmath.jl:178
+        IMAD.MOV.U32 R18, RZ, RZ, 0x3f800000 ;
+; Location ./int.jl:372
+        LOP3.LUT R4, R0, 0x6, R3, 0xf8, !PT ;
+; Location ./fastmath.jl:178
+        IMAD.MOV.U32 R17, RZ, RZ, 0x3f800000 ;
+; Location /home/eschnett/.julia/packages/CUDA/rXson/src/device/intrinsics/math.jl:371
+        BSSY B0, `(.L_x_5) ;
+; Location ./int.jl:372
+        LOP3.LUT R3, R3, 0x6, RZ, 0xc0, !PT ;
+; Location ./float.jl:159
+        I2FP.F32.S32 R2, R4 ;
+; Location ./int.jl:87
+        LOP3.LUT R5, R4.reuse, 0x8, RZ, 0xfc, !PT ;
+        LOP3.LUT R7, R4, 0x10, RZ, 0xfc, !PT ;
+; Location ./fastmath.jl:164
+        FADD R2, R2, -31.5 ;
+; Location ./float.jl:159
+        I2FP.F32.S32 R5, R5 ;
+        I2FP.F32.S32 R7, R7 ;
+; Location /home/eschnett/.julia/packages/CUDA/rXson/src/device/intrinsics/math.jl:378
+        FMUL R6, R2, 0.0625 ;
+; Location ./int.jl:87
+        LOP3.LUT R13, R4.reuse, 0x20, RZ, 0xfc, !PT ;
+; Location ./fastmath.jl:164
+        FADD R23, R5, -31.5 ;
+; Location ./int.jl:87
+        LOP3.LUT R5, R4, 0x18, RZ, 0xfc, !PT ;
+; Location ./fastmath.jl:164
+        FADD R24, R7, -31.5 ;
+; Location ./fastmath.jl:178
+        FSETP.NE.AND P5, PT, R6, RZ, PT ;
+; Location /home/eschnett/.julia/packages/CUDA/rXson/src/device/intrinsics/math.jl:378
+        FMUL R7, R23, 0.0625 ;
+; Location ./float.jl:159
+        I2FP.F32.S32 R25, R5 ;
+; Location /home/eschnett/.julia/packages/CUDA/rXson/src/device/intrinsics/math.jl:378
+        FMUL R9, R24, 0.0625 ;
+; Location ./float.jl:159
+        I2FP.F32.S32 R13, R13 ;
+; Location ./fastmath.jl:178
+        FSETP.NEU.AND P4, PT, R7, RZ, PT ;
+; Location ./fastmath.jl:164
+        FADD R25, R25, -31.5 ;
+; Location ./fastmath.jl:178
+        FSETP.NEU.AND P2, PT, R9, RZ, PT ;
+; Location ./fastmath.jl:164
+        FADD R26, R13, -31.5 ;
+; Location ./int.jl:87
+        LOP3.LUT R14, R4.reuse, 0x28, RZ, 0xfc, !PT ;
+; Location /home/eschnett/.julia/packages/CUDA/rXson/src/device/intrinsics/math.jl:378
+        FMUL R11, R25, 0.0625 ;
+; Location ./int.jl:87
+        LOP3.LUT R15, R4, 0x30, RZ, 0xfc, !PT ;
+; Location /home/eschnett/.julia/packages/CUDA/rXson/src/device/intrinsics/math.jl:22
+    @P5 FMUL.RZ R8, R6.reuse, 0.15915493667125701904 ;
+; Location /home/eschnett/.julia/packages/CUDA/rXson/src/device/intrinsics/math.jl:378
+    @P5 FSETP.GEU.AND P1, PT, |R6|, 1.175494350822287508e-38, PT ;
+        FMUL R13, R26, 0.0625 ;
+; Location ./fastmath.jl:178
+        FSETP.NEU.AND P6, PT, R11, RZ, PT ;
+; Location /home/eschnett/.julia/packages/CUDA/rXson/src/device/intrinsics/math.jl:22
+    @P5 MUFU.SIN R5, R8 ;
+; Location /home/eschnett/.julia/packages/CUDA/rXson/src/device/intrinsics/math.jl:378
+    @P5 PLOP3.LUT P0, PT, P1, PT, PT, 0x80, 0x0 ;
+    @P4 FSETP.GEU.AND P1, PT, |R7|, 1.175494350822287508e-38, PT ;
+; Location /home/eschnett/.julia/packages/CUDA/rXson/src/device/intrinsics/math.jl:22
+    @P2 FMUL.RZ R10, R9.reuse, 0.15915493667125701904 ;
+; Location ./float.jl:159
+        I2FP.F32.S32 R14, R14 ;
+; Location /home/eschnett/.julia/packages/CUDA/rXson/src/device/intrinsics/math.jl:378
+    @P4 PLOP3.LUT P3, PT, P1, PT, PT, 0x80, 0x0 ;
+    @P2 FSETP.GEU.AND P1, PT, |R9|, 1.175494350822287508e-38, PT ;
+; Location ./fastmath.jl:164
+        FADD R27, R14, -31.5 ;
+        P2R R8, PR, RZ, 0x20 ;
+; Location /home/eschnett/.julia/packages/CUDA/rXson/src/device/intrinsics/math.jl:22
+    @P6 FMUL.RZ R12, R11.reuse, 0.15915493667125701904 ;
+; Location /home/eschnett/.julia/packages/CUDA/rXson/src/device/intrinsics/math.jl:378
+    @P6 FSETP.GEU.AND P5, PT, |R11|, 1.175494350822287508e-38, PT ;
+   @!P0 FMUL R6, R6, 16777216 ;
+; Location ./float.jl:159
+        I2FP.F32.S32 R15, R15 ;
+; Location /home/eschnett/.julia/packages/CUDA/rXson/src/device/intrinsics/math.jl:378
+   @!P0 FMUL R5, R5, 16777216 ;
         PLOP3.LUT P0, PT, PT, PT, PT, 0x80, 0x0 ;
-; Location ./int.jl:365
-        IMAD R3, R0, 0x2, R3 ;
-; Location ./int.jl:340
-        SGXT.U32 R0, R2, 0x1 ;
-; Location /home/dstn/.julia/packages/CUDA/YIj5X/src/device/intrinsics/math.jl:371
-        BSSY B0, `(.L_x_5) ;
-; Location /home/dstn/.julia/packages/CUDA/YIj5X/src/device/intrinsics/math.jl:378
-        PLOP3.LUT P3, PT, PT, PT, PT, 0x80, 0x0 ;
-; Location ./int.jl:365
-        IMAD.SHL.U32 R3, R3, 0x2, RZ ;
-; Location ./fastmath.jl:181
-        IMAD.MOV.U32 R51, RZ, RZ, 0x3f800000 ;
-        IMAD.MOV.U32 R30, RZ, RZ, 0x3f800000 ;
-; Location ./int.jl:365
-        LOP3.LUT R2, R0, R3, RZ, 0xfc, !PT ;
-; Location ./fastmath.jl:181
-        IMAD.MOV.U32 R29, RZ, RZ, 0x3f800000 ;
-        IMAD.MOV.U32 R31, RZ, RZ, 0x3f800000 ;
-; Location ./float.jl:146
-        I2FP.F32.S32 R28, R2 ;
-; Location ./int.jl:87
-        LOP3.LUT R3, R2.reuse, 0x8, RZ, 0xfc, !PT ;
-        LOP3.LUT R5, R2, 0x10, RZ, 0xfc, !PT ;
-; Location ./fastmath.jl:166
-        FADD R28, R28, -31.5 ;
-; Location ./float.jl:146
-        I2FP.F32.S32 R3, R3 ;
+; Location /home/eschnett/.julia/packages/CUDA/rXson/src/device/intrinsics/math.jl:22
+    @P6 MUFU.SIN R12, R12 ;
+; Location /home/eschnett/.julia/packages/CUDA/rXson/src/device/intrinsics/math.jl:378
+    @P2 PLOP3.LUT P0, PT, P1, PT, PT, 0x80, 0x0 ;
+        FMUL R14, R27, 0.0625 ;
+        PLOP3.LUT P1, PT, PT, PT, PT, 0x80, 0x0 ;
+; Location ./fastmath.jl:164
+        FADD R42, R15, -31.5 ;
+; Location /home/eschnett/.julia/packages/CUDA/rXson/src/device/intrinsics/math.jl:378
+    @P6 PLOP3.LUT P1, PT, P5, PT, PT, 0x80, 0x0 ;
+        ISETP.NE.AND P5, PT, R8, RZ, PT ;
+; Location /home/eschnett/.julia/packages/CUDA/rXson/src/device/intrinsics/math.jl:22
+    @P4 FMUL.RZ R8, R7.reuse, 0.15915493667125701904 ;
+; Location /home/eschnett/.julia/packages/CUDA/rXson/src/device/intrinsics/math.jl:378
+   @!P3 FMUL R7, R7, 16777216 ;
+; Location /home/eschnett/.julia/packages/CUDA/rXson/src/device/intrinsics/math.jl:22
+    @P2 MUFU.SIN R10, R10 ;
+; Location /home/eschnett/.julia/packages/CUDA/rXson/src/device/intrinsics/math.jl:378
+        FMUL R15, R42, 0.0625 ;
+   @!P0 FMUL R9, R9, 16777216 ;
+   @!P1 FMUL R11, R11, 16777216 ;
+; Location /home/eschnett/.julia/packages/CUDA/rXson/src/device/intrinsics/math.jl:22
+    @P4 MUFU.SIN R8, R8 ;
+; Location /home/eschnett/.julia/packages/CUDA/rXson/src/device/intrinsics/math.jl:378
+   @!P1 FMUL R12, R12, 16777216 ;
+   @!P0 FMUL R10, R10, 16777216 ;
+    @P5 MUFU.RCP R6, R6 ;
+        PLOP3.LUT P0, PT, PT, PT, PT, 0x80, 0x0 ;
+    @P6 MUFU.RCP R11, R11 ;
+   @!P3 FMUL R8, R8, 16777216 ;
+; Location ./fastmath.jl:178
+        FSETP.NEU.AND P3, PT, R15, RZ, PT ;
+; Location /home/eschnett/.julia/packages/CUDA/rXson/src/device/intrinsics/math.jl:378
+    @P5 FMUL R19, R6, R5 ;
+; Location ./fastmath.jl:178
+        FSETP.NEU.AND P5, PT, R13, RZ, PT ;
+; Location /home/eschnett/.julia/packages/CUDA/rXson/src/device/intrinsics/math.jl:378
+    @P4 MUFU.RCP R7, R7 ;
+; Location ./int.jl:87
+        LOP3.LUT R5, R4.reuse, 0x38, RZ, 0xfc, !PT ;
+; Location ./int.jl:88
+        IMAD R4, R4, 0xf, RZ ;
+; Location ./float.jl:159
         I2FP.F32.S32 R5, R5 ;
-; Location /home/dstn/.julia/packages/CUDA/YIj5X/src/device/intrinsics/math.jl:378
-        FMUL R4, R28, 0.0625 ;
-; Location ./int.jl:87
-        LOP3.LUT R9, R2.reuse, 0x20, RZ, 0xfc, !PT ;
-; Location ./fastmath.jl:166
-        FADD R19, R3, -31.5 ;
-; Location ./int.jl:87
-        LOP3.LUT R3, R2, 0x18, RZ, 0xfc, !PT ;
-; Location ./fastmath.jl:166
-        FADD R33, R5, -31.5 ;
-; Location ./fastmath.jl:181
-        FSETP.NEU.AND P5, PT, R4, RZ, PT ;
-; Location /home/dstn/.julia/packages/CUDA/YIj5X/src/device/intrinsics/math.jl:378
-        FMUL R5, R19, 0.0625 ;
-; Location ./float.jl:146
-        I2FP.F32.S32 R22, R3 ;
-; Location /home/dstn/.julia/packages/CUDA/YIj5X/src/device/intrinsics/math.jl:378
-        FMUL R7, R33, 0.0625 ;
-; Location ./int.jl:87
-        LOP3.LUT R11, R2, 0x28, RZ, 0xfc, !PT ;
-; Location ./fastmath.jl:181
-        FSETP.NEU.AND P4, PT, R5, RZ, PT ;
-; Location ./fastmath.jl:166
-        FADD R22, R22, -31.5 ;
-; Location ./fastmath.jl:181
-        FSETP.NEU.AND P2, PT, R7, RZ, PT ;
-; Location ./float.jl:146
-        I2FP.F32.S32 R9, R9 ;
-; Location /home/dstn/.julia/packages/CUDA/YIj5X/src/device/intrinsics/math.jl:378
-        FMUL R10, R22, 0.0625 ;
-; Location ./float.jl:146
-        I2FP.F32.S32 R34, R11 ;
-; Location /home/dstn/.julia/packages/CUDA/YIj5X/src/device/intrinsics/math.jl:22
-    @P5 FMUL.RZ R6, R4.reuse, 0.15915493667125701904 ;
-; Location /home/dstn/.julia/packages/CUDA/YIj5X/src/device/intrinsics/math.jl:378
-    @P5 FSETP.GEU.AND P1, PT, |R4|, 1.175494350822287508e-38, PT ;
-; Location ./fastmath.jl:166
-        FADD R11, R9, -31.5 ;
-; Location ./fastmath.jl:181
-        FSETP.NEU.AND P6, PT, R10, RZ, PT ;
-; Location /home/dstn/.julia/packages/CUDA/YIj5X/src/device/intrinsics/math.jl:22
-    @P5 MUFU.SIN R3, R6 ;
-; Location /home/dstn/.julia/packages/CUDA/YIj5X/src/device/intrinsics/math.jl:378
-    @P5 PLOP3.LUT P0, PT, P1, PT, PT, 0x80, 0x0 ;
-        FMUL R14, R11, 0.0625 ;
-    @P4 FSETP.GEU.AND P1, PT, |R5|, 1.175494350822287508e-38, PT ;
-; Location /home/dstn/.julia/packages/CUDA/YIj5X/src/device/intrinsics/math.jl:22
-    @P2 FMUL.RZ R8, R7, 0.15915493667125701904 ;
-; Location ./int.jl:87
-        LOP3.LUT R13, R2, 0x30, RZ, 0xfc, !PT ;
-; Location ./fastmath.jl:166
-        FADD R34, R34, -31.5 ;
-; Location /home/dstn/.julia/packages/CUDA/YIj5X/src/device/intrinsics/math.jl:378
-    @P4 PLOP3.LUT P3, PT, P1, PT, PT, 0x80, 0x0 ;
-    @P2 FSETP.GEU.AND P1, PT, |R7|, 1.175494350822287508e-38, PT ;
-; Location /home/dstn/.julia/packages/CUDA/YIj5X/src/device/intrinsics/math.jl:22
-    @P2 MUFU.SIN R8, R8 ;
-        P2R R6, PR, RZ, 0x20 ;
-    @P6 FMUL.RZ R12, R10.reuse, 0.15915493667125701904 ;
-; Location /home/dstn/.julia/packages/CUDA/YIj5X/src/device/intrinsics/math.jl:378
-    @P6 FSETP.GEU.AND P5, PT, |R10|, 1.175494350822287508e-38, PT ;
-   @!P0 FMUL R4, R4, 16777216 ;
-; Location ./float.jl:146
-        I2FP.F32.S32 R9, R13 ;
-; Location /home/dstn/.julia/packages/CUDA/YIj5X/src/device/intrinsics/math.jl:378
-   @!P0 FMUL R3, R3, 16777216 ;
-        PLOP3.LUT P0, PT, PT, PT, PT, 0x80, 0x0 ;
-; Location /home/dstn/.julia/packages/CUDA/YIj5X/src/device/intrinsics/math.jl:22
-    @P6 MUFU.SIN R12, R12 ;
-; Location /home/dstn/.julia/packages/CUDA/YIj5X/src/device/intrinsics/math.jl:378
-    @P2 PLOP3.LUT P0, PT, P1, PT, PT, 0x80, 0x0 ;
-; Location ./fastmath.jl:166
-        FADD R9, R9, -31.5 ;
-; Location /home/dstn/.julia/packages/CUDA/YIj5X/src/device/intrinsics/math.jl:378
+; Location /home/eschnett/.julia/packages/CUDA/rXson/src/device/intrinsics/math.jl:378
+    @P6 FMUL R16, R11, R12 ;
+        PLOP3.LUT P6, PT, PT, PT, PT, 0x80, 0x0 ;
+    @P2 MUFU.RCP R9, R9 ;
+; Location /home/eschnett/.julia/packages/CUDA/rXson/src/device/intrinsics/math.jl:22
+    @P3 FMUL.RZ R12, R15, 0.15915493667125701904 ;
+; Location ./fastmath.jl:164
+        FADD R29, R5, -31.5 ;
+        P2R R5, PR, RZ, 0x20 ;
+; Location ./fastmath.jl:178
+        IMAD.MOV.U32 R11, RZ, RZ, 0x3f800000 ;
+; Location /home/eschnett/.julia/packages/CUDA/rXson/src/device/intrinsics/math.jl:378
+    @P5 FSETP.GEU.AND P1, PT, |R13|, 1.175494350822287508e-38, PT ;
+        FMUL R20, R29, 0.0625 ;
+    @P4 FMUL R18, R7, R8 ;
+    @P5 PLOP3.LUT P6, PT, P1, PT, PT, 0x80, 0x0 ;
+; Location /home/eschnett/.julia/packages/CUDA/rXson/src/device/intrinsics/math.jl:22
+    @P3 MUFU.SIN R12, R12 ;
+; Location ./fastmath.jl:178
+        FSETP.NEU.AND P4, PT, R14, RZ, PT ;
+; Location /home/eschnett/.julia/packages/CUDA/rXson/src/device/intrinsics/math.jl:378
         PLOP3.LUT P1, PT, PT, PT, PT, 0x80, 0x0 ;
-    @P6 PLOP3.LUT P1, PT, P5, PT, PT, 0x80, 0x0 ;
-        ISETP.NE.AND P5, PT, R6, RZ, PT ;
-; Location /home/dstn/.julia/packages/CUDA/YIj5X/src/device/intrinsics/math.jl:22
-    @P4 FMUL.RZ R6, R5.reuse, 0.15915493667125701904 ;
-; Location /home/dstn/.julia/packages/CUDA/YIj5X/src/device/intrinsics/math.jl:378
-   @!P3 FMUL R5, R5, 16777216 ;
-; Location /home/dstn/.julia/packages/CUDA/YIj5X/src/device/intrinsics/math.jl:22
-    @P4 MUFU.SIN R6, R6 ;
-; Location /home/dstn/.julia/packages/CUDA/YIj5X/src/device/intrinsics/math.jl:378
+        P2R R6, PR, RZ, 0x10 ;
+    @P2 FMUL R17, R9, R10 ;
+; Location ./fastmath.jl:178
+        IMAD.MOV.U32 R10, RZ, RZ, 0x3f800000 ;
+        IMAD.MOV.U32 R9, RZ, RZ, 0x3f800000 ;
+        P2R R7, PR, RZ, 0x40 ;
+        FSETP.NEU.AND P6, PT, R20, RZ, PT ;
+; Location /home/eschnett/.julia/packages/CUDA/rXson/src/device/intrinsics/math.jl:378
+    @P4 FSETP.GEU.AND P2, PT, |R14|, 1.175494350822287508e-38, PT ;
+    @P4 PLOP3.LUT P0, PT, P2, PT, PT, 0x80, 0x0 ;
+    @P3 FSETP.GEU.AND P2, PT, |R15|, 1.175494350822287508e-38, PT ;
+        ISETP.NE.AND P4, PT, R7, RZ, PT ;
+    @P3 PLOP3.LUT P1, PT, P2, PT, PT, 0x80, 0x0 ;
+; Location /home/eschnett/.julia/packages/CUDA/rXson/src/device/intrinsics/math.jl:22
+    @P6 FMUL.RZ R21, R20.reuse, 0.15915493667125701904 ;
+; Location /home/eschnett/.julia/packages/CUDA/rXson/src/device/intrinsics/math.jl:378
+    @P6 FSETP.GEU.AND P5, PT, |R20|, 1.175494350822287508e-38, PT ;
+        PLOP3.LUT P2, PT, PT, PT, PT, 0x80, 0x0 ;
+    @P6 PLOP3.LUT P2, PT, P5, PT, PT, 0x80, 0x0 ;
+; Location /home/eschnett/.julia/packages/CUDA/rXson/src/device/intrinsics/math.jl:22
+    @P6 MUFU.SIN R21, R21 ;
+        ISETP.NE.AND P5, PT, R5, RZ, PT ;
+; Location /home/eschnett/.julia/packages/CUDA/rXson/src/device/intrinsics/math.jl:378
+   @!P1 FMUL R15, R15, 16777216 ;
+   @!P1 FMUL R12, R12, 16777216 ;
+   @!P2 FMUL R20, R20, 16777216 ;
+    @P3 MUFU.RCP R15, R15 ;
+; Location /home/eschnett/.julia/packages/CUDA/rXson/src/device/intrinsics/math.jl:22
+    @P5 FMUL.RZ R8, R13.reuse, 0.15915493667125701904 ;
+; Location /home/eschnett/.julia/packages/CUDA/rXson/src/device/intrinsics/math.jl:378
+   @!P4 FMUL R13, R13, 16777216 ;
+   @!P2 FMUL R21, R21, 16777216 ;
+; Location /home/eschnett/.julia/packages/CUDA/rXson/src/device/intrinsics/math.jl:22
+    @P5 MUFU.SIN R5, R8 ;
+; Location /home/eschnett/.julia/packages/CUDA/rXson/src/device/intrinsics/math.jl:378
+    @P6 MUFU.RCP R20, R20 ;
+; Location ./float.jl:159
+        I2FP.F32.S32 R8, R4 ;
+; Location /home/eschnett/.julia/packages/CUDA/rXson/src/device/intrinsics/math.jl:378
+    @P3 FMUL R9, R15, R12 ;
+        FMUL R28, R8, 0.0625 ;
+; Location ./fastmath.jl:178
+        IMAD.MOV.U32 R8, RZ, RZ, 0x3f800000 ;
+; Location /home/eschnett/.julia/packages/CUDA/rXson/src/device/intrinsics/math.jl:378
+   @!P4 FMUL R5, R5, 16777216 ;
+        ISETP.NE.AND P4, PT, R6, RZ, PT ;
+; Location /home/eschnett/.julia/packages/CUDA/rXson/src/device/intrinsics/math.jl:371
+        FADD R35, -RZ, |R28| ;
+; Location /home/eschnett/.julia/packages/CUDA/rXson/src/device/intrinsics/math.jl:378
+    @P5 MUFU.RCP R6, R13 ;
+    @P6 FMUL R8, R20, R21 ;
+; Location /home/eschnett/.julia/packages/CUDA/rXson/src/device/intrinsics/math.jl:22
+    @P4 FMUL.RZ R7, R14.reuse, 0.15915493667125701904 ;
+; Location /home/eschnett/.julia/packages/CUDA/rXson/src/device/intrinsics/math.jl:378
+   @!P0 FMUL R14, R14, 16777216 ;
+    @P5 FMUL R11, R6, R5 ;
+; Location /home/eschnett/.julia/packages/CUDA/rXson/src/device/intrinsics/math.jl:22
+    @P4 MUFU.SIN R7, R7 ;
+; Location /home/eschnett/.julia/packages/CUDA/rXson/src/device/intrinsics/math.jl:378
+    @P4 MUFU.RCP R14, R14 ;
    @!P0 FMUL R7, R7, 16777216 ;
-   @!P0 FMUL R8, R8, 16777216 ;
-        PLOP3.LUT P0, PT, PT, PT, PT, 0x80, 0x0 ;
-   @!P1 FMUL R10, R10, 16777216 ;
-   @!P1 FMUL R12, R12, 16777216 ;
-    @P5 MUFU.RCP R4, R4 ;
-    @P6 MUFU.RCP R13, R10 ;
-   @!P3 FMUL R6, R6, 16777216 ;
-    @P5 FMUL R24, R4, R3 ;
-; Location ./fastmath.jl:181
-        FSETP.NEU.AND P5, PT, R14, RZ, PT ;
-; Location /home/dstn/.julia/packages/CUDA/YIj5X/src/device/intrinsics/math.jl:378
-    @P4 MUFU.RCP R5, R5 ;
-; Location ./int.jl:87
-        LOP3.LUT R3, R2, 0x38, RZ, 0xfc, !PT ;
-; Location /home/dstn/.julia/packages/CUDA/YIj5X/src/device/intrinsics/math.jl:378
-        FMUL R4, R34, 0.0625 ;
-; Location ./int.jl:88
-        IMAD R2, R2, 0xf, RZ ;
-; Location ./float.jl:146
-        I2FP.F32.S32 R3, R3 ;
-; Location /home/dstn/.julia/packages/CUDA/YIj5X/src/device/intrinsics/math.jl:378
-    @P6 FMUL R27, R13, R12 ;
-        PLOP3.LUT P6, PT, PT, PT, PT, 0x80, 0x0 ;
-    @P2 MUFU.RCP R7, R7 ;
-; Location ./fastmath.jl:166
-        FADD R20, R3, -31.5 ;
-        P2R R3, PR, RZ, 0x20 ;
-; Location /home/dstn/.julia/packages/CUDA/YIj5X/src/device/intrinsics/math.jl:378
-    @P5 FSETP.GEU.AND P1, PT, |R14|, 1.175494350822287508e-38, PT ;
-    @P4 FMUL R26, R5, R6 ;
-    @P5 PLOP3.LUT P6, PT, P1, PT, PT, 0x80, 0x0 ;
-        FMUL R6, R9, 0.0625 ;
-; Location ./fastmath.jl:181
-        FSETP.NEU.AND P4, PT, R4, RZ, PT ;
-; Location /home/dstn/.julia/packages/CUDA/YIj5X/src/device/intrinsics/math.jl:378
-        PLOP3.LUT P1, PT, PT, PT, PT, 0x80, 0x0 ;
-; Location ./fastmath.jl:181
-        FSETP.NEU.AND P3, PT, R6, RZ, PT ;
-; Location /home/dstn/.julia/packages/CUDA/YIj5X/src/device/intrinsics/math.jl:378
-    @P2 FMUL R25, R7, R8 ;
-        FMUL R8, R20, 0.0625 ;
-        P2R R5, PR, RZ, 0x10 ;
-        P2R R7, PR, RZ, 0x40 ;
-; Location ./fastmath.jl:181
-        FSETP.NEU.AND P6, PT, R8, RZ, PT ;
-; Location /home/dstn/.julia/packages/CUDA/YIj5X/src/device/intrinsics/math.jl:378
-    @P4 FSETP.GEU.AND P2, PT, |R4|, 1.175494350822287508e-38, PT ;
-    @P4 PLOP3.LUT P0, PT, P2, PT, PT, 0x80, 0x0 ;
-    @P3 FSETP.GEU.AND P2, PT, |R6|.reuse, 1.175494350822287508e-38, PT ;
-        ISETP.NE.AND P4, PT, R7, RZ, PT ;
-; Location /home/dstn/.julia/packages/CUDA/YIj5X/src/device/intrinsics/math.jl:22
-    @P3 FMUL.RZ R7, R6, 0.15915493667125701904 ;
-; Location /home/dstn/.julia/packages/CUDA/YIj5X/src/device/intrinsics/math.jl:378
-    @P3 PLOP3.LUT P1, PT, P2, PT, PT, 0x80, 0x0 ;
-; Location /home/dstn/.julia/packages/CUDA/YIj5X/src/device/intrinsics/math.jl:22
-    @P6 FMUL.RZ R10, R8.reuse, 0.15915493667125701904 ;
-; Location /home/dstn/.julia/packages/CUDA/YIj5X/src/device/intrinsics/math.jl:378
-    @P6 FSETP.GEU.AND P5, PT, |R8|, 1.175494350822287508e-38, PT ;
-        PLOP3.LUT P2, PT, PT, PT, PT, 0x80, 0x0 ;
-; Location /home/dstn/.julia/packages/CUDA/YIj5X/src/device/intrinsics/math.jl:22
-    @P3 MUFU.SIN R7, R7 ;
-; Location /home/dstn/.julia/packages/CUDA/YIj5X/src/device/intrinsics/math.jl:378
-    @P6 PLOP3.LUT P2, PT, P5, PT, PT, 0x80, 0x0 ;
-        ISETP.NE.AND P5, PT, R3, RZ, PT ;
-   @!P1 FMUL R6, R6, 16777216 ;
-; Location /home/dstn/.julia/packages/CUDA/YIj5X/src/device/intrinsics/math.jl:22
-    @P6 MUFU.SIN R10, R10 ;
-; Location /home/dstn/.julia/packages/CUDA/YIj5X/src/device/intrinsics/math.jl:378
-   @!P2 FMUL R8, R8, 16777216 ;
-; Location /home/dstn/.julia/packages/CUDA/YIj5X/src/device/intrinsics/math.jl:22
-    @P5 FMUL.RZ R12, R14.reuse, 0.15915493667125701904 ;
-; Location /home/dstn/.julia/packages/CUDA/YIj5X/src/device/intrinsics/math.jl:378
-   @!P4 FMUL R14, R14, 16777216 ;
-    @P3 MUFU.RCP R6, R6 ;
-   @!P1 FMUL R7, R7, 16777216 ;
-   @!P2 FMUL R10, R10, 16777216 ;
-; Location /home/dstn/.julia/packages/CUDA/YIj5X/src/device/intrinsics/math.jl:22
-    @P5 MUFU.SIN R3, R12 ;
-; Location /home/dstn/.julia/packages/CUDA/YIj5X/src/device/intrinsics/math.jl:378
-    @P5 MUFU.RCP R14, R14 ;
-; Location ./float.jl:146
-        I2FP.F32.S32 R12, R2 ;
-; Location /home/dstn/.julia/packages/CUDA/YIj5X/src/device/intrinsics/math.jl:378
-    @P3 FMUL R29, R6, R7 ;
-        FMUL R12, R12, 0.0625 ;
-   @!P4 FMUL R3, R3, 16777216 ;
-        ISETP.NE.AND P4, PT, R5, RZ, PT ;
-    @P6 MUFU.RCP R13, R8 ;
-; Location /home/dstn/.julia/packages/CUDA/YIj5X/src/device/intrinsics/math.jl:371
-        FADD R23, -RZ, |R12| ;
-; Location /home/dstn/.julia/packages/CUDA/YIj5X/src/device/intrinsics/math.jl:378
-    @P5 FMUL R51, R14, R3 ;
-; Location /home/dstn/.julia/packages/CUDA/YIj5X/src/device/intrinsics/math.jl:22
-    @P4 FMUL.RZ R5, R4.reuse, 0.15915493667125701904 ;
-; Location /home/dstn/.julia/packages/CUDA/YIj5X/src/device/intrinsics/math.jl:378
-   @!P0 FMUL R4, R4, 16777216 ;
-    @P6 FMUL R31, R13, R10 ;
-; Location /home/dstn/.julia/packages/CUDA/YIj5X/src/device/intrinsics/math.jl:22
-    @P4 MUFU.SIN R5, R5 ;
-; Location /home/dstn/.julia/packages/CUDA/YIj5X/src/device/intrinsics/math.jl:378
-    @P4 MUFU.RCP R4, R4 ;
-   @!P0 FMUL R5, R5, 16777216 ;
-; Location /home/dstn/.julia/packages/CUDA/YIj5X/src/device/intrinsics/math.jl:371
-        FSETP.GEU.AND P0, PT, |R12|, 2, PT ;
-; Location /home/dstn/.julia/packages/CUDA/YIj5X/src/device/intrinsics/math.jl:378
-    @P4 FMUL R30, R4, R5 ;
-; Location /home/dstn/.julia/packages/CUDA/YIj5X/src/device/intrinsics/math.jl:371
+; Location /home/eschnett/.julia/packages/CUDA/rXson/src/device/intrinsics/math.jl:371
+        FSETP.GEU.AND P0, PT, |R28|, 2, PT ;
+; Location /home/eschnett/.julia/packages/CUDA/rXson/src/device/intrinsics/math.jl:378
+    @P4 FMUL R10, R14, R7 ;
+; Location /home/eschnett/.julia/packages/CUDA/rXson/src/device/intrinsics/math.jl:371
    @!P0 BRA `(.L_x_6) ;
-        FSETP.GTU.AND P0, PT, R23, 16777216, PT ;
+        FSETP.GTU.AND P0, PT, R35, 16777216, PT ;
     @P0 BRA `(.L_x_7) ;
-        FMUL R3, R23, 0.5 ;
+        FMUL R5, R35, 0.5 ;
         BSSY B1, `(.L_x_8) ;
-        FRND.TRUNC R6, R3 ;
-        FFMA R8, R6, -2, R23 ;
-        IMAD.MOV.U32 R4, RZ, RZ, R6 ;
-        ISETP.GE.U32.AND P0, PT, R8, 0x40000000, PT ;
+        FRND.TRUNC R6, R5 ;
+        FFMA R12, R6, -2, R35 ;
+        ISETP.GE.U32.AND P0, PT, R12, 0x40000000, PT ;
    @!P0 BRA `(.L_x_9) ;
-        ISETP.GE.U32.AND P0, PT, R8, -0x7fffffff, PT ;
-    @P0 FADD R3, R6, -1 ;
-    @P0 FSETP.GEU.AND P1, PT, R8, -2, PT ;
-    @P0 FSEL R3, R3, R6, !P1 ;
-    @P0 FADD R4, R3, -1 ;
+        ISETP.GE.U32.AND P0, PT, R12, -0x7fffffff, PT ;
+        FSETP.GEU.OR P1, PT, R12, -2, !P0 ;
+    @P0 FADD R5, R6, -1 ;
+   @!P1 FADD R5, R5, -1 ;
+    @P0 IMAD.MOV.U32 R6, RZ, RZ, R5 ;
     @P0 BRA `(.L_x_9) ;
-        FSETP.GE.AND P1, PT, R8, 4, PT ;
-        FADD R4, R6, 1 ;
-    @P1 IMAD.MOV.U32 R3, RZ, RZ, 0x40400000 ;
-    @P1 FFMA R3, -R3, 2, R8 ;
-    @P1 FSETP.GE.AND P0, PT, R3, RZ, PT ;
-    @P1 FSEL R3, R4, R6, P0 ;
-    @P1 FADD R3, R3, 1 ;
-    @P1 FADD R4, R3, 1 ;
+        FSETP.GE.AND P0, PT, R12, 4, PT ;
+        FADD R6, R6, 1 ;
+    @P0 IMAD.MOV.U32 R5, RZ, RZ, 0x40400000 ;
+    @P0 FFMA R5, -R5, 2, R12 ;
+        FSETP.GE.AND P1, PT, R5, RZ, P0 ;
+    @P0 FADD R5, R6, 1 ;
+    @P1 FADD R5, R5, 1 ;
+    @P0 IMAD.MOV.U32 R6, RZ, RZ, R5 ;
 
 .L_x_9:
         BSYNC B1 ;
 
 .L_x_8:
-        FFMA R23, R4, -2, R23 ;
+        FFMA R35, R6, -2, R35 ;
         BRA `(.L_x_6) ;
 
 .L_x_7:
-        IADD3 R4, R23.reuse, -0x40000000, RZ ;
+        IADD3 R6, R35.reuse, -0x40000000, RZ ;
         BSSY B1, `(.L_x_10) ;
-        LOP3.LUT R3, R23.reuse, 0x7fffff, RZ, 0xc0, !PT ;
+        LOP3.LUT R5, R35.reuse, 0x7fffff, RZ, 0xc0, !PT ;
+        LOP3.LUT P1, R6, R6, 0xff800000, RZ, 0xc0, !PT ;
+        ISETP.GT.U32.AND P0, PT, R35, 0x7f7fffff, PT ;
+        IMAD.MOV.U32 R35, RZ, RZ, 0x7fffffff ;
+        LOP3.LUT R5, R5, 0x3f800000, RZ, 0xfc, !PT ;
+        FSEL R35, R35, 16777216, P0 ;
+   @!P1 BRA `(.L_x_11) ;
+
+.L_x_12:
+        IMNMX.U32 R7, R6, 0xb800000, PT ;
+        IMAD.IADD R5, R7, 0x1, R5 ;
+        IMAD.IADD R6, R6, 0x1, -R7 ;
+        FADD R12, R5, -R5 ;
+        ISETP.NE.AND P1, PT, R6, RZ, PT ;
+        FFMA R12, R12, 1, R5 ;
+        FADD R13, R5, -R12 ;
+        FFMA.RZ R13, R13, 1, R12 ;
+        FRND.TRUNC R12, R13 ;
+        FADD R5, R5, -R12 ;
+        ISETP.NE.AND P0, PT, R5, RZ, PT ;
+    @P0 BRA P1, `(.L_x_12) ;
+
+.L_x_11:
+        BSYNC B1 ;
+
+.L_x_10:
+        FMUL R6, R5, 1.1920928955078125e-07 ;
+        FMUL R35, R35, R6 ;
+
+.L_x_6:
+        BSYNC B0 ;
+
+.L_x_5:
+; Location ./int.jl:88
+        IADD3 R4, R4, 0x78, RZ ;
+; Location /home/eschnett/.julia/packages/CUDA/rXson/src/device/intrinsics/math.jl:371
+        BSSY B0, `(.L_x_13) ;
+        FSETP.GTU.AND P0, PT, |R35|, +INF , PT ;
+; Location ./float.jl:159
+        I2FP.F32.S32 R4, R4 ;
+; Location /home/eschnett/.julia/packages/CUDA/rXson/src/device/intrinsics/math.jl:378
+        FMUL R7, R4, 0.0625 ;
+; Location /home/eschnett/.julia/packages/CUDA/rXson/src/device/intrinsics/math.jl:371
+        FADD R30, -RZ, |R7| ;
+        FSETP.GEU.AND P1, PT, |R7|, 2, PT ;
+   @!P0 LOP3.LUT R35, R35, 0x80000000, R28, 0xf8, !PT ;
+   @!P1 BRA `(.L_x_14) ;
+        FSETP.GTU.AND P0, PT, R30, 16777216, PT ;
+    @P0 BRA `(.L_x_15) ;
+        FMUL R4, R30, 0.5 ;
+        BSSY B1, `(.L_x_16) ;
+        FRND.TRUNC R5, R4 ;
+        FFMA R6, R5, -2, R30 ;
+        ISETP.GE.U32.AND P0, PT, R6, 0x40000000, PT ;
+   @!P0 BRA `(.L_x_17) ;
+        ISETP.GE.U32.AND P0, PT, R6, -0x7fffffff, PT ;
+        FSETP.GEU.OR P1, PT, R6, -2, !P0 ;
+    @P0 FADD R4, R5, -1 ;
+   @!P1 FADD R4, R4, -1 ;
+    @P0 IMAD.MOV.U32 R5, RZ, RZ, R4 ;
+    @P0 BRA `(.L_x_17) ;
+        FSETP.GE.AND P0, PT, R6, 4, PT ;
+        FADD R5, R5, 1 ;
+    @P0 IMAD.MOV.U32 R13, RZ, RZ, 0x40400000 ;
+    @P0 FFMA R4, -R13, 2, R6 ;
+        FSETP.GE.AND P1, PT, R4, RZ, P0 ;
+    @P0 FADD R4, R5, 1 ;
+    @P1 FADD R4, R4, 1 ;
+    @P0 IMAD.MOV.U32 R5, RZ, RZ, R4 ;
+
+.L_x_17:
+        BSYNC B1 ;
+
+.L_x_16:
+        FFMA R30, R5, -2, R30 ;
+        BRA `(.L_x_14) ;
+
+.L_x_15:
+        IADD3 R5, R30.reuse, -0x40000000, RZ ;
+        BSSY B1, `(.L_x_18) ;
+        LOP3.LUT R4, R30.reuse, 0x7fffff, RZ, 0xc0, !PT ;
+        LOP3.LUT P1, R5, R5, 0xff800000, RZ, 0xc0, !PT ;
+        ISETP.GT.U32.AND P0, PT, R30, 0x7f7fffff, PT ;
+        IMAD.MOV.U32 R30, RZ, RZ, 0x7fffffff ;
+        LOP3.LUT R4, R4, 0x3f800000, RZ, 0xfc, !PT ;
+        FSEL R30, R30, 16777216, P0 ;
+   @!P1 BRA `(.L_x_19) ;
+
+.L_x_20:
+        IMNMX.U32 R6, R5, 0xb800000, PT ;
+        IMAD.IADD R4, R6, 0x1, R4 ;
+        IMAD.IADD R5, R5, 0x1, -R6 ;
+        FADD R13, R4, -R4 ;
+        ISETP.NE.AND P1, PT, R5, RZ, PT ;
+        FFMA R13, R13, 1, R4 ;
+        FADD R12, R4, -R13 ;
+        FFMA.RZ R12, R12, 1, R13 ;
+        FRND.TRUNC R13, R12 ;
+        FADD R4, R4, -R13 ;
+        ISETP.NE.AND P0, PT, R4, RZ, PT ;
+    @P0 BRA P1, `(.L_x_20) ;
+
+.L_x_19:
+        BSYNC B1 ;
+
+.L_x_18:
+        FMUL R5, R4, 1.1920928955078125e-07 ;
+        FMUL R30, R30, R5 ;
+
+.L_x_14:
+        BSYNC B0 ;
+
+.L_x_13:
+; Location ./int.jl:88
+        SHF.R.U32.HI R5, RZ, 0x3, R22.reuse ;
+; Location /home/eschnett/.julia/packages/CUDA/rXson/src/device/intrinsics/math.jl:371
+        BSSY B0, `(.L_x_21) ;
+        SHF.R.U32.HI R4, RZ, 0x1, R22 ;
+; Location ./int.jl:87
+        LOP3.LUT R13, R0, 0x2, R5, 0xf8, !PT ;
+; Location ./int.jl:88
+        LOP3.LUT R0, R4, 0x4, RZ, 0xc0, !PT ;
+; Location ./int.jl:87
+        LOP3.LUT R4, R22, 0x3, RZ, 0xc0, !PT ;
+        LOP3.LUT R13, R13, R0, RZ, 0xfc, !PT ;
+; Location /home/eschnett/.julia/packages/CUDA/rXson/src/device/intrinsics/math.jl:371
+        FSETP.GTU.AND P0, PT, |R30|, +INF , PT ;
+; Location ./int.jl:88
+        IMAD R4, R13, R4, RZ ;
+; Location ./float.jl:159
+        IMAD.U32 R4, R4, -0x2, RZ ;
+        I2FP.F32.S32 R4, R4 ;
+   @!P0 LOP3.LUT R30, R30, 0x80000000, R7, 0xf8, !PT ;
+; Location /home/eschnett/.julia/packages/CUDA/rXson/src/device/intrinsics/math.jl:378
+        FMUL R15, R4, 0.125 ;
+; Location /home/eschnett/.julia/packages/CUDA/rXson/src/device/intrinsics/math.jl:371
+        FADD R36, -RZ, |R15| ;
+        FSETP.GEU.AND P1, PT, |R15|, 2, PT ;
+   @!P1 BRA `(.L_x_22) ;
+        FSETP.GTU.AND P0, PT, R36, 16777216, PT ;
+    @P0 BRA `(.L_x_23) ;
+        FMUL R4, R36, 0.5 ;
+        BSSY B1, `(.L_x_24) ;
+        FRND.TRUNC R7, R4 ;
+        FFMA R6, R7, -2, R36 ;
+        ISETP.GE.U32.AND P0, PT, R6, 0x40000000, PT ;
+   @!P0 BRA `(.L_x_25) ;
+        ISETP.GE.U32.AND P0, PT, R6, -0x7fffffff, PT ;
+        FSETP.GEU.OR P1, PT, R6, -2, !P0 ;
+    @P0 FADD R4, R7, -1 ;
+   @!P1 FADD R4, R4, -1 ;
+    @P0 IMAD.MOV.U32 R7, RZ, RZ, R4 ;
+    @P0 BRA `(.L_x_25) ;
+        FSETP.GE.AND P0, PT, R6, 4, PT ;
+        FADD R7, R7, 1 ;
+    @P0 IMAD.MOV.U32 R21, RZ, RZ, 0x40400000 ;
+    @P0 FFMA R4, -R21, 2, R6 ;
+        FSETP.GE.AND P1, PT, R4, RZ, P0 ;
+    @P0 FADD R4, R7, 1 ;
+    @P1 FADD R4, R4, 1 ;
+    @P0 IMAD.MOV.U32 R7, RZ, RZ, R4 ;
+
+.L_x_25:
+        BSYNC B1 ;
+
+.L_x_24:
+        FFMA R36, R7, -2, R36 ;
+        BRA `(.L_x_22) ;
+
+.L_x_23:
+        IADD3 R6, R36.reuse, -0x40000000, RZ ;
+        BSSY B1, `(.L_x_26) ;
+        LOP3.LUT R4, R36, 0x7fffff, RZ, 0xc0, !PT ;
+        LOP3.LUT P1, R6, R6, 0xff800000, RZ, 0xc0, !PT ;
+        ISETP.GT.U32.AND P0, PT, R36, 0x7f7fffff, PT ;
+        IMAD.MOV.U32 R36, RZ, RZ, 0x7fffffff ;
+        LOP3.LUT R4, R4, 0x3f800000, RZ, 0xfc, !PT ;
+        FSEL R36, R36, 16777216, P0 ;
+   @!P1 BRA `(.L_x_27) ;
+
+.L_x_28:
+        IMNMX.U32 R7, R6, 0xb800000, PT ;
+        IMAD.IADD R4, R7, 0x1, R4 ;
+        IMAD.IADD R6, R6, 0x1, -R7 ;
+        FADD R21, R4, -R4 ;
+        ISETP.NE.AND P1, PT, R6, RZ, PT ;
+        FFMA R21, R21, 1, R4 ;
+        FADD R12, R4, -R21 ;
+        FFMA.RZ R12, R12, 1, R21 ;
+        FRND.TRUNC R21, R12 ;
+        FADD R4, R4, -R21 ;
+        ISETP.NE.AND P0, PT, R4, RZ, PT ;
+    @P0 BRA P1, `(.L_x_28) ;
+
+.L_x_27:
+        BSYNC B1 ;
+
+.L_x_26:
+        FMUL R7, R4, 1.1920928955078125e-07 ;
+        FMUL R36, R36, R7 ;
+
+.L_x_22:
+        BSYNC B0 ;
+
+.L_x_21:
+; Location ./int.jl:88
+        IADD3 R4, -R3, -0x8, RZ ;
+; Location /home/eschnett/.julia/packages/CUDA/rXson/src/device/intrinsics/math.jl:371
+        BSSY B0, `(.L_x_29) ;
+        FSETP.GTU.AND P0, PT, |R36|, +INF , PT ;
+; Location ./int.jl:88
+        IMAD R4, R13, R4, RZ ;
+; Location ./float.jl:159
+        I2FP.F32.S32 R4, R4 ;
+; Location /home/eschnett/.julia/packages/CUDA/rXson/src/device/intrinsics/math.jl:378
+        FMUL R3, R4, 0.125 ;
+   @!P0 LOP3.LUT R36, R36, 0x80000000, R15, 0xf8, !PT ;
+; Location /home/eschnett/.julia/packages/CUDA/rXson/src/device/intrinsics/math.jl:371
+        FADD R38, -RZ, |R3| ;
+        FSETP.GEU.AND P1, PT, |R3|, 2, PT ;
+   @!P1 BRA `(.L_x_30) ;
+        FSETP.GTU.AND P0, PT, R38, 16777216, PT ;
+    @P0 BRA `(.L_x_31) ;
+        FMUL R4, R38, 0.5 ;
+        BSSY B1, `(.L_x_32) ;
+        FRND.TRUNC R7, R4 ;
+        FFMA R6, R7, -2, R38 ;
+        ISETP.GE.U32.AND P0, PT, R6, 0x40000000, PT ;
+   @!P0 BRA `(.L_x_33) ;
+        ISETP.GE.U32.AND P0, PT, R6, -0x7fffffff, PT ;
+        FSETP.GEU.OR P1, PT, R6, -2, !P0 ;
+    @P0 FADD R4, R7, -1 ;
+   @!P1 FADD R4, R4, -1 ;
+    @P0 IMAD.MOV.U32 R7, RZ, RZ, R4 ;
+    @P0 BRA `(.L_x_33) ;
+        FSETP.GE.AND P0, PT, R6, 4, PT ;
+        FADD R7, R7, 1 ;
+    @P0 IMAD.MOV.U32 R13, RZ, RZ, 0x40400000 ;
+    @P0 FFMA R4, -R13, 2, R6 ;
+        FSETP.GE.AND P1, PT, R4, RZ, P0 ;
+    @P0 FADD R4, R7, 1 ;
+    @P1 FADD R4, R4, 1 ;
+    @P0 IMAD.MOV.U32 R7, RZ, RZ, R4 ;
+
+.L_x_33:
+        BSYNC B1 ;
+
+.L_x_32:
+        FFMA R38, R7, -2, R38 ;
+        BRA `(.L_x_30) ;
+
+.L_x_31:
+        IADD3 R6, R38.reuse, -0x40000000, RZ ;
+        BSSY B1, `(.L_x_34) ;
+        LOP3.LUT R4, R38, 0x7fffff, RZ, 0xc0, !PT ;
+        LOP3.LUT P1, R6, R6, 0xff800000, RZ, 0xc0, !PT ;
+        ISETP.GT.U32.AND P0, PT, R38, 0x7f7fffff, PT ;
+        IMAD.MOV.U32 R38, RZ, RZ, 0x7fffffff ;
+        LOP3.LUT R4, R4, 0x3f800000, RZ, 0xfc, !PT ;
+        FSEL R38, R38, 16777216, P0 ;
+   @!P1 BRA `(.L_x_35) ;
+
+.L_x_36:
+        IMNMX.U32 R7, R6, 0xb800000, PT ;
+        IMAD.IADD R4, R7, 0x1, R4 ;
+        IMAD.IADD R6, R6, 0x1, -R7 ;
+        FADD R13, R4, -R4 ;
+        ISETP.NE.AND P1, PT, R6, RZ, PT ;
+        FFMA R13, R13, 1, R4 ;
+        FADD R12, R4, -R13 ;
+        FFMA.RZ R12, R12, 1, R13 ;
+        FRND.TRUNC R13, R12 ;
+        FADD R4, R4, -R13 ;
+        ISETP.NE.AND P0, PT, R4, RZ, PT ;
+    @P0 BRA P1, `(.L_x_36) ;
+
+.L_x_35:
+        BSYNC B1 ;
+
+.L_x_34:
+        FMUL R7, R4, 1.1920928955078125e-07 ;
+        FMUL R38, R38, R7 ;
+
+.L_x_30:
+        BSYNC B0 ;
+
+.L_x_29:
+; Location ./int.jl:296
+        SHF.R.S32.HI R4, RZ, 0x2, R22 ;
+; Location /home/eschnett/.julia/packages/CUDA/rXson/src/device/intrinsics/math.jl:371
+        BSSY B0, `(.L_x_37) ;
+; Location ./int.jl:87
+        LOP3.LUT R5, R0, 0x2, R5, 0xf8, !PT ;
+; Location ./int.jl:296
+        SGXT R0, R4, 0x1 ;
+; Location /home/eschnett/.julia/packages/CUDA/rXson/src/device/intrinsics/math.jl:371
+        FSETP.GTU.AND P0, PT, |R38|, +INF , PT ;
+        IMAD.IADD R0, R0, 0x1, -R5 ;
+; Location ./int.jl:88
+        IMAD.SHL.U32 R0, R0, 0x2, RZ ;
+; Location ./float.jl:159
+        I2FP.F32.S32 R0, R0 ;
+   @!P0 LOP3.LUT R38, R38, 0x80000000, R3, 0xf8, !PT ;
+; Location /home/eschnett/.julia/packages/CUDA/rXson/src/device/intrinsics/math.jl:378
+        FMUL R0, R0, 0.0625 ;
+; Location /home/eschnett/.julia/packages/CUDA/rXson/src/device/intrinsics/math.jl:371
+        FADD R39, -RZ, |R0| ;
+        FSETP.GEU.AND P1, PT, |R0|, 2, PT ;
+   @!P1 BRA `(.L_x_38) ;
+        FSETP.GTU.AND P0, PT, R39, 16777216, PT ;
+    @P0 BRA `(.L_x_39) ;
+        FMUL R3, R39, 0.5 ;
+        BSSY B1, `(.L_x_40) ;
+        FRND.TRUNC R4, R3 ;
+        FFMA R5, R4, -2, R39 ;
+        ISETP.GE.U32.AND P0, PT, R5, 0x40000000, PT ;
+   @!P0 BRA `(.L_x_41) ;
+        ISETP.GE.U32.AND P0, PT, R5, -0x7fffffff, PT ;
+        FSETP.GEU.OR P1, PT, R5, -2, !P0 ;
+    @P0 FADD R3, R4, -1 ;
+   @!P1 FADD R3, R3, -1 ;
+    @P0 IMAD.MOV.U32 R4, RZ, RZ, R3 ;
+    @P0 BRA `(.L_x_41) ;
+        FSETP.GE.AND P0, PT, R5, 4, PT ;
+        FADD R4, R4, 1 ;
+    @P0 IMAD.MOV.U32 R6, RZ, RZ, 0x40400000 ;
+    @P0 FFMA R3, -R6, 2, R5 ;
+        FSETP.GE.AND P1, PT, R3, RZ, P0 ;
+    @P0 FADD R3, R4, 1 ;
+    @P1 FADD R3, R3, 1 ;
+    @P0 IMAD.MOV.U32 R4, RZ, RZ, R3 ;
+
+.L_x_41:
+        BSYNC B1 ;
+
+.L_x_40:
+        FFMA R39, R4, -2, R39 ;
+        BRA `(.L_x_38) ;
+
+.L_x_39:
+        IADD3 R4, R39.reuse, -0x40000000, RZ ;
+        BSSY B1, `(.L_x_42) ;
+        LOP3.LUT R3, R39.reuse, 0x7fffff, RZ, 0xc0, !PT ;
         LOP3.LUT P1, R4, R4, 0xff800000, RZ, 0xc0, !PT ;
-        ISETP.GT.U32.AND P0, PT, R23, 0x7f7fffff, PT ;
-        IMAD.MOV.U32 R23, RZ, RZ, 0x7fffffff ;
+        ISETP.GT.U32.AND P0, PT, R39, 0x7f7fffff, PT ;
+        IMAD.MOV.U32 R39, RZ, RZ, 0x7fffffff ;
         LOP3.LUT R3, R3, 0x3f800000, RZ, 0xfc, !PT ;
-        FSEL R23, R23, 16777216, P0 ;
-   @!P1 BRA `(.L_x_11) ;
-
-.L_x_12:
+        FSEL R39, R39, 16777216, P0 ;
+   @!P1 BRA `(.L_x_43) ;
+
+.L_x_44:
         IMNMX.U32 R5, R4, 0xb800000, PT ;
         IMAD.IADD R3, R5, 0x1, R3 ;
         IMAD.IADD R4, R4, 0x1, -R5 ;
@@ -425,421 +746,86 @@
         FRND.TRUNC R6, R7 ;
         FADD R3, R3, -R6 ;
         ISETP.NE.AND P0, PT, R3, RZ, PT ;
-    @P0 BRA P1, `(.L_x_12) ;
-
-.L_x_11:
-        BSYNC B1 ;
-
-.L_x_10:
-        FMUL R4, R3, 1.1920928955078125e-07 ;
-        FMUL R23, R23, R4 ;
-
-.L_x_6:
-        BSYNC B0 ;
-
-.L_x_5:
-; Location ./int.jl:88
-        IADD3 R2, R2, 0x78, RZ ;
-; Location /home/dstn/.julia/packages/CUDA/YIj5X/src/device/intrinsics/math.jl:371
-        BSSY B0, `(.L_x_13) ;
-        FSETP.GTU.AND P0, PT, |R23|, +INF , PT ;
-; Location ./float.jl:146
-        I2FP.F32.S32 R2, R2 ;
-; Location /home/dstn/.julia/packages/CUDA/YIj5X/src/device/intrinsics/math.jl:378
-        FMUL R3, R2, 0.0625 ;
-; Location /home/dstn/.julia/packages/CUDA/YIj5X/src/device/intrinsics/math.jl:371
-        FADD R10, -RZ, |R3| ;
-        FSETP.GEU.AND P1, PT, |R3|, 2, PT ;
-   @!P0 LOP3.LUT R23, R23, 0x80000000, R12, 0xf8, !PT ;
-   @!P1 BRA `(.L_x_14) ;
-        FSETP.GTU.AND P0, PT, R10, 16777216, PT ;
-    @P0 BRA `(.L_x_15) ;
-        FMUL R2, R10, 0.5 ;
-        BSSY B1, `(.L_x_16) ;
-        FRND.TRUNC R7, R2 ;
-        FFMA R4, R7, -2, R10 ;
-        IMAD.MOV.U32 R5, RZ, RZ, R7 ;
-        ISETP.GE.U32.AND P0, PT, R4, 0x40000000, PT ;
-   @!P0 BRA `(.L_x_17) ;
-        ISETP.GE.U32.AND P0, PT, R4, -0x7fffffff, PT ;
-    @P0 FADD R2, R7, -1 ;
-    @P0 FSETP.GEU.AND P1, PT, R4, -2, PT ;
-    @P0 FSEL R2, R2, R7, !P1 ;
-    @P0 FADD R5, R2, -1 ;
-    @P0 BRA `(.L_x_17) ;
-        FSETP.GE.AND P1, PT, R4, 4, PT ;
-    @P1 IMAD.MOV.U32 R5, RZ, RZ, 0x40400000 ;
-    @P1 FFMA R2, -R5, 2, R4 ;
-        FADD R5, R7, 1 ;
-    @P1 FSETP.GE.AND P0, PT, R2, RZ, PT ;
-    @P1 FSEL R2, R5, R7, P0 ;
-    @P1 FADD R2, R2, 1 ;
-    @P1 FADD R5, R2, 1 ;
-
-.L_x_17:
-        BSYNC B1 ;
-
-.L_x_16:
-        FFMA R10, R5, -2, R10 ;
-        BRA `(.L_x_14) ;
-
-.L_x_15:
-        IADD3 R4, R10.reuse, -0x40000000, RZ ;
-        BSSY B1, `(.L_x_18) ;
-        LOP3.LUT R2, R10, 0x7fffff, RZ, 0xc0, !PT ;
-        LOP3.LUT P1, R4, R4, 0xff800000, RZ, 0xc0, !PT ;
-        ISETP.GT.U32.AND P0, PT, R10, 0x7f7fffff, PT ;
-        IMAD.MOV.U32 R10, RZ, RZ, 0x7fffffff ;
-        LOP3.LUT R2, R2, 0x3f800000, RZ, 0xfc, !PT ;
-        FSEL R10, R10, 16777216, P0 ;
-   @!P1 BRA `(.L_x_19) ;
-
-.L_x_20:
-        IMNMX.U32 R5, R4, 0xb800000, PT ;
-        IMAD.IADD R2, R5, 0x1, R2 ;
-        IMAD.IADD R4, R4, 0x1, -R5 ;
-        FADD R7, R2, -R2 ;
-        ISETP.NE.AND P1, PT, R4, RZ, PT ;
-        FFMA R7, R7, 1, R2 ;
-        FADD R6, R2, -R7 ;
-        FFMA.RZ R6, R6, 1, R7 ;
-        FRND.TRUNC R7, R6 ;
-        FADD R2, R2, -R7 ;
-        ISETP.NE.AND P0, PT, R2, RZ, PT ;
-    @P0 BRA P1, `(.L_x_20) ;
-
-.L_x_19:
-        BSYNC B1 ;
-
-.L_x_18:
-        FMUL R5, R2, 1.1920928955078125e-07 ;
-        FMUL R10, R10, R5 ;
-
-.L_x_14:
-        BSYNC B0 ;
-
-.L_x_13:
-; Location ./int.jl:88
-        SHF.R.U32.HI R5, RZ, 0x3, R16.reuse ;
-; Location /home/dstn/.julia/packages/CUDA/YIj5X/src/device/intrinsics/math.jl:371
-        BSSY B0, `(.L_x_21) ;
-        SHF.R.U32.HI R2, RZ, 0x1, R16 ;
-; Location ./int.jl:87
-        LOP3.LUT R5, R0, 0x2, R5, 0xf8, !PT ;
-        LOP3.LUT R7, R16, 0x3, RZ, 0xc0, !PT ;
-        LOP3.LUT R2, R5, 0x4, R2, 0xf8, !PT ;
-; Location /home/dstn/.julia/packages/CUDA/YIj5X/src/device/intrinsics/math.jl:371
-        FSETP.GTU.AND P0, PT, |R10|, +INF , PT ;
-; Location ./int.jl:88
-        IMAD R7, R2, R7, RZ ;
-; Location ./float.jl:146
-        IMAD.U32 R4, R7, -0x2, RZ ;
-        I2FP.F32.S32 R4, R4 ;
-   @!P0 LOP3.LUT R10, R10, 0x80000000, R3, 0xf8, !PT ;
-; Location /home/dstn/.julia/packages/CUDA/YIj5X/src/device/intrinsics/math.jl:378
-        FMUL R5, R4, 0.125 ;
-; Location /home/dstn/.julia/packages/CUDA/YIj5X/src/device/intrinsics/math.jl:371
-        FADD R18, -RZ, |R5| ;
-        FSETP.GEU.AND P1, PT, |R5|, 2, PT ;
-   @!P1 BRA `(.L_x_22) ;
-        FSETP.GTU.AND P0, PT, R18, 16777216, PT ;
-    @P0 BRA `(.L_x_23) ;
-        FMUL R3, R18, 0.5 ;
-        BSSY B1, `(.L_x_24) ;
-        FRND.TRUNC R13, R3 ;
-        FFMA R4, R13, -2, R18 ;
-        IMAD.MOV.U32 R7, RZ, RZ, R13 ;
-        ISETP.GE.U32.AND P0, PT, R4, 0x40000000, PT ;
-   @!P0 BRA `(.L_x_25) ;
-        ISETP.GE.U32.AND P0, PT, R4, -0x7fffffff, PT ;
-    @P0 FADD R3, R13, -1 ;
-    @P0 FSETP.GEU.AND P1, PT, R4, -2, PT ;
-    @P0 FSEL R3, R3, R13, !P1 ;
-    @P0 FADD R7, R3, -1 ;
-    @P0 BRA `(.L_x_25) ;
-        FSETP.GE.AND P1, PT, R4, 4, PT ;
-        FADD R7, R13, 1 ;
-    @P1 IMAD.MOV.U32 R3, RZ, RZ, 0x40400000 ;
-    @P1 FFMA R3, -R3, 2, R4 ;
-    @P1 FSETP.GE.AND P0, PT, R3, RZ, PT ;
-    @P1 FSEL R3, R7, R13, P0 ;
-    @P1 FADD R3, R3, 1 ;
-    @P1 FADD R7, R3, 1 ;
-
-.L_x_25:
-        BSYNC B1 ;
-
-.L_x_24:
-        FFMA R18, R7, -2, R18 ;
-        BRA `(.L_x_22) ;
-
-.L_x_23:
-        IADD3 R4, R18.reuse, -0x40000000, RZ ;
-        BSSY B1, `(.L_x_26) ;
-        LOP3.LUT R3, R18, 0x7fffff, RZ, 0xc0, !PT ;
-        LOP3.LUT P1, R4, R4, 0xff800000, RZ, 0xc0, !PT ;
-        ISETP.GT.U32.AND P0, PT, R18, 0x7f7fffff, PT ;
-        IMAD.MOV.U32 R18, RZ, RZ, 0x7fffffff ;
-        LOP3.LUT R3, R3, 0x3f800000, RZ, 0xfc, !PT ;
-        FSEL R18, R18, 16777216, P0 ;
-   @!P1 BRA `(.L_x_27) ;
-
-.L_x_28:
-        IMNMX.U32 R6, R4, 0xb800000, PT ;
-        IMAD.IADD R3, R6, 0x1, R3 ;
-        IMAD.IADD R4, R4, 0x1, -R6 ;
-        FADD R8, R3, -R3 ;
-        ISETP.NE.AND P1, PT, R4, RZ, PT ;
-        FFMA R8, R8, 1, R3 ;
-        FADD R7, R3, -R8 ;
-        FFMA.RZ R7, R7, 1, R8 ;
-        FRND.TRUNC R8, R7 ;
-        FADD R3, R3, -R8 ;
-        ISETP.NE.AND P0, PT, R3, RZ, PT ;
-    @P0 BRA P1, `(.L_x_28) ;
-
-.L_x_27:
-        BSYNC B1 ;
-
-.L_x_26:
-        FMUL R3, R3, 1.1920928955078125e-07 ;
-        FMUL R18, R18, R3 ;
-
-.L_x_22:
-        BSYNC B0 ;
-
-.L_x_21:
-        IMAD.SHL.U32 R3, R16, 0x2, RZ ;
-        FSETP.GTU.AND P0, PT, |R18|, +INF , PT ;
-        BSSY B0, `(.L_x_29) ;
-; Location ./int.jl:88
-        LOP3.LUT R3, R3, 0x6, RZ, 0xc0, !PT ;
-        IADD3 R3, -R3, -0x8, RZ ;
-        IMAD R3, R2, R3, RZ ;
-   @!P0 LOP3.LUT R18, R18, 0x80000000, R5, 0xf8, !PT ;
-; Location ./float.jl:146
-        I2FP.F32.S32 R3, R3 ;
-; Location /home/dstn/.julia/packages/CUDA/YIj5X/src/device/intrinsics/math.jl:378
-        FMUL R4, R3, 0.125 ;
-; Location /home/dstn/.julia/packages/CUDA/YIj5X/src/device/intrinsics/math.jl:371
-        FADD R13, -RZ, |R4| ;
-        FSETP.GEU.AND P1, PT, |R4|, 2, PT ;
-   @!P1 BRA `(.L_x_30) ;
-        FSETP.GTU.AND P0, PT, R13, 16777216, PT ;
-    @P0 BRA `(.L_x_31) ;
-        FMUL R3, R13, 0.5 ;
-        BSSY B1, `(.L_x_32) ;
-        FRND.TRUNC R8, R3 ;
-        FFMA R5, R8, -2, R13 ;
-        IMAD.MOV.U32 R6, RZ, RZ, R8 ;
-        ISETP.GE.U32.AND P0, PT, R5, 0x40000000, PT ;
-   @!P0 BRA `(.L_x_33) ;
-        ISETP.GE.U32.AND P0, PT, R5, -0x7fffffff, PT ;
-    @P0 FADD R3, R8, -1 ;
-    @P0 FSETP.GEU.AND P1, PT, R5, -2, PT ;
-    @P0 FSEL R3, R3, R8, !P1 ;
-    @P0 FADD R6, R3, -1 ;
-    @P0 BRA `(.L_x_33) ;
-        FSETP.GE.AND P1, PT, R5, 4, PT ;
-    @P1 IMAD.MOV.U32 R6, RZ, RZ, 0x40400000 ;
-    @P1 FFMA R3, -R6, 2, R5 ;
-        FADD R6, R8, 1 ;
-    @P1 FSETP.GE.AND P0, PT, R3, RZ, PT ;
-    @P1 FSEL R3, R6, R8, P0 ;
-    @P1 FADD R3, R3, 1 ;
-    @P1 FADD R6, R3, 1 ;
-
-.L_x_33:
-        BSYNC B1 ;
-
-.L_x_32:
-        FFMA R13, R6, -2, R13 ;
-        BRA `(.L_x_30) ;
-
-.L_x_31:
-        IADD3 R5, R13.reuse, -0x40000000, RZ ;
-        BSSY B1, `(.L_x_34) ;
-        LOP3.LUT R3, R13, 0x7fffff, RZ, 0xc0, !PT ;
-        LOP3.LUT P1, R5, R5, 0xff800000, RZ, 0xc0, !PT ;
-        ISETP.GT.U32.AND P0, PT, R13, 0x7f7fffff, PT ;
-        IMAD.MOV.U32 R13, RZ, RZ, 0x7fffffff ;
-        LOP3.LUT R3, R3, 0x3f800000, RZ, 0xfc, !PT ;
-        FSEL R13, R13, 16777216, P0 ;
-   @!P1 BRA `(.L_x_35) ;
-
-.L_x_36:
-        IMNMX.U32 R6, R5, 0xb800000, PT ;
-        IMAD.IADD R3, R6, 0x1, R3 ;
-        IMAD.IADD R5, R5, 0x1, -R6 ;
-        FADD R8, R3, -R3 ;
-        ISETP.NE.AND P1, PT, R5, RZ, PT ;
-        FFMA R8, R8, 1, R3 ;
-        FADD R7, R3, -R8 ;
-        FFMA.RZ R7, R7, 1, R8 ;
-        FRND.TRUNC R8, R7 ;
-        FADD R3, R3, -R8 ;
-        ISETP.NE.AND P0, PT, R3, RZ, PT ;
-    @P0 BRA P1, `(.L_x_36) ;
-
-.L_x_35:
-        BSYNC B1 ;
-
-.L_x_34:
-        FMUL R6, R3, 1.1920928955078125e-07 ;
-        FMUL R13, R13, R6 ;
-
-.L_x_30:
-        BSYNC B0 ;
-
-.L_x_29:
-; Location ./float.jl:146
-        IMAD.U32 R2, R2, -0x2, RZ ;
-; Location /home/dstn/.julia/packages/CUDA/YIj5X/src/device/intrinsics/math.jl:371
-        FSETP.GTU.AND P0, PT, |R13|, +INF , PT ;
-        BSSY B0, `(.L_x_37) ;
-; Location ./float.jl:146
-        I2FP.F32.S32 R2, R2 ;
-; Location /home/dstn/.julia/packages/CUDA/YIj5X/src/device/intrinsics/math.jl:378
-        FMUL R3, R2, 0.0625 ;
-   @!P0 LOP3.LUT R13, R13, 0x80000000, R4, 0xf8, !PT ;
-; Location /home/dstn/.julia/packages/CUDA/YIj5X/src/device/intrinsics/math.jl:371
-        FADD R44, -RZ, |R3| ;
-        FSETP.GEU.AND P1, PT, |R3|, 2, PT ;
-   @!P1 BRA `(.L_x_38) ;
-        FSETP.GTU.AND P0, PT, R44, 16777216, PT ;
-    @P0 BRA `(.L_x_39) ;
-        FMUL R2, R44, 0.5 ;
-        BSSY B1, `(.L_x_40) ;
-        FRND.TRUNC R7, R2 ;
-        FFMA R4, R7, -2, R44 ;
-        IMAD.MOV.U32 R5, RZ, RZ, R7 ;
-        ISETP.GE.U32.AND P0, PT, R4, 0x40000000, PT ;
-   @!P0 BRA `(.L_x_41) ;
-        ISETP.GE.U32.AND P0, PT, R4, -0x7fffffff, PT ;
-    @P0 FADD R2, R7, -1 ;
-    @P0 FSETP.GEU.AND P1, PT, R4, -2, PT ;
-    @P0 FSEL R2, R2, R7, !P1 ;
-    @P0 FADD R5, R2, -1 ;
-    @P0 BRA `(.L_x_41) ;
-        FSETP.GE.AND P1, PT, R4, 4, PT ;
-    @P1 IMAD.MOV.U32 R5, RZ, RZ, 0x40400000 ;
-    @P1 FFMA R2, -R5, 2, R4 ;
-        FADD R5, R7, 1 ;
-    @P1 FSETP.GE.AND P0, PT, R2, RZ, PT ;
-    @P1 FSEL R2, R5, R7, P0 ;
-    @P1 FADD R2, R2, 1 ;
-    @P1 FADD R5, R2, 1 ;
-
-.L_x_41:
-        BSYNC B1 ;
-
-.L_x_40:
-        FFMA R44, R5, -2, R44 ;
-        BRA `(.L_x_38) ;
-
-.L_x_39:
-        IADD3 R4, R44.reuse, -0x40000000, RZ ;
-        BSSY B1, `(.L_x_42) ;
-        LOP3.LUT R2, R44, 0x7fffff, RZ, 0xc0, !PT ;
-        LOP3.LUT P1, R4, R4, 0xff800000, RZ, 0xc0, !PT ;
-        ISETP.GT.U32.AND P0, PT, R44, 0x7f7fffff, PT ;
-        IMAD.MOV.U32 R44, RZ, RZ, 0x7fffffff ;
-        LOP3.LUT R2, R2, 0x3f800000, RZ, 0xfc, !PT ;
-        FSEL R44, R44, 16777216, P0 ;
-   @!P1 BRA `(.L_x_43) ;
-
-.L_x_44:
-        IMNMX.U32 R5, R4, 0xb800000, PT ;
-        IMAD.IADD R2, R5, 0x1, R2 ;
-        IMAD.IADD R4, R4, 0x1, -R5 ;
-        FADD R7, R2, -R2 ;
-        ISETP.NE.AND P1, PT, R4, RZ, PT ;
-        FFMA R7, R7, 1, R2 ;
-        FADD R6, R2, -R7 ;
-        FFMA.RZ R6, R6, 1, R7 ;
-        FRND.TRUNC R7, R6 ;
-        FADD R2, R2, -R7 ;
-        ISETP.NE.AND P0, PT, R2, RZ, PT ;
     @P0 BRA P1, `(.L_x_44) ;
 
 .L_x_43:
         BSYNC B1 ;
 
 .L_x_42:
-        FMUL R5, R2, 1.1920928955078125e-07 ;
-        FMUL R44, R44, R5 ;
+        FMUL R4, R3, 1.1920928955078125e-07 ;
+        FMUL R39, R39, R4 ;
 
 .L_x_38:
         BSYNC B0 ;
 
 .L_x_37:
-; Location ./float.jl:146
-        IMAD.U32 R0, R0, -0x2, RZ ;
-; Location /home/dstn/.julia/packages/CUDA/YIj5X/src/device/intrinsics/math.jl:371
-        FSETP.GTU.AND P0, PT, |R44|, +INF , PT ;
+        IMAD.SHL.U32 R22, R22, 0x20000000, RZ ;
+        FSETP.GTU.AND P0, PT, |R39|, +INF , PT ;
         BSSY B0, `(.L_x_45) ;
-; Location ./float.jl:146
-        I2FP.F32.S32 R0, R0 ;
-; Location /home/dstn/.julia/packages/CUDA/YIj5X/src/device/intrinsics/math.jl:378
-        FMUL R5, R0, 0.5 ;
-   @!P0 LOP3.LUT R44, R44, 0x80000000, R3, 0xf8, !PT ;
-; Location /home/dstn/.julia/packages/CUDA/YIj5X/src/device/intrinsics/math.jl:371
-        FADD R36, -RZ, |R5| ;
-        FSETP.GEU.AND P1, PT, |R5|, 2, PT ;
+; Location ./int.jl:88
+        SHF.R.S32.HI R22, RZ, 0x1e, R22 ;
+        LOP3.LUT R22, R22, 0xfffffffe, RZ, 0xc0, !PT ;
+; Location ./float.jl:159
+        I2FP.F32.S32 R22, R22 ;
+   @!P0 LOP3.LUT R39, R39, 0x80000000, R0, 0xf8, !PT ;
+; Location /home/eschnett/.julia/packages/CUDA/rXson/src/device/intrinsics/math.jl:378
+        FMUL R22, R22, 0.5 ;
+; Location /home/eschnett/.julia/packages/CUDA/rXson/src/device/intrinsics/math.jl:371
+        FADD R7, -RZ, |R22| ;
+        FSETP.GEU.AND P1, PT, |R22|, 2, PT ;
    @!P1 BRA `(.L_x_46) ;
-        FSETP.GTU.AND P0, PT, R36, 16777216, PT ;
+        FSETP.GTU.AND P0, PT, R7, 16777216, PT ;
     @P0 BRA `(.L_x_47) ;
-        FMUL R0, R36, 0.5 ;
+        FMUL R0, R7, 0.5 ;
         BSSY B1, `(.L_x_48) ;
-        FRND.TRUNC R7, R0 ;
-        FFMA R2, R7, -2, R36 ;
-        IMAD.MOV.U32 R3, RZ, RZ, R7 ;
-        ISETP.GE.U32.AND P0, PT, R2, 0x40000000, PT ;
+        FRND.TRUNC R0, R0 ;
+        FFMA R3, R0, -2, R7 ;
+        ISETP.GE.U32.AND P0, PT, R3, 0x40000000, PT ;
    @!P0 BRA `(.L_x_49) ;
-        ISETP.GE.U32.AND P0, PT, R2, -0x7fffffff, PT ;
-    @P0 FADD R0, R7, -1 ;
-    @P0 FSETP.GEU.AND P1, PT, R2, -2, PT ;
-    @P0 FSEL R0, R0, R7, !P1 ;
-    @P0 FADD R3, R0, -1 ;
+        ISETP.GE.U32.AND P0, PT, R3, -0x7fffffff, PT ;
+        FSETP.GEU.OR P1, PT, R3, -2, !P0 ;
+    @P0 FADD R4, R0, -1 ;
+   @!P1 FADD R4, R4, -1 ;
+    @P0 IMAD.MOV.U32 R0, RZ, RZ, R4 ;
     @P0 BRA `(.L_x_49) ;
-        FSETP.GE.AND P1, PT, R2, 4, PT ;
-    @P1 IMAD.MOV.U32 R3, RZ, RZ, 0x40400000 ;
-    @P1 FFMA R0, -R3, 2, R2 ;
-        FADD R3, R7, 1 ;
-    @P1 FSETP.GE.AND P0, PT, R0, RZ, PT ;
-    @P1 FSEL R0, R3, R7, P0 ;
-    @P1 FADD R0, R0, 1 ;
-    @P1 FADD R3, R0, 1 ;
+        FSETP.GE.AND P0, PT, R3, 4, PT ;
+        FADD R0, R0, 1 ;
+    @P0 IMAD.MOV.U32 R4, RZ, RZ, 0x40400000 ;
+    @P0 FFMA R3, -R4, 2, R3 ;
+        FSETP.GE.AND P1, PT, R3, RZ, P0 ;
+    @P0 FADD R3, R0, 1 ;
+    @P1 FADD R3, R3, 1 ;
+    @P0 IMAD.MOV.U32 R0, RZ, RZ, R3 ;
 
 .L_x_49:
         BSYNC B1 ;
 
 .L_x_48:
-        FFMA R36, R3, -2, R36 ;
+        FFMA R7, R0, -2, R7 ;
         BRA `(.L_x_46) ;
 
 .L_x_47:
-        IADD3 R2, R36.reuse, -0x40000000, RZ ;
+        IADD3 R3, R7.reuse, -0x40000000, RZ ;
         BSSY B1, `(.L_x_50) ;
-        LOP3.LUT R0, R36, 0x7fffff, RZ, 0xc0, !PT ;
-        LOP3.LUT P1, R2, R2, 0xff800000, RZ, 0xc0, !PT ;
-        ISETP.GT.U32.AND P0, PT, R36, 0x7f7fffff, PT ;
-        IMAD.MOV.U32 R36, RZ, RZ, 0x7fffffff ;
+        LOP3.LUT R0, R7, 0x7fffff, RZ, 0xc0, !PT ;
+        LOP3.LUT P1, R3, R3, 0xff800000, RZ, 0xc0, !PT ;
+        ISETP.GT.U32.AND P0, PT, R7, 0x7f7fffff, PT ;
+        IMAD.MOV.U32 R7, RZ, RZ, 0x7fffffff ;
         LOP3.LUT R0, R0, 0x3f800000, RZ, 0xfc, !PT ;
-        FSEL R36, R36, 16777216, P0 ;
+        FSEL R7, R7, 16777216, P0 ;
    @!P1 BRA `(.L_x_51) ;
 
 .L_x_52:
-        IMNMX.U32 R3, R2, 0xb800000, PT ;
-        IMAD.IADD R0, R3, 0x1, R0 ;
-        IMAD.IADD R2, R2, 0x1, -R3 ;
-        FADD R7, R0, -R0 ;
-        ISETP.NE.AND P1, PT, R2, RZ, PT ;
-        FFMA R7, R7, 1, R0 ;
-        FADD R4, R0, -R7 ;
-        FFMA.RZ R4, R4, 1, R7 ;
-        FRND.TRUNC R7, R4 ;
-        FADD R0, R0, -R7 ;
+        IMNMX.U32 R4, R3, 0xb800000, PT ;
+        IMAD.IADD R0, R4, 0x1, R0 ;
+        IMAD.IADD R3, R3, 0x1, -R4 ;
+        FADD R5, R0, -R0 ;
+        ISETP.NE.AND P1, PT, R3, RZ, PT ;
+        FFMA R5, R5, 1, R0 ;
+        FADD R6, R0, -R5 ;
+        FFMA.RZ R6, R6, 1, R5 ;
+        FRND.TRUNC R5, R6 ;
+        FADD R0, R0, -R5 ;
         ISETP.NE.AND P0, PT, R0, RZ, PT ;
     @P0 BRA P1, `(.L_x_52) ;
 
@@ -847,1215 +833,735 @@
         BSYNC B1 ;
 
 .L_x_50:
-        FMUL R3, R0, 1.1920928955078125e-07 ;
-        FMUL R36, R36, R3 ;
+        FMUL R0, R0, 1.1920928955078125e-07 ;
+        FMUL R7, R7, R0 ;
 
 .L_x_46:
         BSYNC B0 ;
 
 .L_x_45:
-; Location ./int.jl:481
-        UISETP.GT.AND UP0, UPT, UR42, UR41, UPT ;
-<<<<<<< HEAD
-; Location /home/eschnett/.julia/packages/CUDA/YIj5X/src/device/intrinsics/math.jl:371
-        FSETP.GTU.AND P0, PT, |R23|, +INF , PT ;
-; Location /home/eschnett/src/kotekan/julia/kernels/upchan.jl:1415
-=======
-; Location /home/dstn/.julia/packages/CUDA/YIj5X/src/device/intrinsics/math.jl:371
-        FSETP.GTU.AND P0, PT, |R36|, +INF , PT ;
-; Location /home/dstn/kotekan/julia/kernels/upchan.jl:1410
->>>>>>> bdbe7b3b
+; Location ./int.jl:514
+        UISETP.GT.AND UP0, UPT, UR41, UR40, UPT ;
+; Location /home/eschnett/.julia/packages/CUDA/rXson/src/device/intrinsics/math.jl:371
+        FSETP.GTU.AND P0, PT, |R7|, +INF , PT ;
+; Location /home/eschnett/src/kotekan/julia/kernels/upchan.jl:1415
         PLOP3.LUT P1, PT, PT, PT, UP0, 0x80, 0x0 ;
-   @!P0 LOP3.LUT R36, R36, 0x80000000, R5, 0xf8, !PT ;
+   @!P0 LOP3.LUT R7, R7, 0x80000000, R22, 0xf8, !PT ;
    @!P1 BRA `(.L_x_53) ;
-        FADD R3, R23, R23 ;
-        FADD R6, R10, R10 ;
-        FADD R4, R13, R13 ;
-        FMUL R28, R28, 0.015384615398943424225 ;
-        FADD R12, R44, R44 ;
+        FADD R4, R35, R35 ;
+        FADD R5, R30, R30 ;
+        FMUL R2, R2, 0.015384615398943424225 ;
+        FMUL R23, R23, 0.015384615398943424225 ;
+        FMUL R24, R24, 0.015384615398943424225 ;
+        LOP3.LUT R0, R4.reuse, 0x80000000, RZ, 0xc0, !PT ;
+        FMUL R25, R25, 0.015384615398943424225 ;
+        FSETP.GEU.AND P1, PT, |R4|, 0.5, PT ;
+        FMUL R26, R26, 0.015384615398943424225 ;
+        LOP3.LUT R3, R0, 0x3f000000, RZ, 0xfc, !PT ;
+        FMUL R27, R27, 0.015384615398943424225 ;
+        LOP3.LUT R0, R5, 0x80000000, RZ, 0xc0, !PT ;
+        FMUL R42, R42, 0.015384615398943424225 ;
+        FSETP.GT.AND P0, PT, |R4|.reuse, 8388608, PT ;
+        FADD R12, R4, R3 ;
+        LOP3.LUT R6, R0, 0x3f000000, RZ, 0xfc, !PT ;
+        FADD R0, R36, R36 ;
+        FMUL R29, R29, 0.015384615398943424225 ;
+        FRND.TRUNC R13, R12 ;
+; Location /home/eschnett/.julia/packages/LLVM/OLMpi/src/interop/base.jl:38
+        S2R R58, SR_TID.X ;
+        FADD R14, R5, R6 ;
+        LOP3.LUT R3, R0, 0x80000000, RZ, 0xc0, !PT ;
+        FSETP.GEU.AND P2, PT, |R0|, 0.5, PT ;
+        S2R R60, SR_CTAID.X ;
+        FRND.TRUNC R14, R14 ;
+        FSEL R6, R4, R13, P0 ;
+        LOP3.LUT R13, R3, 0x3f000000, RZ, 0xfc, !PT ;
+        FADD R3, R38, R38 ;
+        FSETP.GT.AND P0, PT, |R5|, 8388608, PT ;
+   @!P1 FRND.TRUNC R6, R4 ;
+        FADD R13, R0, R13 ;
+        LOP3.LUT R12, R3, 0x80000000, RZ, 0xc0, !PT ;
+        IMAD.SHL.U32 R22, R58, 0x4, RZ ;
+        FSEL R21, R5.reuse, R14, P0 ;
+        FSETP.GEU.AND P1, PT, |R5|, 0.5, PT ;
+        FSETP.GT.AND P0, PT, |R2|, 16777216, PT ;
+        FRND.TRUNC R13, R13 ;
+        LOP3.LUT R12, R12, 0x3f000000, RZ, 0xfc, !PT ;
+        FADD R14, R3, R12 ;
+        FADD R12, R39, R39 ;
+        F2I.TRUNC.NTZ R34, R6 ;
+        LOP3.LUT R4, R12, 0x80000000, RZ, 0xc0, !PT ;
+    @P0 FMUL R2, RZ, R2 ;
+        FSETP.GT.AND P0, PT, |R3|, 8388608, PT ;
+        FRND.TRUNC R14, R14 ;
+   @!P1 FRND.TRUNC R21, R5 ;
+        FSETP.GT.AND P1, PT, |R0|, 8388608, PT ;
+        FSEL R37, R0, R13, P1 ;
+        FSETP.GT.AND P1, PT, |R23|, 16777216, PT ;
+        LOP3.LUT R5, R4, 0x3f000000, RZ, 0xfc, !PT ;
+        FADD R4, R2, R2 ;
+   @!P2 FRND.TRUNC R37, R0 ;
+        FSETP.GEU.AND P2, PT, |R3|, 0.5, PT ;
+        FADD R15, R12, R5 ;
+        LOP3.LUT R5, R4, 0x80000000, RZ, 0xc0, !PT ;
+        FSEL R31, R3, R14, P0 ;
+        LOP3.LUT R5, R5, 0x3f000000, RZ, 0xfc, !PT ;
+        FRND.TRUNC R15, R15 ;
+        FSETP.GT.AND P0, PT, |R24|, 16777216, PT ;
+    @P1 FMUL R23, RZ, R23 ;
+        FSETP.GT.AND P1, PT, |R12|, 8388608, PT ;
+        FADD R13, R4, R5 ;
+        FADD R0, R23, R23 ;
+   @!P2 FRND.TRUNC R31, R3 ;
+        FSETP.GEU.AND P2, PT, |R12|, 0.5, PT ;
+        LOP3.LUT R5, R0, 0x80000000, RZ, 0xc0, !PT ;
+    @P0 FMUL R24, RZ, R24 ;
+        FSETP.GT.AND P0, PT, |R25|, 16777216, PT ;
+        FRND.TRUNC R13, R13 ;
+        LOP3.LUT R5, R5, 0x3f000000, RZ, 0xfc, !PT ;
+        FADD R3, R24, R24 ;
+        FSEL R28, R12, R15, P1 ;
+        FSETP.GT.AND P1, PT, |R4|, 8388608, PT ;
+        FADD R14, R0.reuse, R5 ;
+        LOP3.LUT R5, R3, 0x80000000, RZ, 0xc0, !PT ;
+        F2I.TRUNC.NTZ R40, R21 ;
+    @P0 FMUL R25, RZ, R25 ;
+        FSETP.GT.AND P0, PT, |R0|, 8388608, PT ;
+        FSEL R43, R4, R13, P1 ;
+   @!P2 FRND.TRUNC R28, R12 ;
+        FSETP.GT.AND P1, PT, |R26|, 16777216, PT ;
+        FSETP.GEU.AND P2, PT, |R4|, 0.5, PT ;
+        FRND.TRUNC R15, R14 ;
+        LOP3.LUT R12, R5, 0x3f000000, RZ, 0xfc, !PT ;
+        FADD R5, R25, R25 ;
+        FADD R13, R3, R12 ;
+        LOP3.LUT R12, R5, 0x80000000, RZ, 0xc0, !PT ;
+    @P1 FMUL R26, RZ, R26 ;
+   @!P2 FRND.TRUNC R43, R4 ;
+        FSETP.GEU.AND P1, PT, |R3|, 0.5, PT ;
+        LOP3.LUT R12, R12, 0x3f000000, RZ, 0xfc, !PT ;
+        FSETP.GEU.AND P2, PT, |R0|.reuse, 0.5, PT ;
+        FSEL R48, R0, R15, P0 ;
+        FRND.TRUNC R20, R13 ;
+        FADD R4, R26, R26 ;
+        FADD R14, R5, R12 ;
+        FSETP.GT.AND P0, PT, |R3|, 8388608, PT ;
+        IMAD.SHL.U32 R15, R60, 0x2, RZ ;
+        FSETP.GT.AND P3, PT, |R5|, 8388608, PT ;
+        LOP3.LUT R12, R4, 0x80000000, RZ, 0xc0, !PT ;
+        FRND.TRUNC R14, R14 ;
+        FSETP.GEU.AND P4, PT, |R5|, 0.5, PT ;
+        LOP3.LUT R13, R12, 0x3f000000, RZ, 0xfc, !PT ;
+        LOP3.LUT R15, R15, 0xf0, RZ, 0xc0, !PT ;
+        FSEL R33, R3, R20, P0 ;
+        FADD R13, R4, R13 ;
+        FSETP.GT.AND P0, PT, |R27|, 16777216, PT ;
+   @!P2 FRND.TRUNC R48, R0 ;
+        FSETP.GT.AND P2, PT, |R29|, 16777216, PT ;
+        FSEL R46, R5, R14, P3 ;
+        FSETP.GEU.AND P3, PT, |R4|, 0.5, PT ;
+   @!P1 FRND.TRUNC R33, R3 ;
+        FSETP.GT.AND P1, PT, |R42|, 16777216, PT ;
+    @P0 FMUL R27, RZ, R27 ;
+        FSETP.GT.AND P0, PT, |R4|, 8388608, PT ;
+    @P2 FMUL R29, RZ, R29 ;
+        FRND.TRUNC R13, R13 ;
+        FADD R12, R27, R27 ;
+        FADD R20, R29, R29 ;
+    @P1 FMUL R42, RZ, R42 ;
+        LOP3.LUT R0, R12.reuse, 0x80000000, RZ, 0xc0, !PT ;
+   @!P4 FRND.TRUNC R46, R5 ;
+        FSETP.GEU.AND P1, PT, |R12|, 0.5, PT ;
+        FADD R3, R42, R42 ;
+        FSETP.GEU.AND P2, PT, |R3|.reuse, 0.5, PT ;
+        FSEL R41, R4, R13, P0 ;
+        LOP3.LUT R13, R0, 0x3f000000, RZ, 0xfc, !PT ;
         LOP3.LUT R0, R3, 0x80000000, RZ, 0xc0, !PT ;
-        FMUL R19, R19, 0.015384615398943424225 ;
-        FSETP.GEU.AND P1, PT, |R3|, 0.5, PT ;
-        FMUL R33, R33, 0.015384615398943424225 ;
-        LOP3.LUT R2, R0, 0x3f000000, RZ, 0xfc, !PT ;
-        FMUL R22, R22, 0.015384615398943424225 ;
-        LOP3.LUT R0, R6, 0x80000000, RZ, 0xc0, !PT ;
-        FMUL R11, R11, 0.015384615398943424225 ;
+        LOP3.LUT R5, R20, 0x80000000, RZ, 0xc0, !PT ;
+        FADD R13, R12, R13 ;
+        LOP3.LUT R0, R0, 0x3f000000, RZ, 0xfc, !PT ;
+   @!P3 FRND.TRUNC R41, R4 ;
+        LOP3.LUT R5, R5, 0x3f000000, RZ, 0xfc, !PT ;
+        FSETP.GT.AND P0, PT, |R12|, 8388608, PT ;
+        FADD R0, R3, R0 ;
+        FSETP.GEU.AND P3, PT, |R20|.reuse, 0.5, PT ;
+        FADD R5, R20, R5 ;
+        FRND.TRUNC R13, R13 ;
+; Location ./int.jl:88
+        IMAD.SHL.U32 R4, R58, 0x2, RZ ;
+        LOP3.LUT R4, R4, 0x8, RZ, 0xc0, !PT ;
+        FRND.TRUNC R0, R0 ;
+        LOP3.LUT R45, R4, 0x2, R58, 0xf8, !PT ;
+        LOP3.LUT R14, R45, 0x4, R22, 0xf8, !PT ;
+        FRND.TRUNC R47, R5 ;
+        FSEL R44, R12, R13, P0 ;
+        LOP3.LUT R4, R14, R15, RZ, 0xfc, !PT ;
         FSETP.GT.AND P0, PT, |R3|.reuse, 8388608, PT ;
-        FADD R7, R3, R2 ;
-        LOP3.LUT R5, R0, 0x3f000000, RZ, 0xfc, !PT ;
-        FADD R0, R18, R18 ;
-        FSETP.GEU.AND P2, PT, |R6|, 0.5, PT ;
-        FRND.TRUNC R2, R7 ;
-        FSETP.GT.AND P4, PT, |R4|, 8388608, PT ;
-        FADD R8, R6, R5 ;
-        FSETP.GEU.AND P3, PT, |R0|, 0.5, PT ;
-        FMUL R34, R34, 0.015384615398943424225 ;
-        FMUL R9, R9, 0.015384615398943424225 ;
-        FMUL R20, R20, 0.015384615398943424225 ;
-        IMAD.MOV.U32 R55, RZ, RZ, 0x3e684e12 ;
-        FRND.TRUNC R5, R8 ;
-        LOP3.LUT R7, R0, 0x80000000, RZ, 0xc0, !PT ;
-        IMAD.MOV.U32 R56, RZ, RZ, 0x3f17acc9 ;
-; Location /home/dstn/.julia/packages/LLVM/RpBog/src/interop/base.jl:38
-        S2R R60, SR_TID.Y ;
-        IMAD.SHL.U32 R16, R16, 0x2, RZ ;
-        LOP3.LUT R15, R7, 0x3f000000, RZ, 0xfc, !PT ;
-        USHF.L.U32 UR4, UR40, 0x1, URZ ;
-        LOP3.LUT R7, R4, 0x80000000, RZ, 0xc0, !PT ;
-        FRND.TRUNC R35, R18 ;
-        FSEL R2, R3, R2, P0 ;
-        FADD R15, R0, R15 ;
-        LOP3.LUT R7, R7, 0x3f000000, RZ, 0xfc, !PT ;
-        ULOP3.LUT UR4, UR4, 0xf0, URZ, 0xc0, !UPT ;
-        FSETP.GT.AND P0, PT, |R6|, 8388608, PT ;
-        LOP3.LUT R16, R16, 0x8, RZ, 0xc0, !PT ;
-        FADD R7, R4, R7 ;
-        FRND.TRUNC R15, R15 ;
-        FSEL R5, R6, R5, P0 ;
-        FSETP.GEU.AND P0, PT, |R4|, 0.5, PT ;
-   @!P1 FRND.TRUNC R2, R3 ;
-        FSETP.GT.AND P1, PT, |R28|, 16777216, PT ;
-        FRND.TRUNC R7, R7 ;
-        LOP3.LUT R3, R12, 0x80000000, RZ, 0xc0, !PT ;
-        LOP3.LUT R3, R3, 0x3f000000, RZ, 0xfc, !PT ;
-    @P1 FMUL R28, RZ, R28 ;
-        FSETP.GEU.AND P1, PT, |R12|, 0.5, PT ;
-   @!P2 FRND.TRUNC R5, R6 ;
-        FSETP.GT.AND P2, PT, |R0|, 8388608, PT ;
-        FADD R8, R12, R3 ;
-        FSEL R3, R0, R15, P2 ;
-        FSETP.GT.AND P2, PT, |R19|, 16777216, PT ;
-        FRND.TRUNC R57, R8 ;
-        FSEL R6, R4, R7, P4 ;
-        FADD R7, R28, R28 ;
-        FSETP.GEU.AND P4, PT, |R7|, 0.5, PT ;
-   @!P3 FRND.TRUNC R3, R0 ;
-        FSETP.GT.AND P3, PT, |R33|, 16777216, PT ;
-        LOP3.LUT R8, R7, 0x80000000, RZ, 0xc0, !PT ;
-    @P2 FMUL R19, RZ, R19 ;
-        FSETP.GT.AND P2, PT, |R22|, 16777216, PT ;
-        LOP3.LUT R32, R8, 0x3f000000, RZ, 0xfc, !PT ;
-   @!P0 FRND.TRUNC R6, R4 ;
-        FADD R0, R19, R19 ;
-        FSETP.GT.AND P0, PT, |R12|, 8388608, PT ;
-        FADD R32, R7.reuse, R32 ;
-    @P3 FMUL R33, RZ, R33 ;
-        LOP3.LUT R14, R0, 0x80000000, RZ, 0xc0, !PT ;
-        F2I.TRUNC.NTZ R38, R5 ;
-        FSETP.GT.AND P3, PT, |R7|, 8388608, PT ;
-        FADD R8, R33, R33 ;
-        LOP3.LUT R15, R14, 0x3f000000, RZ, 0xfc, !PT ;
-    @P2 FMUL R22, RZ, R22 ;
-        FSEL R57, R12, R57, P0 ;
-        LOP3.LUT R4, R8, 0x80000000, RZ, 0xc0, !PT ;
-        FRND.TRUNC R32, R32 ;
-        FADD R14, R0.reuse, R15 ;
-        FSETP.GEU.AND P0, PT, |R0|, 0.5, PT ;
-        LOP3.LUT R15, R4, 0x3f000000, RZ, 0xfc, !PT ;
-        FADD R4, R22, R22 ;
-        FSETP.GEU.AND P2, PT, |R8|.reuse, 0.5, PT ;
-        FRND.TRUNC R17, R14 ;
-        FADD R15, R8, R15 ;
-        FSEL R37, R7, R32, P3 ;
-   @!P1 FRND.TRUNC R57, R12 ;
-        FSETP.GT.AND P1, PT, |R11|, 16777216, PT ;
-        FSETP.GT.AND P3, PT, |R34|, 16777216, PT ;
-        FRND.TRUNC R15, R15 ;
-    @P1 FMUL R11, RZ, R11 ;
-        FSETP.GEU.AND P1, PT, |R4|, 0.5, PT ;
-   @!P4 FRND.TRUNC R37, R7 ;
-        FSETP.GT.AND P4, PT, |R0|, 8388608, PT ;
-        FADD R12, R11, R11 ;
-    @P3 FMUL R34, RZ, R34 ;
-        FSEL R46, R0, R17, P4 ;
-        LOP3.LUT R14, R12, 0x80000000, RZ, 0xc0, !PT ;
-        FRND.TRUNC R32, R13 ;
-        LOP3.LUT R7, R4, 0x80000000, RZ, 0xc0, !PT ;
-   @!P0 FRND.TRUNC R46, R0 ;
-        FSETP.GT.AND P0, PT, |R8|, 8388608, PT ;
-        FSEL R40, R8, R15, P0 ;
-        LOP3.LUT R15, R7, 0x3f000000, RZ, 0xfc, !PT ;
-        FADD R7, R34, R34 ;
-        FSETP.GT.AND P0, PT, |R4|.reuse, 8388608, PT ;
-   @!P2 FRND.TRUNC R40, R8 ;
-        FADD R17, R4, R15 ;
-        LOP3.LUT R15, R14, 0x3f000000, RZ, 0xfc, !PT ;
-        LOP3.LUT R0, R7, 0x80000000, RZ, 0xc0, !PT ;
-        FSETP.GEU.AND P2, PT, |R12|.reuse, 0.5, PT ;
-        FADD R15, R12, R15 ;
-        FRND.TRUNC R17, R17 ;
-        LOP3.LUT R0, R0, 0x3f000000, RZ, 0xfc, !PT ;
-        FADD R0, R7, R0 ;
-        FRND.TRUNC R15, R15 ;
-        FRND.TRUNC R0, R0 ;
-        FSEL R21, R4, R17, P0 ;
-        FSETP.GT.AND P0, PT, |R12|, 8388608, PT ;
-   @!P1 FRND.TRUNC R21, R4 ;
-        FSETP.GEU.AND P1, PT, |R7|.reuse, 0.5, PT ;
-        FSEL R8, R12, R15, P0 ;
-        FSETP.GT.AND P0, PT, |R7|, 8388608, PT ;
-        FRND.TRUNC R17, R10 ;
-        FSEL R15, R7, R0, P0 ;
-        FSETP.GT.AND P0, PT, |R9|, 16777216, PT ;
-   @!P1 FRND.TRUNC R15, R7 ;
-        FSETP.GT.AND P1, PT, |R20|, 16777216, PT ;
-    @P0 FMUL R9, RZ, R9 ;
-   @!P2 FRND.TRUNC R8, R12 ;
-        FSETP.NEU.AND P2, PT, R17, R10, PT ;
-        FFMA R17, RZ, -0.5, RZ ;
-        FADD R4, R9, R9 ;
-        FSETP.NEU.AND P0, PT, R35, R18, PT ;
-    @P1 FMUL R20, RZ, R20 ;
-        FMUL R48, R17, R17 ;
-        FSETP.NEU.AND P1, PT, R32, R13, PT ;
-        FRND.TRUNC R14, R23 ;
-        LOP3.LUT R0, R4, 0x80000000, RZ, 0xc0, !PT ;
-        FADD R39, R20, R20 ;
-        FFMA R17, R48, R55, -1.334560394287109375 ;
-        FSETP.GEU.AND P5, PT, |R4|, 0.5, PT ;
-        LOP3.LUT R7, R0, 0x3f000000, RZ, 0xfc, !PT ;
-        FFMA R0, R2, -0.5, R23 ;
-        LOP3.LUT R12, R39.reuse, 0x80000000, RZ, 0xc0, !PT ;
-        FFMA R41, R48, R17, 4.0586924552917480469 ;
-        FSETP.GT.AND P4, PT, |R4|.reuse, 8388608, PT ;
-        FADD R7, R4, R7 ;
-        LOP3.LUT R12, R12, 0x3f000000, RZ, 0xfc, !PT ;
-        FMUL R35, R0, R0 ;
-        F2I.TRUNC.NTZ R54, R21 ;
-        FFMA R11, R8, -0.5, R11 ;
-        FSETP.NEU.AND P3, PT, R14, R23, PT ;
-        FADD R12, R39, R12 ;
-        FFMA R17, R0, R35, RZ ;
-        FFMA R32, R35, R55, -1.334560394287109375 ;
-        FRND.TRUNC R7, R7 ;
-        FRND.TRUNC R42, R12 ;
-        IADD3 R54, R54, 0x1, RZ ;
-        F2I.TRUNC.NTZ R14, R2 ;
-        FFMA R12, R35, -R56, 2.550144195556640625 ;
-        F2I.TRUNC.NTZ R58, R15 ;
-        FFMA R2, R35, R12, -5.1677198410034179688 ;
-        FFMA R43, R2, R17, RZ ;
-        FFMA R2, R35.reuse, R32, 4.0586924552917480469 ;
-        FFMA R17, R48, R41, -4.9348020553588867188 ;
-        F2I.TRUNC.NTZ R12, R3 ;
-        FSEL R32, R4, R7, P4 ;
-        FFMA R2, R35, R2, -4.9348020553588867188 ;
-        FSETP.GEU.AND P4, PT, |R39|, 0.5, PT ;
-        FFMA R17, R48, R17, 1 ;
-        FFMA R48, R0, 3.1415927410125732422, R43 ;
-        FFMA R0, R5, -0.5, R10 ;
-        FFMA R7, R35, R2, 1 ;
-   @!P5 FRND.TRUNC R32, R4 ;
-        FSETP.GT.AND P5, PT, |R39|, 8388608, PT ;
-        FMUL R43, R0, R0 ;
-        LOP3.LUT R2, R14, 0x1, RZ, 0xc0, !PT ;
-        FFMA R3, R3, -0.5, R18 ;
-        FSEL R35, R39, R42, P5 ;
-        FFMA R50, R43, R55, -1.334560394287109375 ;
-        ISETP.NE.U32.AND P5, PT, R2, 0x1, PT ;
-        FMUL R42, R3, R3 ;
-        LOP3.LUT R5, R38, 0x1, RZ, 0xc0, !PT ;
-        FFMA R4, R43, -R56, 2.550144195556640625 ;
-        LOP3.LUT R2, R12, 0x1, RZ, 0xc0, !PT ;
-   @!P4 FRND.TRUNC R35, R39 ;
-        ISETP.NE.U32.AND P6, PT, R5, 0x1, PT ;
-        FFMA R45, R0, R43, RZ ;
-        FFMA R4, R43.reuse, R4, -5.1677198410034179688 ;
+        SHF.R.U32.HI R4, RZ, 0x1, R4 ;
+   @!P1 FRND.TRUNC R44, R12 ;
+; Location /home/eschnett/.julia/packages/LLVM/OLMpi/src/interop/base.jl:38
+        IMAD.MOV.U32 R5, RZ, RZ, 0x4 ;
+        FSEL R45, R3, R0, P0 ;
+        FSETP.GT.AND P0, PT, |R20|, 8388608, PT ;
+        IMAD.WIDE.U32 R4, R4, R5, c[0x0][0x1f0] ;
+        LOP3.LUT P1, RZ, R34, 0x2, RZ, 0xc0, !PT ;
+        FSEL R32, R20, R47, P0 ;
+   @!P2 FRND.TRUNC R45, R3 ;
+        LOP3.LUT R13, R34.reuse, 0x1, RZ, 0xc0, !PT ;
+        LDG.E R0, [R4.64] ;
+        IADD3 R34, R34, 0x1, RZ ;
+        FFMA R2, R43, -0.5, R2 ;
+        LOP3.LUT R12, R40, 0x1, RZ, 0xc0, !PT ;
+        S2R R61, SR_TID.Y ;
+        LOP3.LUT P0, RZ, R34, 0x2, RZ, 0xc0, !PT ;
+        F2I.TRUNC.NTZ R47, R43 ;
+        FFMA R3, R6, -0.5, R35 ;
+        ISETP.NE.U32.AND P4, PT, R12, 0x1, PT ;
+        IMAD.MOV.U32 R12, RZ, RZ, 0x3e684e12 ;
+        FFMA R4, R21, -0.5, R30 ;
+        FMUL R34, R3, R3 ;
+        LOP3.LUT P6, RZ, R40, 0x2, RZ, 0xc0, !PT ;
+        ULEA UR6, UR42, 0xfffd0000, 0x10 ;
+   @!P3 FRND.TRUNC R32, R20 ;
+        ISETP.NE.U32.AND P3, PT, R13, 0x1, PT ;
+        IMAD.MOV.U32 R13, RZ, RZ, 0x3f17acc9 ;
+        FMUL R21, R4, R4 ;
+        FFMA R49, R34.reuse, R12, -1.334560394287109375 ;
+        FFMA R50, R3, R34, RZ ;
+        FFMA R5, R34, -R13.reuse, 2.550144195556640625 ;
+        FFMA R6, R21.reuse, -R13, 2.550144195556640625 ;
+        FFMA R51, R4, R21, RZ ;
+        FFMA R20, R21.reuse, R12, -1.334560394287109375 ;
+        FFMA R5, R34.reuse, R5, -5.1677198410034179688 ;
+        FFMA R6, R21.reuse, R6, -5.1677198410034179688 ;
+        FFMA R49, R34, R49, 4.0586924552917480469 ;
+        FFMA R20, R21, R20, 4.0586924552917480469 ;
+        IADD3 R43, R47, 0x1, RZ ;
+        FFMA R50, R5, R50, RZ ;
+        FFMA R51, R6, R51, RZ ;
+        FFMA R49, R34, R49, -4.9348020553588867188 ;
+        FFMA R20, R21, R20, -4.9348020553588867188 ;
+        LOP3.LUT R5, R43, 0x1, RZ, 0xc0, !PT ;
+        FMUL R47, R2, R2 ;
+        FFMA R50, R3, 3.1415927410125732422, R50 ;
+        FFMA R49, R34, R49, 1 ;
+        FFMA R3, R4, 3.1415927410125732422, R51 ;
+        FFMA R20, R21, R20, 1 ;
+        ISETP.NE.U32.AND P2, PT, R5, 0x1, PT ;
+        FFMA R6, R47.reuse, R12, -1.334560394287109375 ;
+        FFMA R4, R47, -R13, 2.550144195556640625 ;
+        FSEL R34, R49, R50, !P3 ;
+        FFMA R5, R48, -0.5, R23 ;
+        FSEL R21, R50, R49, !P3 ;
+        FFMA R6, R47, R6, 4.0586924552917480469 ;
+        FSEL R51, R20, R3, !P4 ;
+        FFMA R49, R2, R47, RZ ;
+        FSEL R20, R3, R20, !P4 ;
+        FFMA R4, R47, R4, -5.1677198410034179688 ;
+        FFMA R3, R33, -0.5, R24 ;
+        FFMA R6, R47, R6, -4.9348020553588867188 ;
+        FMUL R24, R5, R5 ;
+        FFMA R53, R4, R49, RZ ;
+        FMUL R50, R3, R3 ;
+        FFMA R23, R47, R6, 1 ;
+        FFMA R49, R24, -R13.reuse, 2.550144195556640625 ;
+        F2I.TRUNC.NTZ R47, R48 ;
+    @P2 FFMA R23, R2, 3.1415927410125732422, R53 ;
+        FFMA R53, R50, -R13, 2.550144195556640625 ;
+        FFMA R2, R24.reuse, R49, -5.1677198410034179688 ;
+        FFMA R49, R24, R12, -1.334560394287109375 ;
+        FFMA R55, R5, R24, RZ ;
+        FFMA R4, R50.reuse, R53, -5.1677198410034179688 ;
+        FFMA R53, R50, R12, -1.334560394287109375 ;
+        F2I.TRUNC.NTZ R33, R33 ;
+        FFMA R49, R24, R49, 4.0586924552917480469 ;
+        FFMA R6, R2, R55, RZ ;
+        FFMA R53, R50, R53, 4.0586924552917480469 ;
+        FFMA R2, R46, -0.5, R25 ;
+        FFMA R49, R24, R49, -4.9348020553588867188 ;
+        FFMA R57, R3, R50, RZ ;
+        FFMA R55, R50, R53, -4.9348020553588867188 ;
+        FMUL R53, R2, R2 ;
+        IADD3 R47, R47, 0x1, RZ ;
+        FFMA R25, R24, R49, 1 ;
+        FFMA R24, R50, R55, 1 ;
+        FFMA R50, R53, R12, -1.334560394287109375 ;
+        FFMA R48, R4, R57, RZ ;
+        LOP3.LUT R49, R47, 0x1, RZ, 0xc0, !PT ;
+        FFMA R4, R53, -R13, 2.550144195556640625 ;
+        IADD3 R33, R33, 0x1, RZ ;
+        FFMA R50, R53, R50, 4.0586924552917480469 ;
+        ISETP.NE.U32.AND P2, PT, R49, 0x1, PT ;
+        FFMA R4, R53, R4, -5.1677198410034179688 ;
+        FFMA R49, R2, R53, RZ ;
+        LOP3.LUT R52, R33, 0x1, RZ, 0xc0, !PT ;
+        FFMA R50, R53, R50, -4.9348020553588867188 ;
+        F2I.TRUNC.NTZ R46, R46 ;
+        FFMA R49, R4, R49, RZ ;
+        FFMA R4, R41, -0.5, R26 ;
+        ISETP.NE.U32.AND P3, PT, R52, 0x1, PT ;
+        FFMA R26, R53, R50, 1 ;
+        FSEL R34, R34, -R34, !P1 ;
+        FMUL R53, R4, R4 ;
+    @P0 FADD R21, RZ, -R21 ;
+        F2I.TRUNC.NTZ R52, R44 ;
+    @P2 FFMA R25, R5, 3.1415927410125732422, R6 ;
+        FFMA R54, R53.reuse, -R13, 2.550144195556640625 ;
+        FFMA R56, R53.reuse, R12, -1.334560394287109375 ;
+        FFMA R6, R44, -0.5, R27 ;
+        IADD3 R40, R40, 0x1, RZ ;
+        FFMA R5, R53.reuse, R54, -5.1677198410034179688 ;
+        FFMA R56, R53, R56, 4.0586924552917480469 ;
+        F2I.TRUNC.NTZ R50, R41 ;
+        FFMA R54, R4, R53, RZ ;
+    @P3 FFMA R24, R3, 3.1415927410125732422, R48 ;
+        FFMA R3, R45, -0.5, R42 ;
+        FFMA R56, R53, R56, -4.9348020553588867188 ;
+        FFMA R55, R5, R54, RZ ;
+        FSEL R51, R51, -R51, !P6 ;
+        IMAD.SHL.U32 R54, R61, 0x4, RZ ;
+        IADD3 R42, R52, 0x1, RZ ;
+        FFMA R27, R53, R56, 1 ;
+        IADD3 R41, R46, 0x1, RZ ;
+        FMUL R53, R6, R6 ;
+        LOP3.LUT R48, R42, 0x1, RZ, 0xc0, !PT ;
+        F2I.TRUNC.NTZ R45, R45 ;
+        LOP3.LUT R5, R41, 0x1, RZ, 0xc0, !PT ;
+        USHF.R.S32.HI UR8, URZ, 0x1f, UR6 ;
+        IADD3 R44, R50, 0x1, RZ ;
+        FFMA R50, R53, R12, -1.334560394287109375 ;
+        ISETP.NE.U32.AND P2, PT, R5, 0x1, PT ;
+; Location /home/eschnett/src/kotekan/julia/kernels/upchan.jl:1415
+        UMOV UR4, URZ ;
+        LOP3.LUT R5, R44, 0x1, RZ, 0xc0, !PT ;
+        FRND.TRUNC R46, R35 ;
+        ISETP.NE.U32.AND P4, PT, R48, 0x1, PT ;
+        FFMA R48, R53, -R13, 2.550144195556640625 ;
+        ISETP.NE.U32.AND P3, PT, R5, 0x1, PT ;
+        FFMA R5, R32, -0.5, R29 ;
+        FFMA R50, R53.reuse, R50, 4.0586924552917480469 ;
+        FFMA R29, R53.reuse, R48, -5.1677198410034179688 ;
+        FFMA R48, R6, R53, RZ ;
+        F2I.TRUNC.NTZ R32, R32 ;
+        FFMA R50, R53, R50, -4.9348020553588867188 ;
+        IADD3 R45, R45, 0x1, RZ ;
+        FFMA R57, R29, R48, RZ ;
+        FMUL R48, R3, R3 ;
+        FFMA R29, R53, R50, 1 ;
+    @P2 FFMA R26, R2, 3.1415927410125732422, R49 ;
+    @P4 FFMA R29, R6, 3.1415927410125732422, R57 ;
+    @P3 FFMA R27, R4, 3.1415927410125732422, R55 ;
+        FFMA R57, R48.reuse, R12, -1.334560394287109375 ;
+        FFMA R55, R48.reuse, -R13, 2.550144195556640625 ;
+        LOP3.LUT R4, R45, 0x1, RZ, 0xc0, !PT ;
+        FFMA R59, R3, R48, RZ ;
+        FFMA R57, R48, R57, 4.0586924552917480469 ;
+        FSETP.NEU.AND P5, PT, R46, R35, PT ;
+        FFMA R2, R48, R55, -5.1677198410034179688 ;
+        FMUL R6, R5, R5 ;
+        IADD3 R46, R32, 0x1, RZ ;
+        FFMA R55, R48, R57, -4.9348020553588867188 ;
+        ISETP.NE.U32.AND P2, PT, R4, 0x1, PT ;
+        FFMA R4, R2, R59, RZ ;
+        FFMA R57, R6, R12, -1.334560394287109375 ;
+        LOP3.LUT R2, R46, 0x1, RZ, 0xc0, !PT ;
+        FRND.TRUNC R53, R30 ;
+        FSETP.GT.AND P3, PT, |R35|, 16777216, PT ;
+        FFMA R59, R6.reuse, R57, 4.0586924552917480469 ;
+        FFMA R57, R6, -R13, 2.550144195556640625 ;
         ISETP.NE.U32.AND P4, PT, R2, 0x1, PT ;
-        FFMA R50, R43.reuse, R50, 4.0586924552917480469 ;
-        FFMA R2, R6, -0.5, R13 ;
-        FFMA R5, R42, -R56, 2.550144195556640625 ;
-        FFMA R45, R4, R45, RZ ;
-        F2I.TRUNC.NTZ R39, R6 ;
-        FFMA R50, R43, R50, -4.9348020553588867188 ;
-        FMUL R41, R2, R2 ;
-        FFMA R49, R3, R42, RZ ;
-        FFMA R4, R42.reuse, R5, -5.1677198410034179688 ;
-        FFMA R47, R42, R55, -1.334560394287109375 ;
-        FSEL R52, R7, R48, !P5 ;
-        FFMA R50, R43, R50, 1 ;
-        FSEL R7, R48, R7, !P5 ;
-        FFMA R48, R41.reuse, -R56, 2.550144195556640625 ;
-        FFMA R4, R4, R49, RZ ;
-<<<<<<< HEAD
-        FMUL R49, R0, R0 ;
-        FFMA R53, R50, R53, -4.9348020553588867188 ;
-    @P3 FFMA R46, R2, 3.1415927410125732422, R43 ;
-        LOP3.LUT R43, R38, 0x1, RZ, 0xc0, !PT ;
-        FFMA R2, R49, -R24, 2.550144195556640625 ;
-        FFMA R51, R0, R49, RZ ;
-        FFMA R28, R50, R53, 1 ;
-        ISETP.NE.U32.AND P3, PT, R43, 0x1, PT ;
+   @!P5 FMUL R34, RZ, R35 ;
+        FFMA R59, R6.reuse, R59, -4.9348020553588867188 ;
+        FFMA R2, R6.reuse, R57, -5.1677198410034179688 ;
+        FFMA R57, R5, R6, RZ ;
+        FRND.TRUNC R49, R36 ;
+        FFMA R6, R6, R59, 1 ;
+        FFMA R32, R48, R55, 1 ;
+        FFMA R2, R2, R57, RZ ;
+    @P2 FFMA R32, R3, 3.1415927410125732422, R4 ;
+        FFMA R4, R37, -0.5, R36 ;
+        LOP3.LUT P2, RZ, R43, 0x2, RZ, 0xc0, !PT ;
+    @P3 FADD R21, R34, 1 ;
+        F2I.TRUNC.NTZ R35, R37 ;
+    @P4 FFMA R6, R5, 3.1415927410125732422, R2 ;
+        FSETP.NEU.AND P1, PT, R53, R30, PT ;
+        LOP3.LUT P6, RZ, R40, 0x2, RZ, 0xc0, !PT ;
+        F2I.TRUNC.NTZ R5, R31 ;
+        FSETP.NEU.AND P5, PT, R49, R36, PT ;
+        FMUL R49, R4, R4 ;
+    @P2 FADD R23, RZ, -R23 ;
+        FSETP.GT.AND P2, PT, |R30|, 16777216, PT ;
+        FFMA R3, R4, R49, RZ ;
+   @!P1 FMUL R51, RZ, R30 ;
+        LOP3.LUT R2, R35, 0x1, RZ, 0xc0, !PT ;
+        FRND.TRUNC R48, R39 ;
+        FFMA R40, R49.reuse, R12, -1.334560394287109375 ;
+    @P6 FADD R20, RZ, -R20 ;
+        ISETP.NE.U32.AND P3, PT, R2, 0x1, PT ;
+        FFMA R2, R49.reuse, -R13, 2.550144195556640625 ;
+        FFMA R40, R49, R40, 4.0586924552917480469 ;
+        LOP3.LUT P6, RZ, R47, 0x2, RZ, 0xc0, !PT ;
+        FMUL R23, R23, R23 ;
+        LOP3.LUT R43, R5, 0x1, RZ, 0xc0, !PT ;
         FFMA R2, R49.reuse, R2, -5.1677198410034179688 ;
-        F2I.TRUNC.NTZ R43, R39 ;
-        FFMA R50, R49, R27, -1.334560394287109375 ;
-        FSEL R57, R57, -R57, !P0 ;
-        FFMA R51, R2, R51, RZ ;
-        FFMA R2, R39, -0.5, R40 ;
-        IADD3 R40, R41, 0x1, RZ ;
-        FFMA R50, R49.reuse, R50, 4.0586924552917480469 ;
-    @P2 FADD R55, RZ, -R55 ;
-        FMUL R53, R2, R2 ;
-        FRND.TRUNC R61, R34 ;
-        FFMA R50, R49, R50, -4.9348020553588867188 ;
-    @P3 FFMA R28, R3, 3.1415927410125732422, R4 ;
-        FFMA R4, R35, -0.5, R48 ;
-        LOP3.LUT R3, R40, 0x1, RZ, 0xc0, !PT ;
-        FFMA R48, R53, -R24, 2.550144195556640625 ;
-        FFMA R49, R49, R50, 1 ;
-        IADD3 R43, R43, 0x1, RZ ;
-        F2I.TRUNC.NTZ R35, R35 ;
-        ISETP.NE.U32.AND P3, PT, R3, 0x1, PT ;
-        FFMA R3, R53.reuse, R48, -5.1677198410034179688 ;
-        FFMA R48, R2, R53, RZ ;
-        FFMA R50, R53, R27, -1.334560394287109375 ;
-        FFMA R41, R3, R48, RZ ;
-        FFMA R3, R15, -0.5, R42 ;
-        LOP3.LUT R48, R43, 0x1, RZ, 0xc0, !PT ;
-        F2I.TRUNC.NTZ R42, R15 ;
-        FFMA R50, R53.reuse, R50, 4.0586924552917480469 ;
-        ISETP.NE.U32.AND P4, PT, R48, 0x1, PT ;
-    @P3 FFMA R49, R0, 3.1415927410125732422, R51 ;
-        FFMA R50, R53, R50, -4.9348020553588867188 ;
-        IADD3 R39, R35, 0x1, RZ ;
-        FMUL R35, R4, R4 ;
-        FFMA R50, R53, R50, 1 ;
-        LOP3.LUT R51, R39, 0x1, RZ, 0xc0, !PT ;
-        FFMA R0, R35.reuse, -R24, 2.550144195556640625 ;
-        FFMA R48, R35, R27, -1.334560394287109375 ;
-        FFMA R58, R4, R35, RZ ;
-        ISETP.NE.U32.AND P3, PT, R51, 0x1, PT ;
-        FFMA R15, R35.reuse, R0, -5.1677198410034179688 ;
-        FFMA R48, R35, R48, 4.0586924552917480469 ;
-        IADD3 R0, R42, 0x1, RZ ;
-        FMUL R42, R3, R3 ;
-        FFMA R15, R15, R58, RZ ;
-        FFMA R48, R35.reuse, R48, -4.9348020553588867188 ;
-        LOP3.LUT R53, R0, 0x1, RZ, 0xc0, !PT ;
-    @P4 FFMA R50, R2, 3.1415927410125732422, R41 ;
-        FFMA R41, R56, -0.5, R19 ;
-        FFMA R51, R35, R48, 1 ;
-        ISETP.NE.U32.AND P5, PT, R53, 0x1, PT ;
-        FFMA R35, R42, R27, -1.334560394287109375 ;
-    @P3 FFMA R51, R4, 3.1415927410125732422, R15 ;
-        FFMA R15, R42.reuse, -R24, 2.550144195556640625 ;
-        FFMA R53, R3, R42, RZ ;
-        FFMA R35, R42.reuse, R35, 4.0586924552917480469 ;
-        FMUL R58, R41, R41 ;
-        FFMA R2, R42.reuse, R15, -5.1677198410034179688 ;
-        FFMA R48, R47, -0.5, R18 ;
-        FFMA R35, R42, R35, -4.9348020553588867188 ;
-        FFMA R15, R58, -R24, 2.550144195556640625 ;
-        FFMA R2, R2, R53, RZ ;
-        FFMA R4, R59, R27, -1.334560394287109375 ;
-        FFMA R53, R42, R35, 1 ;
-        FFMA R35, R41, R58, RZ ;
-    @P5 FFMA R53, R3, 3.1415927410125732422, R2 ;
-        FFMA R2, R58.reuse, R15, -5.1677198410034179688 ;
-        FFMA R3, R58, R27, -1.334560394287109375 ;
-        FFMA R15, R44, -0.5, R17 ;
-        FFMA R4, R59, R4, 4.0586924552917480469 ;
-        FFMA R2, R2, R35, RZ ;
-        FFMA R3, R58.reuse, R3, 4.0586924552917480469 ;
-        FMUL R42, R15, R15 ;
-        FFMA R4, R59, R4, -4.9348020553588867188 ;
-        FFMA R41, R41, 3.1415927410125732422, R2 ;
-        FFMA R35, R58, R3, -4.9348020553588867188 ;
-        FFMA R3, R42, -R24, 2.550144195556640625 ;
-        FFMA R59, R59, R4, 1 ;
-        FSETP.NEU.AND P3, PT, R61, R34, PT ;
-        FFMA R58, R58, R35, 1 ;
-        FFMA R2, R42.reuse, R3, -5.1677198410034179688 ;
-        FFMA R35, R15, R42, RZ ;
-        FFMA R3, R42, R27, -1.334560394287109375 ;
-        F2I.TRUNC.NTZ R4, R45 ;
-        FFMA R2, R2, R35, RZ ;
-        FFMA R3, R42, R3, 4.0586924552917480469 ;
-        FMUL R35, R48, R48 ;
-        FFMA R15, R15, 3.1415927410125732422, R2 ;
-        FFMA R3, R42.reuse, R3, -4.9348020553588867188 ;
-        FFMA R2, R35.reuse, -R24, 2.550144195556640625 ;
-        FRND.TRUNC R45, R14 ;
-   @!P3 FMUL R57, RZ, R34 ;
-        FFMA R42, R42, R3, 1 ;
-        FFMA R2, R35, R2, -5.1677198410034179688 ;
-        FFMA R3, R48, R35, RZ ;
-        LOP3.LUT R12, R4, 0x1, RZ, 0xc0, !PT ;
-        FFMA R3, R2, R3, RZ ;
-        FFMA R2, R35.reuse, R27, -1.334560394287109375 ;
-        LOP3.LUT P0, RZ, R4, 0x2, RZ, 0xc0, !PT ;
-        F2I.TRUNC.NTZ R47, R47 ;
-        FFMA R48, R48, 3.1415927410125732422, R3 ;
-        FFMA R60, R35.reuse, R2, 4.0586924552917480469 ;
-        ISETP.NE.U32.AND P5, PT, R12, 0x1, PT ;
-        IADD3 R4, R4, 0x1, RZ ;
-        FFMA R60, R35.reuse, R60, -4.9348020553588867188 ;
-        F2I.TRUNC.NTZ R2, R56 ;
-        FFMA R35, R35, R60, 1 ;
-        F2I.TRUNC.NTZ R3, R44 ;
-        FSEL R56, R59, R54, !P5 ;
-        FSEL R54, R54, R59, !P5 ;
-        FSETP.NEU.AND P5, PT, R45, R14, PT ;
-        FSEL R56, R56, -R56, !P0 ;
-        LOP3.LUT R12, R2.reuse, 0x1, RZ, 0xc0, !PT ;
-        LOP3.LUT P3, RZ, R2, 0x2, RZ, 0xc0, !PT ;
-        ISETP.NE.U32.AND P1, PT, R12, 0x1, PT ;
-        IADD3 R2, R2, 0x1, RZ ;
-        LOP3.LUT R12, R3, 0x1, RZ, 0xc0, !PT ;
-   @!P5 FMUL R56, RZ, R14 ;
-        FSEL R44, R58, R41, !P1 ;
-        ISETP.NE.U32.AND P4, PT, R12, 0x1, PT ;
-        FSEL R12, R41, R58, !P1 ;
-        FSEL R41, R42, R15, !P4 ;
-        FRND.TRUNC R58, R17 ;
-        FSEL R15, R15, R42, !P4 ;
-        FSETP.GT.AND P1, PT, |R34|, 16777216, PT ;
-        FADD R34, R23, R23 ;
-        FSETP.GT.AND P4, PT, |R14|, 16777216, PT ;
-        FSEL R14, R44, -R44, !P3 ;
-        FRND.TRUNC R42, R19 ;
-        FSETP.GT.AND P3, PT, |R19|, 16777216, PT ;
-        LOP3.LUT P2, RZ, R2, 0x2, RZ, 0xc0, !PT ;
-        SHF.R.U32.HI R2, RZ, 0x2, R16.reuse ;
-        FSETP.NEU.AND P6, PT, R58, R17, PT ;
-    @P1 FADD R55, R57, 1 ;
-        LOP3.LUT P1, RZ, R36, 0x2, RZ, 0xc0, !PT ;
+        F2I.TRUNC.NTZ R37, R28 ;
+        FFMA R40, R49, R40, -4.9348020553588867188 ;
+        ISETP.NE.U32.AND P1, PT, R43, 0x1, PT ;
+        FFMA R43, R2, R3, RZ ;
+        FFMA R3, R31, -0.5, R38 ;
+        FFMA R2, R28, -0.5, R39 ;
+        FSETP.NEU.AND P0, PT, R48, R39, PT ;
+        FFMA R53, R4, 3.1415927410125732422, R43 ;
+        FMUL R48, R3, R3 ;
+        FMUL R43, R2, R2 ;
+        FFMA R40, R49, R40, 1 ;
+        FRND.TRUNC R55, R38 ;
+        FFMA R31, R48, -R13.reuse, 2.550144195556640625 ;
+        FFMA R28, R43, -R13, 2.550144195556640625 ;
+        FFMA R47, R3, R48, RZ ;
+        FFMA R49, R2, R43, RZ ;
+        FFMA R4, R48, R31, -5.1677198410034179688 ;
+        LOP3.LUT R30, R37, 0x1, RZ, 0xc0, !PT ;
+        FFMA R28, R43, R28, -5.1677198410034179688 ;
+    @P2 FADD R20, R51, 1 ;
+        FFMA R4, R4, R47, RZ ;
+        ISETP.NE.U32.AND P2, PT, R30, 0x1, PT ;
+        FFMA R47, R28, R49, RZ ;
+        FFMA R31, R48, R12, -1.334560394287109375 ;
+        FSEL R30, R40, R53, !P3 ;
+    @P6 FADD R25, RZ, -R25 ;
+        FSEL R28, R53, R40, !P3 ;
+        FADD R40, R7, R7 ;
+        FFMA R31, R48, R31, 4.0586924552917480469 ;
+        LOP3.LUT P6, RZ, R33, 0x2, RZ, 0xc0, !PT ;
+        FFMA R50, R3, 3.1415927410125732422, R4 ;
+        FFMA R4, R43, R12, -1.334560394287109375 ;
+        LOP3.LUT R33, R40, 0x80000000, RZ, 0xc0, !PT ;
+        FFMA R31, R48.reuse, R31, -4.9348020553588867188 ;
+        FSETP.NEU.AND P4, PT, R55, R38, PT ;
+        FFMA R4, R43, R4, 4.0586924552917480469 ;
+        LOP3.LUT R33, R33, 0x3f000000, RZ, 0xfc, !PT ;
+        FFMA R31, R48, R31, 1 ;
+        LOP3.LUT P3, RZ, R35, 0x2, RZ, 0xc0, !PT ;
+        FFMA R4, R43, R4, -4.9348020553588867188 ;
+        FFMA R2, R2, 3.1415927410125732422, R47 ;
+        FADD R3, R40, R33 ;
+        FSEL R33, R31, R50, !P1 ;
+    @P6 FADD R24, RZ, -R24 ;
+        FSEL R31, R50, R31, !P1 ;
+        FFMA R43, R43, R4, 1 ;
+        LOP3.LUT P1, RZ, R5, 0x2, RZ, 0xc0, !PT ;
+        FRND.TRUNC R3, R3 ;
+        LOP3.LUT P6, RZ, R37.reuse, 0x2, RZ, 0xc0, !PT ;
+; Location /home/eschnett/.julia/packages/LLVM/OLMpi/src/interop/base.jl:38
+        S2R R4, SR_TID.X ;
+        FSEL R30, R30, -R30, !P3 ;
+   @!P5 FMUL R30, RZ, R36 ;
+        IADD3 R37, R37, 0x1, RZ ;
+; Location ./int.jl:88
+        IMAD.SHL.U32 R50, R61, 0x20, RZ ;
+        LOP3.LUT P5, RZ, R44, 0x2, RZ, 0xc0, !PT ;
+        FMUL R24, R24, R24 ;
+        FSEL R33, R33, -R33, !P1 ;
+   @!P4 FMUL R33, RZ, R38 ;
+        LOP3.LUT P1, RZ, R37, 0x2, RZ, 0xc0, !PT ;
+        FMUL R24, R24, 0.033601265400648117065 ;
+        FSEL R37, R43, R2, !P2 ;
+        FMUL R25, R25, R25 ;
+        LOP3.LUT P4, RZ, R42, 0x2, RZ, 0xc0, !PT ;
+        FMUL R17, R24, R17 ;
+        FRND.TRUNC R42, R7 ;
+        LOP3.LUT P3, RZ, R41, 0x2, RZ, 0xc0, !PT ;
+        FFMA R41, RZ, -0.5, RZ ;
+        FSEL R37, R37, -R37, !P6 ;
+    @P5 FADD R27, RZ, -R27 ;
+        FSEL R49, R2, R43, !P2 ;
+   @!P0 FMUL R37, RZ, R39 ;
+        LOP3.LUT P6, RZ, R45, 0x2, RZ, 0xc0, !PT ;
+        FMUL R41, R41, R41 ;
+        FSETP.GT.AND P5, PT, |R40|.reuse, 8388608, PT ;
+    @P1 FADD R49, RZ, -R49 ;
+        FSETP.GEU.AND P2, PT, |R40|, 0.5, PT ;
+    @P4 FADD R29, RZ, -R29 ;
+        LOP3.LUT P1, RZ, R46, 0x2, RZ, 0xc0, !PT ;
+    @P3 FADD R26, RZ, -R26 ;
+        FSETP.GT.AND P0, PT, |R38|, 16777216, PT ;
+        IMAD.SHL.U32 R46, R61.reuse, 0x2, RZ ;
+        FSEL R38, R40, R3, P5 ;
+        IMAD.SHL.U32 R43, R58, 0x8, RZ ;
+; Location /home/eschnett/src/kotekan/julia/kernels/upchan.jl:1415
+        LOP3.LUT R3, R61, 0x1, RZ, 0xc0, !PT ;
+    @P6 FADD R32, RZ, -R32 ;
+        FSETP.GT.AND P3, PT, |R36|, 16777216, PT ;
+        FMUL R26, R26, R26 ;
+        FSETP.NEU.AND P5, PT, R42, R7, PT ;
+        IMAD.MOV R42, RZ, RZ, -R3 ;
+        ISETP.NE.U32.AND P6, PT, R3, 0x1, PT ;
+   @!P2 FRND.TRUNC R38, R40 ;
+        LOP3.LUT R36, R58.reuse, 0x8, RZ, 0xc0, !PT ;
+    @P1 FADD R6, RZ, -R6 ;
+        LOP3.LUT R3, R58.reuse, 0x2, RZ, 0xc0, !PT ;
+        FMUL R27, R27, R27 ;
+        LOP3.LUT R2, R61, 0xc, RZ, 0xc0, !PT ;
+        IMAD R47, R58, 0x10, R36 ;
+; Location ./int.jl:88
+        SHF.R.U32.HI R44, RZ, 0x3, R4 ;
+        FFMA R36, R41, R12, -1.334560394287109375 ;
+        SHF.R.U32.HI R45, RZ, 0x1, R3 ;
+        FMUL R29, R29, R29 ;
+; Location /home/eschnett/src/kotekan/julia/kernels/upchan.jl:1415
+        ISETP.NE.AND P1, PT, R2.reuse, 0xc, PT ;
+        FFMA R36, R41.reuse, R36, 4.0586924552917480469 ;
+        ISETP.NE.AND P2, PT, R2, 0xc, PT ;
+        IMAD R45, R58, 0x2, R45 ;
+        LOP3.LUT R44, R44, 0xc, R54, 0xf8, !PT ;
+        FFMA R36, R41, R36, -4.9348020553588867188 ;
+        SHF.R.S32.HI R2, RZ, 0x1, R61 ;
+        FMUL R32, R32, R32 ;
+        FSETP.GT.AND P4, PT, |R39|, 16777216, PT ;
+        FFMA R36, R41, R36, 1 ;
+        SHF.R.U32.HI R39, RZ, 0x4, R58.reuse ;
+        FMUL R6, R6, R6 ;
+        LOP3.LUT R44, R44, R15, RZ, 0xfc, !PT ;
+        FMUL R29, R29, 0.033601265400648117065 ;
+        SGXT R2, R2, 0x1 ;
+        FMUL R32, R32, 0.033601265400648117065 ;
+        SHF.R.U32.HI R48, RZ, 0x2, R58 ;
+        FMUL R10, R29, R10 ;
+        SHF.R.U32.HI R47, RZ, 0x2, R47 ;
+        FMUL R32, R32, R9 ;
+        SEL R15, RZ, 0x104, P6 ;
+    @P4 FADD R49, R37, 1 ;
+        LOP3.LUT P6, RZ, R61, 0x2, RZ, 0xc0, !PT ;
+        IMAD.SHL.U32 R53, R60, 0x20, RZ ;
+        LOP3.LUT R3, R46, 0x40, R43, 0xf8, !PT ;
+        FMUL R25, R25, 0.033601265400648117065 ;
+        LOP3.LUT R43, R39, 0x6, R46, 0xf8, !PT ;
+        IMAD.SHL.U32 R44, R44, 0x100, RZ ;
+        LOP3.LUT R42, R42, 0x104, RZ, 0xc0, !PT ;
+        FMUL R18, R25, R18 ;
+        LOP3.LUT R46, R39.reuse, 0x2, R48, 0xf8, !PT ;
+        IMAD R48, R39, 0x41, RZ ;
+        LOP3.LUT R45, R45, 0x3, RZ, 0xc0, !PT ;
+        LOP3.LUT R2, R2, 0x82, RZ, 0xc0, !PT ;
+        LOP3.LUT R47, R47, 0x1e, RZ, 0xc0, !PT ;
+        SEL R40, RZ, 0x82, !P6 ;
+        ISETP.EQ.AND P6, PT, R46, R45, PT ;
+        IMAD R46, R43, 0x41, RZ ;
+        IADD3 R41, R2, R42, R47 ;
+        FFMA R2, R38, -0.5, R7 ;
+        IADD3 R43, R40, R47, R15 ;
+; Location ./int.jl:88
+        IMAD.SHL.U32 R40, R4, 0x2, RZ ;
+        F2I.TRUNC.NTZ R38, R38 ;
+        FMUL R45, R2, R2 ;
+; Location /home/eschnett/src/kotekan/julia/kernels/upchan.jl:1415
+        IMAD.IADD R15, R47, 0x1, R46 ;
+        LOP3.LUT R39, R58, 0x1, RZ, 0xc0, !PT ;
+        IMAD.IADD R43, R48, 0x1, R43 ;
+        LOP3.LUT R3, R3, 0x20, R40, 0xf8, !PT ;
+        FFMA R42, R45.reuse, -R13, 2.550144195556640625 ;
+        FFMA R12, R45.reuse, R12, -1.334560394287109375 ;
+        FFMA R46, R2, R45, RZ ;
+        SHF.R.U32.HI R13, RZ, 0x2, R3 ;
+        FFMA R3, R45.reuse, R42, -5.1677198410034179688 ;
+        FFMA R12, R45, R12, 4.0586924552917480469 ;
 ; Location ./int.jl:347
-        SHF.R.U32.HI R36, RZ, 0x2, R16 ;
-        FSETP.NEU.AND P0, PT, R42, R19, PT ;
-    @P2 FADD R12, RZ, -R12 ;
-        LOP3.LUT R42, R34, 0x80000000, RZ, 0xc0, !PT ;
-        LOP3.LUT P2, RZ, R30, 0x2, RZ, 0xc0, !PT ;
-        SGXT.U32 R36, R36, 0x1 ;
-        FRND.TRUNC R30, R23 ;
-    @P1 FADD R46, RZ, -R46 ;
-        LOP3.LUT P1, RZ, R43, 0x2, RZ, 0xc0, !PT ;
-        IMAD R36, R36, 0x104, R31 ;
-        SHF.R.U32.HI R43, RZ, 0x4, R16 ;
-   @!P0 FMUL R14, RZ, R19 ;
-        LOP3.LUT R19, R42, 0x3f000000, RZ, 0xfc, !PT ;
-        IMAD.SHL.U32 R31, R16, 0x8, RZ ;
-        LOP3.LUT P0, RZ, R3, 0x2, RZ, 0xc0, !PT ;
-    @P2 FADD R20, RZ, -R20 ;
-        LOP3.LUT R42, R47, 0x1, RZ, 0xc0, !PT ;
-        FADD R45, R34, R19 ;
-        FSEL R19, R41, -R41, !P0 ;
-   @!P6 FMUL R19, RZ, R17 ;
-        ISETP.NE.U32.AND P5, PT, R42, 0x1, PT ;
-        FRND.TRUNC R41, R45 ;
-        FSETP.GT.AND P0, PT, |R17|, 16777216, PT ;
-        IMAD.SHL.U32 R42, R16.reuse, 0x100, RZ ;
-        LOP3.LUT R17, R16, 0xffff, RZ, 0xc0, !PT ;
-    @P1 FADD R50, RZ, -R50 ;
-        LOP3.LUT P6, RZ, R4, 0x2, RZ, 0xc0, !PT ;
-        FFMA R4, RZ, -0.5, RZ ;
-        FSEL R44, R35, R48, !P5 ;
-        FSEL R48, R48, R35, !P5 ;
-        FMUL R4, R4, R4 ;
-        SHF.R.U32.HI R17, RZ, 0x8, R17 ;
-        FSETP.GT.AND P5, PT, |R34|, 8388608, PT ;
-        FFMA R35, R4, R27, -1.334560394287109375 ;
-        LOP3.LUT R17, R42, R17, RZ, 0xfc, !PT ;
-        FSEL R42, R34.reuse, R41, P5 ;
-    @P6 FADD R54, RZ, -R54 ;
-        FSETP.GEU.AND P5, PT, |R34|, 0.5, PT ;
-        FFMA R35, R4.reuse, R35, 4.0586924552917480469 ;
-        IADD3 R3, R3, 0x1, RZ ;
-        IMAD.SHL.U32 R58, R17.reuse, 0x10, RZ ;
-        LOP3.LUT R41, R17, 0xffff, RZ, 0xc0, !PT ;
-        FFMA R17, R4, R35, -4.9348020553588867188 ;
-        LOP3.LUT P6, RZ, R3, 0x2, RZ, 0xc0, !PT ;
-    @P4 FADD R54, R56, 1 ;
-        LOP3.LUT R3, R33, 0x4, R2, 0xf8, !PT ;
-        FFMA R17, R4, R17, 1 ;
-        SHF.R.U32.HI R41, RZ, 0x4, R41 ;
-        SHF.R.U32.HI R35, RZ, 0x4, R16 ;
-        STL [R1+0x38], R3 ;
-   @!P5 FRND.TRUNC R42, R34 ;
-        LOP3.LUT R4, R21, 0x1, RZ, 0xc0, !PT ;
-        LOP3.LUT R41, R58, 0xf00, R41, 0xf8, !PT ;
-        IMAD.SHL.U32 R58, R16, 0x2, RZ ;
-        LOP3.LUT R33, R35.reuse, 0x2, R2, 0xf8, !PT ;
-        IMAD R35, R35, 0x41, RZ ;
-        LOP3.LUT P5, RZ, R22, 0x2, RZ, 0xc0, !PT ;
-        IMAD R4, R4, 0x104, RZ ;
-        SHF.R.U32.HI R34, RZ, 0x2, R21 ;
-        IMAD.U32 R3, RZ, RZ, UR4 ;
+        SHF.R.U32.HI R4, RZ, 0x2, R4 ;
+        FFMA R3, R3, R46, RZ ;
+        FFMA R42, R45.reuse, R12, -4.9348020553588867188 ;
+        SHF.R.U32.HI R46, RZ, 0x1, R14 ;
+; Location /home/eschnett/src/kotekan/julia/kernels/upchan.jl:1415
+        IMAD.IADD R12, R48, 0x1, R41 ;
+        FFMA R3, R2, 3.1415927410125732422, R3 ;
+        IMAD.MOV R2, RZ, RZ, -R39 ;
+        LOP3.LUT R14, R38, 0x1, RZ, 0xc0, !PT ;
+        FFMA R42, R45, R42, 1 ;
+        LOP3.LUT R13, R13, 0x20, R50, 0xf8, !PT ;
+        ISETP.NE.U32.AND P4, PT, R14, 0x1, PT ;
+        LOP3.LUT R2, R2, 0x82, RZ, 0xc0, !PT ;
+        IMAD R46, R46, 0x41, R13 ;
+        FSEL R48, R42, R3, !P4 ;
+        FSEL R47, R3, R42, !P4 ;
+        IMAD.IADD R45, R13, 0x1, R2 ;
         LOP3.LUT P4, RZ, R38, 0x2, RZ, 0xc0, !PT ;
-        IMAD.SHL.U32 R22, R21, 0x2, RZ ;
-        LOP3.LUT P2, RZ, R40, 0x2, RZ, 0xc0, !PT ;
-        IMAD R2, R34, 0x221, RZ ;
-        LOP3.LUT R3, R3, 0x2, R16, 0xf8, !PT ;
-    @P6 FADD R15, RZ, -R15 ;
-        IMAD.SHL.U32 R38, R29, 0x100, RZ ;
-        FMUL R46, R46, R46 ;
-        LOP3.LUT R59, R3, 0x8, R58, 0xf8, !PT ;
-        IMAD.SHL.U32 R40, R21, 0x4000, RZ ;
-        IADD3 R45, R4.reuse, R2, R35 ;
-    @P5 FADD R5, RZ, -R5 ;
-        IADD3 R3, R4, R35, R2 ;
-        IMAD.IADD R35, R35, 0x1, R4 ;
-        LOP3.LUT R4, R59, 0x4, R32, 0xf8, !PT ;
-    @P4 FADD R28, RZ, -R28 ;
-        FRND.TRUNC R59, R18 ;
-        LOP3.LUT R32, R22, 0x40, R31, 0xf8, !PT ;
-        IMAD.SHL.U32 R31, R16, 0x2, RZ ;
-        LOP3.LUT P4, RZ, R39, 0x2, RZ, 0xc0, !PT ;
-    @P2 FADD R49, RZ, -R49 ;
-        LOP3.LUT P5, RZ, R47, 0x2, RZ, 0xc0, !PT ;
-        LOP3.LUT R29, R32, 0x20, R31, 0xf8, !PT ;
-        LOP3.LUT R39, R25, 0x30000, R40, 0xf8, !PT ;
-        SHF.R.U32.HI R29, RZ, 0x2, R29 ;
-        FSETP.NEU.AND P2, PT, R30, R23, PT ;
-        LOP3.LUT R30, R21, 0xc, RZ, 0xc0, !PT ;
-        IMAD.IADD R36, R29, 0x1, R36 ;
-        FSETP.NEU.AND P6, PT, R59, R18, PT ;
-    @P4 FADD R51, RZ, -R51 ;
-        LOP3.LUT R40, R41, 0xffff, RZ, 0xc0, !PT ;
-        LOP3.LUT R37, R29, 0x20, R37, 0xf8, !PT ;
-        FSEL R29, R44, -R44, !P5 ;
-        FSETP.GT.AND P5, PT, |R18|, 16777216, PT ;
-; Location /home/eschnett/src/kotekan/julia/kernels/upchan.jl:1415
-        ISETP.NE.AND P1, PT, R30, 0xc, PT ;
-        FFMA R30, R42, -0.5, R23 ;
-        LOP3.LUT R32, R39, R38, RZ, 0xfc, !PT ;
-   @!P6 FMUL R29, RZ, R18 ;
-        SHF.R.U32.HI R18, RZ, 0x2, R40 ;
-        FMUL R39, R30, R30 ;
-        LOP3.LUT R41, R41, 0x3333, RZ, 0xc0, !PT ;
-        F2I.TRUNC.NTZ R38, R42 ;
-        LOP3.LUT R18, R18, 0x3333, RZ, 0xc0, !PT ;
-        FFMA R24, R39, -R24, 2.550144195556640625 ;
-        IADD3 R47, R47, 0x1, RZ ;
-        FFMA R40, R39, R27, -1.334560394287109375 ;
-        FFMA R27, R30, R39, RZ ;
-        IMAD R41, R41, 0x4, R18 ;
-        FFMA R18, R39, R24, -5.1677198410034179688 ;
-        LOP3.LUT P4, RZ, R47, 0x2, RZ, 0xc0, !PT ;
-        FFMA R40, R39, R40, 4.0586924552917480469 ;
-        IADD3 R61, R35, 0x20, RZ ;
-        FFMA R27, R18, R27, RZ ;
-        LOP3.LUT R24, R41, 0xffff, RZ, 0xc0, !PT ;
-        FFMA R40, R39, R40, -4.9348020553588867188 ;
-        LOP3.LUT R41, R41, 0x4000, RZ, 0xc0, !PT ;
-        FFMA R27, R30, 3.1415927410125732422, R27 ;
-        SHF.R.U32.HI R18, RZ, 0x1, R24 ;
-        FFMA R40, R39, R40, 1 ;
-        LOP3.LUT R42, R38, 0x1, RZ, 0xc0, !PT ;
-        IMAD.SHL.U32 R41, R41, 0x2, RZ ;
-        LOP3.LUT R30, R31, 0x8, RZ, 0xc0, !PT ;
-    @P4 FADD R48, RZ, -R48 ;
-        ISETP.NE.U32.AND P6, PT, R42, 0x1, PT ;
-    @P5 FADD R48, R29, 1 ;
-        LOP3.LUT R41, R18, 0xffff, R41, 0xc8, !PT ;
-        LOP3.LUT P4, RZ, R38.reuse, 0x2, RZ, 0xc0, !PT ;
+        IMAD.SHL.U32 R46, R46, 0x4, RZ ;
         IADD3 R38, R38, 0x1, RZ ;
-        SHF.R.U32.HI R18, RZ, 0xe, R41 ;
-        FSEL R24, R40, R27, !P6 ;
-        FSEL R47, R27, R40, !P6 ;
-        LOP3.LUT R27, R16, 0x8, RZ, 0xc0, !PT ;
-        LOP3.LUT P6, RZ, R0, 0x2, RZ, 0xc0, !PT ;
-        LOP3.LUT P5, RZ, R38, 0x2, RZ, 0xc0, !PT ;
-        IMAD R27, R16, 0x10, R27 ;
-        SHF.R.U32.HI R41, RZ, 0xd, R41 ;
-        LOP3.LUT R0, R18, 0xffff, RZ, 0xc0, !PT ;
-        SHF.R.U32.HI R42, RZ, 0x1, R21 ;
-        FSEL R18, R24, -R24, !P4 ;
-   @!P2 FMUL R18, RZ, R23 ;
-        LOP3.LUT R41, R30, 0x6, R41, 0xf8, !PT ;
-        LOP3.LUT R43, R43, 0x6, R22, 0xf8, !PT ;
-    @P5 FADD R47, RZ, -R47 ;
-        ISETP.EQ.AND P4, PT, R33, R0, PT ;
-        FMUL R22, R5, R5 ;
-        SGXT.U32 R42, R42, 0x1 ;
-        USHF.L.U32 UR4, UR41, 0xc, URZ ;
-        LOP3.LUT R0, R34, 0x4, RZ, 0xfc, !PT ;
-        FMUL R46, R46, 0.033601265400648117065 ;
-        LOP3.LUT R30, R34, 0x8, RZ, 0xfc, !PT ;
-        IMAD R42, R42, 0x82, RZ ;
-        LOP3.LUT R31, R34, 0xc, RZ, 0xfc, !PT ;
-        IMAD R0, R0, 0x221, RZ ;
-        SHF.R.U32.HI R27, RZ, 0x2, R27 ;
-        IMAD R30, R30, 0x221, RZ ;
-        IADD3 R59, R35, 0x21, RZ ;
-        IMAD R31, R31, 0x221, RZ ;
-        LOP3.LUT R58, R27, 0x1e, RZ, 0xc0, !PT ;
-        IMAD R5, R43, 0x41, RZ ;
-        FSETP.GT.AND P5, PT, |R23|, 16777216, PT ;
-        SHF.R.U32.HI R4, RZ, 0x1, R4 ;
-        FMUL R20, R20, R20 ;
-        IADD3 R40, R42, R35.reuse, R0 ;
-        FMUL R28, R28, R28 ;
-        IADD3 R39, R42.reuse, R35, R30 ;
-        FMUL R49, R49, R49 ;
-        IADD3 R33, R42, R35.reuse, R0 ;
-        FMUL R50, R50, R50 ;
-        IADD3 R34, R42.reuse, R35.reuse, R30 ;
-    @P6 FADD R53, RZ, -R53 ;
-        IADD3 R38, R42, R35, R31 ;
-        IADD3 R27, R42.reuse, R61.reuse, R0 ;
-        IADD3 R23, R42.reuse, R61, R30 ;
-        IADD3 R24, R42.reuse, R59.reuse, R0 ;
-        IADD3 R21, R42, R59, R30 ;
-        IADD3 R45, R58.reuse, R45, R42.reuse ;
-        IADD3 R3, R58, R3, R42 ;
-        IADD3 R35, R42.reuse, R35, R31.reuse ;
-        IADD3 R61, R42.reuse, R61, R31.reuse ;
-        IADD3 R59, R42, R59, R31 ;
-        SHF.R.U32.HI R42, RZ, 0x1, R41 ;
-        FMUL R41, R22, 0.033601265400648117065 ;
-        FMUL R11, R46, R11 ;
-        LOP3.LUT R46, R25, UR4, RZ, 0xfc, !PT ;
-        IMAD.SHL.U32 R25, R45, 0x4, RZ ;
-        FMUL R52, R41, R52 ;
-        IMAD R37, R42, 0x41, R37 ;
-        IADD3 R44, R5, R58, R2 ;
-        IADD3 R43, R5.reuse, R58.reuse, R0 ;
-        IADD3 R42, R5.reuse, R58.reuse, R30 ;
-        IADD3 R41, R5.reuse, R58, R31 ;
-        IADD3 R2, R5.reuse, R2, R58.reuse ;
-        IADD3 R0, R5.reuse, R0, R58.reuse ;
-        IADD3 R30, R5, R30, R58 ;
-        IADD3 R31, R5, R31, R58 ;
-; Location /home/eschnett/.julia/packages/LLVM/RpBog/src/interop/base.jl:38
-        IMAD.MOV.U32 R5, RZ, RZ, 0x4 ;
-        LOP3.LUT R26, R26, UR4, RZ, 0xfc, !PT ;
-        STL [R1+0x2c], R25 ;
-        IMAD.IADD R38, R58, 0x1, R38 ;
-; Location /home/eschnett/src/kotekan/julia/kernels/upchan.jl:1415
-        LOP3.LUT P2, RZ, R16, 0x8, RZ, 0xc0, !PT ;
-        IMAD.WIDE.U32 R4, R4, R5, c[0x0][0x1f0] ;
-        IADD3 R25, R26, 0x40000, RZ ;
-        IMAD.IADD R39, R58, 0x1, R39 ;
-        LDG.E R4, [R4.64] ;
-        FMUL R16, R20, 0.033601265400648117065 ;
-        IMAD.IADD R24, R58.reuse, 0x1, R24 ;
-        FMUL R51, R51, R51 ;
-        STL [R1+0x30], R25 ;
-        IMAD.IADD R23, R58, 0x1, R23 ;
-        FMUL R13, R16, R13 ;
-        IMAD.IADD R22, R58, 0x1, R61 ;
-        FMUL R16, R49, 0.033601265400648117065 ;
-        IMAD.SHL.U32 R26, R39, 0x4, RZ ;
-        FMUL R5, R28, 0.033601265400648117065 ;
-        IMAD.IADD R21, R58.reuse, 0x1, R21 ;
-        FMUL R53, R53, R53 ;
-        IMAD.IADD R40, R58, 0x1, R40 ;
-        FMUL R10, R5, R10 ;
-        IMAD.SHL.U32 R25, R38, 0x4, RZ ;
-        FMUL R5, R50, 0.033601265400648117065 ;
-        IMAD.IADD R27, R58.reuse, 0x1, R27 ;
-        STL [R1+0x1c], R26 ;
-        IMAD.IADD R20, R58, 0x1, R59 ;
-        FMUL R9, R16, R9 ;
-        IMAD.SHL.U32 R40, R40, 0x4, RZ ;
-        STL [R1+0x10], R25 ;
-        FMUL R16, R5, R8 ;
-        FMUL R28, R51, 0.033601265400648117065 ;
-        FMUL R53, R53, 0.033601265400648117065 ;
-        STL [R1+0x28], R40 ;
-        F2FP.PACK_AB R8, R10, R11 ;
-        IMAD.SHL.U32 R26, R27, 0x4, RZ ;
-        FMUL R28, R28, R7 ;
-        FMUL R53, R53, R6 ;
-        F2FP.PACK_AB R9, R16, R9 ;
-        IMAD.SHL.U32 R25, R24, 0x4, RZ ;
-        STL [R1+0x24], R26 ;
-        IMAD.SHL.U32 R24, R23, 0x4, RZ ;
-        SEL R16, RZ, 0x3f800000, !P4 ;
-        IMAD.SHL.U32 R23, R22, 0x4, RZ ;
-        STL [R1+0x20], R25 ;
-        IMAD.SHL.U32 R22, R21, 0x4, RZ ;
-        F2FP.PACK_AB R10, R53, R28 ;
-        IMAD.SHL.U32 R21, R20, 0x4, RZ ;
-        STL [R1+0x18], R24 ;
-        F2FP.PACK_AB R11, R48, R17 ;
-        FMUL R28, R17, R16 ;
-    @P5 FADD R47, R18, 1 ;
-        STL [R1+0xc], R23 ;
-    @P3 FADD R12, R14, 1 ;
-    @P0 FADD R15, R19, 1 ;
-        FMUL R17, R16.reuse, R18 ;
-        STL [R1+0x14], R22 ;
-        FMUL R18, RZ, R16 ;
-        F2FP.PACK_AB R7, R13, R52 ;
-        FMUL R47, R16, R47 ;
-        STL [R1+0x8], R21 ;
-        LOP3.LUT R16, R19.reuse, 0x80000000, RZ, 0x3c, !PT ;
-        ULEA UR6, UR43, 0xfffd0000, 0x10 ;
-        F2FP.PACK_AB R13, R19, R14 ;
-        STL [R1+0x34], R46 ;
-        F2FP.PACK_AB R12, R15, R12 ;
-        IMAD.IADD R33, R58, 0x1, R33 ;
-        LOP3.LUT R19, R14, 0x80000000, RZ, 0x3c, !PT ;
-        IMAD.IADD R34, R58, 0x1, R34 ;
-        LOP3.LUT R15, R18, 0x80000000, RZ, 0x3c, !PT ;
-        IMAD.IADD R35, R58, 0x1, R35 ;
-        LOP3.LUT R18, R17, 0x80000000, RZ, 0x3c, !PT ;
-=======
-        F2I.TRUNC.NTZ R43, R37 ;
-        FFMA R47, R42, R47, 4.0586924552917480469 ;
-        FFMA R49, R0, 3.1415927410125732422, R45 ;
-        FFMA R0, R41.reuse, R55, -1.334560394287109375 ;
-        FFMA R5, R41.reuse, R48, -5.1677198410034179688 ;
-        FFMA R48, R2, R41, RZ ;
-        FFMA R47, R42.reuse, R47, -4.9348020553588867188 ;
-        FFMA R0, R41, R0, 4.0586924552917480469 ;
-        FFMA R4, R3, 3.1415927410125732422, R4 ;
-        FFMA R5, R5, R48, RZ ;
-        FFMA R47, R42, R47, 1 ;
-        FFMA R42, R41, R0, -4.9348020553588867188 ;
-        LOP3.LUT R45, R39, 0x1, RZ, 0xc0, !PT ;
-        FFMA R5, R2, 3.1415927410125732422, R5 ;
-        FFMA R0, R37, -0.5, R28 ;
-        FFMA R2, R41, R42, 1 ;
-        ISETP.NE.U32.AND P5, PT, R45, 0x1, PT ;
-        F2I.TRUNC.NTZ R59, R32 ;
-        FSEL R42, R47, R4, !P4 ;
-        FSEL R28, R4, R47, !P4 ;
-        FFMA R4, R46, -0.5, R19 ;
-        IADD3 R37, R43, 0x1, RZ ;
-        FMUL R43, R0, R0 ;
-        FSEL R41, R2, R5, !P5 ;
-        F2I.TRUNC.NTZ R46, R46 ;
-        FSEL R19, R5, R2, !P5 ;
-        FFMA R48, R43, R55, -1.334560394287109375 ;
-        LOP3.LUT R2, R37, 0x1, RZ, 0xc0, !PT ;
-        FFMA R5, R40, -0.5, R33 ;
-        LOP3.LUT P5, RZ, R14, 0x2, RZ, 0xc0, !PT ;
-        FFMA R48, R43.reuse, R48, 4.0586924552917480469 ;
-        ISETP.NE.U32.AND P4, PT, R2, 0x1, PT ;
-        F2I.TRUNC.NTZ R45, R40 ;
-        FFMA R2, R43.reuse, -R56, 2.550144195556640625 ;
-        FSEL R52, R52, -R52, !P5 ;
-        FFMA R33, R0, R43, RZ ;
-   @!P3 FMUL R52, RZ, R23 ;
-        FFMA R2, R43.reuse, R2, -5.1677198410034179688 ;
-        FSEL R3, R50, R49, !P6 ;
-        FFMA R48, R43, R48, -4.9348020553588867188 ;
-        LOP3.LUT P3, RZ, R38, 0x2, RZ, 0xc0, !PT ;
-        FFMA R47, R2, R33, RZ ;
-        IADD3 R40, R46, 0x1, RZ ;
-        FFMA R2, R21, -0.5, R22 ;
-        FSEL R33, R3, -R3, !P3 ;
-   @!P2 FMUL R33, RZ, R10 ;
-        FSETP.GT.AND P5, PT, |R23|, 16777216, PT ;
-        FFMA R23, R43, R48, 1 ;
-        FSETP.GT.AND P3, PT, |R10|, 16777216, PT ;
-        FMUL R46, R5, R5 ;
-        F2I.TRUNC.NTZ R10, R8 ;
-        IADD3 R3, R45, 0x1, RZ ;
-    @P4 FFMA R23, R0, 3.1415927410125732422, R47 ;
-        LOP3.LUT R43, R40, 0x1, RZ, 0xc0, !PT ;
-        FFMA R45, R46.reuse, R55.reuse, -1.334560394287109375 ;
-        LOP3.LUT R22, R3, 0x1, RZ, 0xc0, !PT ;
-        FFMA R21, R46, -R56, 2.550144195556640625 ;
-        ISETP.NE.U32.AND P2, PT, R43, 0x1, PT ;
-        FMUL R43, R4, R4 ;
-        ISETP.NE.U32.AND P4, PT, R22, 0x1, PT ;
-        FFMA R53, R5, R46, RZ ;
-        FSEL R6, R49, R50, !P6 ;
-        FFMA R0, R43.reuse, -R56, 2.550144195556640625 ;
-        FFMA R22, R43.reuse, R55, -1.334560394287109375 ;
-        FFMA R47, R4, R43, RZ ;
-        FFMA R49, R46.reuse, R45, 4.0586924552917480469 ;
-        FFMA R0, R43.reuse, R0, -5.1677198410034179688 ;
-        FFMA R22, R43.reuse, R22, 4.0586924552917480469 ;
-        FFMA R8, R46, R21, -5.1677198410034179688 ;
-        IADD3 R10, R10, 0x1, RZ ;
-        FFMA R45, R0, R47, RZ ;
-        FFMA R22, R43, R22, -4.9348020553588867188 ;
-        FFMA R49, R46, R49, -4.9348020553588867188 ;
-        FFMA R8, R8, R53, RZ ;
-        FFMA R0, R15, -0.5, R34 ;
-        LOP3.LUT R34, R10, 0x1, RZ, 0xc0, !PT ;
-        FFMA R22, R43, R22, 1 ;
-        FFMA R21, R46, R49, 1 ;
-        LOP3.LUT R43, R54, 0x1, RZ, 0xc0, !PT ;
-    @P4 FFMA R21, R5, 3.1415927410125732422, R8 ;
-        ISETP.NE.U32.AND P4, PT, R34, 0x1, PT ;
-        FMUL R34, R11, R11 ;
-    @P2 FFMA R22, R4, 3.1415927410125732422, R45 ;
-        ISETP.NE.U32.AND P2, PT, R43, 0x1, PT ;
-        FMUL R43, R2, R2 ;
-        FFMA R15, R34, R55, -1.334560394287109375 ;
-        FFMA R4, R32, -0.5, R9 ;
-        FFMA R9, R34.reuse, -R56.reuse, 2.550144195556640625 ;
-        FFMA R8, R43, -R56, 2.550144195556640625 ;
-        FFMA R15, R34.reuse, R15, 4.0586924552917480469 ;
-        FFMA R45, R11, R34, RZ ;
-        FFMA R46, R43.reuse, R55, -1.334560394287109375 ;
-        FFMA R5, R43.reuse, R8, -5.1677198410034179688 ;
-        FFMA R8, R34.reuse, R9, -5.1677198410034179688 ;
-        FFMA R15, R34, R15, -4.9348020553588867188 ;
-        FFMA R46, R43.reuse, R46, 4.0586924552917480469 ;
-        FFMA R48, R2, R43, RZ ;
-        FFMA R32, R8, R45, RZ ;
-        FFMA R8, R34, R15, 1 ;
-        FFMA R46, R43, R46, -4.9348020553588867188 ;
-        S2R R15, SR_TID.X ;
-        FFMA R5, R5, R48, RZ ;
-        IADD3 R59, R59, 0x1, RZ ;
-        FFMA R9, R43, R46, 1 ;
-        IADD3 R58, R58, 0x1, RZ ;
-    @P2 FFMA R9, R2, 3.1415927410125732422, R5 ;
-        LOP3.LUT R43, R59, 0x1, RZ, 0xc0, !PT ;
-        FMUL R45, R0, R0 ;
-        FFMA R2, R35, -0.5, R20 ;
-        LOP3.LUT R34, R58, 0x1, RZ, 0xc0, !PT ;
-        F2I.TRUNC.NTZ R20, R35 ;
-    @P4 FFMA R8, R11, 3.1415927410125732422, R32 ;
-        ISETP.NE.U32.AND P4, PT, R43, 0x1, PT ;
-        FFMA R32, R45.reuse, -R56, 2.550144195556640625 ;
-        FMUL R43, R4, R4 ;
-        ISETP.NE.U32.AND P2, PT, R34, 0x1, PT ;
-        FFMA R34, R45.reuse, R55, -1.334560394287109375 ;
-        FFMA R50, R0, R45, RZ ;
-        FFMA R5, R45, R32, -5.1677198410034179688 ;
-        FFMA R46, R43.reuse, -R56, 2.550144195556640625 ;
-        FFMA R48, R43, R55, -1.334560394287109375 ;
-        FFMA R34, R45, R34, 4.0586924552917480469 ;
-        FFMA R35, R5, R50, RZ ;
-        FFMA R11, R43.reuse, R46, -5.1677198410034179688 ;
-        FFMA R32, R4, R43, RZ ;
-        FFMA R48, R43, R48, 4.0586924552917480469 ;
-        LOP3.LUT R5, R15, 0xffff, RZ, 0xc0, !PT ;
-        FFMA R34, R45, R34, -4.9348020553588867188 ;
-        IMAD.SHL.U32 R46, R15, 0x100, RZ ;
-        FFMA R47, R11, R32, RZ ;
-        FFMA R48, R43, R48, -4.9348020553588867188 ;
-        SHF.R.U32.HI R5, RZ, 0x8, R5 ;
-        FMUL R11, R2, R2 ;
-        IADD3 R20, R20, 0x1, RZ ;
-        FFMA R32, R45, R34, 1 ;
-        FFMA R34, R43, R48, 1 ;
-        LOP3.LUT R5, R46, R5, RZ, 0xfc, !PT ;
-    @P2 FFMA R32, R0, 3.1415927410125732422, R35 ;
-        LOP3.LUT R43, R20, 0x1, RZ, 0xc0, !PT ;
-        FFMA R46, R11.reuse, R55, -1.334560394287109375 ;
-        FFMA R0, R11, -R56, 2.550144195556640625 ;
-    @P4 FFMA R34, R4, 3.1415927410125732422, R47 ;
-        ISETP.NE.U32.AND P2, PT, R43, 0x1, PT ;
-        FFMA R46, R11.reuse, R46, 4.0586924552917480469 ;
-        FFMA R43, R2, R11, RZ ;
-        FFMA R0, R11.reuse, R0, -5.1677198410034179688 ;
-        FADD R4, R36, R36 ;
-        FFMA R46, R11.reuse, R46, -4.9348020553588867188 ;
-        LOP3.LUT P4, RZ, R12, 0x2, RZ, 0xc0, !PT ;
-        FFMA R43, R0, R43, RZ ;
-        LOP3.LUT R0, R60, 0x1, RZ, 0xc0, !PT ;
-        FFMA R35, R11, R46, 1 ;
-        LOP3.LUT R45, R4, 0x80000000, RZ, 0xc0, !PT ;
-        IMAD.SHL.U32 R5, R5, 0x10, RZ ;
-        FSEL R11, R42, -R42, !P4 ;
-   @!P0 FMUL R11, RZ, R18 ;
-        LOP3.LUT P0, RZ, R39, 0x2, RZ, 0xc0, !PT ;
-        IMAD R46, R0, 0x104, RZ ;
-        LOP3.LUT R45, R45, 0x3f000000, RZ, 0xfc, !PT ;
-        IMAD.SHL.U32 R0, R15, 0x10, RZ ;
-        FSETP.GT.AND P4, PT, |R18|, 16777216, PT ;
-    @P2 FFMA R35, R2, 3.1415927410125732422, R43 ;
-        FSEL R18, R41, -R41, !P0 ;
-   @!P1 FMUL R18, RZ, R13 ;
-        FSETP.GT.AND P0, PT, |R13|, 16777216, PT ;
-        FADD R45, R4, R45 ;
-        LOP3.LUT R13, R5, 0xf00, R0, 0xf8, !PT ;
-        LOP3.LUT R0, R5, 0x300, R0, 0xf8, !PT ;
-        FRND.TRUNC R53, R45 ;
-        LOP3.LUT R2, R13.reuse, 0x3330, RZ, 0xc0, !PT ;
-        LOP3.LUT R13, R13, 0xcc00, RZ, 0xc0, !PT ;
-        FSETP.GEU.AND P1, PT, |R4|, 0.5, PT ;
-        IMAD.SHL.U32 R2, R2, 0x4, RZ ;
-        LOP3.LUT R0, R0, 0x3330, RZ, 0xc0, !PT ;
-        FSETP.GT.AND P6, PT, |R4|, 8388608, PT ;
-        LEA.HI R2, R13, R2, RZ, 0x1e ;
-        IADD3 R14, R14, 0x1, RZ ;
-        LOP3.LUT R13, R2.reuse, 0xffff, RZ, 0xc0, !PT ;
-        LOP3.LUT R5, R2, 0x4000, RZ, 0xc0, !PT ;
-        IMAD.SHL.U32 R2, R0, 0x2, RZ ;
-        FSEL R53, R4, R53, P6 ;
-        LOP3.LUT P2, RZ, R14, 0x2, RZ, 0xc0, !PT ;
-        IMAD.SHL.U32 R14, R5, 0x2, RZ ;
-        IADD3 R38, R38, 0x1, RZ ;
-        IADD3 R12, R12, 0x1, RZ ;
-   @!P1 FRND.TRUNC R53, R4 ;
-        LOP3.LUT R5, R2, 0x4000, RZ, 0xc0, !PT ;
-        LOP3.LUT P6, RZ, R38, 0x2, RZ, 0xc0, !PT ;
-        LOP3.LUT P1, RZ, R12, 0x2, RZ, 0xc0, !PT ;
-        IMAD R5, R0, 0x8, R5 ;
-        SHF.R.U32.HI R13, RZ, 0x1, R13 ;
-    @P2 FADD R7, RZ, -R7 ;
-        LOP3.LUT R0, R15, 0x8, RZ, 0xc0, !PT ;
-    @P5 FADD R7, R52, 1 ;
-        LOP3.LUT R13, R13, 0xffff, R14, 0xc8, !PT ;
-        LOP3.LUT R45, R5, 0xffff, RZ, 0xc0, !PT ;
-        IMAD R0, R15, 0x10, R0 ;
-        SHF.R.U32.HI R42, RZ, 0x4, R15.reuse ;
-    @P6 FADD R6, RZ, -R6 ;
-        SHF.R.U32.HI R61, RZ, 0x2, R15 ;
-    @P1 FADD R28, RZ, -R28 ;
-        SHF.R.U32.HI R4, RZ, 0x2, R60 ;
-        IMAD R47, R42, 0x41, RZ ;
-        IADD3 R39, R39, 0x1, RZ ;
-    @P3 FADD R6, R33, 1 ;
-        SHF.R.U32.HI R2, RZ, 0xe, R13 ;
-        IMAD.IADD R46, R46, 0x1, R47 ;
-        SHF.R.U32.HI R45, RZ, 0xd, R45 ;
-        IMAD R47, R4, 0x221, RZ ;
-        LOP3.LUT R13, R42, 0x2, R61, 0xf8, !PT ;
-        LOP3.LUT R41, R4.reuse, 0x4, RZ, 0xfc, !PT ;
-        LOP3.LUT R61, R4.reuse, 0x8, RZ, 0xfc, !PT ;
-        LOP3.LUT R43, R4, 0xc, RZ, 0xfc, !PT ;
-        IMAD R41, R41, 0x221, RZ ;
-        LOP3.LUT P6, RZ, R39, 0x2, RZ, 0xc0, !PT ;
-        IMAD R61, R61, 0x221, RZ ;
-        LOP3.LUT P1, RZ, R37, 0x2, RZ, 0xc0, !PT ;
-        IMAD.SHL.U32 R37, R60, 0x2, RZ ;
-        SHF.R.U32.HI R39, RZ, 0x1, R60 ;
-        IMAD R43, R43, 0x221, RZ ;
-        SHF.R.U32.HI R0, RZ, 0x2, R0 ;
-        LOP3.LUT R45, R16, 0xffff, R45, 0xf8, !PT ;
-        F2I.TRUNC.NTZ R16, R57 ;
-        LOP3.LUT R2, R2, 0xffff, RZ, 0xc0, !PT ;
-        LOP3.LUT P3, RZ, R3, 0x2, RZ, 0xc0, !PT ;
-    @P4 FADD R28, R11, 1 ;
-        SGXT.U32 R39, R39, 0x1 ;
-    @P6 FADD R19, RZ, -R19 ;
-        LOP3.LUT R4, R0, 0x1e, RZ, 0xc0, !PT ;
-        LOP3.LUT R42, R42, 0x6, R37, 0xf8, !PT ;
-        IMAD R39, R39, 0x82, RZ ;
-        ISETP.EQ.AND P2, PT, R13, R2, PT ;
-        IADD3 R14, R4, R46.reuse, R47 ;
-        IMAD R5, R42, 0x41, RZ ;
-        IADD3 R48, R4.reuse, R46.reuse, R41 ;
-        IADD3 R12, R4.reuse, R46.reuse, R61 ;
-        IMAD.IADD R14, R39.reuse, 0x1, R14 ;
-        IADD3 R2, R4.reuse, R46.reuse, R47 ;
-        IMAD.IADD R13, R39.reuse, 0x1, R48 ;
-        IADD3 R0, R4.reuse, R46.reuse, R41 ;
-        IMAD.IADD R12, R39.reuse, 0x1, R12 ;
-        IADD3 R38, R4.reuse, R46.reuse, R61 ;
-        IMAD.IADD R2, R39.reuse, 0x1, R2 ;
-        IADD3 R50, R4, R46.reuse, R43.reuse ;
-        IMAD.IADD R0, R39.reuse, 0x1, R0 ;
-        LOP3.LUT P4, RZ, R54, 0x2, RZ, 0xc0, !PT ;
-        IMAD.IADD R38, R39.reuse, 0x1, R38 ;
-        IADD3 R46, R4, R46, R43 ;
-        IMAD.IADD R50, R39, 0x1, R50 ;
-        LOP3.LUT R3, R45, UR4, RZ, 0xfc, !PT ;
-    @P1 FADD R23, RZ, -R23 ;
-        LOP3.LUT P5, RZ, R40, 0x2, RZ, 0xc0, !PT ;
-        IMAD.IADD R39, R39, 0x1, R46 ;
-        IADD3 R49, R5.reuse, R4, R47 ;
-    @P3 FADD R21, RZ, -R21 ;
-        IADD3 R40, R5, R47, R4 ;
-        IADD3 R48, R5.reuse, R4.reuse, R41 ;
-        IADD3 R46, R5.reuse, R4.reuse, R43 ;
-        IADD3 R41, R5.reuse, R41, R4.reuse ;
-        IADD3 R47, R5.reuse, R4, R61 ;
-        IADD3 R42, R5.reuse, R61, R4.reuse ;
-        IADD3 R43, R5, R43, R4 ;
-        IMAD.MOV.U32 R4, RZ, RZ, 0x4 ;
-        SHF.R.U32.HI R3, RZ, 0x1, R3 ;
-        LOP3.LUT P1, RZ, R10, 0x2, RZ, 0xc0, !PT ;
-        LOP3.LUT R10, R16.reuse, 0x1, RZ, 0xc0, !PT ;
-        FFMA R57, R57, -0.5, R44 ;
-        LOP3.LUT P3, RZ, R16.reuse, 0x2, RZ, 0xc0, !PT ;
-        IMAD.WIDE.U32 R4, R3, R4, c[0x0][0x1f0] ;
-        IADD3 R16, R16, 0x1, RZ ;
-    @P4 FADD R9, RZ, -R9 ;
-        LOP3.LUT P4, RZ, R16, 0x2, RZ, 0xc0, !PT ;
-        FMUL R16, R57, R57 ;
-        LDG.E R3, [R4.64] ;
-    @P1 FADD R8, RZ, -R8 ;
-        LOP3.LUT P1, RZ, R59, 0x2, RZ, 0xc0, !PT ;
-        FFMA R59, R16, R55, -1.334560394287109375 ;
-        ISETP.NE.U32.AND P6, PT, R10, 0x1, PT ;
-        S2R R60, SR_TID.X ;
-    @P5 FADD R22, RZ, -R22 ;
-        FFMA R59, R16, R59, 4.0586924552917480469 ;
-        LOP3.LUT P5, RZ, R58, 0x2, RZ, 0xc0, !PT ;
-        S2R R61, SR_TID.Y ;
-        FFMA R5, R16.reuse, -R56, 2.550144195556640625 ;
-        FFMA R59, R16, R59, -4.9348020553588867188 ;
-        SHF.R.U32.HI R45, RZ, 0x1, R45 ;
-        FMUL R22, R22, R22 ;
-        FFMA R4, R16, R5, -5.1677198410034179688 ;
-        FFMA R5, R57, R16, RZ ;
-    @P1 FADD R34, RZ, -R34 ;
-        FMUL R9, R9, R9 ;
-        FMUL R8, R8, R8 ;
-        FFMA R4, R4, R5, RZ ;
-        FMUL R21, R21, R21 ;
-    @P5 FADD R32, RZ, -R32 ;
-        FMUL R8, R8, 0.033601265400648117065 ;
-        FFMA R10, R57, 3.1415927410125732422, R4 ;
-        FFMA R4, R53, -0.5, R36 ;
-        FFMA R57, R16, R59, 1 ;
-        F2I.TRUNC.NTZ R53, R53 ;
-        FMUL R32, R32, R32 ;
-        FMUL R59, R4, R4 ;
-; Location ./int.jl:340
-        LOP3.LUT R58, R60, 0x1, RZ, 0xc0, !PT ;
+        SHF.R.U32.HI R2, RZ, 0x2, R61 ;
+; Location ./int.jl:347
+        SGXT.U32 R4, R4, 0x1 ;
+        FSEL R48, R48, -R48, !P4 ;
+; Location /home/eschnett/src/kotekan/julia/kernels/upchan.jl:1415
+        IMAD R14, R2, 0x221, RZ ;
+        LOP3.LUT P4, RZ, R38, 0x2, RZ, 0xc0, !PT ;
+        IMAD R45, R4, 0x104, R45 ;
+        LOP3.LUT R3, R2, 0x4, RZ, 0xfc, !PT ;
+        IMAD.IADD R39, R14, 0x1, R15.reuse ;
+        LOP3.LUT R42, R2.reuse, 0x8, RZ, 0xfc, !PT ;
+   @!P5 FMUL R48, RZ, R7 ;
+        LOP3.LUT R50, R2, 0xc, RZ, 0xfc, !PT ;
+        IMAD R52, R3, 0x221, RZ ;
+; Location ./int.jl:372
+        LOP3.LUT R4, R40, 0x6, RZ, 0xc0, !PT ;
+; Location /home/eschnett/src/kotekan/julia/kernels/upchan.jl:1415
+        IMAD R42, R42, 0x221, RZ ;
+        IADD3 R35, R35, 0x1, RZ ;
+        IMAD R50, R50, 0x221, RZ ;
+        SHF.R.U32.HI R4, RZ, 0x2, R4 ;
+        IMAD.IADD R38, R52, 0x1, R15.reuse ;
+        IADD3 R5, R5, 0x1, RZ ;
+        IMAD.IADD R2, R42, 0x1, R15 ;
+    @P4 FADD R47, RZ, -R47 ;
+        IMAD.IADD R3, R50, 0x1, R15 ;
+        LOP3.LUT P5, RZ, R35, 0x2, RZ, 0xc0, !PT ;
+        IMAD.IADD R15, R14.reuse, 0x1, R12 ;
+        FSETP.GT.AND P4, PT, |R7|, 16777216, PT ;
+        IMAD.IADD R40, R14, 0x1, R43 ;
+        SEL R35, RZ, 0x3f800000, !P6 ;
+        IMAD.IADD R14, R12.reuse, 0x1, R52 ;
+        LOP3.LUT P6, RZ, R5, 0x2, RZ, 0xc0, !PT ;
+        IMAD.IADD R13, R12, 0x1, R42 ;
+        FMUL R5, R26, 0.033601265400648117065 ;
+        IMAD.IADD R12, R12, 0x1, R50 ;
+        F2FP.PACK_AB R29, R33, R30 ;
+        IMAD R45, R4, 0x41, R45 ;
+        LOP3.LUT R4, R22, 0x1c, RZ, 0xc0, !PT ;
+        FMUL R22, R23, 0.033601265400648117065 ;
+        IMAD.SHL.U32 R15, R15, 0x4, RZ ;
+        FMUL R16, R5, R16 ;
         IMAD.SHL.U32 R14, R14, 0x4, RZ ;
-        FMUL R8, R8, R51 ;
-        FFMA R16, R59.reuse, R55, -1.334560394287109375 ;
-        FFMA R56, R59, -R56, 2.550144195556640625 ;
-        FRND.TRUNC R55, R44 ;
+        FMUL R7, R22, R19 ;
         IMAD.SHL.U32 R13, R13, 0x4, RZ ;
-        FFMA R16, R59.reuse, R16, 4.0586924552917480469 ;
-        FFMA R5, R59, R56, -5.1677198410034179688 ;
-        FSEL R56, R57, R10, !P6 ;
+        FMUL R22, R27, 0.033601265400648117065 ;
         IMAD.SHL.U32 R12, R12, 0x4, RZ ;
-        FFMA R54, R59, R16, -4.9348020553588867188 ;
-        FFMA R16, R4, R59, RZ ;
-        FSEL R10, R10, R57, !P6 ;
-        FMUL R23, R23, R23 ;
-        FRND.TRUNC R57, R36 ;
-        FFMA R5, R5, R16, RZ ;
-        FFMA R16, R59, R54, 1 ;
-        IMAD.SHL.U32 R54, R60, 0x2, RZ ;
-        LOP3.LUT P5, RZ, R53, 0x2, RZ, 0xc0, !PT ;
-        FFMA R5, R4, 3.1415927410125732422, R5 ;
-        FSETP.NEU.AND P6, PT, R55, R44, PT ;
-        IMAD.SHL.U32 R59, R61, 0x4, RZ ;
-        LOP3.LUT R37, R37, 0x20, R54, 0xf8, !PT ;
-        IMAD.SHL.U32 R54, R15, 0x8, RZ ;
-        LOP3.LUT R4, R53.reuse, 0x1, RZ, 0xc0, !PT ;
-    @P4 FADD R10, RZ, -R10 ;
-        IADD3 R53, R53, 0x1, RZ ;
-        FMUL R34, R34, R34 ;
-        LOP3.LUT R54, R37, 0x40, R54, 0xf8, !PT ;
+        FMUL R5, R6, 0.033601265400648117065 ;
+        STL [R1+0x14], R15 ;
+        FMUL R11, R22, R11 ;
+    @P4 FADD R47, R48, 1 ;
+        FMUL R19, R5, R8 ;
         STL [R1+0x10], R14 ;
-        SHF.R.U32.HI R37, RZ, 0x2, R60 ;
-        USHF.L.U32 UR5, UR40, 0x5, URZ ;
-        SHF.R.U32.HI R54, RZ, 0x2, R54 ;
+        F2FP.PACK_AB R8, R16, R17 ;
+    @P5 FADD R28, RZ, -R28 ;
+        F2FP.PACK_AB R9, R10, R11 ;
         STL [R1+0xc], R13 ;
-        SGXT.U32 R37, R37, 0x1 ;
-        FMUL R23, R23, 0.033601265400648117065 ;
-        FSETP.NEU.AND P1, PT, R57, R36, PT ;
-; Location /home/dstn/kotekan/julia/kernels/upchan.jl:1410
-        IMAD R45, R45, 0x41, R54.reuse ;
-        LOP3.LUT P4, RZ, R53, 0x2, RZ, 0xc0, !PT ;
-        IMAD R37, R37, 0x104, R54 ;
+        F2FP.PACK_AB R10, R19, R32 ;
+        FMUL R32, R36, R35 ;
+        FMUL R16, R35.reuse, R48 ;
         STL [R1+0x8], R12 ;
-        FMUL R34, R34, 0.033601265400648117065 ;
-        FMUL R24, R23, R24 ;
-        IMAD R37, R58, 0x82, R37 ;
-; Location ./int.jl:340
-        SHF.R.U32.HI R58, RZ, 0x1, R60 ;
-        FMUL R29, R34, R29 ;
-        IMAD.SHL.U32 R15, R15, 0x4, RZ ;
-        ULOP3.LUT UR6, UR5, 0x80, URZ, 0xc0, !UPT ;
-        SGXT.U32 R58, R58, 0x1 ;
-    @P0 FADD R19, R18, 1 ;
-        ULEA UR7, UR43, 0xfffd0000, 0x10 ;
-        IMAD.SHL.U32 R49, R49, 0x4, RZ ;
-; Location /home/dstn/kotekan/julia/kernels/upchan.jl:1410
-        IMAD R55, R58, 0x41, R37 ;
-        FSEL R37, R56, -R56, !P3 ;
-   @!P6 FMUL R37, RZ, R44 ;
-        ISETP.NE.U32.AND P6, PT, R4, 0x1, PT ;
-        IMAD.SHL.U32 R48, R48, 0x4, RZ ;
-        FSETP.GT.AND P3, PT, |R44|, 16777216, PT ;
-        IMAD.SHL.U32 R47, R47, 0x4, RZ ;
-        FSEL R4, R16, R5, !P6 ;
-        IMAD.SHL.U32 R46, R46, 0x4, RZ ;
-        FSEL R16, R5, R16, !P6 ;
-        IMAD.SHL.U32 R50, R50, 0x4, RZ ;
-        LOP3.LUT P6, RZ, R20, 0x2, RZ, 0xc0, !PT ;
-        USHF.R.S32.HI UR8, URZ, 0x1f, UR7 ;
-        FSEL R20, R4, -R4, !P5 ;
-   @!P1 FMUL R20, RZ, R36 ;
-        FSETP.GT.AND P5, PT, |R36|, 16777216, PT ;
-        IMAD.U32 R36, RZ, RZ, UR4 ;
-; Location ./int.jl:88
-        SHF.R.U32.HI R5, RZ, 0x3, R60 ;
-        IMAD.SHL.U32 R4, R61, 0x20, RZ ;
-    @P3 FADD R10, R37, 1 ;
-    @P4 FADD R16, RZ, -R16 ;
-        LOP3.LUT R36, R36, 0xc, R59, 0xf8, !PT ;
-        ULOP3.LUT UR4, UR5, 0x60, URZ, 0xc0, !UPT ;
-        LOP3.LUT R4, R4, 0x20, RZ, 0xc0, !PT ;
-    @P6 FADD R35, RZ, -R35 ;
-        LOP3.LUT R36, R36, R5, RZ, 0xfc, !PT ;
-        FMUL R5, R22, 0.033601265400648117065 ;
-        FMUL R22, R9, 0.033601265400648117065 ;
-; Location /home/dstn/kotekan/julia/kernels/upchan.jl:1410
-        IMAD.IADD R44, R4.reuse, 0x1, R55 ;
-        FMUL R35, R35, R35 ;
-        IMAD.IADD R45, R4, 0x1, R45 ;
-        LOP3.LUT R4, R61, 0xc, RZ, 0xc0, !PT ;
-        FMUL R9, R5, R26 ;
-        FMUL R5, R32, 0.033601265400648117065 ;
-    @P5 FADD R16, R20, 1 ;
-        ISETP.NE.AND P1, PT, R4, 0xc, PT ;
-        FMUL R4, R21, 0.033601265400648117065 ;
-        FMUL R21, R5, R30 ;
-        F2FP.PACK_AB R10, R10, R17 ;
-        ULEA UR4, UR41, UR4, 0xc ;
-        FMUL R25, R4, R25 ;
-        FMUL R4, R35, 0.033601265400648117065 ;
-        F2FP.PACK_AB R8, R21, R8 ;
-        FMUL R22, R22, R27 ;
-        SEL R21, RZ, 0x3f800000, !P2 ;
-        FMUL R26, R4, R31 ;
-        F2FP.PACK_AB R4, R33, R52 ;
+        FMUL R47, R35, R47 ;
+        FMUL R35, RZ, R35 ;
+    @P3 FADD R28, R30.reuse, 1 ;
+        LOP3.LUT R17, R33.reuse, 0x80000000, RZ, 0x3c, !PT ;
+    @P6 FADD R31, RZ, -R31 ;
+        LOP3.LUT R30, R30, 0x80000000, RZ, 0x3c, !PT ;
+    @P0 FADD R31, R33, 1 ;
+        F2FP.PACK_AB R5, R51, R34 ;
+        IMAD.IADD R41, R52, 0x1, R43 ;
+        LOP3.LUT R4, R4, 0xe0, R53, 0xf8, !PT ;
+        IMAD.IADD R42, R42, 0x1, R43.reuse ;
+        LOP3.LUT R35, R35, 0x80000000, RZ, 0x3c, !PT ;
+        IMAD.IADD R43, R50, 0x1, R43 ;
+        LOP3.LUT R34, R16, 0x80000000, RZ, 0x3c, !PT ;
+        IMAD.SHL.U32 R50, R39, 0x4, RZ ;
+        F2FP.PACK_AB R30, R17, R30 ;
+        IMAD.U32 R17, RZ, RZ, UR40 ;
+        F2FP.PACK_AB R11, R49, R36 ;
+        IMAD.MOV.U32 R36, RZ, RZ, RZ ;
+        F2FP.PACK_AB R28, R31, R28 ;
+        IMAD.MOV.U32 R31, RZ, RZ, RZ ;
+        F2FP.PACK_AB R32, R47, R32 ;
+        IMAD R17, R17, 0x1000, R4 ;
+        F2FP.PACK_AB R34, R34, R35 ;
         IMAD.MOV.U32 R35, RZ, RZ, RZ ;
-        F2FP.PACK_AB R5, R6, R7 ;
-        FMUL R32, R17, R21.reuse ;
-        FMUL R17, R21.reuse, R16 ;
-        FMUL R33, R21, R20 ;
-        FMUL R21, RZ, R21 ;
-        F2FP.PACK_AB R6, R9, R24 ;
-        IMAD.MOV.U32 R31, RZ, RZ, RZ ;
-        F2FP.PACK_AB R9, R26, R29 ;
-        IMAD.SHL.U32 R36, R36, 0x100, RZ ;
-        F2FP.PACK_AB R32, R17, R32 ;
->>>>>>> bdbe7b3b
-        IMAD.SHL.U32 R44, R44, 0x4, RZ ;
-        F2FP.PACK_AB R29, R18.reuse, R11 ;
+        F2FP.PACK_AB R6, R20, R21 ;
+        IMAD.SHL.U32 R49, R38, 0x4, RZ ;
+        F2FP.PACK_AB R7, R18, R7 ;
+        IMAD.SHL.U32 R48, R2, 0x4, RZ ;
+        LOP3.LUT P3, RZ, R58, 0x8, RZ, 0xc0, !PT ;
+        IMAD.SHL.U32 R47, R3, 0x4, RZ ;
+        F2FP.PACK_AB R37, R37, RZ ;
         IMAD.SHL.U32 R45, R45, 0x4, RZ ;
-        LOP3.LUT R17, R15, 0x1c, RZ, 0xc0, !PT ;
-        IMAD.U32 R15, RZ, RZ, UR4 ;
-        LOP3.LUT R30, R18, 0x80000000, RZ, 0x3c, !PT ;
-        UMOV UR4, URZ ;
-        LOP3.LUT R11, R11, 0x80000000, RZ, 0x3c, !PT ;
-        LOP3.LUT R21, R21, 0x80000000, RZ, 0x3c, !PT ;
-        LOP3.LUT R34, R33, 0x80000000, RZ, 0x3c, !PT ;
-        F2FP.PACK_AB R30, R30, R11 ;
-        IMAD.MOV.U32 R11, RZ, RZ, RZ ;
-        F2FP.PACK_AB R7, R22, R25 ;
-        F2FP.PACK_AB R28, R19, R28 ;
-        F2FP.PACK_AB R34, R34, R21 ;
-        LOP3.LUT P2, RZ, R60, 0x8, RZ, 0xc0, !PT ;
-        IADD3 R15, R15, UR6, R17 ;
-        F2FP.PACK_AB R37, R37, RZ ;
-        F2FP.PACK_AB R33, R33, RZ ;
+        F2FP.PACK_AB R33, R16, RZ ;
 
 .L_x_59:
-; Location /home/dstn/.julia/packages/LLVM/RpBog/src/interop/base.jl:38
-        S2R R13, SR_TID.X ;
+; Location /home/eschnett/.julia/packages/LLVM/OLMpi/src/interop/base.jl:38
+        S2R R15, SR_TID.Y ;
 ; Location ./int.jl:87
         IMAD.U32 R12, RZ, RZ, UR4 ;
-        ULOP3.LUT UR10, UR5, 0x60, URZ, 0xc0, !UPT ;
-; Location /home/dstn/.julia/packages/LLVM/RpBog/src/interop/base.jl:38
-        S2R R17, SR_TID.X ;
-        ULOP3.LUT UR6, UR5, 0x80, URZ, 0xc0, !UPT ;
-        ULEA UR9, UR41, UR10, 0xc ;
-        S2R R14, SR_TID.Y ;
-        S2R R16, SR_TID.X ;
+        IMAD.U32 R23, RZ, RZ, UR40 ;
+; Location /home/eschnett/.julia/packages/LLVM/OLMpi/src/interop/base.jl:38
+        S2R R14, SR_TID.X ;
+; Location /home/eschnett/.julia/packages/LLVM/OLMpi/src/interop/pointer.jl:114
+        IMAD.MOV.U32 R24, RZ, RZ, 0x4 ;
+        IMAD R23, R23, 0x1000, R4 ;
+        LDL R55, [R1+0x14] ;
         LDL R56, [R1+0x10] ;
-        LDL R55, [R1+0xc] ;
-        SHF.R.U32.HI R13, RZ, 0x2, R13 ;
-; Location ./int.jl:87
+        IMAD.SHL.U32 R13, R15, 0x4, RZ ;
+; Location ./int.jl:87
+        LOP3.LUT R12, R12, 0x3, R15, 0xf8, !PT ;
+        LOP3.LUT R12, R12, 0x30, R13, 0xf8, !PT ;
+        SHF.R.U32.HI R13, RZ, 0x2, R14.reuse ;
+        LOP3.LUT R12, R12, 0x8, R14, 0xf8, !PT ;
         LOP3.LUT R12, R12, 0x4, R13, 0xf8, !PT ;
-        IMAD.SHL.U32 R17, R17, 0x4, RZ ;
-        IMAD.U32 R13, RZ, RZ, UR9 ;
-        IMAD.SHL.U32 R15, R14, 0x4, RZ ;
-        LOP3.LUT R17, R17, 0x1c, RZ, 0xc0, !PT ;
-        LOP3.LUT R12, R12, 0x8, R16, 0xf8, !PT ;
-        IADD3 R13, R13, UR6, R17 ;
-        LOP3.LUT R12, R12, 0x30, R15, 0xf8, !PT ;
-        LOP3.LUT R12, R12, 0x3, R14, 0xf8, !PT ;
-        IMAD R20, R12, 0x1000, R13 ;
-; Location ./int.jl:288
-        SHF.R.S32.HI R13, RZ, 0x1f, R20 ;
-        LEA.HI R13, R13, R20, RZ, 0x1d ;
+; Location ./int.jl:88
+        IMAD.SHL.U32 R20, R12, 0x1000, RZ ;
+; Location ./int.jl:87
+        IMAD.IADD R12, R23, 0x1, R20 ;
+; Location ./int.jl:295
+        SHF.R.S32.HI R13, RZ, 0x1f, R12 ;
+        LEA.HI R13, R13, R12, RZ, 0x1d ;
 ; Location ./int.jl:88
         LOP3.LUT R15, R13, 0xe0000000, RZ, 0xc0, !PT ;
-; Location ./promotion.jl:477
-        ISETP.NE.AND P0, PT, R15, R20, PT ;
-        ISETP.LT.AND P0, PT, R20, RZ, P0 ;
-; Location ./int.jl:288
+; Location ./int.jl:295
         SHF.R.S32.HI R13, RZ, 0x1d, R13 ;
+; Location ./promotion.jl:521
+        ISETP.NE.AND P0, PT, R15, R12, PT ;
 ; Location ./int.jl:86
         IADD3 R15, -R13, 0x1, RZ ;
-; Location /home/dstn/.julia/packages/LLVM/RpBog/src/interop/pointer.jl:114
-        IMAD.MOV.U32 R24, RZ, RZ, 0x4 ;
-; Location ./int.jl:86
+        ISETP.LT.AND P0, PT, R12, RZ, P0 ;
    @!P0 IMAD.MOV R15, RZ, RZ, -R13 ;
-        IMAD R13, R15, 0x20000000, R20 ;
-; Location /home/dstn/.julia/packages/LLVM/RpBog/src/interop/pointer.jl:114
+        IMAD R13, R15, 0x20000000, R12 ;
+; Location /home/eschnett/.julia/packages/LLVM/OLMpi/src/interop/pointer.jl:114
         IMAD.WIDE R12, R13, R24, c[0x0][0x210] ;
-; Location /home/dstn/.julia/packages/IndexSpaces/MMvQv/src/IndexSpaces.jl:872
+; Location /home/eschnett/.julia/packages/IndexSpaces/SkQyK/src/IndexSpaces.jl:872
         LDG.E.128 R12, [R12.64] ;
-; Location ./int.jl:87
-        IADD3 R16, R20, 0x40000, RZ ;
-; Location ./int.jl:288
+; Location ./int.jl:88
+        LOP3.LUT R16, R20.reuse, 0x40000, RZ, 0xfc, !PT ;
+        LOP3.LUT R21, R20, 0x80000, RZ, 0xfc, !PT ;
+; Location ./int.jl:87
+        IMAD.IADD R16, R23.reuse, 0x1, R16 ;
+        IMAD.IADD R21, R23, 0x1, R21 ;
+; Location ./int.jl:295
         SHF.R.S32.HI R17, RZ, 0x1f, R16 ;
         LEA.HI R17, R17, R16, RZ, 0x1d ;
 ; Location ./int.jl:88
         LOP3.LUT R19, R17, 0xe0000000, RZ, 0xc0, !PT ;
-; Location ./promotion.jl:477
+; Location ./int.jl:295
+        SHF.R.S32.HI R17, RZ, 0x1d, R17 ;
+; Location ./promotion.jl:521
         ISETP.NE.AND P0, PT, R19, R16, PT ;
+; Location ./int.jl:86
+        IADD3 R19, -R17, 0x1, RZ ;
         ISETP.LT.AND P0, PT, R16, RZ, P0 ;
-; Location ./int.jl:288
-        SHF.R.S32.HI R17, RZ, 0x1d, R17 ;
-; Location ./int.jl:86
-<<<<<<< HEAD
-        IADD3 R27, -R25, 0x1, RZ ;
-   @!P0 IMAD.MOV R27, RZ, RZ, -R25 ;
-        IMAD R24, R27, 0x20000000, R38 ;
-; Location /home/eschnett/.julia/packages/LLVM/RpBog/src/interop/pointer.jl:114
-        IMAD.WIDE R24, R24, R49, c[0x0][0x210] ;
-; Location /home/eschnett/.julia/packages/IndexSpaces/MMvQv/src/IndexSpaces.jl:872
-        LDG.E.128 R24, [R24.64] ;
-; Location /home/eschnett/src/kotekan/julia/kernels/upchan.jl:1415
-        SEL R40, R22, R20, !P2 ;
-; Location /home/eschnett/.julia/packages/CUDA/YIj5X/src/device/intrinsics/warp.jl:29
-        SHFL.BFLY PT, R39, R40, 0x8, 0x1f ;
-; Location /home/eschnett/src/kotekan/julia/kernels/upchan.jl:1415
-        SEL R47, R23, R21, !P2 ;
-        SEL R20, R20, R39, !P2 ;
-        SEL R39, R39, R22, !P2 ;
-; Location /home/eschnett/.julia/packages/CUDA/YIj5X/src/device/intrinsics/warp.jl:29
-        SHFL.BFLY PT, R22, R47, 0x8, 0x1f ;
-; Location /home/eschnett/.julia/packages/LLVM/RpBog/src/interop/base.jl:38
-        PRMT R50, R20, 0x7632, R39 ;
-; Location /home/eschnett/src/kotekan/julia/kernels/upchan.jl:1415
-        SEL R21, R21, R22, !P2 ;
-        SEL R22, R22, R23, !P2 ;
-; Location /home/eschnett/.julia/packages/LLVM/RpBog/src/interop/base.jl:38
-        PRMT R23, R20, 0x5410, R39 ;
-; Location /home/eschnett/src/kotekan/julia/kernels/upchan.jl:1415
-        SEL R47, R27, R25, !P2 ;
-; Location /home/eschnett/.julia/packages/LLVM/RpBog/src/interop/base.jl:38
-        STS [R48], R23 ;
-        PRMT R52, R21.reuse, 0x5410, R22.reuse ;
-        PRMT R22, R21, 0x7632, R22 ;
-; Location /home/eschnett/src/kotekan/julia/kernels/upchan.jl:1415
-        SEL R48, R26, R24, !P2 ;
-; Location /home/eschnett/.julia/packages/CUDA/YIj5X/src/device/intrinsics/warp.jl:29
-        SHFL.BFLY PT, R20, R47, 0x8, 0x1f ;
-        SHFL.BFLY PT, R21, R48, 0x8, 0x1f ;
-; Location /home/eschnett/src/kotekan/julia/kernels/upchan.jl:1415
-        SEL R25, R25, R20, !P2 ;
-        SEL R24, R24, R21, !P2 ;
-        SEL R21, R21, R26, !P2 ;
-        SEL R26, R20, R27, !P2 ;
-=======
-        IADD3 R19, -R17, 0x1, RZ ;
    @!P0 IMAD.MOV R19, RZ, RZ, -R17 ;
         IMAD R17, R19, 0x20000000, R16 ;
-; Location /home/dstn/.julia/packages/LLVM/RpBog/src/interop/pointer.jl:114
+; Location /home/eschnett/.julia/packages/LLVM/OLMpi/src/interop/pointer.jl:114
         IMAD.WIDE R16, R17, R24, c[0x0][0x210] ;
->>>>>>> bdbe7b3b
-; Location ./int.jl:87
-        IADD3 R21, R20, 0x80000, RZ ;
-; Location /home/dstn/.julia/packages/IndexSpaces/MMvQv/src/IndexSpaces.jl:872
+; Location /home/eschnett/.julia/packages/IndexSpaces/SkQyK/src/IndexSpaces.jl:872
         LDG.E.128 R16, [R16.64] ;
-; Location ./int.jl:288
+; Location ./int.jl:295
         SHF.R.S32.HI R22, RZ, 0x1f, R21 ;
+; Location ./int.jl:88
+        LOP3.LUT R20, R20, 0xc0000, RZ, 0xfc, !PT ;
+; Location ./int.jl:295
         LEA.HI R22, R22, R21, RZ, 0x1d ;
+; Location ./int.jl:87
+        IMAD.IADD R20, R23, 0x1, R20 ;
 ; Location ./int.jl:88
         LOP3.LUT R26, R22, 0xe0000000, RZ, 0xc0, !PT ;
-; Location ./int.jl:87
-        IADD3 R20, R20, 0xc0000, RZ ;
-; Location ./promotion.jl:477
+; Location ./promotion.jl:521
         ISETP.NE.AND P0, PT, R26, R21, PT ;
-; Location ./int.jl:288
+; Location ./int.jl:295
         SHF.R.S32.HI R23, RZ, 0x1f, R20 ;
         ISETP.LT.AND P0, PT, R21, RZ, P0 ;
         LEA.HI R23, R23, R20, RZ, 0x1d ;
@@ -2065,971 +1571,581 @@
 ; Location ./int.jl:86
         IADD3 R26, -R22, 0x1, RZ ;
    @!P0 IMAD.MOV R26, RZ, RZ, -R22 ;
-; Location ./promotion.jl:477
+; Location ./promotion.jl:521
         ISETP.NE.AND P0, PT, R25, R20, PT ;
         ISETP.LT.AND P0, PT, R20, RZ, P0 ;
-; Location ./int.jl:288
+; Location ./int.jl:295
         SHF.R.S32.HI R23, RZ, 0x1d, R23 ;
 ; Location ./int.jl:86
         IADD3 R25, -R23, 0x1, RZ ;
         IMAD R21, R26, 0x20000000, R21 ;
    @!P0 IMAD.MOV R25, RZ, RZ, -R23 ;
         IMAD R25, R25, 0x20000000, R20 ;
-; Location /home/dstn/.julia/packages/LLVM/RpBog/src/interop/pointer.jl:114
+; Location /home/eschnett/.julia/packages/LLVM/OLMpi/src/interop/pointer.jl:114
         IMAD.WIDE R20, R21, R24, c[0x0][0x210] ;
         IMAD.WIDE R24, R25, R24, c[0x0][0x210] ;
-; Location /home/dstn/.julia/packages/IndexSpaces/MMvQv/src/IndexSpaces.jl:872
+; Location /home/eschnett/.julia/packages/IndexSpaces/SkQyK/src/IndexSpaces.jl:872
         LDG.E.128 R20, [R20.64] ;
         LDG.E.128 R24, [R24.64] ;
-<<<<<<< HEAD
-; Location /home/eschnett/.julia/packages/LLVM/RpBog/src/interop/base.jl:38
-        STS [R3.X4+0x80], R50 ;
-        STS [R3.X4+0x4], R52 ;
-        STS [R54], R39 ;
-        STS [R53], R40 ;
-        LDL R52, [R1+0xc] ;
-        LDL R54, [R1+0x14] ;
-        LDL R53, [R1+0x10] ;
-        STS [R33.X4+0x4], R47 ;
-        LDL R47, [R1+0x8] ;
-        STS [R51], R48 ;
-; Location /home/eschnett/.julia/packages/CUDA/YIj5X/src/device/intrinsics/synchronization.jl:16
+; Location /home/eschnett/src/kotekan/julia/kernels/upchan.jl:1415
+        SEL R53, R14, R12, !P3 ;
+; Location /home/eschnett/.julia/packages/CUDA/rXson/src/device/intrinsics/warp.jl:29
+        SHFL.BFLY PT, R51, R53, 0x8, 0x1f ;
+; Location /home/eschnett/src/kotekan/julia/kernels/upchan.jl:1415
+        SEL R54, R15, R13, !P3 ;
+        SEL R12, R12, R51, !P3 ;
+        SEL R51, R51, R14, !P3 ;
+; Location /home/eschnett/.julia/packages/CUDA/rXson/src/device/intrinsics/warp.jl:29
+        SHFL.BFLY PT, R14, R54, 0x8, 0x1f ;
+        LDL R54, [R1+0xc] ;
+; Location /home/eschnett/src/kotekan/julia/kernels/upchan.jl:1415
+        SEL R13, R13, R14, !P3 ;
+        SEL R52, R14, R15, !P3 ;
+; Location /home/eschnett/.julia/packages/LLVM/OLMpi/src/interop/base.jl:38
+        PRMT R14, R12, 0x5410, R51 ;
+        STS [R55], R14 ;
+; Location /home/eschnett/src/kotekan/julia/kernels/upchan.jl:1415
+        SEL R55, R18, R16, !P3 ;
+; Location /home/eschnett/.julia/packages/CUDA/rXson/src/device/intrinsics/warp.jl:29
+        SHFL.BFLY PT, R55, R55, 0x8, 0x1f ;
+; Location /home/eschnett/.julia/packages/LLVM/OLMpi/src/interop/base.jl:38
+        PRMT R51, R12, 0x7632, R51 ;
+        PRMT R15, R13.reuse, 0x5410, R52.reuse ;
+        PRMT R13, R13, 0x7632, R52 ;
+        STS [R40.X4+0x80], R51 ;
+; Location /home/eschnett/src/kotekan/julia/kernels/upchan.jl:1415
+        SEL R53, R55, R18, !P3 ;
+        SEL R16, R16, R55, !P3 ;
+; Location /home/eschnett/.julia/packages/LLVM/OLMpi/src/interop/base.jl:38
+        PRMT R51, R16.reuse, 0x5410, R53.reuse ;
+        PRMT R52, R16, 0x7632, R53 ;
+        LDL R53, [R1+0x8] ;
+; Location /home/eschnett/src/kotekan/julia/kernels/upchan.jl:1415
+        SEL R18, R19, R17, !P3 ;
+; Location /home/eschnett/.julia/packages/CUDA/rXson/src/device/intrinsics/warp.jl:29
+        SHFL.BFLY PT, R18, R18, 0x8, 0x1f ;
+; Location /home/eschnett/src/kotekan/julia/kernels/upchan.jl:1415
+        SEL R16, R27, R25, !P3 ;
+; Location /home/eschnett/.julia/packages/LLVM/OLMpi/src/interop/base.jl:38
+        STS [R40.X4+0x4], R15 ;
+        STS [R40.X4+0x84], R13 ;
+; Location /home/eschnett/src/kotekan/julia/kernels/upchan.jl:1415
+        SEL R15, R22, R20, !P3 ;
+        SEL R13, R26, R24, !P3 ;
+        SEL R14, R18, R19, !P3 ;
+        SEL R19, R23, R21, !P3 ;
+; Location /home/eschnett/.julia/packages/CUDA/rXson/src/device/intrinsics/warp.jl:29
+        SHFL.BFLY PT, R15, R15, 0x8, 0x1f ;
+; Location /home/eschnett/src/kotekan/julia/kernels/upchan.jl:1415
+        SEL R17, R17, R18, !P3 ;
+; Location /home/eschnett/.julia/packages/CUDA/rXson/src/device/intrinsics/warp.jl:29
+        SHFL.BFLY PT, R18, R19, 0x8, 0x1f ;
+        SHFL.BFLY PT, R13, R13, 0x8, 0x1f ;
+        SHFL.BFLY PT, R16, R16, 0x8, 0x1f ;
+; Location /home/eschnett/.julia/packages/LLVM/OLMpi/src/interop/base.jl:38
+        PRMT R12, R17.reuse, 0x5410, R14.reuse ;
+        PRMT R14, R17, 0x7632, R14 ;
+        STS [R56], R51 ;
+; Location /home/eschnett/src/kotekan/julia/kernels/upchan.jl:1415
+        SEL R20, R20, R15, !P3 ;
+        SEL R17, R15, R22, !P3 ;
+        SEL R21, R21, R18, !P3 ;
+        SEL R18, R18, R23, !P3 ;
+        SEL R24, R24, R13, !P3 ;
+        SEL R13, R13, R26, !P3 ;
+        SEL R25, R25, R16, !P3 ;
+        SEL R16, R16, R27, !P3 ;
+; Location /home/eschnett/.julia/packages/LLVM/OLMpi/src/interop/base.jl:38
+        STS [R41.X4+0x4], R12 ;
+        PRMT R19, R20.reuse, 0x5410, R17.reuse ;
+        PRMT R17, R20, 0x7632, R17 ;
+        STS [R41.X4+0x84], R14 ;
+        PRMT R23, R21.reuse, 0x5410, R18.reuse ;
+        PRMT R15, R21, 0x7632, R18 ;
+        STS [R41.X4+0x80], R52 ;
+        PRMT R12, R24, 0x5410, R13 ;
+        PRMT R24, R24, 0x7632, R13 ;
+        PRMT R14, R25.reuse, 0x5410, R16.reuse ;
+        PRMT R16, R25, 0x7632, R16 ;
+; Location /home/eschnett/.julia/packages/CUDA/rXson/src/device/intrinsics/synchronization.jl:16
+        IMAD.MOV.U32 R20, RZ, RZ, R35 ;
+        IMAD.MOV.U32 R21, RZ, RZ, R45 ;
         UMOV UR7, 0x100 ;
         UMOV UR5, UR4 ;
-; Location /home/eschnett/src/kotekan/julia/kernels/upchan.jl:1415
-        SEL R50, R22, R20, !P2 ;
-; Location /home/eschnett/.julia/packages/CUDA/YIj5X/src/device/intrinsics/warp.jl:29
-        SHFL.BFLY PT, R49, R50, 0x8, 0x1f ;
-; Location /home/eschnett/src/kotekan/julia/kernels/upchan.jl:1415
-        SEL R51, R23, R21, !P2 ;
-        SEL R20, R20, R49, !P2 ;
-        SEL R49, R49, R22, !P2 ;
-; Location /home/eschnett/.julia/packages/CUDA/YIj5X/src/device/intrinsics/warp.jl:29
-        SHFL.BFLY PT, R22, R51, 0x8, 0x1f ;
-; Location /home/eschnett/.julia/packages/LLVM/RpBog/src/interop/base.jl:38
-        PRMT R40, R20, 0x5410, R49 ;
-; Location /home/eschnett/src/kotekan/julia/kernels/upchan.jl:1415
-        SEL R38, R21, R22, !P2 ;
-        SEL R23, R22, R23, !P2 ;
-; Location /home/eschnett/.julia/packages/LLVM/RpBog/src/interop/base.jl:38
-        PRMT R22, R20, 0x7632, R49 ;
-        PRMT R21, R38.reuse, 0x5410, R23.reuse ;
-        PRMT R20, R38, 0x7632, R23 ;
-; Location /home/eschnett/src/kotekan/julia/kernels/upchan.jl:1415
-        SEL R23, R26, R24, !P2 ;
-        SEL R38, R27, R25, !P2 ;
-; Location /home/eschnett/.julia/packages/CUDA/YIj5X/src/device/intrinsics/warp.jl:29
-        SHFL.BFLY PT, R23, R23, 0x8, 0x1f ;
-        SHFL.BFLY PT, R38, R38, 0x8, 0x1f ;
-; Location /home/eschnett/.julia/packages/LLVM/RpBog/src/interop/base.jl:38
-        STS [R56], R40 ;
-        STS [R55], R22 ;
-        STS [R34.X4+0x4], R21 ;
-; Location /home/eschnett/src/kotekan/julia/kernels/upchan.jl:1415
-        SEL R24, R24, R23, !P2 ;
-        SEL R39, R23, R26, !P2 ;
-        SEL R25, R25, R38, !P2 ;
-        SEL R26, R38, R27, !P2 ;
-; Location /home/eschnett/.julia/packages/LLVM/RpBog/src/interop/base.jl:38
-        PRMT R27, R24.reuse, 0x5410, R39.reuse ;
-        PRMT R39, R24, 0x7632, R39 ;
-        PRMT R40, R25.reuse, 0x5410, R26.reuse ;
-        STS [R54], R20 ;
-        PRMT R23, R25, 0x7632, R26 ;
-        STS [R53], R27 ;
-        STS [R52], R39 ;
-        STS [R35.X4+0x4], R40 ;
-        STS [R47], R23 ;
-; Location /home/eschnett/.julia/packages/CUDA/YIj5X/src/device/intrinsics/synchronization.jl:16
-        IMAD.MOV.U32 R21, RZ, RZ, R15 ;
-        IMAD.MOV.U32 R24, RZ, RZ, R19 ;
-        IMAD.MOV.U32 R25, RZ, RZ, R36 ;
-        IMAD.MOV.U32 R26, RZ, RZ, R37 ;
+; Location /home/eschnett/.julia/packages/LLVM/OLMpi/src/interop/base.jl:38
+        STS [R54], R19 ;
+        STS [R42.X4+0x80], R17 ;
+        STS [R42.X4+0x4], R23 ;
+        STS [R42.X4+0x84], R15 ;
+; Location /home/eschnett/.julia/packages/CUDA/rXson/src/device/intrinsics/synchronization.jl:16
+        IMAD.MOV.U32 R17, RZ, RZ, R31 ;
+        IMAD.MOV.U32 R23, RZ, RZ, R46 ;
+; Location /home/eschnett/.julia/packages/LLVM/OLMpi/src/interop/base.jl:38
+        STS [R53], R12 ;
+        STS [R43.X4+0x80], R24 ;
+        STS [R43.X4+0x4], R14 ;
+        STS [R43.X4+0x84], R16 ;
+; Location /home/eschnett/.julia/packages/CUDA/rXson/src/device/intrinsics/synchronization.jl:16
         BAR.SYNC 0x0 ;
 
 .L_x_54:
-        IMAD.MOV.U32 R40, RZ, RZ, R28 ;
+        IMAD.MOV.U32 R22, RZ, RZ, R36 ;
+; Location ./promotion.jl:521
+        UIADD3 UR7, UR7, -0x10, URZ ;
+; Location /home/eschnett/.julia/packages/LLVM/OLMpi/src/interop/base.jl:38
+        LDS R36, [R21] ;
+        IMAD.MOV.U32 R14, RZ, RZ, 0x4800 ;
+        IMAD.MOV.U32 R12, RZ, RZ, 0x54005400 ;
+        IMAD.MOV.U32 R13, RZ, RZ, 0x64006400 ;
+        HADD2 R24, R14.reuse.H0_H0, 1024, 1024 ;
+; Location /home/eschnett/.julia/packages/IndexSpaces/SkQyK/src/IndexSpaces.jl:1968
+        IMAD.MOV.U32 R35, RZ, RZ, R32 ;
+; Location /home/eschnett/.julia/packages/LLVM/OLMpi/src/interop/base.jl:38
+        HADD2 R14, R14.H0_H0, 64, 64 ;
+; Location ./promotion.jl:521
+        ISETP.NE.AND P0, PT, RZ, UR7, PT ;
+        IADD3 R21, R21, 0x884, RZ ;
 ; Location ./int.jl:373
-        LOP3.LUT R39, R21, 0x88888888, RZ, 0x3c, !PT ;
-; Location /home/eschnett/.julia/packages/LLVM/RpBog/src/interop/base.jl:38
-        LDS R28, [R25] ;
-        IMAD.MOV.U32 R19, RZ, RZ, 0x64006400 ;
-; Location ./promotion.jl:499
-        UIADD3 UR7, UR7, -0x10, URZ ;
-        IMAD.MOV.U32 R20, RZ, RZ, 0x4800 ;
-; Location /home/eschnett/.julia/packages/LLVM/RpBog/src/interop/base.jl:38
-        IMAD.MOV.U32 R15, RZ, RZ, 0x54005400 ;
-        HADD2 R27, R20.reuse.H0_H0, 1024, 1024 ;
-; Location ./promotion.jl:499
-        ISETP.NE.AND P0, PT, RZ, UR7, PT ;
-; Location /home/eschnett/.julia/packages/LLVM/RpBog/src/interop/base.jl:38
-        HADD2 R20, R20.H0_H0, 64, 64 ;
-; Location ./promotion.jl:499
-        IADD3 R25, R25, 0x884, RZ ;
+        LOP3.LUT R15, R36, 0x88888888, RZ, 0x3c, !PT ;
+; Location ./int.jl:528
+        SHF.R.U32.HI R16, RZ, 0x8, R15 ;
+; Location /home/eschnett/.julia/packages/LLVM/OLMpi/src/interop/base.jl:38
+        LOP3.LUT R25, R15.reuse, 0xf000f0, R12.reuse, 0xe2, !PT ;
+        LOP3.LUT R19, R15, 0xf000f, R13.reuse, 0xe2, !PT ;
 ; Location ./int.jl:373
-        LOP3.LUT R38, R28, 0x88888888, RZ, 0x3c, !PT ;
-; Location ./int.jl:502
-        SHF.R.U32.HI R48, RZ, 0x8, R38 ;
-; Location /home/eschnett/.julia/packages/LLVM/RpBog/src/interop/base.jl:38
-        LOP3.LUT R22, R38.reuse, 0xf000f, R19, 0xe2, !PT ;
-        LOP3.LUT R23, R38, 0xf000f0, R15, 0xe2, !PT ;
-        LOP3.LUT R38, R48.reuse, 0xf000f, R19, 0xe2, !PT ;
-        HADD2 R21, R22, -R27.reuse ;
-        LOP3.LUT R47, R48, 0xf000f0, R15, 0xe2, !PT ;
-        HADD2 R22, R23, -R20 ;
-        LOP3.LUT R48, R39, 0xf000f, R19, 0xe2, !PT ;
-        HADD2 R23, R38, -R27 ;
-        HADD2 R38, R47, -R20 ;
-        HMUL2 R21, -R10, R21 ;
-        HADD2 R47, R48, -R27 ;
-        HMUL2 R22, -R10.reuse, R22 ;
-        HFMA2 R21, R7, R47, R21 ;
-        LOP3.LUT R47, R39, 0xf000f0, R15, 0xe2, !PT ;
-        HMUL2 R38, -R10.reuse, R38 ;
-; Location ./int.jl:502
-        SHF.R.U32.HI R39, RZ, 0x8, R39 ;
-; Location /home/eschnett/.julia/packages/LLVM/RpBog/src/interop/base.jl:38
-        HMUL2 R23, -R10, R23 ;
-        HADD2 R47, R47, -R20 ;
-        HFMA2 R22, R7, R47, R22 ;
-        LOP3.LUT R47, R39.reuse, 0xf000f, R19, 0xe2, !PT ;
-        LOP3.LUT R39, R39, 0xf000f0, R15, 0xe2, !PT ;
-        HADD2 R47, R47, -R27 ;
-        HADD2 R39, R39, -R20 ;
-        HFMA2 R23, R7.reuse, R47, R23 ;
-        HFMA2 R38, R7, R39, R38 ;
+        LOP3.LUT R15, R17, 0x88888888, RZ, 0x3c, !PT ;
+; Location /home/eschnett/.julia/packages/LLVM/OLMpi/src/interop/base.jl:38
+        LOP3.LUT R27, R16.reuse, 0xf000f, R13.reuse, 0xe2, !PT ;
+        HADD2 R18, R19, -R24 ;
+        LOP3.LUT R31, R16, 0xf000f0, R12.reuse, 0xe2, !PT ;
+        HADD2 R16, R25, -R14 ;
+        LOP3.LUT R25, R15.reuse, 0xf000f, R13, 0xe2, !PT ;
+        HADD2 R19, R27, -R24.reuse ;
+        LOP3.LUT R27, R15, 0xf000f0, R12, 0xe2, !PT ;
+        HMUL2 R18, -R10, R18 ;
+; Location ./int.jl:528
+        SHF.R.U32.HI R15, RZ, 0x8, R15 ;
+; Location /home/eschnett/.julia/packages/LLVM/OLMpi/src/interop/base.jl:38
+        HADD2 R25, R25, -R24 ;
+        HADD2 R17, R31, -R14 ;
+; Location /home/eschnett/.julia/packages/IndexSpaces/SkQyK/src/IndexSpaces.jl:1968
+        IMAD.MOV.U32 R31, RZ, RZ, R28 ;
+; Location /home/eschnett/.julia/packages/LLVM/OLMpi/src/interop/base.jl:38
+        HFMA2 R18, R7, R25, R18 ;
+        LOP3.LUT R25, R15.reuse, 0xf000f, R13, 0xe2, !PT ;
+        HMUL2 R17, -R10.reuse, R17 ;
+        LOP3.LUT R15, R15, 0xf000f0, R12, 0xe2, !PT ;
+        HMUL2 R19, -R10, R19 ;
+        HADD2 R25, R25, -R24 ;
+        HADD2 R15, R15, -R14 ;
+        HFMA2 R19, R7.reuse, R25, R19 ;
+        HFMA2 R17, R7, R15, R17 ;
 ; Location ./int.jl:373
-        LOP3.LUT R39, R24, 0x88888888, RZ, 0x3c, !PT ;
-; Location /home/eschnett/.julia/packages/LLVM/RpBog/src/interop/base.jl:38
-        LOP3.LUT R48, R39, 0xf000f, R19, 0xe2, !PT ;
-        HADD2 R47, R48, -R27 ;
+        LOP3.LUT R15, R20, 0x88888888, RZ, 0x3c, !PT ;
+; Location /home/eschnett/.julia/packages/LLVM/OLMpi/src/interop/base.jl:38
+        HMUL2 R16, -R10, R16 ;
+        HADD2 R27, R27, -R14 ;
+        LOP3.LUT R25, R15, 0xf000f, R13, 0xe2, !PT ;
+        HFMA2 R16, R7, R27, R16 ;
+        LOP3.LUT R27, R15, 0xf000f0, R12, 0xe2, !PT ;
+        HADD2 R25, R25, -R24 ;
+; Location ./int.jl:528
+        SHF.R.U32.HI R15, RZ, 0x8, R15 ;
+; Location /home/eschnett/.julia/packages/LLVM/OLMpi/src/interop/base.jl:38
+        HFMA2 R18, -R8, R25, R18 ;
+        LOP3.LUT R25, R15.reuse, 0xf000f, R13, 0xe2, !PT ;
+        HADD2 R27, R27, -R14 ;
+        LOP3.LUT R15, R15, 0xf000f0, R12, 0xe2, !PT ;
+        HADD2 R25, R25, -R24 ;
+        HADD2 R15, R15, -R14 ;
+        HFMA2 R19, -R8.reuse, R25, R19 ;
+        HFMA2 R17, -R8.reuse, R15, R17 ;
 ; Location ./int.jl:373
-        LOP3.LUT R48, R40, 0x88888888, RZ, 0x3c, !PT ;
-; Location /home/eschnett/.julia/packages/LLVM/RpBog/src/interop/base.jl:38
-        HFMA2 R21, -R8, R47, R21 ;
-        LOP3.LUT R47, R39, 0xf000f0, R15, 0xe2, !PT ;
-; Location ./int.jl:502
-        SHF.R.U32.HI R39, RZ, 0x8, R39 ;
-; Location /home/eschnett/.julia/packages/LLVM/RpBog/src/interop/base.jl:38
-        HADD2 R47, R47, -R20 ;
-        HFMA2 R22, -R8, R47, R22 ;
-        LOP3.LUT R47, R39.reuse, 0xf000f, R19, 0xe2, !PT ;
-        LOP3.LUT R39, R39, 0xf000f0, R15, 0xe2, !PT ;
-        HADD2 R47, R47, -R27 ;
-        HADD2 R39, R39, -R20 ;
-        HFMA2 R23, -R8.reuse, R47, R23 ;
-        LOP3.LUT R47, R48.reuse, 0xf000f, R19, 0xe2, !PT ;
-        HFMA2 R38, -R8, R39, R38 ;
-; Location ./int.jl:502
-        SHF.R.U32.HI R39, RZ, 0x8, R48 ;
-; Location /home/eschnett/.julia/packages/LLVM/RpBog/src/interop/base.jl:38
-        LOP3.LUT R48, R48, 0xf000f0, R15, 0xe2, !PT ;
-        HADD2 R47, R47, -R27 ;
-        LOP3.LUT R19, R39, 0xf000f, R19, 0xe2, !PT ;
-        LOP3.LUT R15, R39, 0xf000f0, R15, 0xe2, !PT ;
-        HADD2 R48, R48, -R20.reuse ;
-        HADD2 R19, R19, -R27 ;
-        HADD2 R15, R15, -R20 ;
-        HFMA2 R20, R9.reuse, R47, R21 ;
-        HFMA2 R21, R9.reuse, R48, R22 ;
-        HFMA2 R19, R9, R19, R23 ;
-        HMUL2 R23, R5.reuse, R20.reuse ;
-        HMUL2 R22, -R5, R21.reuse ;
-        HFMA2 R21, R6.reuse, R21, R23 ;
-        HFMA2 R15, R9, R15, R38 ;
-        HMUL2 R23, R5, R19 ;
-        HFMA2 R20, R6, R20, R22 ;
-        HMUL2 R22, -R5, R15.reuse ;
-        HFMA2 R23, R6.reuse, R15, R23 ;
-; Location /home/eschnett/.julia/packages/IndexSpaces/MMvQv/src/IndexSpaces.jl:1968
-        IMAD.MOV.U32 R15, RZ, RZ, R12 ;
-; Location /home/eschnett/.julia/packages/LLVM/RpBog/src/interop/base.jl:38
-        HFMA2 R22, R6, R19, R22 ;
-; Location /home/eschnett/.julia/packages/IndexSpaces/MMvQv/src/IndexSpaces.jl:1968
-        HMMA.16816.F16 R20, R12.reuse, R20, RZ ;
-        HMMA.16816.F16 R22, R12, R22, RZ ;
+        LOP3.LUT R15, R22, 0x88888888, RZ, 0x3c, !PT ;
+; Location /home/eschnett/.julia/packages/LLVM/OLMpi/src/interop/base.jl:38
+        HFMA2 R16, -R8, R27, R16 ;
+; Location ./int.jl:528
+        SHF.R.U32.HI R26, RZ, 0x8, R15 ;
+; Location /home/eschnett/.julia/packages/LLVM/OLMpi/src/interop/base.jl:38
+        LOP3.LUT R25, R15.reuse, 0xf000f0, R12.reuse, 0xe2, !PT ;
+        LOP3.LUT R15, R15, 0xf000f, R13.reuse, 0xe2, !PT ;
+        LOP3.LUT R13, R26.reuse, 0xf000f, R13, 0xe2, !PT ;
+        HADD2 R25, R25, -R14 ;
+        LOP3.LUT R27, R26, 0xf000f0, R12, 0xe2, !PT ;
+        HADD2 R15, R15, -R24.reuse ;
+        HADD2 R13, R13, -R24 ;
+        HFMA2 R25, R9, R25, R16 ;
+        HADD2 R14, R27, -R14 ;
+        HFMA2 R18, R9.reuse, R15, R18 ;
+; Location /home/eschnett/.julia/packages/IndexSpaces/SkQyK/src/IndexSpaces.jl:1968
+        IMAD.MOV.U32 R15, RZ, RZ, R28 ;
+; Location /home/eschnett/.julia/packages/LLVM/OLMpi/src/interop/base.jl:38
+        HFMA2 R16, R9, R13, R19 ;
+        HMUL2 R12, -R5, R25 ;
+        HFMA2 R17, R9, R14, R17 ;
+; Location /home/eschnett/.julia/packages/IndexSpaces/SkQyK/src/IndexSpaces.jl:1968
+        IMAD.MOV.U32 R14, RZ, RZ, R30 ;
+; Location /home/eschnett/.julia/packages/LLVM/OLMpi/src/interop/base.jl:38
+        HMUL2 R19, R5, R18 ;
+        HFMA2 R18, R6.reuse, R18, R12 ;
+        HFMA2 R19, R6.reuse, R25, R19 ;
+        HMUL2 R12, -R5.reuse, R17.reuse ;
+        HMUL2 R13, R5, R16.reuse ;
+        HFMA2 R16, R6.reuse, R16, R12 ;
+; Location /home/eschnett/.julia/packages/IndexSpaces/SkQyK/src/IndexSpaces.jl:1968
+        IMAD.MOV.U32 R12, RZ, RZ, R28 ;
+; Location /home/eschnett/.julia/packages/LLVM/OLMpi/src/interop/base.jl:38
+        HFMA2 R17, R6, R17, R13 ;
+; Location /home/eschnett/.julia/packages/IndexSpaces/SkQyK/src/IndexSpaces.jl:1968
+        IMAD.MOV.U32 R13, RZ, RZ, R29 ;
+        HMMA.16816.F16 R18, R28, R18, RZ ;
+        IMAD.MOV.U32 R31, RZ, RZ, R20 ;
+        HMMA.16816.F16 R16, R12, R16, RZ ;
+        IMAD.MOV.U32 R14, RZ, RZ, R34 ;
+        IMAD.MOV.U32 R15, RZ, RZ, R32 ;
+; Location /home/eschnett/.julia/packages/LLVM/OLMpi/src/interop/base.jl:38
+        HMUL2 R12, -R37.reuse, R19.reuse ;
+        HMUL2 R13, R37, R18.reuse ;
+        HFMA2 R18, R11.reuse, R18, R12 ;
+        HFMA2 R19, R11, R19, R13 ;
+        HMUL2 R12, -R37.reuse, R17 ;
+        HMUL2 R13, R37, R16 ;
+        HFMA2 R16, R11.reuse, R16, R12 ;
+; Location /home/eschnett/.julia/packages/IndexSpaces/SkQyK/src/IndexSpaces.jl:1968
+        IMAD.MOV.U32 R12, RZ, RZ, R32 ;
+; Location /home/eschnett/.julia/packages/LLVM/OLMpi/src/interop/base.jl:38
+        HFMA2 R17, R11, R17, R13 ;
+; Location /home/eschnett/.julia/packages/IndexSpaces/SkQyK/src/IndexSpaces.jl:1968
+        IMAD.MOV.U32 R13, RZ, RZ, R33 ;
+        HMMA.16816.F16 R18, R32, R18, RZ ;
+        HMMA.16816.F16 R16, R12, R16, RZ ;
         NOP ;
-; Location /home/eschnett/.julia/packages/LLVM/RpBog/src/interop/base.jl:38
-        HMUL2 R19, R29.reuse, R20.reuse ;
-        HMUL2 R15, -R29, R21.reuse ;
-        HFMA2 R21, R11.reuse, R21, R19 ;
-        HFMA2 R20, R11, R20, R15 ;
-        HMUL2 R19, R29.reuse, R22 ;
-        HMUL2 R15, -R29, R23 ;
-        HFMA2 R23, R11.reuse, R23, R19 ;
-; Location /home/eschnett/.julia/packages/IndexSpaces/MMvQv/src/IndexSpaces.jl:1968
-        IMAD.MOV.U32 R19, RZ, RZ, R16 ;
-; Location /home/eschnett/.julia/packages/LLVM/RpBog/src/interop/base.jl:38
-        HFMA2 R22, R11, R22, R15 ;
-        IMAD.MOV.U32 R15, RZ, RZ, R24 ;
-; Location /home/eschnett/.julia/packages/IndexSpaces/MMvQv/src/IndexSpaces.jl:1968
-        HMMA.16816.F16 R20, R16.reuse, R20, RZ ;
-        HMMA.16816.F16 R22, R16, R22, RZ ;
-        NOP ;
-; Location /home/eschnett/.julia/packages/LLVM/RpBog/src/interop/base.jl:38
-        HMUL2 R21, R4.reuse, R21 ;
-        HMUL2 R20, R4, R20 ;
-        HMNMX2 R21, R21, -7, -7, !PT ;
-        HMNMX2 R20, R20, -7, -7, !PT ;
-        HMUL2 R23, R4.reuse, R23 ;
-        HMNMX2 R21, R21, 7, 7, PT ;
-        HMUL2 R22, R4, R22 ;
-        HMNMX2 R20, R20, 7, 7, PT ;
-        HMNMX2 R23, R23, -7, -7, !PT ;
-        HADD2 R21, R21, R27.reuse ;
-        HMNMX2 R22, R22, -7, -7, !PT ;
-        HADD2 R20, R20, R27 ;
-        HMNMX2 R23, R23, 7, 7, PT ;
-        HMNMX2 R22, R22, 7, 7, PT ;
-        HADD2 R38, R23, R27.reuse ;
-        HADD2 R27, R22, R27 ;
-        PRMT R21, R21, 0x6240, R38 ;
-        PRMT R20, R20, 0x6240, R27 ;
-; Location ./int.jl:503
-        IMAD.SHL.U32 R21, R21, 0x10, RZ ;
-; Location /home/eschnett/.julia/packages/LLVM/RpBog/src/interop/base.jl:38
-        LOP3.LUT R20, R20, 0xf0f0f0f, R21, 0xe2, !PT ;
-; Location ./promotion.jl:499
-        IMAD.MOV.U32 R21, RZ, RZ, R24 ;
-        IMAD.MOV.U32 R24, RZ, RZ, R40 ;
-; Location ./int.jl:373
-        LOP3.LUT R19, R20, 0x88888888, RZ, 0x3c, !PT ;
-; Location /home/eschnett/.julia/packages/LLVM/RpBog/src/interop/base.jl:38
-        STS [R26], R19 ;
-; Location ./promotion.jl:499
-        IADD3 R26, R26, 0x884, RZ ;
-; Location /home/eschnett/src/kotekan/julia/kernels/upchan.jl:1415
-=======
-; Location /home/dstn/kotekan/julia/kernels/upchan.jl:1410
-        SEL R53, R14, R12, !P2 ;
-; Location /home/dstn/.julia/packages/CUDA/YIj5X/src/device/intrinsics/warp.jl:29
-        SHFL.BFLY PT, R51, R53, 0x8, 0x1f ;
-; Location /home/dstn/kotekan/julia/kernels/upchan.jl:1410
-        SEL R54, R15, R13, !P2 ;
-; Location ./range.jl:883
-        SEL R12, R12, R51, !P2 ;
-        SEL R51, R51, R14, !P2 ;
-; Location /home/dstn/.julia/packages/CUDA/YIj5X/src/device/intrinsics/warp.jl:29
-        SHFL.BFLY PT, R14, R54, 0x8, 0x1f ;
-; Location ./range.jl:883
-        SEL R13, R13, R14, !P2 ;
-        SEL R52, R14, R15, !P2 ;
-; Location /home/dstn/.julia/packages/LLVM/RpBog/src/interop/base.jl:38
-        PRMT R15, R13.reuse, 0x5410, R52.reuse ;
-        PRMT R13, R13, 0x7632, R52 ;
-        LDL R52, [R1+0x8] ;
-        PRMT R14, R12.reuse, 0x5410, R51.reuse ;
-        PRMT R51, R12, 0x7632, R51 ;
-; Location /home/dstn/kotekan/julia/kernels/upchan.jl:1410
-        SEL R12, R18, R16, !P2 ;
-; Location /home/dstn/.julia/packages/CUDA/YIj5X/src/device/intrinsics/warp.jl:29
-        SHFL.BFLY PT, R53, R12, 0x8, 0x1f ;
-; Location ./range.jl:883
-        SEL R16, R16, R53, !P2 ;
-        SEL R53, R53, R18, !P2 ;
-; Location /home/dstn/kotekan/julia/kernels/upchan.jl:1410
-        SEL R18, R19, R17, !P2 ;
-; Location /home/dstn/.julia/packages/CUDA/YIj5X/src/device/intrinsics/warp.jl:29
-        SHFL.BFLY PT, R18, R18, 0x8, 0x1f ;
-; Location /home/dstn/.julia/packages/LLVM/RpBog/src/interop/base.jl:38
-        STS [R56], R14 ;
-; Location /home/dstn/kotekan/julia/kernels/upchan.jl:1410
-        SEL R12, R27, R25, !P2 ;
-; Location /home/dstn/.julia/packages/LLVM/RpBog/src/interop/base.jl:38
-        STS [R2.X4+0x4], R15 ;
-        STS [R2.X4+0x84], R13 ;
-; Location ./range.jl:883
-        SEL R17, R17, R18, !P2 ;
-        SEL R14, R18, R19, !P2 ;
-; Location /home/dstn/kotekan/julia/kernels/upchan.jl:1410
-        SEL R19, R22, R20, !P2 ;
-; Location /home/dstn/.julia/packages/LLVM/RpBog/src/interop/base.jl:38
-        PRMT R15, R17.reuse, 0x5410, R14.reuse ;
-        PRMT R17, R17, 0x7632, R14 ;
-; Location /home/dstn/kotekan/julia/kernels/upchan.jl:1410
-        SEL R14, R23, R21, !P2 ;
-        SEL R13, R26, R24, !P2 ;
-; Location /home/dstn/.julia/packages/CUDA/YIj5X/src/device/intrinsics/warp.jl:29
-        SHFL.BFLY PT, R19, R19, 0x8, 0x1f ;
-        SHFL.BFLY PT, R14, R14, 0x8, 0x1f ;
-        SHFL.BFLY PT, R13, R13, 0x8, 0x1f ;
-        SHFL.BFLY PT, R12, R12, 0x8, 0x1f ;
-; Location /home/dstn/.julia/packages/LLVM/RpBog/src/interop/base.jl:38
-        STS [R2.X4+0x80], R51 ;
-        PRMT R51, R16, 0x5410, R53 ;
-        PRMT R53, R16, 0x7632, R53 ;
-; Location ./range.jl:883
-        SEL R20, R20, R19, !P2 ;
-; Location /home/dstn/.julia/packages/LLVM/RpBog/src/interop/base.jl:38
-        STS [R55], R51 ;
-; Location ./range.jl:883
-        SEL R21, R21, R14, !P2 ;
-        SEL R16, R14, R23, !P2 ;
-        SEL R24, R24, R13, !P2 ;
-        SEL R25, R25, R12, !P2 ;
-        SEL R51, R19, R22, !P2 ;
-        SEL R13, R13, R26, !P2 ;
-        SEL R12, R12, R27, !P2 ;
-; Location /home/dstn/.julia/packages/LLVM/RpBog/src/interop/base.jl:38
-        PRMT R14, R20.reuse, 0x5410, R51.reuse ;
-        PRMT R51, R20, 0x7632, R51 ;
-        PRMT R23, R21, 0x5410, R16 ;
-        PRMT R19, R21, 0x7632, R16 ;
-        PRMT R27, R24.reuse, 0x5410, R13.reuse ;
-        PRMT R18, R25.reuse, 0x5410, R12.reuse ;
-        STS [R0.X4+0x80], R53 ;
-        PRMT R16, R24, 0x7632, R13 ;
-        PRMT R12, R25, 0x7632, R12 ;
-        STS [R0.X4+0x4], R15 ;
-        STS [R0.X4+0x84], R17 ;
-; Location /home/dstn/.julia/packages/CUDA/YIj5X/src/device/intrinsics/synchronization.jl:16
-        IMAD.MOV.U32 R20, RZ, RZ, R35 ;
-        IMAD.U32 R22, RZ, RZ, UR4 ;
-        IMAD.MOV.U32 R21, RZ, RZ, R44 ;
-        IMAD.MOV.U32 R15, RZ, RZ, R31 ;
-        IMAD.MOV.U32 R24, RZ, RZ, R45 ;
-        UMOV UR6, 0x100 ;
-; Location /home/dstn/.julia/packages/LLVM/RpBog/src/interop/base.jl:38
-        STS [R52], R14 ;
-        STS [R38.X4+0x80], R51 ;
-        STS [R38.X4+0x4], R23 ;
-        STS [R38.X4+0x84], R19 ;
-        STS [R50], R27 ;
-        STS [R39.X4+0x80], R16 ;
-        STS [R39.X4+0x4], R18 ;
-        STS [R39.X4+0x84], R12 ;
-; Location /home/dstn/.julia/packages/CUDA/YIj5X/src/device/intrinsics/synchronization.jl:16
-        BAR.SYNC 0x0 ;
-
-.L_x_54:
-        IMAD.MOV.U32 R23, RZ, RZ, R11 ;
-; Location ./int.jl:366
-        LOP3.LUT R15, R15, 0x88888888, RZ, 0x3c, !PT ;
-; Location /home/dstn/.julia/packages/LLVM/RpBog/src/interop/base.jl:38
-        LDS R11, [R21] ;
-        IMAD.MOV.U32 R12, RZ, RZ, 0x64006400 ;
-; Location ./promotion.jl:477
-        UIADD3 UR6, UR6, -0x10, URZ ;
-        IMAD.MOV.U32 R14, RZ, RZ, 0x4800 ;
-; Location /home/dstn/.julia/packages/LLVM/RpBog/src/interop/base.jl:38
-        IMAD.MOV.U32 R13, RZ, RZ, 0x54005400 ;
-        LOP3.LUT R52, R15, 0xf000f, R12, 0xe2, !PT ;
-; Location /home/dstn/.julia/packages/IndexSpaces/MMvQv/src/IndexSpaces.jl:1968
-        IMAD.MOV.U32 R35, RZ, RZ, R32 ;
-; Location /home/dstn/.julia/packages/LLVM/RpBog/src/interop/base.jl:38
-        HADD2 R25, R14.reuse.H0_H0, 1024, 1024 ;
-; Location ./promotion.jl:477
-        ISETP.NE.AND P0, PT, RZ, UR6, PT ;
-; Location /home/dstn/.julia/packages/LLVM/RpBog/src/interop/base.jl:38
-        HADD2 R14, R14.H0_H0, 64, 64 ;
-; Location ./promotion.jl:477
-        IADD3 R21, R21, 0x884, RZ ;
-; Location /home/dstn/.julia/packages/LLVM/RpBog/src/interop/base.jl:38
-        HADD2 R52, R52, -R25 ;
-; Location ./int.jl:366
-        LOP3.LUT R16, R11, 0x88888888, RZ, 0x3c, !PT ;
-; Location ./int.jl:495
-        SHF.R.U32.HI R19, RZ, 0x8, R16 ;
-; Location /home/dstn/.julia/packages/LLVM/RpBog/src/interop/base.jl:38
-        LOP3.LUT R18, R16.reuse, 0xf000f, R12.reuse, 0xe2, !PT ;
-        LOP3.LUT R17, R16, 0xf000f0, R13.reuse, 0xe2, !PT ;
-        LOP3.LUT R16, R19.reuse, 0xf000f, R12, 0xe2, !PT ;
-        HADD2 R26, R18, -R25.reuse ;
-        LOP3.LUT R19, R19, 0xf000f0, R13, 0xe2, !PT ;
-        HADD2 R18, R17, -R14 ;
-        HADD2 R17, R16, -R25 ;
-        HADD2 R16, R19, -R14 ;
-        LOP3.LUT R19, R15, 0xf000f0, R13, 0xe2, !PT ;
-        HMUL2 R26, -R9.reuse, R26 ;
-; Location ./int.jl:495
-        SHF.R.U32.HI R15, RZ, 0x8, R15 ;
-; Location /home/dstn/.julia/packages/LLVM/RpBog/src/interop/base.jl:38
-        HMUL2 R16, -R9.reuse, R16 ;
-        HFMA2 R26, R6, R52, R26 ;
-        LOP3.LUT R52, R15.reuse, 0xf000f, R12, 0xe2, !PT ;
-        HMUL2 R18, -R9, R18 ;
-        LOP3.LUT R15, R15, 0xf000f0, R13, 0xe2, !PT ;
-        HADD2 R19, R19, -R14 ;
-        HMUL2 R17, -R9, R17 ;
-        HADD2 R15, R15, -R14 ;
-        HFMA2 R18, R6.reuse, R19, R18 ;
-        HFMA2 R16, R6, R15, R16 ;
-; Location ./int.jl:366
-        LOP3.LUT R15, R20, 0x88888888, RZ, 0x3c, !PT ;
-; Location /home/dstn/.julia/packages/LLVM/RpBog/src/interop/base.jl:38
-        HADD2 R52, R52, -R25 ;
-        LOP3.LUT R19, R15.reuse, 0xf000f0, R13, 0xe2, !PT ;
-        HFMA2 R17, R6, R52, R17 ;
-        LOP3.LUT R52, R15, 0xf000f, R12.reuse, 0xe2, !PT ;
-; Location ./int.jl:495
-        SHF.R.U32.HI R15, RZ, 0x8, R15 ;
-; Location /home/dstn/.julia/packages/LLVM/RpBog/src/interop/base.jl:38
-        HADD2 R31, R19, -R14 ;
-        HADD2 R52, R52, -R25 ;
-        HFMA2 R31, -R7.reuse, R31, R18 ;
-        LOP3.LUT R18, R15.reuse, 0xf000f, R12, 0xe2, !PT ;
-        HFMA2 R26, -R7, R52, R26 ;
-        LOP3.LUT R15, R15, 0xf000f0, R13, 0xe2, !PT ;
-        HADD2 R18, R18, -R25 ;
-        HADD2 R15, R15, -R14 ;
-        HFMA2 R17, -R7.reuse, R18, R17 ;
-        HFMA2 R16, -R7, R15, R16 ;
-; Location ./int.jl:366
-        LOP3.LUT R15, R23, 0x88888888, RZ, 0x3c, !PT ;
-; Location ./int.jl:495
-        SHF.R.U32.HI R18, RZ, 0x8, R15 ;
-; Location /home/dstn/.julia/packages/LLVM/RpBog/src/interop/base.jl:38
-        LOP3.LUT R27, R15.reuse, 0xf000f, R12.reuse, 0xe2, !PT ;
-        LOP3.LUT R15, R15, 0xf000f0, R13.reuse, 0xe2, !PT ;
-        LOP3.LUT R13, R18.reuse, 0xf000f0, R13, 0xe2, !PT ;
-        LOP3.LUT R18, R18, 0xf000f, R12, 0xe2, !PT ;
-        HADD2 R12, R15, -R14.reuse ;
-; Location /home/dstn/.julia/packages/IndexSpaces/MMvQv/src/IndexSpaces.jl:1968
-        IMAD.MOV.U32 R15, RZ, RZ, R28 ;
-; Location /home/dstn/.julia/packages/LLVM/RpBog/src/interop/base.jl:38
-        HADD2 R13, R13, -R14 ;
-; Location /home/dstn/.julia/packages/IndexSpaces/MMvQv/src/IndexSpaces.jl:1968
-        IMAD.MOV.U32 R14, RZ, RZ, R30 ;
-; Location /home/dstn/.julia/packages/LLVM/RpBog/src/interop/base.jl:38
-        HADD2 R18, R18, -R25 ;
-        HFMA2 R13, R8.reuse, R13, R16 ;
-        HFMA2 R16, R8.reuse, R18, R17 ;
-        HFMA2 R31, R8, R12, R31 ;
-        HMUL2 R12, -R4.reuse, R13.reuse ;
-        HMUL2 R17, R4, R16.reuse ;
-        HFMA2 R16, R5.reuse, R16, R12 ;
-; Location /home/dstn/.julia/packages/IndexSpaces/MMvQv/src/IndexSpaces.jl:1968
-        IMAD.MOV.U32 R12, RZ, RZ, R28 ;
-; Location /home/dstn/.julia/packages/LLVM/RpBog/src/interop/base.jl:38
-        HFMA2 R17, R5, R13, R17 ;
-; Location /home/dstn/.julia/packages/IndexSpaces/MMvQv/src/IndexSpaces.jl:1968
-        IMAD.MOV.U32 R13, RZ, RZ, R29 ;
-        HMMA.16816.F16 R18, R12, R16, RZ ;
-; Location /home/dstn/.julia/packages/LLVM/RpBog/src/interop/base.jl:38
-        HADD2 R13, R27, -R25 ;
-; Location /home/dstn/.julia/packages/IndexSpaces/MMvQv/src/IndexSpaces.jl:1968
-        IMAD.MOV.U32 R14, RZ, RZ, R34 ;
-; Location /home/dstn/.julia/packages/LLVM/RpBog/src/interop/base.jl:38
-        HMUL2 R16, -R4, R31 ;
-; Location /home/dstn/.julia/packages/IndexSpaces/MMvQv/src/IndexSpaces.jl:1968
-        IMAD.MOV.U32 R15, RZ, RZ, R32 ;
-; Location /home/dstn/.julia/packages/LLVM/RpBog/src/interop/base.jl:38
-        HFMA2 R13, R8, R13, R26 ;
-        IMAD.MOV.U32 R26, RZ, RZ, R37 ;
-        HMUL2 R17, R4, R13.reuse ;
-        HFMA2 R16, R5.reuse, R13, R16 ;
-        HFMA2 R17, R5, R31, R17 ;
-; Location /home/dstn/.julia/packages/IndexSpaces/MMvQv/src/IndexSpaces.jl:1968
-        IMAD.MOV.U32 R31, RZ, RZ, R28 ;
-; Location /home/dstn/.julia/packages/LLVM/RpBog/src/interop/base.jl:38
-        HMUL2 R12, -R26.reuse, R19.reuse ;
-        HMUL2 R13, R26, R18.reuse ;
-; Location /home/dstn/.julia/packages/IndexSpaces/MMvQv/src/IndexSpaces.jl:1968
-        HMMA.16816.F16 R16, R28, R16, RZ ;
-; Location /home/dstn/.julia/packages/LLVM/RpBog/src/interop/base.jl:38
-        HFMA2 R18, R10.reuse, R18, R12 ;
-; Location /home/dstn/.julia/packages/IndexSpaces/MMvQv/src/IndexSpaces.jl:1968
-        IMAD.MOV.U32 R12, RZ, RZ, R32 ;
-; Location /home/dstn/.julia/packages/LLVM/RpBog/src/interop/base.jl:38
-        HFMA2 R19, R10, R19, R13 ;
-; Location /home/dstn/.julia/packages/IndexSpaces/MMvQv/src/IndexSpaces.jl:1968
-        IMAD.MOV.U32 R13, RZ, RZ, R33 ;
-        IMAD.MOV.U32 R31, RZ, RZ, R20 ;
-        HMMA.16816.F16 R18, R12, R18, RZ ;
-; Location ./promotion.jl:477
-        IMAD.MOV.U32 R15, RZ, RZ, R20 ;
-        IMAD.MOV.U32 R20, RZ, RZ, R23 ;
-; Location /home/dstn/.julia/packages/LLVM/RpBog/src/interop/base.jl:38
-        HMUL2 R12, -R26.reuse, R17.reuse ;
-        HMUL2 R13, R26, R16.reuse ;
-        HFMA2 R16, R10.reuse, R16, R12 ;
-        HFMA2 R17, R10, R17, R13 ;
-        HMUL2 R19, R3.reuse, R19 ;
-; Location /home/dstn/.julia/packages/IndexSpaces/MMvQv/src/IndexSpaces.jl:1968
-        HMMA.16816.F16 R16, R32, R16, RZ ;
-; Location /home/dstn/.julia/packages/LLVM/RpBog/src/interop/base.jl:38
-        HMUL2 R18, R3, R18 ;
+; Location /home/eschnett/.julia/packages/LLVM/OLMpi/src/interop/base.jl:38
+        HMUL2 R19, R0.reuse, R19 ;
+        HMUL2 R18, R0, R18 ;
         HMNMX2 R19, R19, -7, -7, !PT ;
         HMNMX2 R18, R18, -7, -7, !PT ;
+        HMUL2 R17, R0.reuse, R17 ;
         HMNMX2 R19, R19, 7, 7, PT ;
-        HMNMX2 R18, R18, 7, 7, PT ;
-        HADD2 R12, R19, R25 ;
-        HMUL2 R17, R3.reuse, R17 ;
-        HMUL2 R16, R3, R16 ;
+        HMUL2 R16, R0, R16 ;
+        HMNMX2 R12, R18, 7, 7, PT ;
         HMNMX2 R17, R17, -7, -7, !PT ;
+        HADD2 R19, R19, R24.reuse ;
         HMNMX2 R16, R16, -7, -7, !PT ;
+        HADD2 R12, R12, R24 ;
         HMNMX2 R17, R17, 7, 7, PT ;
         HMNMX2 R16, R16, 7, 7, PT ;
-        HADD2 R17, R17, R25.reuse ;
-        HADD2 R16, R16, R25.reuse ;
-        HADD2 R25, R18, R25 ;
-        PRMT R12, R17, 0x6240, R12 ;
-        PRMT R16, R16, 0x6240, R25 ;
-; Location ./int.jl:496
-        IMAD.SHL.U32 R13, R12, 0x10, RZ ;
-; Location /home/dstn/.julia/packages/LLVM/RpBog/src/interop/base.jl:38
-        LOP3.LUT R13, R16, 0xf0f0f0f, R13, 0xe2, !PT ;
-; Location ./int.jl:366
-        LOP3.LUT R13, R13, 0x88888888, RZ, 0x3c, !PT ;
-; Location /home/dstn/.julia/packages/LLVM/RpBog/src/interop/base.jl:38
-        STS [R24], R13 ;
-; Location ./promotion.jl:477
-        IADD3 R24, R24, 0x884, RZ ;
-; Location /home/dstn/kotekan/julia/kernels/upchan.jl:1410
->>>>>>> bdbe7b3b
+        HADD2 R14, R17, R24.reuse ;
+; Location ./promotion.jl:521
+        IMAD.MOV.U32 R17, RZ, RZ, R20 ;
+; Location /home/eschnett/.julia/packages/LLVM/OLMpi/src/interop/base.jl:38
+        HADD2 R13, R16, R24 ;
+; Location ./promotion.jl:521
+        IMAD.MOV.U32 R20, RZ, RZ, R22 ;
+; Location /home/eschnett/.julia/packages/LLVM/OLMpi/src/interop/base.jl:38
+        PRMT R14, R19, 0x6240, R14 ;
+        PRMT R12, R12, 0x6240, R13 ;
+; Location ./int.jl:529
+        IMAD.SHL.U32 R13, R14, 0x10, RZ ;
+; Location /home/eschnett/.julia/packages/LLVM/OLMpi/src/interop/base.jl:38
+        LOP3.LUT R12, R12, 0xf0f0f0f, R13, 0xe2, !PT ;
+; Location ./int.jl:373
+        LOP3.LUT R12, R12, 0x88888888, RZ, 0x3c, !PT ;
+; Location /home/eschnett/.julia/packages/LLVM/OLMpi/src/interop/base.jl:38
+        STS [R23], R12 ;
+; Location ./promotion.jl:521
+        IADD3 R23, R23, 0x884, RZ ;
+; Location /home/eschnett/src/kotekan/julia/kernels/upchan.jl:1415
     @P0 BRA `(.L_x_54) ;
-; Location /home/dstn/.julia/packages/CUDA/YIj5X/src/device/intrinsics/synchronization.jl:16
+; Location /home/eschnett/.julia/packages/CUDA/rXson/src/device/intrinsics/synchronization.jl:16
         BAR.SYNC 0x0 ;
-; Location /home/dstn/.julia/packages/LLVM/RpBog/src/interop/base.jl:38
-        LDS R14, [R48] ;
-        VOTEU.ANY UP0, P1 ;
+; Location /home/eschnett/.julia/packages/LLVM/OLMpi/src/interop/base.jl:38
+        LDS R14, [R49] ;
+; Location ./int.jl:87
+        IMAD.U32 R58, RZ, RZ, UR4 ;
         BSSY B0, `(.L_x_55) ;
-<<<<<<< HEAD
-        LDS R21, [R0.X4+0x80] ;
-        @UP0 USHF.L.U32 UR7, UR4, 0xc, URZ ;
-        LDS R23, [R0.X4+0x4] ;
-        LDS R24, [R0.X4+0x84] ;
-        LDS R26, [R44] ;
-        LDS R38, [R2.X4+0x80] ;
-        LDS R27, [R2.X4+0x4] ;
-        LDS R49, [R2.X4+0x84] ;
-        LDS R47, [R42] ;
-        LDS R52, [R30.X4+0x80] ;
-        LDS R50, [R30.X4+0x4] ;
-        LDS R53, [R30.X4+0x84] ;
-        PRMT R20, R22, 0x5410, R21 ;
-        PRMT R22, R22, 0x7632, R21 ;
-        LDS R19, [R41] ;
-; Location /home/eschnett/src/kotekan/julia/kernels/upchan.jl:1415
-        SEL R39, R22, R20, !P2 ;
-; Location /home/eschnett/.julia/packages/LLVM/RpBog/src/interop/base.jl:38
-        LDS R51, [R31.X4+0x80] ;
-        PRMT R21, R23.reuse, 0x5410, R24.reuse ;
-        PRMT R23, R23, 0x7632, R24 ;
-        LDS R57, [R31.X4+0x4] ;
-; Location /home/eschnett/src/kotekan/julia/kernels/upchan.jl:1415
-        SEL R25, R23, R21, !P2 ;
-; Location /home/eschnett/.julia/packages/LLVM/RpBog/src/interop/base.jl:38
-        LDS R48, [R31.X4+0x84] ;
-        PRMT R24, R26, 0x5410, R38 ;
-        PRMT R26, R26, 0x7632, R38 ;
-; Location /home/eschnett/.julia/packages/CUDA/YIj5X/src/device/intrinsics/warp.jl:29
-        SHFL.BFLY PT, R39, R39, 0x8, 0x1f ;
-; Location /home/eschnett/src/kotekan/julia/kernels/upchan.jl:1415
-        SEL R59, R26, R24, !P2 ;
-; Location /home/eschnett/.julia/packages/CUDA/YIj5X/src/device/intrinsics/warp.jl:29
-        SHFL.BFLY PT, R25, R25, 0x8, 0x1f ;
-; Location /home/eschnett/.julia/packages/LLVM/RpBog/src/interop/base.jl:38
-        PRMT R38, R27.reuse, 0x5410, R49.reuse ;
-        PRMT R27, R27, 0x7632, R49 ;
-; Location /home/eschnett/.julia/packages/CUDA/YIj5X/src/device/intrinsics/warp.jl:29
-        SHFL.BFLY PT, R59, R59, 0x8, 0x1f ;
-; Location /home/eschnett/.julia/packages/LLVM/RpBog/src/interop/base.jl:38
-        PRMT R49, R47, 0x5410, R52 ;
-        PRMT R47, R47, 0x7632, R52 ;
-        PRMT R52, R50.reuse, 0x5410, R53.reuse ;
-        PRMT R50, R50, 0x7632, R53 ;
-    @P1 IMAD.U32 R53, RZ, RZ, UR7 ;
-; Location /home/eschnett/src/kotekan/julia/kernels/upchan.jl:1415
-        SEL R20, R20, R39, !P2 ;
-        SEL R22, R39, R22, !P2 ;
-; Location /home/eschnett/.julia/packages/LLVM/RpBog/src/interop/base.jl:38
-        PRMT R55, R19, 0x5410, R51 ;
-        PRMT R19, R19, 0x7632, R51 ;
-; Location /home/eschnett/src/kotekan/julia/kernels/upchan.jl:1415
-        SEL R21, R21, R25, !P2 ;
-        SEL R23, R25, R23, !P2 ;
-; Location /home/eschnett/.julia/packages/LLVM/RpBog/src/interop/base.jl:38
-        PRMT R58, R57.reuse, 0x5410, R48.reuse ;
-        PRMT R57, R57, 0x7632, R48 ;
-; Location /home/eschnett/src/kotekan/julia/kernels/upchan.jl:1415
-        SEL R25, R27, R38, !P2 ;
-        SEL R56, R57, R58, !P2 ;
-        SEL R48, R47, R49, !P2 ;
-        SEL R51, R50, R52, !P2 ;
-; Location /home/eschnett/.julia/packages/CUDA/YIj5X/src/device/intrinsics/warp.jl:29
-        SHFL.BFLY PT, R25, R25, 0x8, 0x1f ;
-; Location /home/eschnett/src/kotekan/julia/kernels/upchan.jl:1415
-        SEL R54, R19, R55, !P2 ;
-; Location /home/eschnett/.julia/packages/CUDA/YIj5X/src/device/intrinsics/warp.jl:29
-        SHFL.BFLY PT, R56, R56, 0x8, 0x1f ;
-        SHFL.BFLY PT, R48, R48, 0x8, 0x1f ;
-        SHFL.BFLY PT, R51, R51, 0x8, 0x1f ;
-        SHFL.BFLY PT, R54, R54, 0x8, 0x1f ;
-=======
-        LDS R13, [R41.X4+0x80] ;
-        @UP0 USHF.L.U32 UR6, UR4, 0xc, URZ ;
-        LDS R15, [R41.X4+0x4] ;
-        LDS R16, [R41.X4+0x84] ;
-    @P1 IMAD.U32 R53, RZ, RZ, UR6 ;
-        LDS R18, [R49] ;
-        LDS R20, [R40.X4+0x80] ;
-        LDS R19, [R40.X4+0x4] ;
-        LDS R26, [R40.X4+0x84] ;
-        LDS R25, [R47] ;
-        LDS R52, [R42.X4+0x80] ;
-        LDS R51, [R42.X4+0x4] ;
-        LDS R35, [R42.X4+0x84] ;
+; Location /home/eschnett/.julia/packages/LLVM/OLMpi/src/interop/base.jl:38
+        LDS R13, [R38.X4+0x80] ;
+        LDS R15, [R38.X4+0x4] ;
+        LDS R16, [R38.X4+0x84] ;
+        LDS R18, [R50] ;
+        LDS R20, [R39.X4+0x80] ;
+        LDS R19, [R39.X4+0x4] ;
+        LDS R26, [R39.X4+0x84] ;
+        LDS R25, [R48] ;
+        LDS R52, [R2.X4+0x80] ;
+        LDS R51, [R2.X4+0x4] ;
+        LDS R27, [R2.X4+0x84] ;
         PRMT R12, R14, 0x5410, R13 ;
         PRMT R14, R14, 0x7632, R13 ;
-        LDS R54, [R46] ;
-; Location /home/dstn/kotekan/julia/kernels/upchan.jl:1410
-        SEL R21, R14, R12, !P2 ;
-; Location /home/dstn/.julia/packages/LLVM/RpBog/src/interop/base.jl:38
-        LDS R27, [R43.X4+0x80] ;
+        LDS R35, [R47] ;
+; Location /home/eschnett/src/kotekan/julia/kernels/upchan.jl:1415
+        SEL R21, R14, R12, !P3 ;
+; Location /home/eschnett/.julia/packages/LLVM/OLMpi/src/interop/base.jl:38
+        LDS R24, [R3.X4+0x80] ;
         PRMT R13, R15.reuse, 0x5410, R16.reuse ;
         PRMT R15, R15, 0x7632, R16 ;
-        LDS R56, [R43.X4+0x4] ;
-; Location /home/dstn/kotekan/julia/kernels/upchan.jl:1410
-        SEL R17, R15, R13, !P2 ;
-; Location /home/dstn/.julia/packages/LLVM/RpBog/src/interop/base.jl:38
-        LDS R24, [R43.X4+0x84] ;
+        LDS R55, [R3.X4+0x4] ;
+; Location /home/eschnett/src/kotekan/julia/kernels/upchan.jl:1415
+        SEL R17, R15, R13, !P3 ;
+; Location /home/eschnett/.julia/packages/LLVM/OLMpi/src/interop/base.jl:38
+        LDS R23, [R3.X4+0x84] ;
         PRMT R16, R18, 0x5410, R20 ;
         PRMT R18, R18, 0x7632, R20 ;
-; Location /home/dstn/.julia/packages/CUDA/YIj5X/src/device/intrinsics/warp.jl:29
+        S2R R53, SR_TID.Y ;
+; Location /home/eschnett/.julia/packages/CUDA/rXson/src/device/intrinsics/warp.jl:29
         SHFL.BFLY PT, R21, R21, 0x8, 0x1f ;
-        SHFL.BFLY PT, R17, R17, 0x8, 0x1f ;
-; Location /home/dstn/.julia/packages/LLVM/RpBog/src/interop/base.jl:38
+; Location /home/eschnett/.julia/packages/LLVM/OLMpi/src/interop/base.jl:38
         PRMT R20, R19.reuse, 0x5410, R26.reuse ;
         PRMT R19, R19, 0x7632, R26 ;
+; Location /home/eschnett/.julia/packages/CUDA/rXson/src/device/intrinsics/warp.jl:29
+        SHFL.BFLY PT, R17, R17, 0x8, 0x1f ;
+; Location /home/eschnett/.julia/packages/LLVM/OLMpi/src/interop/base.jl:38
         PRMT R26, R25, 0x5410, R52 ;
         PRMT R25, R25, 0x7632, R52 ;
-        PRMT R52, R51.reuse, 0x5410, R35.reuse ;
-        PRMT R51, R51, 0x7632, R35 ;
-; Location ./range.jl:883
-        SEL R12, R12, R21, !P2 ;
-        SEL R14, R21, R14, !P2 ;
-; Location /home/dstn/.julia/packages/LLVM/RpBog/src/interop/base.jl:38
-        PRMT R55, R54, 0x5410, R27 ;
-        PRMT R54, R54, 0x7632, R27 ;
-; Location ./range.jl:883
-        SEL R13, R13, R17, !P2 ;
-        SEL R15, R17, R15, !P2 ;
-; Location /home/dstn/.julia/packages/LLVM/RpBog/src/interop/base.jl:38
-        PRMT R58, R56.reuse, 0x5410, R24.reuse ;
-        PRMT R56, R56, 0x7632, R24 ;
-; Location /home/dstn/kotekan/julia/kernels/upchan.jl:1410
-        SEL R21, R18, R16, !P2 ;
-        SEL R17, R19, R20, !P2 ;
-        SEL R24, R25, R26, !P2 ;
-        SEL R27, R51, R52, !P2 ;
-; Location /home/dstn/.julia/packages/CUDA/YIj5X/src/device/intrinsics/warp.jl:29
+        PRMT R52, R51.reuse, 0x5410, R27.reuse ;
+        PRMT R51, R51, 0x7632, R27 ;
+        IMAD.SHL.U32 R53, R53, 0x4, RZ ;
+; Location /home/eschnett/src/kotekan/julia/kernels/upchan.jl:1415
+        SEL R27, R51, R52, !P3 ;
+; Location /home/eschnett/.julia/packages/LLVM/OLMpi/src/interop/base.jl:38
+        PRMT R54, R35.reuse, 0x5410, R24.reuse ;
+        PRMT R35, R35, 0x7632, R24 ;
+; Location /home/eschnett/src/kotekan/julia/kernels/upchan.jl:1415
+        SEL R12, R12, R21, !P3 ;
+; Location /home/eschnett/.julia/packages/CUDA/rXson/src/device/intrinsics/warp.jl:29
+        SHFL.BFLY PT, R27, R27, 0x8, 0x1f ;
+; Location /home/eschnett/src/kotekan/julia/kernels/upchan.jl:1415
+        SEL R14, R21, R14, !P3 ;
+; Location /home/eschnett/.julia/packages/LLVM/OLMpi/src/interop/base.jl:38
+        PRMT R57, R55, 0x5410, R23 ;
+        PRMT R55, R55, 0x7632, R23 ;
+; Location /home/eschnett/src/kotekan/julia/kernels/upchan.jl:1415
+        SEL R13, R13, R17, !P3 ;
+        SEL R15, R17, R15, !P3 ;
+; Location ./int.jl:87
+        LOP3.LUT R58, R58, 0x30, R53, 0xf8, !PT ;
+; Location /home/eschnett/src/kotekan/julia/kernels/upchan.jl:1415
+        SEL R21, R18, R16, !P3 ;
+        SEL R56, R55, R57, !P3 ;
+; Location /home/eschnett/.julia/packages/CUDA/rXson/src/device/intrinsics/warp.jl:29
+        IMAD.SHL.U32 R58, R58, 0x1000, RZ ;
+; Location /home/eschnett/src/kotekan/julia/kernels/upchan.jl:1415
+        SEL R17, R19, R20, !P3 ;
+        SEL R24, R25, R26, !P3 ;
+; Location /home/eschnett/.julia/packages/CUDA/rXson/src/device/intrinsics/warp.jl:29
         SHFL.BFLY PT, R21, R21, 0x8, 0x1f ;
-; Location /home/dstn/kotekan/julia/kernels/upchan.jl:1410
-        SEL R35, R54, R55, !P2 ;
-        SEL R57, R56, R58, !P2 ;
-; Location /home/dstn/.julia/packages/CUDA/YIj5X/src/device/intrinsics/warp.jl:29
+; Location /home/eschnett/src/kotekan/julia/kernels/upchan.jl:1415
+        SEL R53, R35, R54, !P3 ;
+; Location ./int.jl:87
+    @P1 LOP3.LUT R23, R44, R58, R4, 0xfe, !PT ;
+; Location /home/eschnett/.julia/packages/CUDA/rXson/src/device/intrinsics/warp.jl:29
+        SHFL.BFLY PT, R56, R56, 0x8, 0x1f ;
         SHFL.BFLY PT, R17, R17, 0x8, 0x1f ;
         SHFL.BFLY PT, R24, R24, 0x8, 0x1f ;
-        SHFL.BFLY PT, R27, R27, 0x8, 0x1f ;
-        SHFL.BFLY PT, R35, R35, 0x8, 0x1f ;
-        SHFL.BFLY PT, R57, R57, 0x8, 0x1f ;
->>>>>>> bdbe7b3b
+        SHFL.BFLY PT, R53, R53, 0x8, 0x1f ;
     @P1 BRA `(.L_x_56) ;
-; Location /home/dstn/.julia/packages/LLVM/RpBog/src/interop/base.jl:38
-        S2R R60, SR_TID.X ;
-; Location ./int.jl:88
-<<<<<<< HEAD
-        USHF.L.U32 UR7, UR4, 0xc, URZ ;
-; Location /home/eschnett/src/kotekan/julia/kernels/upchan.jl:1415
-        SEL R26, R59, R26, !P2 ;
-        SEL R24, R24, R59, !P2 ;
-        SEL R27, R25, R27, !P2 ;
-; Location ./int.jl:87
-        LOP3.LUT R39, R32, UR7, RZ, 0xfc, !PT ;
-; Location /home/eschnett/src/kotekan/julia/kernels/upchan.jl:1415
-        SEL R25, R38, R25, !P2 ;
-=======
-        USHF.L.U32 UR9, UR4, 0xc, URZ ;
-; Location ./range.jl:883
-        SEL R18, R21, R18, !P2 ;
-; Location ./int.jl:87
-        IMAD.U32 R53, RZ, RZ, UR5 ;
-; Location /home/dstn/.julia/packages/LLVM/RpBog/src/interop/base.jl:38
-        S2R R59, SR_TID.Y ;
-; Location ./int.jl:88
-        ULOP3.LUT UR6, UR9, 0x60, UR5, 0xf8, !UPT ;
-; Location ./range.jl:883
-        SEL R16, R16, R21, !P2 ;
-        SEL R19, R17, R19, !P2 ;
-        SEL R17, R20, R17, !P2 ;
-        IMAD.SHL.U32 R60, R60, 0x4, RZ ;
-        IMAD.SHL.U32 R59, R59, 0x4000, RZ ;
-        LOP3.LUT R60, R60, 0x1c, RZ, 0xc0, !PT ;
-; Location ./int.jl:289
-        LOP3.LUT R21, R60, UR6, RZ, 0xfc, !PT ;
-        LOP3.LUT R59, R59, 0x30000, RZ, 0xc0, !PT ;
->>>>>>> bdbe7b3b
-; Location ./int.jl:87
-        LOP3.LUT R21, R21, 0x80, R53, 0xf8, !PT ;
-        LOP3.LUT R21, R36, R21, R59, 0xfe, !PT ;
-        IADD3 R21, P0, R21, UR7, RZ ;
-        IMAD.X R53, RZ, RZ, UR8, P0 ;
-; Location ./int.jl:288
-        LEA.HI R59, P3, R53, R21, RZ, 0x1d ;
+; Location ./int.jl:87
+        LOP3.LUT R23, R44, R58, R4, 0xfe, !PT ;
+; Location /home/eschnett/src/kotekan/julia/kernels/upchan.jl:1415
+        SEL R18, R21, R18, !P3 ;
+        SEL R16, R16, R21, !P3 ;
+; Location ./int.jl:87
+        IADD3 R21, P0, R23, UR6, RZ ;
+; Location /home/eschnett/src/kotekan/julia/kernels/upchan.jl:1415
+        SEL R19, R17, R19, !P3 ;
+        SEL R17, R20, R17, !P3 ;
+; Location ./int.jl:87
+        IMAD.X R58, RZ, RZ, UR8, P0 ;
+; Location ./int.jl:295
+        LEA.HI R59, P4, R58, R21, RZ, 0x1d ;
 ; Location ./int.jl:88
         LOP3.LUT R60, R59, 0xe0000000, RZ, 0xc0, !PT ;
-; Location ./promotion.jl:477
+; Location ./promotion.jl:521
         ISETP.NE.U32.AND P0, PT, R60, R21, PT ;
-; Location ./int.jl:288
-        IMAD.X R60, RZ, RZ, R53, P3 ;
-; Location ./promotion.jl:477
-        ISETP.NE.AND.EX P0, PT, R60, R53, PT, P0 ;
-; Location ./int.jl:288
+; Location ./int.jl:295
+        IMAD.X R60, RZ, RZ, R58, P4 ;
+; Location ./promotion.jl:521
+        ISETP.NE.AND.EX P0, PT, R60, R58, PT, P0 ;
+; Location ./int.jl:295
         SHF.R.S64 R59, R59, 0x1d, R60.reuse ;
-        ISETP.LT.AND P0, PT, R53, RZ, P0 ;
+        ISETP.LT.AND P0, PT, R58, RZ, P0 ;
         SHF.R.S32.HI R60, RZ, 0x1d, R60 ;
-; Location ./boot.jl:691
+; Location ./boot.jl:711
         SEL R61, RZ, 0x1, !P0 ;
 ; Location ./int.jl:86
         IADD3 R59, P0, R61, -R59, RZ ;
         IMAD.X R60, RZ, RZ, ~R60, P0 ;
         LEA R21, P0, R59, R21, 0x1d ;
-        LEA.HI.X R53, R59, R53, R60, 0x1d, P0 ;
-; Location /home/dstn/.julia/packages/LLVM/RpBog/src/interop/pointer.jl:114
+        LEA.HI.X R58, R59, R58, R60, 0x1d, P0 ;
+; Location /home/eschnett/.julia/packages/LLVM/OLMpi/src/interop/pointer.jl:114
         LEA R20, P0, R21, c[0x0][0x230], 0x2 ;
-        LEA.HI.X R21, R21, c[0x0][0x234], R53, 0x2, P0 ;
-; Location ./int.jl:88
-        IMAD.U32 R53, RZ, RZ, UR9 ;
-; Location /home/dstn/.julia/packages/IndexSpaces/MMvQv/src/IndexSpaces.jl:972
+        LEA.HI.X R21, R21, c[0x0][0x234], R58, 0x2, P0 ;
+; Location /home/eschnett/.julia/packages/IndexSpaces/SkQyK/src/IndexSpaces.jl:972
         STG.E.128 [R20.64], R16 ;
 
 .L_x_56:
+; Location ./int.jl:87
         BSYNC B0 ;
 
 .L_x_55:
-; Location /home/dstn/.julia/packages/LLVM/RpBog/src/interop/base.jl:38
-        S2R R60, SR_TID.X ;
-; Location ./int.jl:88
-        IMAD.U32 R16, RZ, RZ, UR5 ;
-        IADD3 R17, R53, 0x40000, RZ ;
-; Location ./range.jl:883
+        LOP3.LUT R16, R23, 0x40000, RZ, 0xfc, !PT ;
+; Location ./range.jl:901
         BSSY B0, `(.L_x_57) ;
-; Location /home/dstn/.julia/packages/LLVM/RpBog/src/interop/base.jl:38
-        S2R R18, SR_TID.Y ;
-        SEL R19, R57, R56, !P2 ;
-; Location ./int.jl:88
-        LOP3.LUT R16, R17, 0x60, R16, 0xf8, !PT ;
-; Location ./int.jl:87
-        IMAD.U32 R17, RZ, RZ, UR5 ;
-        IMAD.SHL.U32 R60, R60, 0x4, RZ ;
-        IMAD.SHL.U32 R59, R18, 0x4000, RZ ;
-        LOP3.LUT R60, R60, 0x1c, RZ, 0xc0, !PT ;
-; Location ./int.jl:289
-        LOP3.LUT R16, R16, R60, RZ, 0xfc, !PT ;
-        LOP3.LUT R59, R59, 0x30000, RZ, 0xc0, !PT ;
-; Location ./int.jl:87
-        LOP3.LUT R16, R16, 0x80, R17, 0xf8, !PT ;
-        SEL R17, R58, R57, !P2 ;
-        IADD3 R16, R36, R16, R59 ;
-        IADD3 R16, P0, R16, UR7, RZ ;
-        IMAD.X R18, RZ, RZ, UR8, P0 ;
-; Location ./int.jl:288
-        LEA.HI R20, P3, R18, R16, RZ, 0x1d ;
+        SEL R19, R56, R55, !P3 ;
+; Location ./int.jl:87
+        IADD3 R18, P0, R16.reuse, UR6, RZ ;
+        SEL R17, R57, R56, !P3 ;
+        LEA.HI.X.SX32 R16, R16, UR8, 0x1, P0 ;
+; Location ./int.jl:295
+        LEA.HI R20, P4, R16, R18, RZ, 0x1d ;
 ; Location ./int.jl:88
         LOP3.LUT R21, R20, 0xe0000000, RZ, 0xc0, !PT ;
-; Location ./promotion.jl:477
-        ISETP.NE.U32.AND P0, PT, R21, R16, PT ;
-; Location ./int.jl:288
-        IMAD.X R21, RZ, RZ, R18, P3 ;
-; Location ./promotion.jl:477
-        ISETP.NE.AND.EX P0, PT, R21, R18, PT, P0 ;
-; Location ./int.jl:288
+; Location ./promotion.jl:521
+        ISETP.NE.U32.AND P0, PT, R21, R18, PT ;
+; Location ./int.jl:295
+        IMAD.X R21, RZ, RZ, R16, P4 ;
+; Location ./promotion.jl:521
+        ISETP.NE.AND.EX P0, PT, R21, R16, PT, P0 ;
+; Location ./int.jl:295
         SHF.R.S64 R20, R20, 0x1d, R21.reuse ;
-        ISETP.LT.AND P0, PT, R18, RZ, P0 ;
+        ISETP.LT.AND P0, PT, R16, RZ, P0 ;
         SHF.R.S32.HI R21, RZ, 0x1d, R21 ;
-; Location ./boot.jl:691
-        SEL R56, RZ, 0x1, !P0 ;
+; Location ./boot.jl:711
+        SEL R55, RZ, 0x1, !P0 ;
 ; Location ./int.jl:86
-<<<<<<< HEAD
-        IADD3 R38, P0, R56, -R38, RZ ;
-        IMAD.X R39, RZ, RZ, ~R39, P0 ;
-        LEA R24, P0, R38, R24, 0x1d ;
-        LEA.HI.X R39, R38, R26, R39, 0x1d, P0 ;
-; Location /home/eschnett/.julia/packages/LLVM/RpBog/src/interop/pointer.jl:114
-        LEA R38, P0, R24, c[0x0][0x230], 0x2 ;
-        SEL R26, R54, R19, !P2 ;
-; Location ./range.jl:891
-        IMAD.MOV.U32 R19, RZ, RZ, R40 ;
-; Location /home/eschnett/.julia/packages/LLVM/RpBog/src/interop/pointer.jl:114
-        LEA.HI.X R39, R24, c[0x0][0x234], R39, 0x2, P0 ;
-        SEL R24, R55, R54, !P2 ;
-; Location /home/eschnett/src/kotekan/julia/kernels/upchan.jl:1415
-        STG.E.128 [R38.64], R20 ;
-=======
-        IADD3 R20, P0, R56, -R20, RZ ;
+        IADD3 R20, P0, R55, -R20, RZ ;
         IMAD.X R21, RZ, RZ, ~R21, P0 ;
-        LEA R16, P0, R20, R16, 0x1d ;
-        LEA.HI.X R21, R20, R18, R21, 0x1d, P0 ;
-; Location /home/dstn/.julia/packages/LLVM/RpBog/src/interop/pointer.jl:114
-        LEA R20, P0, R16.reuse, c[0x0][0x230], 0x2 ;
-        SEL R18, R35, R54, !P2 ;
-        LEA.HI.X R21, R16, c[0x0][0x234], R21, 0x2, P0 ;
-        SEL R16, R55, R35, !P2 ;
-; Location ./range.jl:883
-        IMAD.MOV.U32 R35, RZ, RZ, R23 ;
-; Location /home/dstn/kotekan/julia/kernels/upchan.jl:1410
+        LEA R18, P0, R20, R18, 0x1d ;
+        LEA.HI.X R21, R20, R16, R21, 0x1d, P0 ;
+; Location /home/eschnett/.julia/packages/LLVM/OLMpi/src/interop/pointer.jl:114
+        LEA R20, P0, R18, c[0x0][0x230], 0x2 ;
+        SEL R16, R54, R53, !P3 ;
+        LEA.HI.X R21, R18, c[0x0][0x234], R21, 0x2, P0 ;
+        SEL R18, R53, R35, !P3 ;
+; Location ./range.jl:901
+        IMAD.MOV.U32 R35, RZ, RZ, R22 ;
+; Location /home/eschnett/src/kotekan/julia/kernels/upchan.jl:1415
         STG.E.128 [R20.64], R12 ;
->>>>>>> bdbe7b3b
-    @P1 BRA `(.L_x_58) ;
-; Location ./int.jl:88
-        IMAD.U32 R13, RZ, RZ, UR5 ;
-        IADD3 R12, R53, 0x80000, RZ ;
-        SEL R15, R27, R51, !P2 ;
-        LOP3.LUT R12, R12, 0x60, R13, 0xf8, !PT ;
-; Location ./int.jl:289
-        LOP3.LUT R12, R12, R60, RZ, 0xfc, !PT ;
-; Location ./int.jl:87
-        LOP3.LUT R13, R12, 0x80, R13, 0xf8, !PT ;
-        IADD3 R12, R36, R13, R59 ;
-        SEL R13, R52, R27, !P2 ;
-        IADD3 R12, P0, R12, UR7, RZ ;
-        IMAD.X R21, RZ, RZ, UR8, P0 ;
-; Location ./int.jl:288
-        LEA.HI R27, P3, R21, R12, RZ, 0x1d ;
-; Location ./int.jl:88
-        LOP3.LUT R23, R27, 0xe0000000, RZ, 0xc0, !PT ;
-; Location ./int.jl:288
-        IMAD.X R20, RZ, RZ, R21, P3 ;
-; Location ./promotion.jl:477
-        ISETP.NE.U32.AND P0, PT, R23, R12, PT ;
-; Location ./int.jl:288
-        SHF.R.S64 R23, R27, 0x1d, R20.reuse ;
-; Location ./promotion.jl:477
-        ISETP.NE.AND.EX P0, PT, R20, R21, PT, P0 ;
-; Location ./int.jl:288
-        SHF.R.S32.HI R20, RZ, 0x1d, R20 ;
-        ISETP.LT.AND P0, PT, R21, RZ, P0 ;
-; Location ./boot.jl:691
+    @P2 BRA `(.L_x_58) ;
+; Location ./int.jl:87
+        LOP3.LUT R12, R23, 0x80000, RZ, 0xfc, !PT ;
+        SEL R13, R52, R27, !P3 ;
+        IADD3 R21, P0, R12.reuse, UR6, RZ ;
+        SEL R15, R27, R51, !P3 ;
+        LEA.HI.X.SX32 R12, R12, UR8, 0x1, P0 ;
+; Location ./int.jl:295
+        LEA.HI R27, P4, R12, R21, RZ, 0x1d ;
+; Location ./int.jl:88
+        LOP3.LUT R14, R27, 0xe0000000, RZ, 0xc0, !PT ;
+; Location ./int.jl:295
+        IMAD.X R20, RZ, RZ, R12, P4 ;
+; Location ./promotion.jl:521
+        ISETP.NE.U32.AND P0, PT, R14, R21, PT ;
+; Location ./int.jl:295
+        SHF.R.S64 R27, R27, 0x1d, R20 ;
+; Location ./promotion.jl:521
+        ISETP.NE.AND.EX P0, PT, R20, R12, PT, P0 ;
+        ISETP.LT.AND P0, PT, R12, RZ, P0 ;
+; Location ./boot.jl:711
         SEL R14, RZ, 0x1, !P0 ;
 ; Location ./int.jl:86
-        IADD3 R14, P0, R14, -R23, RZ ;
-        IMAD.X R20, RZ, RZ, ~R20, P0 ;
-        LEA R12, P0, R14, R12, 0x1d ;
-        LEA.HI.X R21, R14, R21, R20, 0x1d, P0 ;
-; Location /home/dstn/.julia/packages/LLVM/RpBog/src/interop/pointer.jl:114
-        LEA R20, P0, R12, c[0x0][0x230], 0x2 ;
-        SEL R14, R24, R25, !P2 ;
-        LEA.HI.X R21, R12, c[0x0][0x234], R21, 0x2, P0 ;
-        SEL R12, R26, R24, !P2 ;
-; Location /home/dstn/.julia/packages/IndexSpaces/MMvQv/src/IndexSpaces.jl:972
+        IADD3 R14, P0, R14, -R27, RZ ;
+; Location ./int.jl:295
+        SHF.R.S32.HI R27, RZ, 0x1d, R20 ;
+; Location ./int.jl:86
+        IMAD.X R27, RZ, RZ, ~R27, P0 ;
+        LEA R21, P0, R14, R21, 0x1d ;
+        LEA.HI.X R12, R14, R12, R27, 0x1d, P0 ;
+; Location /home/eschnett/.julia/packages/LLVM/OLMpi/src/interop/pointer.jl:114
+        LEA R20, P0, R21.reuse, c[0x0][0x230], 0x2 ;
+        SEL R14, R24, R25, !P3 ;
+        LEA.HI.X R21, R21, c[0x0][0x234], R12, 0x2, P0 ;
+        SEL R12, R26, R24, !P3 ;
+; Location /home/eschnett/.julia/packages/IndexSpaces/SkQyK/src/IndexSpaces.jl:972
         STG.E.128 [R20.64], R12 ;
 
 .L_x_58:
-<<<<<<< HEAD
-; Location /home/eschnett/src/kotekan/julia/kernels/upchan.jl:1415
-=======
-; Location /home/dstn/kotekan/julia/kernels/upchan.jl:1410
->>>>>>> bdbe7b3b
+; Location /home/eschnett/src/kotekan/julia/kernels/upchan.jl:1415
         BSYNC B0 ;
 
 .L_x_57:
-; Location ./int.jl:88
-        IMAD.U32 R12, RZ, RZ, UR5 ;
-        IADD3 R53, R53, 0xc0000, RZ ;
-; Location ./range.jl:883
+; Location ./int.jl:87
+        LOP3.LUT R23, R23, 0xc0000, RZ, 0xfc, !PT ;
+; Location ./range.jl:901
         UIADD3 UR4, UR4, 0x100, URZ ;
-        ISETP.NE.AND P3, PT, R22, 0x1ff00, PT ;
-; Location ./int.jl:88
-        LOP3.LUT R53, R53, 0x60, R12, 0xf8, !PT ;
-; Location ./range.jl:883
-        UIADD3 UR6, UR41, UR4, URZ ;
-; Location ./int.jl:289
-        LOP3.LUT R53, R53, R60, RZ, 0xfc, !PT ;
-; Location ./range.jl:883
-        UISETP.GT.AND UP0, UPT, UR42, UR6, UPT ;
-; Location ./int.jl:87
-        LOP3.LUT R53, R53, 0x80, R12, 0xf8, !PT ;
-        IADD3 R53, R36, R53, R59 ;
-        IADD3 R53, P0, R53, UR7, RZ ;
-        IMAD.X R21, RZ, RZ, UR8, P0 ;
-; Location ./int.jl:288
-        LEA.HI R13, P0, R21, R53, RZ, 0x1d ;
+; Location ./int.jl:87
+        IADD3 R21, P0, R23, UR6, RZ ;
+; Location ./range.jl:901
+        UIADD3 UR7, UR40, UR4, URZ ;
+; Location ./int.jl:87
+        LEA.HI.X.SX32 R23, R23, UR8, 0x1, P0 ;
+; Location ./range.jl:901
+        UISETP.GT.AND UP0, UPT, UR41, UR7, UPT ;
+; Location ./int.jl:295
+        LEA.HI R13, P0, R23, R21, RZ, 0x1d ;
 ; Location ./int.jl:88
         LOP3.LUT R12, R13, 0xe0000000, RZ, 0xc0, !PT ;
-; Location ./int.jl:288
-        IMAD.X R20, RZ, RZ, R21, P0 ;
-; Location ./promotion.jl:477
-        ISETP.NE.U32.AND P0, PT, R12, R53, PT ;
-; Location ./int.jl:288
+; Location ./int.jl:295
+        IMAD.X R20, RZ, RZ, R23, P0 ;
+; Location ./promotion.jl:521
+        ISETP.NE.U32.AND P0, PT, R12, R21, PT ;
+; Location ./int.jl:295
         SHF.R.S64 R13, R13, 0x1d, R20.reuse ;
-; Location ./promotion.jl:477
-        ISETP.NE.AND.EX P0, PT, R20, R21, PT, P0 ;
-; Location ./int.jl:288
+; Location ./promotion.jl:521
+        ISETP.NE.AND.EX P0, PT, R20, R23, PT, P0 ;
+; Location ./int.jl:295
         SHF.R.S32.HI R15, RZ, 0x1d, R20 ;
-        ISETP.LT.AND P0, PT, R21, RZ, P0 ;
-; Location ./boot.jl:691
+        ISETP.LT.AND P0, PT, R23, RZ, P0 ;
+; Location ./boot.jl:711
         SEL R14, RZ, 0x1, !P0 ;
 ; Location ./int.jl:86
-<<<<<<< HEAD
-        IADD3 R22, P0, R22, -R23, RZ ;
-; Location ./int.jl:295
-        SHF.R.S32.HI R23, RZ, 0x1d, R38 ;
-; Location ./int.jl:86
-        IMAD.X R23, RZ, RZ, ~R23, P0 ;
-        LEA R21, P0, R22, R21, 0x1d ;
-        LEA.HI.X R22, R22, R20, R23, 0x1d, P0 ;
-; Location /home/eschnett/.julia/packages/LLVM/RpBog/src/interop/pointer.jl:114
-        LEA R20, P0, R21, c[0x0][0x230], 0x2 ;
-        LEA.HI.X R21, R21, c[0x0][0x234], R22, 0x2, P0 ;
-        IMAD.U32 R22, RZ, RZ, UR5 ;
-; Location /home/eschnett/src/kotekan/julia/kernels/upchan.jl:1415
-        PLOP3.LUT P0, PT, PT, PT, UP0, 0x80, 0x0 ;
-; Location ./promotion.jl:499
-        STG.E.128 [R20.64], R24 ;
-        ISETP.NE.AND P3, PT, R22, 0x1ff00, PT ;
-; Location /home/eschnett/src/kotekan/julia/kernels/upchan.jl:1415
-=======
         IADD3 R14, P0, R14, -R13, RZ ;
         IMAD.X R15, RZ, RZ, ~R15, P0 ;
-        LEA R13, P0, R14, R53, 0x1d ;
-        LEA.HI.X R14, R14, R21, R15, 0x1d, P0 ;
-; Location /home/dstn/.julia/packages/LLVM/RpBog/src/interop/pointer.jl:114
+        LEA R13, P0, R14, R21, 0x1d ;
+        LEA.HI.X R14, R14, R23, R15, 0x1d, P0 ;
+; Location /home/eschnett/.julia/packages/LLVM/OLMpi/src/interop/pointer.jl:114
         LEA R12, P0, R13, c[0x0][0x230], 0x2 ;
         LEA.HI.X R13, R13, c[0x0][0x234], R14, 0x2, P0 ;
-; Location /home/dstn/kotekan/julia/kernels/upchan.jl:1410
+        IMAD.U32 R14, RZ, RZ, UR5 ;
+; Location /home/eschnett/src/kotekan/julia/kernels/upchan.jl:1415
         PLOP3.LUT P0, PT, PT, PT, UP0, 0x80, 0x0 ;
-; Location ./promotion.jl:477
+; Location ./promotion.jl:521
         STG.E.128 [R12.64], R16 ;
-; Location /home/dstn/kotekan/julia/kernels/upchan.jl:1410
->>>>>>> bdbe7b3b
-    @P0 BRA P3, `(.L_x_59) ;
+        ISETP.NE.AND P4, PT, R14, 0x1ff00, PT ;
+; Location /home/eschnett/src/kotekan/julia/kernels/upchan.jl:1415
+    @P0 BRA P4, `(.L_x_59) ;
 
 .L_x_53:
-; Location /home/dstn/.julia/packages/LLVM/RpBog/src/interop/base.jl:38
+; Location /home/eschnett/.julia/packages/LLVM/OLMpi/src/interop/base.jl:38
+        S2R R12, SR_CTAID.X ;
+        IMAD.MOV.U32 R5, RZ, RZ, 0x4 ;
         S2R R0, SR_TID.Y ;
-; Location ./int.jl:88
-        USHF.L.U32 UR6, UR40, 0x9, URZ ;
-; Location /home/dstn/.julia/packages/LLVM/RpBog/src/interop/base.jl:38
-        IMAD.MOV.U32 R5, RZ, RZ, 0x4 ;
         S2R R2, SR_TID.X ;
 ; Location ./int.jl:88
-        IMAD.SHL.U32 R3, R0, 0x20, RZ ;
-; Location ./int.jl:87
-        LOP3.LUT R2, R2, UR6, R3, 0xfe, !PT ;
-; Location /home/dstn/.julia/packages/LLVM/RpBog/src/interop/base.jl:38
+        IMAD.SHL.U32 R3, R12, 0x200, RZ ;
+        IMAD.SHL.U32 R0, R0, 0x20, RZ ;
+; Location ./int.jl:87
+        LOP3.LUT R2, R0, R3, R2, 0xfe, !PT ;
+; Location /home/eschnett/.julia/packages/LLVM/OLMpi/src/interop/base.jl:38
         IMAD.WIDE.U32 R2, R2, R5, c[0x0][0x250] ;
         STG.E [R2.64], RZ ;
-<<<<<<< HEAD
 ; Location /home/eschnett/src/kotekan/julia/kernels/upchan.jl:1416
-=======
-; Location /home/dstn/kotekan/julia/kernels/upchan.jl:1411
->>>>>>> bdbe7b3b
         EXIT ;
         .type           $_Z6upchan13CuDeviceArrayI5Int32Li1ELi1EES_IS0_Li1ELi1EES_IS0_Li1ELi1EES_IS0_Li1ELi1EES_I9Float16x2Li1ELi1EES_I6Int4x8Li1ELi1EES_IS2_Li1ELi1EES_IS0_Li1ELi1EE$gpu_report_exception,@function
         .size           $_Z6upchan13CuDeviceArrayI5Int32Li1ELi1EES_IS0_Li1ELi1EES_IS0_Li1ELi1EES_IS0_Li1ELi1EES_I9Float16x2Li1ELi1EES_I6Int4x8Li1ELi1EES_IS2_Li1ELi1EES_IS0_Li1ELi1EE$gpu_report_exception,($_Z6upchan13CuDeviceArrayI5Int32Li1ELi1EES_IS0_Li1ELi1EES_IS0_Li1ELi1EES_IS0_Li1ELi1EES_I9Float16x2Li1ELi1EES_I6Int4x8Li1ELi1EES_IS2_Li1ELi1EES_IS0_Li1ELi1EE$gpu_signal_exception - $_Z6upchan13CuDeviceArrayI5Int32Li1ELi1EES_IS0_Li1ELi1EES_IS0_Li1ELi1EES_IS0_Li1ELi1EES_I9Float16x2Li1ELi1EES_I6Int4x8Li1ELi1EES_IS2_Li1ELi1EES_IS0_Li1ELi1EE$gpu_report_exception)
 $_Z6upchan13CuDeviceArrayI5Int32Li1ELi1EES_IS0_Li1ELi1EES_IS0_Li1ELi1EES_IS0_Li1ELi1EES_I9Float16x2Li1ELi1EES_I6Int4x8Li1ELi1EES_IS2_Li1ELi1EES_IS0_Li1ELi1EE$gpu_report_exception:
-; Location /home/dstn/.julia/packages/CUDA/YIj5X/src/device/runtime.jl:54
+; Location /home/eschnett/.julia/packages/CUDA/rXson/src/device/runtime.jl:54
         IMAD.U32 R2, RZ, RZ, UR4 ;
         IADD3 R6, P0, R1, c[0x0][0x20], RZ ;
         IMAD.U32 R3, RZ, RZ, UR5 ;
-; Location /home/dstn/.julia/packages/LLVM/RpBog/src/interop/base.jl:38
+; Location /home/eschnett/.julia/packages/LLVM/OLMpi/src/interop/base.jl:38
         UMOV UR4, 32@lo(__unnamed_1) ;
         MOV R20, 32@lo((_Z6upchan13CuDeviceArrayI5Int32Li1ELi1EES_IS0_Li1ELi1EES_IS0_Li1ELi1EES_IS0_Li1ELi1EES_I9Float16x2Li1ELi1EES_I6Int4x8Li1ELi1EES_IS2_Li1ELi1EES_IS0_Li1ELi1EE + .L_x_0@srel)) ;
         UMOV UR5, 32@hi(__unnamed_1) ;
-; Location /home/dstn/.julia/packages/CUDA/YIj5X/src/device/runtime.jl:54
+; Location /home/eschnett/.julia/packages/CUDA/rXson/src/device/runtime.jl:54
         IMAD.X R7, RZ, RZ, c[0x0][0x24], P0 ;
-; Location /home/dstn/.julia/packages/LLVM/RpBog/src/interop/base.jl:38
+; Location /home/eschnett/.julia/packages/LLVM/OLMpi/src/interop/base.jl:38
         STL.64 [R1], R2 ;
         IMAD.U32 R4, RZ, RZ, UR4 ;
         MOV R21, 32@hi((_Z6upchan13CuDeviceArrayI5Int32Li1ELi1EES_IS0_Li1ELi1EES_IS0_Li1ELi1EES_IS0_Li1ELi1EES_I9Float16x2Li1ELi1EES_I6Int4x8Li1ELi1EES_IS2_Li1ELi1EES_IS0_Li1ELi1EE + .L_x_0@srel)) ;
@@ -3037,23 +2153,23 @@
         CALL.ABS.NOINC `(vprintf) ;
 
 .L_x_0:
-        IMAD.MOV.U32 R2, RZ, RZ, R17 ;
+        IMAD.MOV.U32 R2, RZ, RZ, R16 ;
         IMAD.MOV.U32 R3, RZ, RZ, 0x0 ;
-; Location /home/dstn/.julia/packages/CUDA/YIj5X/src/device/runtime.jl:59
+; Location /home/eschnett/.julia/packages/CUDA/rXson/src/device/runtime.jl:59
         RET.REL.NODEC R2 `(_Z6upchan13CuDeviceArrayI5Int32Li1ELi1EES_IS0_Li1ELi1EES_IS0_Li1ELi1EES_IS0_Li1ELi1EES_I9Float16x2Li1ELi1EES_I6Int4x8Li1ELi1EES_IS2_Li1ELi1EES_IS0_Li1ELi1EE) ;
         .type           $_Z6upchan13CuDeviceArrayI5Int32Li1ELi1EES_IS0_Li1ELi1EES_IS0_Li1ELi1EES_IS0_Li1ELi1EES_I9Float16x2Li1ELi1EES_I6Int4x8Li1ELi1EES_IS2_Li1ELi1EES_IS0_Li1ELi1EE$gpu_signal_exception,@function
         .size           $_Z6upchan13CuDeviceArrayI5Int32Li1ELi1EES_IS0_Li1ELi1EES_IS0_Li1ELi1EES_IS0_Li1ELi1EES_I9Float16x2Li1ELi1EES_I6Int4x8Li1ELi1EES_IS2_Li1ELi1EES_IS0_Li1ELi1EE$gpu_signal_exception,(.L_x_63 - $_Z6upchan13CuDeviceArrayI5Int32Li1ELi1EES_IS0_Li1ELi1EES_IS0_Li1ELi1EES_IS0_Li1ELi1EES_I9Float16x2Li1ELi1EES_I6Int4x8Li1ELi1EES_IS2_Li1ELi1EES_IS0_Li1ELi1EE$gpu_signal_exception)
 $_Z6upchan13CuDeviceArrayI5Int32Li1ELi1EES_IS0_Li1ELi1EES_IS0_Li1ELi1EES_IS0_Li1ELi1EES_I9Float16x2Li1ELi1EES_I6Int4x8Li1ELi1EES_IS2_Li1ELi1EES_IS0_Li1ELi1EE$gpu_signal_exception:
-; Location /home/dstn/.julia/packages/CUDA/YIj5X/src/device/runtime.jl:41
+; Location /home/eschnett/.julia/packages/CUDA/rXson/src/device/runtime.jl:41
         ISETP.NE.U32.AND P0, PT, RZ, UR36, PT ;
         ISETP.NE.AND.EX P0, PT, RZ, UR37, PT, P0 ;
    @!P0 BRA `(.L_x_60) ;
         IMAD.MOV.U32 R0, RZ, RZ, 0x1 ;
         ULDC.64 UR4, c[0x0][0x118] ;
-; Location /home/dstn/.julia/packages/CUDA/YIj5X/src/device/runtime.jl:39
+; Location /home/eschnett/.julia/packages/CUDA/rXson/src/device/runtime.jl:39
         IMAD.U32 R2, RZ, RZ, UR36 ;
         IMAD.U32 R3, RZ, RZ, UR37 ;
-; Location ./pointer.jl:118
+; Location ./pointer.jl:146
         ST.E.U8 [R2.64], R0 ;
         ST.E.U8 [R2.64+0x7], RZ ;
         ST.E.U8 [R2.64+0x6], RZ ;
@@ -3062,7 +2178,7 @@
         ST.E.U8 [R2.64+0x3], RZ ;
         ST.E.U8 [R2.64+0x2], RZ ;
         ST.E.U8 [R2.64+0x1], RZ ;
-; Location /home/dstn/.julia/packages/CUDA/YIj5X/src/device/intrinsics/synchronization.jl:109
+; Location /home/eschnett/.julia/packages/CUDA/rXson/src/device/intrinsics/synchronization.jl:109
    @!PT LDS RZ, [RZ] ;
    @!PT LDS RZ, [RZ] ;
    @!PT LDS RZ, [RZ] ;
@@ -3070,11 +2186,11 @@
         MEMBAR.SC.SYS ;
         ERRBAR;
         CCTL.IVALL ;
-; Location /home/dstn/.julia/packages/CUDA/YIj5X/src/device/runtime.jl:43
+; Location /home/eschnett/.julia/packages/CUDA/rXson/src/device/runtime.jl:43
         EXIT ;
 
 .L_x_60:
-; Location /home/dstn/.julia/packages/LLVM/RpBog/src/interop/base.jl:38
+; Location /home/eschnett/.julia/packages/LLVM/OLMpi/src/interop/base.jl:38
         UMOV UR4, 32@lo(__unnamed_2) ;
         CS2R R6, SRZ ;
         UMOV UR5, 32@hi(__unnamed_2) ;
@@ -3099,11 +2215,6 @@
         NOP;
         NOP;
         NOP;
-        NOP;
-        NOP;
-        NOP;
-        NOP;
-        NOP;
 
 .L_x_63:
 
