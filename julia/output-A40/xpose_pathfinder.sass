--- conflicted
+++ resolved
@@ -6,11 +6,7 @@
 
 //--------------------- .text._Z12xpose_kernel13CuDeviceArrayI6Int4x8Li1ELi1EES_IS0_Li1ELi1EES_I5Int32Li1ELi1EE --------------------------
 	.section	.text._Z12xpose_kernel13CuDeviceArrayI6Int4x8Li1ELi1EES_IS0_Li1ELi1EES_I5Int32Li1ELi1EE,"ax",@progbits
-<<<<<<< HEAD
-	.sectioninfo	@"SHI_REGISTERS=31"
-=======
 	.sectioninfo	@"SHI_REGISTERS=29"
->>>>>>> 13357279
 	.align	128
         .global         _Z12xpose_kernel13CuDeviceArrayI6Int4x8Li1ELi1EES_IS0_Li1ELi1EES_I5Int32Li1ELi1EE
         .type           _Z12xpose_kernel13CuDeviceArrayI6Int4x8Li1ELi1EES_IS0_Li1ELi1EES_I5Int32Li1ELi1EE,@function
@@ -21,125 +17,6 @@
 .text._Z12xpose_kernel13CuDeviceArrayI6Int4x8Li1ELi1EES_IS0_Li1ELi1EES_I5Int32Li1ELi1EE:
 ; Location /home/eschnett/src/kotekan/julia/kernels/xpose.jl:333
         IMAD.MOV.U32 R1, RZ, RZ, c[0x0][0x28] ;
-<<<<<<< HEAD
-; Location /home/dstn/.julia/packages/LLVM/RpBog/src/interop/base.jl:38
-        S2UR UR5, SR_CTAID.X ;
-        S2R R18, SR_TID.Y ;
-        IMAD.MOV.U32 R12, RZ, RZ, 0x4 ;
-        ULDC.64 UR8, c[0x0][0x118] ;
-        IMAD.MOV.U32 R7, RZ, RZ, 0x1 ;
-        S2R R0, SR_TID.X ;
-        IMAD.MOV.U32 R22, RZ, RZ, RZ ;
-        UMOV UR4, URZ ;
-; Location ./int.jl:88
-        USHF.L.U32 UR6, UR5, 0x9, URZ ;
-        IMAD.SHL.U32 R3, R18.reuse, 0x20, RZ ;
-; Location /home/dstn/.julia/packages/LLVM/RpBog/src/interop/base.jl:38
-        USHF.L.U32 UR5, UR5, 0x5, URZ ;
-        IMAD.SHL.U32 R4, R18, 0x10, RZ ;
-        IMAD.SHL.U32 R16, R0.reuse, 0x2, RZ ;
-; Location ./int.jl:87
-        LOP3.LUT R3, R0.reuse, UR6, R3, 0xfe, !PT ;
-; Location /home/dstn/.julia/packages/LLVM/RpBog/src/interop/base.jl:38
-        IMAD.SHL.U32 R5, R0, 0x4, RZ ;
-        SHF.R.U32.HI R15, RZ, 0x4, R0 ;
-        IMAD.SHL.U32 R20, R18, 0x100, RZ ;
-        LOP3.LUT R4, R4, 0x10, RZ, 0xc0, !PT ;
-        IMAD.WIDE.U32 R2, R3, R12, c[0x0][0x1b0] ;
-        LOP3.LUT R13, R15.reuse, 0x2, R16, 0xf8, !PT ;
-        LOP3.LUT R14, R4, 0xc, R5, 0xf8, !PT ;
-        IMAD.SHL.U32 R17, R18, 0x80, RZ ;
-        STG.E [R2.64], R7 ;
-        LOP3.LUT P0, RZ, R0, 0x2, RZ, 0xc0, !PT ;
-        IMAD.SHL.U32 R18, R18, 0x800, RZ ;
-        ISETP.NE.AND P1, PT, R15, 0x1, PT ;
-        IMAD.SHL.U32 R13, R13, 0x20, RZ ;
-        LOP3.LUT R20, R20, 0x100, RZ, 0xc0, !PT ;
-        LOP3.LUT R19, R16, 0x1c, RZ, 0xc0, !PT ;
-
-.L_x_0:
-; Location ./int.jl:87
-        LOP3.LUT R4, R22, 0x700, R17, 0xf8, !PT ;
-; Location ./int.jl:88
-        IMAD.U32 R4, R4, 0x10000, RZ ;
-; Location ./int.jl:87
-        LOP3.LUT R4, R20, R4, R13, 0xfe, !PT ;
-        LOP3.LUT R5, R4.reuse, UR6, RZ, 0xfc, !PT ;
-        LOP3.LUT R4, R4, 0x80, RZ, 0xfc, !PT ;
-        LOP3.LUT R5, R5, 0x1c, R16, 0xf8, !PT ;
-        IADD3 R9, R19, UR6, R4 ;
-; Location /home/dstn/.julia/packages/LLVM/RpBog/src/interop/pointer.jl:114
-        IMAD.WIDE R6, R5, R12, c[0x0][0x170] ;
-        IMAD.WIDE R8, R9, R12, c[0x0][0x170] ;
-; Location /home/dstn/.julia/packages/IndexSpaces/MMvQv/src/IndexSpaces.jl:872
-        LDG.E.128 R4, [R6.64] ;
-        LDG.E.128 R8, [R8.64] ;
-; Location ./range.jl:883
-        IADD3 R22, R22, 0x1, RZ ;
-; Location ./promotion.jl:477
-        ISETP.NE.AND P2, PT, R22, 0x100, PT ;
-; Location /home/dstn/kotekan/julia/kernels/xpose.jl:292
-        SEL R26, R5, R7, !P1 ;
-        SEL R25, R4, R6, !P1 ;
-        SEL R28, R9, R11, !P1 ;
-        SEL R27, R8, R10, !P1 ;
-; Location /home/dstn/.julia/packages/CUDA/YIj5X/src/device/intrinsics/warp.jl:29
-        SHFL.BFLY PT, R26, R26, 0x10, 0x1f ;
-        SHFL.BFLY PT, R28, R28, 0x10, 0x1f ;
-        SHFL.BFLY PT, R25, R25, 0x10, 0x1f ;
-        SHFL.BFLY PT, R27, R27, 0x10, 0x1f ;
-        SEL R5, R26, R5, !P1 ;
-        SEL R7, R7, R26, !P1 ;
-        SEL R24, R28, R9, !P1 ;
-        SEL R26, R11, R28, !P1 ;
-        SEL R4, R25, R4, !P1 ;
-        SEL R6, R6, R25, !P1 ;
-        SEL R21, R27, R8, !P1 ;
-        SEL R23, R10, R27, !P1 ;
-; Location /home/dstn/kotekan/julia/kernels/xpose.jl:292
-        SEL R9, R24, R5, !P0 ;
-        SEL R11, R26, R7, !P0 ;
-        SEL R8, R21, R4, !P0 ;
-        SEL R10, R23, R6, !P0 ;
-; Location /home/dstn/.julia/packages/CUDA/YIj5X/src/device/intrinsics/warp.jl:29
-        SHFL.BFLY PT, R9, R9, 0x2, 0x1f ;
-; Location ./int.jl:87
-        LOP3.LUT R25, R15, UR4, RZ, 0xfc, !PT ;
-; Location ./promotion.jl:477
-        UIADD3 UR4, UR4, 0x10, URZ ;
-; Location /home/dstn/.julia/packages/CUDA/YIj5X/src/device/intrinsics/warp.jl:29
-        SHFL.BFLY PT, R11, R11, 0x2, 0x1f ;
-; Location ./int.jl:87
-        LOP3.LUT R25, R25, 0x7000, R18, 0xf8, !PT ;
-; Location /home/dstn/.julia/packages/CUDA/YIj5X/src/device/intrinsics/warp.jl:29
-        SHFL.BFLY PT, R8, R8, 0x2, 0x1f ;
-; Location ./int.jl:87
-        LOP3.LUT R25, R25, 0xc, R0, 0xf8, !PT ;
-; Location /home/dstn/.julia/packages/CUDA/YIj5X/src/device/intrinsics/warp.jl:29
-        SHFL.BFLY PT, R10, R10, 0x2, 0x1f ;
-; Location ./int.jl:87
-        IMAD R25, R25, 0x1000, R14 ;
-        LOP3.LUT R25, R25, UR5, RZ, 0xfc, !PT ;
-        LOP3.LUT R27, R25, 0x2000, RZ, 0xfc, !PT ;
-        SEL R5, R5, R9, !P0 ;
-        SEL R9, R9, R24, !P0 ;
-; Location /home/dstn/.julia/packages/LLVM/RpBog/src/interop/pointer.jl:114
-        IMAD.WIDE R24, R25, R12, c[0x0][0x190] ;
-        SEL R7, R7, R11, !P0 ;
-        SEL R11, R11, R26, !P0 ;
-        IMAD.WIDE R26, R27, R12, c[0x0][0x190] ;
-        SEL R4, R4, R8, !P0 ;
-        SEL R8, R8, R21, !P0 ;
-        SEL R6, R6, R10, !P0 ;
-        SEL R10, R10, R23, !P0 ;
-; Location ./int.jl:87
-        STG.E.128 [R24.64], R4 ;
-; Location ./range.jl:883
-        STG.E.128 [R26.64], R8 ;
-; Location /home/dstn/kotekan/julia/kernels/xpose.jl:292
-    @P2 BRA `(.L_x_0) ;
-; Location /home/dstn/.julia/packages/LLVM/RpBog/src/interop/base.jl:38
-=======
 ; Location /home/eschnett/.julia/packages/LLVM/OLMpi/src/interop/base.jl:38
         S2R R8, SR_TID.X ;
         IMAD.MOV.U32 R12, RZ, RZ, 0x4 ;
@@ -269,7 +146,6 @@
 ; Location /home/eschnett/src/kotekan/julia/kernels/xpose.jl:334
     @P2 BRA `(.L_x_0) ;
 ; Location /home/eschnett/.julia/packages/LLVM/OLMpi/src/interop/base.jl:38
->>>>>>> 13357279
         STG.E [R2.64], RZ ;
 ; Location /home/eschnett/src/kotekan/julia/kernels/xpose.jl:335
         EXIT ;
@@ -290,5 +166,6 @@
         NOP;
         NOP;
         NOP;
+        NOP;
 
 .L_x_2: