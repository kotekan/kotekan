--- conflicted
+++ resolved
@@ -398,8 +398,8 @@
     void* const Tmax_memory = device.get_gpu_memory(Tmax_memname, Tmax_length);
     void* const Tbarmin_memory = device.get_gpu_memory(Tbarmin_memname, Tbarmin_length);
     void* const Tbarmax_memory = device.get_gpu_memory(Tbarmax_memname, Tbarmax_length);
+
     void* const G_memory =
-<<<<<<< HEAD
         (args::G == args::E) ? device.get_gpu_memory(G_memname, input_ringbuf_signal->size)
                              : ((args::G == args::Ebar)
                                     ? device.get_gpu_memory(G_memname, output_ringbuf_signal->size)
@@ -409,6 +409,7 @@
     //? device.get_gpu_memory_array(G_memname, gpu_frame_id, _gpu_buffer_depth, G_length /
     //_gpu_buffer_depth)
     //: device.get_gpu_memory_array(G_memname, gpu_frame_id, _gpu_buffer_depth, G_length);
+
     void* const E_memory =
         (args::E == args::E) ? device.get_gpu_memory(E_memname, input_ringbuf_signal->size)
                              : ((args::E == args::Ebar)
@@ -419,6 +420,7 @@
     //? device.get_gpu_memory_array(E_memname, gpu_frame_id, _gpu_buffer_depth, E_length /
     //_gpu_buffer_depth)
     //: device.get_gpu_memory_array(E_memname, gpu_frame_id, _gpu_buffer_depth, E_length);
+
     void* const Ebar_memory =
         (args::Ebar == args::E)
             ? device.get_gpu_memory(Ebar_memname, input_ringbuf_signal->size)
@@ -430,24 +432,6 @@
     //? device.get_gpu_memory_array(Ebar_memname, gpu_frame_id, _gpu_buffer_depth, Ebar_length /
     //_gpu_buffer_depth)
     //: device.get_gpu_memory_array(Ebar_memname, gpu_frame_id, _gpu_buffer_depth, Ebar_length);
-=======
-        args::G == args::E || args::G == args::Ebar
-            ? device.get_gpu_memory_array(G_memname, gpu_frame_id, _gpu_buffer_depth,
-                                          G_length / _gpu_buffer_depth)
-            : device.get_gpu_memory_array(G_memname, gpu_frame_id, _gpu_buffer_depth, G_length);
-    void* const E_memory =
-        args::E == args::E || args::E == args::Ebar
-            ? device.get_gpu_memory_array(E_memname, gpu_frame_id, _gpu_buffer_depth,
-                                          E_length / _gpu_buffer_depth)
-            : device.get_gpu_memory_array(E_memname, gpu_frame_id, _gpu_buffer_depth, E_length);
-    void* const Ebar_memory =
-        args::Ebar == args::E || args::Ebar == args::Ebar
-            ? device.get_gpu_memory_array(Ebar_memname, gpu_frame_id, _gpu_buffer_depth,
-                                          Ebar_length / _gpu_buffer_depth)
-            : device.get_gpu_memory_array(Ebar_memname, gpu_frame_id, _gpu_buffer_depth,
-                                          Ebar_length);
-    info_host.at(gpu_frame_index).resize(info_length);
->>>>>>> bdbe7b3b
     void* const info_memory = device.get_gpu_memory(info_memname, info_length);
 
     /// G is an input buffer: check metadata
