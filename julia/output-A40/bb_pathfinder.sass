// SASS kernel code for CUDA baseband beamformer
// This file has been generated automatically by `bb.jl`.
// Do not modify this file, your changes will be lost.

// PTX CompilerJob of MethodInstance for bb(::CuDeviceVector{Int8x4, 1}, ::CuDeviceVector{Int4x8, 1}, ::CuDeviceVector{Int32, 1}, ::CuDeviceVector{Int4x8, 1}, ::CuDeviceVector{Int32, 1}) for sm_86, minthreads=128, blocks_per_sm=8

	.headerflags	@"EF_CUDA_TEXMODE_UNIFIED EF_CUDA_64BIT_ADDRESS EF_CUDA_SM86 EF_CUDA_VIRTUAL_SM(EF_CUDA_SM86)"
	.elftype	@"ET_EXEC"


//--------------------- .text._Z2bb13CuDeviceArrayI6Int8x4Li1ELi1EES_I6Int4x8Li1ELi1EES_I5Int32Li1ELi1EES_IS1_Li1ELi1EES_IS2_Li1ELi1EE --------------------------
	.section	.text._Z2bb13CuDeviceArrayI6Int8x4Li1ELi1EES_I6Int4x8Li1ELi1EES_I5Int32Li1ELi1EES_IS1_Li1ELi1EES_IS2_Li1ELi1EE,"ax",@progbits
	.sectionflags	@"SHF_BARRIERS=1"
	.sectioninfo	@"SHI_REGISTERS=62"
	.align	128
        .global         _Z2bb13CuDeviceArrayI6Int8x4Li1ELi1EES_I6Int4x8Li1ELi1EES_I5Int32Li1ELi1EES_IS1_Li1ELi1EES_IS2_Li1ELi1EE
        .type           _Z2bb13CuDeviceArrayI6Int8x4Li1ELi1EES_I6Int4x8Li1ELi1EES_I5Int32Li1ELi1EES_IS1_Li1ELi1EES_IS2_Li1ELi1EE,@function
        .size           _Z2bb13CuDeviceArrayI6Int8x4Li1ELi1EES_I6Int4x8Li1ELi1EES_I5Int32Li1ELi1EES_IS1_Li1ELi1EES_IS2_Li1ELi1EE,(.L_x_13 - _Z2bb13CuDeviceArrayI6Int8x4Li1ELi1EES_I6Int4x8Li1ELi1EES_I5Int32Li1ELi1EES_IS1_Li1ELi1EES_IS2_Li1ELi1EE)
        .other          _Z2bb13CuDeviceArrayI6Int8x4Li1ELi1EES_I6Int4x8Li1ELi1EES_I5Int32Li1ELi1EES_IS1_Li1ELi1EES_IS2_Li1ELi1EE,@"STO_CUDA_ENTRY STV_DEFAULT"
_Z2bb13CuDeviceArrayI6Int8x4Li1ELi1EES_I6Int4x8Li1ELi1EES_I5Int32Li1ELi1EES_IS1_Li1ELi1EES_IS2_Li1ELi1EE:

.text._Z2bb13CuDeviceArrayI6Int8x4Li1ELi1EES_I6Int4x8Li1ELi1EES_I5Int32Li1ELi1EES_IS1_Li1ELi1EES_IS2_Li1ELi1EE:
; Location /home/eschnett/src/kotekan/julia/kernels/bb.jl:904
        IMAD.MOV.U32 R1, RZ, RZ, c[0x0][0x28] ;
; Location ./int.jl:513
        IMAD.MOV.U32 R2, RZ, RZ, c[0x0][0x2c] ;
; Location /home/eschnett/.julia/packages/CUDA/htRwP/src/device/intrinsics/shared_memory.jl:52
        ULDC.64 UR36, c[0x0][0x160] ;
        IADD3 R1, R1, -0x8, RZ ;
; Location ./int.jl:513
        ISETP.GT.U32.AND P0, PT, R2, 0x10ff, PT ;
; Location /home/eschnett/.julia/packages/CUDA/htRwP/src/device/intrinsics/shared_memory.jl:51
    @P0 BRA `(.L_x_2) ;
<<<<<<< HEAD
; Location /home/dstn/.julia/packages/CUDA/YIj5X/src/device/intrinsics/shared_memory.jl:52
        UMOV UR4, 32@lo(exception1) ;
        MOV R25, 0xc0 ;
        UMOV UR5, 32@hi(exception1) ;
        IMAD.U32 R0, RZ, RZ, UR4 ;
        IMAD.U32 R5, RZ, RZ, UR5 ;
=======
; Location /home/eschnett/.julia/packages/CUDA/htRwP/src/device/intrinsics/shared_memory.jl:52
        UMOV UR4, 32@lo(exception1429) ;
        MOV R25, 0xc0 ;
        UMOV UR5, 32@hi(exception1429) ;
        IMAD.U32 R8, RZ, RZ, UR4 ;
        IMAD.U32 R9, RZ, RZ, UR5 ;
>>>>>>> 13357279
        CALL.REL.NOINC `($_Z2bb13CuDeviceArrayI6Int8x4Li1ELi1EES_I6Int4x8Li1ELi1EES_I5Int32Li1ELi1EES_IS1_Li1ELi1EES_IS2_Li1ELi1EE$gpu_report_exception) ;
        MOV R25, 0xe0 ;
        CALL.REL.NOINC `($_Z2bb13CuDeviceArrayI6Int8x4Li1ELi1EES_I6Int4x8Li1ELi1EES_I5Int32Li1ELi1EES_IS1_Li1ELi1EES_IS2_Li1ELi1EE$gpu_signal_exception) ;
        BPT.TRAP 0x1 ;

.L_x_2:
; Location ./int.jl:513
        ISETP.GT.U32.AND P0, PT, R2, 0x24ff, PT ;
        ULDC.64 UR38, c[0x0][0x118] ;
; Location /home/eschnett/.julia/packages/CUDA/htRwP/src/device/intrinsics/shared_memory.jl:51
    @P0 BRA `(.L_x_3) ;
<<<<<<< HEAD
; Location /home/dstn/.julia/packages/CUDA/YIj5X/src/device/intrinsics/shared_memory.jl:52
        UMOV UR4, 32@lo(exception1) ;
        MOV R25, 0x180 ;
        UMOV UR5, 32@hi(exception1) ;
        IMAD.U32 R0, RZ, RZ, UR4 ;
        IMAD.U32 R5, RZ, RZ, UR5 ;
=======
; Location /home/eschnett/.julia/packages/CUDA/htRwP/src/device/intrinsics/shared_memory.jl:52
        UMOV UR4, 32@lo(exception1429) ;
        MOV R25, 0x180 ;
        UMOV UR5, 32@hi(exception1429) ;
        IMAD.U32 R8, RZ, RZ, UR4 ;
        IMAD.U32 R9, RZ, RZ, UR5 ;
>>>>>>> 13357279
        CALL.REL.NOINC `($_Z2bb13CuDeviceArrayI6Int8x4Li1ELi1EES_I6Int4x8Li1ELi1EES_I5Int32Li1ELi1EES_IS1_Li1ELi1EES_IS2_Li1ELi1EE$gpu_report_exception) ;
        MOV R25, 0x1a0 ;
        CALL.REL.NOINC `($_Z2bb13CuDeviceArrayI6Int8x4Li1ELi1EES_I6Int4x8Li1ELi1EES_I5Int32Li1ELi1EES_IS1_Li1ELi1EES_IS2_Li1ELi1EE$gpu_signal_exception) ;
        BPT.TRAP 0x1 ;

.L_x_3:
; Location /home/eschnett/.julia/packages/LLVM/OLMpi/src/interop/base.jl:38
        S2R R16, SR_TID.Y ;
        IMAD.MOV.U32 R25, RZ, RZ, 0x4 ;
        IMAD.MOV.U32 R3, RZ, RZ, 0x1 ;
        S2R R39, SR_TID.X ;
        S2R R2, SR_CTAID.X ;
; Location ./int.jl:88
        IMAD.SHL.U32 R17, R16, 0x4, RZ ;
; Location ./int.jl:295
        SHF.R.U32.HI R0, RZ, 0x3, R39 ;
; Location ./int.jl:88
        IMAD.SHL.U32 R22, R2, 0x2, RZ ;
; Location ./int.jl:87
        LOP3.LUT R17, R17, R0, RZ, 0xfc, !PT ;
; Location ./int.jl:88
        IMAD.SHL.U32 R18, R2, 0x80, RZ ;
        IMAD.SHL.U32 R0, R16, 0x20, RZ ;
        LOP3.LUT R22, R22, 0xfe0, RZ, 0xc0, !PT ;
; Location ./int.jl:87
        LOP3.LUT R0, R0, R18, R39, 0xfe, !PT ;
        LOP3.LUT R4, R17.reuse, R22, RZ, 0xfc, !PT ;
; Location ./int.jl:86
        LOP3.LUT R24, R17, 0x10, R22, 0xfe, !PT ;
; Location /home/eschnett/.julia/packages/LLVM/OLMpi/src/interop/base.jl:38
        IMAD.WIDE.U32 R52, R0, R25, c[0x0][0x1f0] ;
        IMAD.WIDE.U32 R4, R4, R25.reuse, c[0x0][0x1b0] ;
        STG.E [R52.64], R3 ;
        IMAD.WIDE.U32 R24, R24, R25, c[0x0][0x1b0] ;
        LDG.E R23, [R4.64] ;
        LDG.E R24, [R24.64] ;
; Location /home/eschnett/src/kotekan/julia/kernels/bb.jl:907
        IADD3 R37, R23, -0x3, RZ ;
        ISETP.LT.U32.AND P1, PT, R37, 0x1f, PT ;
        IADD3 R19, R24, -0x3, RZ ;
        ISETP.GE.U32.AND P0, PT, R19, 0x1f, PT ;
   @!P0 BRA P1, `(.L_x_4) ;
; Location /home/eschnett/.julia/packages/LLVM/OLMpi/src/interop/base.jl:38
        IMAD.MOV.U32 R3, RZ, RZ, 0x2 ;
; Location /home/eschnett/.julia/packages/IndexSpaces/SkQyK/src/IndexSpaces.jl:855
        UMOV UR4, 32@lo(exception422) ;
        MOV R25, 0x3d0 ;
        UMOV UR5, 32@hi(exception422) ;
        IMAD.U32 R8, RZ, RZ, UR4 ;
; Location /home/eschnett/.julia/packages/LLVM/OLMpi/src/interop/base.jl:38
        STG.E [R52.64], R3 ;
; Location /home/eschnett/.julia/packages/IndexSpaces/SkQyK/src/IndexSpaces.jl:855
        IMAD.U32 R9, RZ, RZ, UR5 ;
        CALL.REL.NOINC `($_Z2bb13CuDeviceArrayI6Int8x4Li1ELi1EES_I6Int4x8Li1ELi1EES_I5Int32Li1ELi1EES_IS1_Li1ELi1EES_IS2_Li1ELi1EE$gpu_report_exception) ;
        MOV R25, 0x3f0 ;
        CALL.REL.NOINC `($_Z2bb13CuDeviceArrayI6Int8x4Li1ELi1EES_I6Int4x8Li1ELi1EES_I5Int32Li1ELi1EES_IS1_Li1ELi1EES_IS2_Li1ELi1EE$gpu_signal_exception) ;
        BPT.TRAP 0x1 ;

.L_x_4:
; Location ./int.jl:88
        IMAD.SHL.U32 R3, R2, 0x40, RZ ;
        LOP3.LUT R4, R39.reuse, 0x4, RZ, 0xc0, !PT ;
        IMAD.SHL.U32 R5, R39, 0x8, RZ ;
        IMAD.SHL.U32 R0, R16, 0x100, RZ ;
        LOP3.LUT R3, R3, 0x1fc00, RZ, 0xc0, !PT ;
; Location ./int.jl:296
        LOP3.LUT R4, R4, 0x18, R5.reuse, 0xf8, !PT ;
; Location ./int.jl:88
        LOP3.LUT R5, R0, 0x1c0, R5, 0xc8, !PT ;
; Location ./int.jl:87
        LOP3.LUT R3, R3, 0x200, R0, 0xf8, !PT ;
        LOP3.LUT R3, R4, R3, R5, 0xfe, !PT ;
; Location ./int.jl:88
        LEA R12, P0, R3, c[0x0][0x170], 0x2 ;
        IMAD.X R13, RZ, RZ, c[0x0][0x174], P0 ;
; Location /home/eschnett/.julia/packages/IndexSpaces/SkQyK/src/IndexSpaces.jl:872
        LDG.E.128 R4, [R12.64] ;
        LDG.E.128 R8, [R12.64+0x80] ;
; Location ./promotion.jl:521
        LOP3.LUT P0, RZ, R39, 0x4, RZ, 0xc0, !PT ;
; Location ./int.jl:86
        IADD3 R24, R24, -0x2, RZ ;
        IADD3 R36, R23, -0x2, RZ ;
; Location /home/eschnett/.julia/packages/LLVM/OLMpi/src/interop/base.jl:38
        PRMT R0, R4, 0x5410, R5 ;
        PRMT R5, R4, 0x7632, R5 ;
        PRMT R3, R6.reuse, 0x5410, R7.reuse ;
        PRMT R6, R6, 0x7632, R7 ;
        PRMT R50, R0.reuse, 0x6240, R5.reuse ;
        PRMT R48, R0, 0x7351, R5 ;
        PRMT R0, R8, 0x5410, R9 ;
        PRMT R46, R3.reuse, 0x6240, R6.reuse ;
        PRMT R9, R8, 0x7632, R9 ;
        PRMT R6, R3, 0x7351, R6 ;
        PRMT R3, R10.reuse, 0x5410, R11.reuse ;
        PRMT R10, R10, 0x7632, R11 ;
        PRMT R49, R0, 0x6240, R9 ;
        PRMT R47, R0, 0x7351, R9 ;
        PRMT R45, R3.reuse, 0x6240, R10.reuse ;
        PRMT R3, R3, 0x7351, R10 ;
; Location /home/eschnett/src/kotekan/julia/kernels/bb.jl:907
        SEL R0, R49, R50, !P0 ;
; Location /home/eschnett/.julia/packages/CUDA/htRwP/src/device/intrinsics/warp.jl:29
        BRA.DIV ~URZ, `(.L_x_5) ;
; Location /home/eschnett/src/kotekan/julia/kernels/bb.jl:907
        SEL R4, R47, R48, !P0 ;
; Location /home/eschnett/.julia/packages/CUDA/htRwP/src/device/intrinsics/warp.jl:29
        SHFL.BFLY PT, R0, R0, 0x4, 0x1f ;
; Location /home/eschnett/src/kotekan/julia/kernels/bb.jl:907
        SEL R5, R45, R46, !P0 ;
        SEL R7, R3, R6, !P0 ;
; Location /home/eschnett/.julia/packages/CUDA/htRwP/src/device/intrinsics/warp.jl:29
        SHFL.BFLY PT, R4, R4, 0x4, 0x1f ;
        SHFL.BFLY PT, R5, R5, 0x4, 0x1f ;
        SHFL.BFLY PT, R7, R7, 0x4, 0x1f ;
; Location /home/eschnett/src/kotekan/julia/kernels/bb.jl:907
        SEL R50, R50, R0, !P0 ;
        SEL R49, R0, R49, !P0 ;
        SEL R48, R48, R4, !P0 ;
        SEL R47, R4, R47, !P0 ;
        SEL R46, R46, R5, !P0 ;
        SEL R45, R5, R45, !P0 ;

.L_x_8:
        SHF.R.U32.HI R5, RZ, 0x1, R16 ;
        IMAD.SHL.U32 R4, R16, 0x8, RZ ;
        SHF.R.U32.HI R43, RZ, 0x2, R39 ;
        IMAD.SHL.U32 R44, R39, 0x4, RZ ;
        SEL R0, R6, R7, !P0 ;
        IMAD R38, R5, 0x280, RZ ;
        SEL R3, R7, R3, !P0 ;
        IMAD.MOV.U32 R8, RZ, RZ, 0x1 ;
        LOP3.LUT R6, R39, 0x7, RZ, 0xc0, !PT ;
        IMAD.MOV.U32 R15, RZ, RZ, 0x4 ;
        LOP3.LUT R7, R43, 0x8, R4, 0xf8, !PT ;
        CS2R R30, SRZ ;
        LOP3.LUT R40, R44, 0xc, RZ, 0xc0, !PT ;
        CS2R R34, SRZ ;
        LOP3.LUT R38, R7, R38, RZ, 0xfc, !PT ;
        IMAD R7, R6, 0x14, RZ ;
        LOP3.LUT R14, R39, 0x18, RZ, 0xfc, !PT ;
        IMAD R40, R5, 0x220, R40 ;
        LOP3.LUT R5, R17, 0x280, RZ, 0xfc, !PT ;
        IMAD.SHL.U32 R39, R39, 0x2, RZ ;
        IADD3 R10, R7.reuse, 0xa0, RZ ;
        IMAD R13, R14.reuse, 0x14, R17 ;
        IADD3 R12, R7, 0x140, RZ ;
        IMAD R14, R14, 0x14, R5 ;
        LOP3.LUT R41, R22, 0x10, R4, 0xf8, !PT ;
        IMAD.IADD R9, R17.reuse, 0x1, R10 ;
        SHF.L.U32 R37, R8.reuse, R37, RZ ;
        IMAD.IADD R11, R17, 0x1, R12 ;
        SHF.L.U32 R4, R8, R19, RZ ;
        IMAD R8, R6, 0x14, R17 ;
        LOP3.LUT R42, R18, 0x780, RZ, 0xc0, !PT ;
        IMAD R6, R6, 0x14, R5 ;
        IMNMX.U32 R18, R24, 0x1f, PT ;
        IMAD.IADD R10, R5.reuse, 0x1, R10 ;
        IMNMX.U32 R36, R36, 0x1f, PT ;
        IMAD.IADD R17, R5, 0x1, R12 ;
        CS2R R24, SRZ ;
        IMAD R5, R8, R15.reuse, c[0x2][0x0] ;
        CS2R R26, SRZ ;
        IMAD R6, R6, R15.reuse, c[0x2][0x0] ;
        CS2R R28, SRZ ;
        IMAD R7, R13, R15.reuse, c[0x2][0x0] ;
        CS2R R32, SRZ ;
        IMAD R8, R14, R15, c[0x2][0x0] ;
        IMAD R9, R9, R15.reuse, c[0x2][0x0] ;
        IMAD R10, R10, R15.reuse, c[0x2][0x0] ;
        IMAD R11, R11, R15.reuse, c[0x2][0x0] ;
        IMAD R17, R17, R15, c[0x2][0x0] ;
        IMAD.MOV.U32 R19, RZ, RZ, RZ ;

.L_x_7:
        IMAD.SHL.U32 R12, R16, 0x10, RZ ;
; Location ./int.jl:87
        LOP3.LUT R12, R19, 0x10, R12, 0xf8, !PT ;
        LOP3.LUT R51, R12, R43, RZ, 0xfc, !PT ;
        IMAD.IADD R51, R42, 0x1, R51 ;
; Location ./int.jl:88
        IMAD.SHL.U32 R12, R51.reuse, 0x1000, RZ ;
; Location ./int.jl:87
        LOP3.LUT R54, R51, 0x8, RZ, 0xfc, !PT ;
        LOP3.LUT R13, R41, 0x7f7000, R12, 0xf8, !PT ;
; Location ./int.jl:88
        IMAD.SHL.U32 R12, R54, 0x1000, RZ ;
; Location ./int.jl:87
        LOP3.LUT R13, R13, 0xc, R44, 0xf8, !PT ;
        LOP3.LUT R15, R41, 0x7ff000, R12, 0xf8, !PT ;
; Location /home/eschnett/.julia/packages/LLVM/OLMpi/src/interop/pointer.jl:114
        LEA R12, P1, R13, c[0x0][0x190], 0x2 ;
; Location ./int.jl:87
        LOP3.LUT R15, R15, 0xc, R44, 0xf8, !PT ;
; Location /home/eschnett/.julia/packages/LLVM/OLMpi/src/interop/pointer.jl:114
        IMAD.X R13, RZ, RZ, c[0x0][0x194], P1 ;
        LEA R20, P1, R15, c[0x0][0x190], 0x2 ;
        IMAD.X R21, RZ, RZ, c[0x0][0x194], P1 ;
; Location /home/eschnett/.julia/packages/IndexSpaces/SkQyK/src/IndexSpaces.jl:872
        LDG.E.128 R12, [R12.64] ;
        LDG.E.128 R20, [R20.64] ;
; Location ./int.jl:296
        LOP3.LUT R51, R51, 0x17, RZ, 0xc0, !PT ;
; Location ./int.jl:87
        IMAD R58, R43, 0x11, R40 ;
; Location ./int.jl:296
        LOP3.LUT R55, R54, 0x1f, RZ, 0xc0, !PT ;
; Location /home/eschnett/.julia/packages/CUDA/htRwP/src/device/intrinsics/synchronization.jl:16
        WARPSYNC 0xffffffff ;
; Location ./promotion.jl:521
        ISETP.NE.AND P1, PT, R19, RZ, PT ;
; Location ./int.jl:88
        IMAD R51, R51, 0x11, RZ ;
; Location ./promotion.jl:521
        ISETP.NE.AND P2, PT, R19, 0x20, PT ;
; Location ./int.jl:88
        IMAD R57, R55, 0x11, RZ ;
; Location ./promotion.jl:521
        ISETP.NE.AND P3, PT, R19.reuse, 0x40, PT ;
; Location ./int.jl:87
        IMAD.IADD R54, R40.reuse, 0x1, R51 ;
; Location ./range.jl:901
        IADD3 R19, R19, 0x20, RZ ;
; Location ./int.jl:87
        IMAD.IADD R51, R40, 0x1, R57 ;
; Location /home/eschnett/.julia/packages/LLVM/OLMpi/src/interop/base.jl:38
        IMAD.SHL.U32 R55, R54, 0x4, RZ ;
; Location ./promotion.jl:521
        ISETP.NE.AND P4, PT, R19, 0x80, PT ;
; Location /home/eschnett/.julia/packages/LLVM/OLMpi/src/interop/base.jl:38
        IMAD.SHL.U32 R59, R51, 0x4, RZ ;
; Location ./int.jl:86
        IMAD.IADD R56, R40, 0x1, R57 ;
; Location /home/eschnett/.julia/packages/LLVM/OLMpi/src/interop/base.jl:38
        IMAD.SHL.U32 R58, R58, 0x4, RZ ;
        IMAD.MOV.U32 R51, RZ, RZ, 0xf0f0f0f ;
        STS [R55], R12 ;
        STS [R54.X4+0x4], R13 ;
        STS [R54.X4+0x8], R14 ;
        STS [R54.X4+0xc], R15 ;
        STS [R59], R20 ;
        STS [R56.X4+0x4], R21 ;
        STS [R56.X4+0x8], R22 ;
        STS [R56.X4+0xc], R23 ;
; Location /home/eschnett/.julia/packages/CUDA/htRwP/src/device/intrinsics/synchronization.jl:16
        BAR.SYNC 0x0 ;
; Location /home/eschnett/.julia/packages/LLVM/OLMpi/src/interop/base.jl:38
        LDS R12, [R58] ;
        LDS R14, [R58+0x4] ;
        LDS R56, [R58+0x8] ;
        LDS R22, [R58+0xc] ;
; Location ./int.jl:530
        SHF.R.U32.HI R54, RZ, 0x4, R12 ;
; Location /home/eschnett/.julia/packages/LLVM/OLMpi/src/interop/base.jl:38
        LOP3.LUT R15, R12, 0x8080808, R51.reuse, 0x28, !PT ;
        LOP3.LUT R54, R54, 0x8080808, R51, 0x28, !PT ;
; Location ./int.jl:87
        IADD3 R15, R15, 0x78787878, RZ ;
        IADD3 R54, R54, 0x78787878, RZ ;
; Location ./int.jl:373
        LOP3.LUT R21, R15, 0x80808080, RZ, 0x3c, !PT ;
        LOP3.LUT R55, R54, 0x80808080, RZ, 0x3c, !PT ;
; Location ./int.jl:530
        SHF.R.U32.HI R20, RZ, 0x4, R14 ;
; Location /home/eschnett/.julia/packages/LLVM/OLMpi/src/interop/base.jl:38
        LOP3.LUT R14, R14, 0x8080808, R51.reuse, 0x28, !PT ;
        LOP3.LUT R20, R20, 0x8080808, R51, 0x28, !PT ;
; Location /home/eschnett/.julia/packages/IndexSpaces/SkQyK/src/IndexSpaces.jl:1926
        IMMA.8816.S8.S8.SAT R12, R50.ROW, R55.COL, RZ ;
; Location ./int.jl:87
        IADD3 R14, R14, 0x78787878, RZ ;
        IADD3 R20, R20, 0x78787878, RZ ;
; Location ./int.jl:373
        LOP3.LUT R57, R14, 0x80808080, RZ, 0x3c, !PT ;
        LOP3.LUT R23, R20, 0x80808080, RZ, 0x3c, !PT ;
; Location ./int.jl:530
        SHF.R.U32.HI R14, RZ, 0x4, R56 ;
; Location /home/eschnett/.julia/packages/LLVM/OLMpi/src/interop/base.jl:38
        LOP3.LUT R56, R56, 0x8080808, R51.reuse, 0x28, !PT ;
        LOP3.LUT R20, R14, 0x8080808, R51, 0x28, !PT ;
; Location /home/eschnett/.julia/packages/IndexSpaces/SkQyK/src/IndexSpaces.jl:1926
        IMMA.8816.S8.S8.SAT R12, R48.ROW, R21.COL, R12 ;
; Location ./int.jl:87
        IADD3 R56, R56, 0x78787878, RZ ;
        IADD3 R54, R20, 0x78787878, RZ ;
; Location /home/eschnett/.julia/packages/IndexSpaces/SkQyK/src/IndexSpaces.jl:1926
        IMMA.8816.S8.S8.SAT R20, R50.ROW, R21.COL, RZ ;
; Location ./int.jl:373
        LOP3.LUT R56, R56, 0x80808080, RZ, 0x3c, !PT ;
        LOP3.LUT R54, R54, 0x80808080, RZ, 0x3c, !PT ;
; Location ./int.jl:530
        SHF.R.U32.HI R58, RZ, 0x4, R22 ;
; Location /home/eschnett/.julia/packages/LLVM/OLMpi/src/interop/base.jl:38
        LOP3.LUT R22, R22, 0x8080808, R51.reuse, 0x28, !PT ;
; Location /home/eschnett/.julia/packages/IndexSpaces/SkQyK/src/IndexSpaces.jl:1926
        IMMA.8816.S8.S8.SAT R12, R46.ROW, R23.COL, R12 ;
; Location /home/eschnett/.julia/packages/LLVM/OLMpi/src/interop/base.jl:38
        LOP3.LUT R58, R58, 0x8080808, R51, 0x28, !PT ;
; Location ./int.jl:87
        IADD3 R22, R22, 0x78787878, RZ ;
; Location /home/eschnett/.julia/packages/IndexSpaces/SkQyK/src/IndexSpaces.jl:1926
        IMMA.8816.S8.S8.SAT R20, R46.ROW, R57.COL, R20 ;
; Location ./int.jl:87
        IADD3 R58, R58, 0x78787878, RZ ;
; Location ./int.jl:373
        LOP3.LUT R22, R22, 0x80808080, RZ, 0x3c, !PT ;
; Location /home/eschnett/.julia/packages/IndexSpaces/SkQyK/src/IndexSpaces.jl:1926
        IMMA.8816.S8.S8.SAT R14, R0.ROW, R57.COL, R12 ;
        IMMA.8816.S8.S8.SAT R12, R48.ROW, R55.COL, RZ ;
; Location ./int.jl:296
        LOP3.LUT R55, R43, 0x8, RZ, 0xfc, !PT ;
; Location /home/eschnett/.julia/packages/IndexSpaces/SkQyK/src/IndexSpaces.jl:1926
        IMMA.8816.S8.S8.SAT R20, R49.reuse.ROW, R56.COL, R20 ;
        IMMA.8816.S8.S8.SAT R14, R49.ROW, R54.COL, R14 ;
        IMMA.8816.S8.S8.SAT R12, R0.ROW, R23.COL, R12 ;
; Location /home/eschnett/src/kotekan/julia/kernels/bb.jl:907
        LOP3.LUT R23, R39, 0x6, RZ, 0xc0, !PT ;
; Location /home/eschnett/.julia/packages/IndexSpaces/SkQyK/src/IndexSpaces.jl:1926
        IMMA.8816.S8.S8.SAT R20, R45.ROW, R22.COL, R20 ;
        IMMA.8816.S8.S8.SAT R14, R47.reuse.ROW, R56.COL, R14 ;
; Location ./int.jl:373
        LOP3.LUT R56, R58, 0x80808080, RZ, 0x3c, !PT ;
; Location /home/eschnett/.julia/packages/IndexSpaces/SkQyK/src/IndexSpaces.jl:1926
        IMMA.8816.S8.S8.SAT R12, R47.ROW, R54.COL, R12 ;
        IMMA.8816.S8.S8.SAT R14, R45.ROW, R56.reuse.COL, R14 ;
        IMMA.8816.S8.S8.SAT R12, R3.reuse.ROW, R56.COL, R12 ;
        IMMA.8816.S8.S8.SAT R14, R3.ROW, R22.COL, R14 ;
; Location ./int.jl:87
        IMAD R22, R55, 0x11, R40 ;
        IADD3 R12, R20, 0x2, -R12 ;
        IMAD R20, R23, 0x14, R38 ;
        IADD3 R21, R21, 0x2, -R13 ;
; Location /home/eschnett/.julia/packages/LLVM/OLMpi/src/interop/base.jl:38
        IMAD.SHL.U32 R22, R22, 0x4, RZ ;
; Location ./int.jl:527
        SHF.R.S32.HI R12, RZ, 0x2, R12 ;
; Location /home/eschnett/.julia/packages/LLVM/OLMpi/src/interop/base.jl:38
        IMAD.SHL.U32 R20, R20, 0x4, RZ ;
; Location ./int.jl:527
        SHF.R.S32.HI R21, RZ, 0x2, R21 ;
; Location ./int.jl:87
        IADD3 R14, R14, 0x2, RZ ;
        IADD3 R15, R15, 0x2, RZ ;
; Location ./int.jl:527
        SHF.R.S32.HI R13, RZ, 0x2, R14 ;
        SHF.R.S32.HI R14, RZ, 0x2, R15 ;
; Location /home/eschnett/.julia/packages/LLVM/OLMpi/src/interop/base.jl:38
        I2IP.S16.S32.SAT R15, R13, R12, RZ ;
        I2IP.S16.S32.SAT R21, R14, R21, RZ ;
        STS [R20+0x1100], R15 ;
        STS [R20+0x1150], R21 ;
        LDS R12, [R22] ;
        LDS R14, [R22+0x4] ;
        LDS R56, [R22+0x8] ;
        LDS R22, [R22+0xc] ;
; Location ./int.jl:530
        SHF.R.U32.HI R54, RZ, 0x4, R12 ;
; Location /home/eschnett/.julia/packages/LLVM/OLMpi/src/interop/base.jl:38
        LOP3.LUT R54, R54, 0x8080808, R51.reuse, 0x28, !PT ;
; Location ./int.jl:530
        SHF.R.U32.HI R20, RZ, 0x4, R14 ;
; Location ./int.jl:87
        IADD3 R54, R54, 0x78787878, RZ ;
; Location /home/eschnett/.julia/packages/LLVM/OLMpi/src/interop/base.jl:38
        LOP3.LUT R20, R20, 0x8080808, R51.reuse, 0x28, !PT ;
; Location ./int.jl:373
        LOP3.LUT R59, R54, 0x80808080, RZ, 0x3c, !PT ;
; Location /home/eschnett/.julia/packages/LLVM/OLMpi/src/interop/base.jl:38
        LOP3.LUT R54, R12, 0x8080808, R51, 0x28, !PT ;
; Location ./int.jl:87
        IADD3 R20, R20, 0x78787878, RZ ;
        IADD3 R54, R54, 0x78787878, RZ ;
; Location /home/eschnett/.julia/packages/IndexSpaces/SkQyK/src/IndexSpaces.jl:1926
        IMMA.8816.S8.S8.SAT R12, R50.ROW, R59.COL, RZ ;
; Location ./int.jl:373
        LOP3.LUT R55, R20, 0x80808080, RZ, 0x3c, !PT ;
        LOP3.LUT R21, R54, 0x80808080, RZ, 0x3c, !PT ;
; Location /home/eschnett/.julia/packages/LLVM/OLMpi/src/interop/base.jl:38
        LOP3.LUT R14, R14, 0x8080808, R51, 0x28, !PT ;
; Location ./int.jl:530
        SHF.R.U32.HI R58, RZ, 0x4, R22 ;
; Location ./int.jl:87
        IADD3 R14, R14, 0x78787878, RZ ;
; Location /home/eschnett/.julia/packages/LLVM/OLMpi/src/interop/base.jl:38
        LOP3.LUT R58, R58, 0x8080808, R51.reuse, 0x28, !PT ;
; Location ./int.jl:373
        LOP3.LUT R57, R14, 0x80808080, RZ, 0x3c, !PT ;
; Location /home/eschnett/.julia/packages/IndexSpaces/SkQyK/src/IndexSpaces.jl:1926
        IMMA.8816.S8.S8.SAT R12, R48.ROW, R21.COL, R12 ;
; Location ./int.jl:530
        SHF.R.U32.HI R14, RZ, 0x4, R56 ;
; Location /home/eschnett/.julia/packages/LLVM/OLMpi/src/interop/base.jl:38
        LOP3.LUT R56, R56, 0x8080808, R51.reuse, 0x28, !PT ;
        LOP3.LUT R20, R14, 0x8080808, R51, 0x28, !PT ;
; Location ./int.jl:87
        IADD3 R56, R56, 0x78787878, RZ ;
        IADD3 R54, R20, 0x78787878, RZ ;
; Location /home/eschnett/.julia/packages/IndexSpaces/SkQyK/src/IndexSpaces.jl:1926
        IMMA.8816.S8.S8.SAT R20, R50.ROW, R21.COL, RZ ;
; Location ./int.jl:373
        LOP3.LUT R56, R56, 0x80808080, RZ, 0x3c, !PT ;
        LOP3.LUT R54, R54, 0x80808080, RZ, 0x3c, !PT ;
; Location /home/eschnett/.julia/packages/IndexSpaces/SkQyK/src/IndexSpaces.jl:1926
        IMMA.8816.S8.S8.SAT R12, R46.ROW, R55.COL, R12 ;
; Location ./int.jl:87
        IADD3 R58, R58, 0x78787878, RZ ;
; Location /home/eschnett/.julia/packages/LLVM/OLMpi/src/interop/base.jl:38
        LOP3.LUT R22, R22, 0x8080808, R51, 0x28, !PT ;
; Location ./int.jl:373
        LOP3.LUT R58, R58, 0x80808080, RZ, 0x3c, !PT ;
; Location ./int.jl:87
        IADD3 R22, R22, 0x78787878, RZ ;
; Location /home/eschnett/.julia/packages/IndexSpaces/SkQyK/src/IndexSpaces.jl:1926
        IMMA.8816.S8.S8.SAT R20, R46.ROW, R57.COL, R20 ;
; Location ./int.jl:373
        LOP3.LUT R22, R22, 0x80808080, RZ, 0x3c, !PT ;
; Location /home/eschnett/.julia/packages/IndexSpaces/SkQyK/src/IndexSpaces.jl:1926
        IMMA.8816.S8.S8.SAT R14, R0.ROW, R57.COL, R12 ;
; Location ./int.jl:296
        LOP3.LUT R57, R43, 0x10, RZ, 0xfc, !PT ;
; Location /home/eschnett/.julia/packages/IndexSpaces/SkQyK/src/IndexSpaces.jl:1926
        IMMA.8816.S8.S8.SAT R12, R48.ROW, R59.COL, RZ ;
        IMMA.8816.S8.S8.SAT R20, R49.reuse.ROW, R56.COL, R20 ;
        IMMA.8816.S8.S8.SAT R14, R49.ROW, R54.COL, R14 ;
        IMMA.8816.S8.S8.SAT R12, R0.ROW, R55.COL, R12 ;
; Location /home/eschnett/.julia/packages/LLVM/OLMpi/src/interop/base.jl:38
        LOP3.LUT R55, R23, 0x8, RZ, 0xfc, !PT ;
; Location /home/eschnett/.julia/packages/IndexSpaces/SkQyK/src/IndexSpaces.jl:1926
        IMMA.8816.S8.S8.SAT R20, R45.ROW, R22.COL, R20 ;
; Location ./int.jl:87
        IMAD R55, R55, 0x14, R38 ;
; Location /home/eschnett/.julia/packages/IndexSpaces/SkQyK/src/IndexSpaces.jl:1926
        IMMA.8816.S8.S8.SAT R14, R47.reuse.ROW, R56.COL, R14 ;
        IMMA.8816.S8.S8.SAT R12, R47.ROW, R54.COL, R12 ;
        IMMA.8816.S8.S8.SAT R14, R45.ROW, R58.reuse.COL, R14 ;
        IMMA.8816.S8.S8.SAT R12, R3.reuse.ROW, R58.COL, R12 ;
        IMMA.8816.S8.S8.SAT R14, R3.ROW, R22.COL, R14 ;
; Location ./int.jl:87
        IMAD R22, R57, 0x11, R40 ;
        IADD3 R12, R20, 0x2, -R12 ;
; Location /home/eschnett/.julia/packages/LLVM/OLMpi/src/interop/base.jl:38
        IMAD.SHL.U32 R20, R55, 0x4, RZ ;
; Location ./int.jl:87
        IADD3 R21, R21, 0x2, -R13 ;
; Location /home/eschnett/.julia/packages/LLVM/OLMpi/src/interop/base.jl:38
        IMAD.SHL.U32 R22, R22, 0x4, RZ ;
; Location ./int.jl:527
        SHF.R.S32.HI R12, RZ, 0x2, R12 ;
        SHF.R.S32.HI R21, RZ, 0x2, R21 ;
; Location ./int.jl:87
        IADD3 R14, R14, 0x2, RZ ;
        IADD3 R15, R15, 0x2, RZ ;
; Location ./int.jl:527
        SHF.R.S32.HI R13, RZ, 0x2, R14 ;
        SHF.R.S32.HI R14, RZ, 0x2, R15 ;
; Location /home/eschnett/.julia/packages/LLVM/OLMpi/src/interop/base.jl:38
        I2IP.S16.S32.SAT R15, R13, R12, RZ ;
        I2IP.S16.S32.SAT R21, R14, R21, RZ ;
        STS [R20+0x1100], R15 ;
        STS [R20+0x1150], R21 ;
        LDS R12, [R22] ;
        LDS R14, [R22+0x4] ;
        LDS R56, [R22+0x8] ;
        LDS R22, [R22+0xc] ;
; Location ./int.jl:530
        SHF.R.U32.HI R54, RZ, 0x4, R12 ;
; Location /home/eschnett/.julia/packages/LLVM/OLMpi/src/interop/base.jl:38
        LOP3.LUT R54, R54, 0x8080808, R51.reuse, 0x28, !PT ;
; Location ./int.jl:530
        SHF.R.U32.HI R20, RZ, 0x4, R14 ;
; Location ./int.jl:87
        IADD3 R54, R54, 0x78787878, RZ ;
; Location /home/eschnett/.julia/packages/LLVM/OLMpi/src/interop/base.jl:38
        LOP3.LUT R20, R20, 0x8080808, R51.reuse, 0x28, !PT ;
; Location ./int.jl:373
        LOP3.LUT R59, R54, 0x80808080, RZ, 0x3c, !PT ;
; Location /home/eschnett/.julia/packages/LLVM/OLMpi/src/interop/base.jl:38
        LOP3.LUT R54, R12, 0x8080808, R51, 0x28, !PT ;
; Location ./int.jl:87
        IADD3 R20, R20, 0x78787878, RZ ;
        IADD3 R54, R54, 0x78787878, RZ ;
; Location /home/eschnett/.julia/packages/IndexSpaces/SkQyK/src/IndexSpaces.jl:1926
        IMMA.8816.S8.S8.SAT R12, R50.ROW, R59.COL, RZ ;
; Location ./int.jl:373
        LOP3.LUT R55, R20, 0x80808080, RZ, 0x3c, !PT ;
        LOP3.LUT R21, R54, 0x80808080, RZ, 0x3c, !PT ;
; Location /home/eschnett/.julia/packages/LLVM/OLMpi/src/interop/base.jl:38
        LOP3.LUT R14, R14, 0x8080808, R51, 0x28, !PT ;
; Location ./int.jl:530
        SHF.R.U32.HI R58, RZ, 0x4, R22 ;
; Location ./int.jl:87
        IADD3 R14, R14, 0x78787878, RZ ;
; Location /home/eschnett/.julia/packages/LLVM/OLMpi/src/interop/base.jl:38
        LOP3.LUT R58, R58, 0x8080808, R51.reuse, 0x28, !PT ;
; Location ./int.jl:373
        LOP3.LUT R57, R14, 0x80808080, RZ, 0x3c, !PT ;
; Location /home/eschnett/.julia/packages/IndexSpaces/SkQyK/src/IndexSpaces.jl:1926
        IMMA.8816.S8.S8.SAT R12, R48.ROW, R21.COL, R12 ;
; Location ./int.jl:530
        SHF.R.U32.HI R14, RZ, 0x4, R56 ;
; Location /home/eschnett/.julia/packages/LLVM/OLMpi/src/interop/base.jl:38
        LOP3.LUT R56, R56, 0x8080808, R51.reuse, 0x28, !PT ;
        LOP3.LUT R20, R14, 0x8080808, R51, 0x28, !PT ;
; Location ./int.jl:87
        IADD3 R56, R56, 0x78787878, RZ ;
        IADD3 R54, R20, 0x78787878, RZ ;
; Location /home/eschnett/.julia/packages/IndexSpaces/SkQyK/src/IndexSpaces.jl:1926
        IMMA.8816.S8.S8.SAT R20, R50.ROW, R21.COL, RZ ;
; Location ./int.jl:373
        LOP3.LUT R56, R56, 0x80808080, RZ, 0x3c, !PT ;
        LOP3.LUT R54, R54, 0x80808080, RZ, 0x3c, !PT ;
; Location /home/eschnett/.julia/packages/IndexSpaces/SkQyK/src/IndexSpaces.jl:1926
        IMMA.8816.S8.S8.SAT R12, R46.ROW, R55.COL, R12 ;
; Location ./int.jl:87
        IADD3 R58, R58, 0x78787878, RZ ;
; Location /home/eschnett/.julia/packages/LLVM/OLMpi/src/interop/base.jl:38
        LOP3.LUT R22, R22, 0x8080808, R51, 0x28, !PT ;
; Location ./int.jl:373
        LOP3.LUT R58, R58, 0x80808080, RZ, 0x3c, !PT ;
; Location ./int.jl:87
        IADD3 R22, R22, 0x78787878, RZ ;
; Location /home/eschnett/.julia/packages/IndexSpaces/SkQyK/src/IndexSpaces.jl:1926
        IMMA.8816.S8.S8.SAT R20, R46.ROW, R57.COL, R20 ;
; Location ./int.jl:373
        LOP3.LUT R22, R22, 0x80808080, RZ, 0x3c, !PT ;
; Location /home/eschnett/.julia/packages/IndexSpaces/SkQyK/src/IndexSpaces.jl:1926
        IMMA.8816.S8.S8.SAT R14, R0.ROW, R57.COL, R12 ;
; Location /home/eschnett/.julia/packages/LLVM/OLMpi/src/interop/base.jl:38
        LOP3.LUT R57, R23.reuse, 0x10, RZ, 0xfc, !PT ;
; Location /home/eschnett/.julia/packages/IndexSpaces/SkQyK/src/IndexSpaces.jl:1926
        IMMA.8816.S8.S8.SAT R12, R48.ROW, R59.COL, RZ ;
; Location /home/eschnett/.julia/packages/LLVM/OLMpi/src/interop/base.jl:38
        LOP3.LUT R23, R23, 0x18, RZ, 0xfc, !PT ;
; Location ./int.jl:87
        IMAD R57, R57, 0x14, R38 ;
; Location /home/eschnett/.julia/packages/IndexSpaces/SkQyK/src/IndexSpaces.jl:1926
        IMMA.8816.S8.S8.SAT R20, R49.reuse.ROW, R56.COL, R20 ;
; Location /home/eschnett/.julia/packages/LLVM/OLMpi/src/interop/base.jl:38
        IMAD.SHL.U32 R57, R57, 0x4, RZ ;
; Location ./int.jl:87
        IMAD R23, R23, 0x14, R38 ;
; Location /home/eschnett/.julia/packages/IndexSpaces/SkQyK/src/IndexSpaces.jl:1926
        IMMA.8816.S8.S8.SAT R14, R49.ROW, R54.COL, R14 ;
        IMMA.8816.S8.S8.SAT R12, R0.ROW, R55.COL, R12 ;
; Location ./int.jl:296
        LOP3.LUT R55, R43, 0x18, RZ, 0xfc, !PT ;
; Location /home/eschnett/.julia/packages/IndexSpaces/SkQyK/src/IndexSpaces.jl:1926
        IMMA.8816.S8.S8.SAT R20, R45.ROW, R22.COL, R20 ;
; Location ./int.jl:87
        IMAD R55, R55, 0x11, R40 ;
; Location /home/eschnett/.julia/packages/IndexSpaces/SkQyK/src/IndexSpaces.jl:1926
        IMMA.8816.S8.S8.SAT R14, R47.reuse.ROW, R56.COL, R14 ;
        IMMA.8816.S8.S8.SAT R12, R47.ROW, R54.COL, R12 ;
        IMMA.8816.S8.S8.SAT R14, R45.ROW, R58.reuse.COL, R14 ;
        IMMA.8816.S8.S8.SAT R12, R3.ROW, R58.COL, R12 ;
; Location /home/eschnett/.julia/packages/LLVM/OLMpi/src/interop/base.jl:38
        IMAD.SHL.U32 R58, R55, 0x4, RZ ;
; Location /home/eschnett/.julia/packages/IndexSpaces/SkQyK/src/IndexSpaces.jl:1926
        IMMA.8816.S8.S8.SAT R14, R3.ROW, R22.COL, R14 ;
; Location ./int.jl:87
        IADD3 R12, R20, 0x2, -R12 ;
        IADD3 R21, R21, 0x2, -R13 ;
; Location ./int.jl:527
        SHF.R.S32.HI R12, RZ, 0x2, R12 ;
        SHF.R.S32.HI R21, RZ, 0x2, R21 ;
; Location ./int.jl:87
        IADD3 R14, R14, 0x2, RZ ;
        IADD3 R15, R15, 0x2, RZ ;
; Location ./int.jl:527
        SHF.R.S32.HI R13, RZ, 0x2, R14 ;
        SHF.R.S32.HI R14, RZ, 0x2, R15 ;
; Location /home/eschnett/.julia/packages/LLVM/OLMpi/src/interop/base.jl:38
        I2IP.S16.S32.SAT R22, R13, R12, RZ ;
        I2IP.S16.S32.SAT R21, R14, R21, RZ ;
        STS [R57+0x1100], R22 ;
        STS [R57+0x1150], R21 ;
        LDS R12, [R58] ;
        LDS R14, [R58+0x4] ;
        LDS R56, [R58+0x8] ;
        LDS R22, [R58+0xc] ;
; Location ./int.jl:530
        SHF.R.U32.HI R20, RZ, 0x4, R12 ;
; Location /home/eschnett/.julia/packages/LLVM/OLMpi/src/interop/base.jl:38
        LOP3.LUT R15, R12, 0x8080808, R51.reuse, 0x28, !PT ;
        LOP3.LUT R20, R20, 0x8080808, R51, 0x28, !PT ;
; Location ./int.jl:87
        IADD3 R15, R15, 0x78787878, RZ ;
        IADD3 R20, R20, 0x78787878, RZ ;
; Location ./int.jl:373
        LOP3.LUT R21, R15, 0x80808080, RZ, 0x3c, !PT ;
        LOP3.LUT R59, R20, 0x80808080, RZ, 0x3c, !PT ;
; Location ./int.jl:530
        SHF.R.U32.HI R20, RZ, 0x4, R14 ;
; Location /home/eschnett/.julia/packages/LLVM/OLMpi/src/interop/base.jl:38
        LOP3.LUT R14, R14, 0x8080808, R51.reuse, 0x28, !PT ;
        LOP3.LUT R20, R20, 0x8080808, R51, 0x28, !PT ;
; Location /home/eschnett/.julia/packages/IndexSpaces/SkQyK/src/IndexSpaces.jl:1926
        IMMA.8816.S8.S8.SAT R12, R50.ROW, R59.COL, RZ ;
; Location ./int.jl:87
        IADD3 R14, R14, 0x78787878, RZ ;
        IADD3 R20, R20, 0x78787878, RZ ;
; Location ./int.jl:373
        LOP3.LUT R57, R14, 0x80808080, RZ, 0x3c, !PT ;
        LOP3.LUT R55, R20, 0x80808080, RZ, 0x3c, !PT ;
; Location ./int.jl:530
        SHF.R.U32.HI R14, RZ, 0x4, R56 ;
; Location /home/eschnett/.julia/packages/LLVM/OLMpi/src/interop/base.jl:38
        LOP3.LUT R56, R56, 0x8080808, R51.reuse, 0x28, !PT ;
        LOP3.LUT R20, R14, 0x8080808, R51, 0x28, !PT ;
; Location /home/eschnett/.julia/packages/IndexSpaces/SkQyK/src/IndexSpaces.jl:1926
        IMMA.8816.S8.S8.SAT R12, R48.ROW, R21.COL, R12 ;
; Location ./int.jl:87
        IADD3 R56, R56, 0x78787878, RZ ;
        IADD3 R54, R20, 0x78787878, RZ ;
; Location /home/eschnett/.julia/packages/IndexSpaces/SkQyK/src/IndexSpaces.jl:1926
        IMMA.8816.S8.S8.SAT R20, R50.ROW, R21.COL, RZ ;
; Location ./int.jl:373
        LOP3.LUT R56, R56, 0x80808080, RZ, 0x3c, !PT ;
        LOP3.LUT R54, R54, 0x80808080, RZ, 0x3c, !PT ;
; Location ./int.jl:530
        SHF.R.U32.HI R58, RZ, 0x4, R22 ;
; Location /home/eschnett/.julia/packages/LLVM/OLMpi/src/interop/base.jl:38
        LOP3.LUT R22, R22, 0x8080808, R51.reuse, 0x28, !PT ;
; Location /home/eschnett/.julia/packages/IndexSpaces/SkQyK/src/IndexSpaces.jl:1926
        IMMA.8816.S8.S8.SAT R12, R46.ROW, R55.COL, R12 ;
; Location /home/eschnett/.julia/packages/LLVM/OLMpi/src/interop/base.jl:38
        LOP3.LUT R58, R58, 0x8080808, R51, 0x28, !PT ;
; Location ./int.jl:87
        IADD3 R22, R22, 0x78787878, RZ ;
; Location /home/eschnett/.julia/packages/IndexSpaces/SkQyK/src/IndexSpaces.jl:1926
        IMMA.8816.S8.S8.SAT R20, R46.ROW, R57.COL, R20 ;
; Location ./int.jl:87
        IADD3 R58, R58, 0x78787878, RZ ;
; Location ./int.jl:373
        LOP3.LUT R22, R22, 0x80808080, RZ, 0x3c, !PT ;
; Location /home/eschnett/.julia/packages/IndexSpaces/SkQyK/src/IndexSpaces.jl:1926
        IMMA.8816.S8.S8.SAT R14, R0.ROW, R57.COL, R12 ;
        IMMA.8816.S8.S8.SAT R12, R48.ROW, R59.COL, RZ ;
        IMMA.8816.S8.S8.SAT R20, R49.reuse.ROW, R56.COL, R20 ;
        IMMA.8816.S8.S8.SAT R14, R49.ROW, R54.COL, R14 ;
        IMMA.8816.S8.S8.SAT R12, R0.ROW, R55.COL, R12 ;
        IMMA.8816.S8.S8.SAT R20, R45.ROW, R22.COL, R20 ;
        IMMA.8816.S8.S8.SAT R14, R47.ROW, R56.COL, R14 ;
; Location ./int.jl:373
        LOP3.LUT R56, R58, 0x80808080, RZ, 0x3c, !PT ;
; Location /home/eschnett/.julia/packages/IndexSpaces/SkQyK/src/IndexSpaces.jl:1926
        IMMA.8816.S8.S8.SAT R12, R47.ROW, R54.COL, R12 ;
        IMMA.8816.S8.S8.SAT R14, R45.ROW, R56.reuse.COL, R14 ;
        IMMA.8816.S8.S8.SAT R12, R3.reuse.ROW, R56.COL, R12 ;
        IMMA.8816.S8.S8.SAT R14, R3.ROW, R22.COL, R14 ;
; Location ./int.jl:87
        IADD3 R12, R20, 0x2, -R12 ;
        IADD3 R21, R21, 0x2, -R13 ;
; Location ./int.jl:527
        SHF.R.S32.HI R12, RZ, 0x2, R12 ;
        SHF.R.S32.HI R21, RZ, 0x2, R21 ;
; Location ./int.jl:87
        IADD3 R14, R14, 0x2, RZ ;
        IADD3 R15, R15, 0x2, RZ ;
; Location ./int.jl:527
        SHF.R.S32.HI R13, RZ, 0x2, R14 ;
        SHF.R.S32.HI R14, RZ, 0x2, R15 ;
; Location /home/eschnett/.julia/packages/LLVM/OLMpi/src/interop/base.jl:38
        IMAD.SHL.U32 R15, R23, 0x4, RZ ;
        I2IP.S16.S32.SAT R12, R13, R12, RZ ;
        I2IP.S16.S32.SAT R13, R14, R21, RZ ;
        STS [R15+0x1100], R12 ;
        STS [R15+0x1150], R13 ;
; Location /home/eschnett/.julia/packages/CUDA/htRwP/src/device/intrinsics/synchronization.jl:16
        BAR.SYNC 0x0 ;
; Location /home/eschnett/.julia/packages/LLVM/OLMpi/src/interop/base.jl:38
        LDS R54, [R11] ;
        LDS R22, [R7] ;
        LDS R20, [R9] ;
        LDS R14, [R5] ;
        LDS R23, [R17] ;
        LDS R21, [R8] ;
; Location ./int.jl:87
        LEA.HI.SX32 R51, R54, R37, 0x10 ;
; Location ./int.jl:549
        PRMT R54, R54, 0x9910, RZ ;
; Location ./int.jl:87
        LEA.HI.SX32 R55, R22, R37.reuse, 0x10 ;
; Location ./int.jl:527
        SHF.R.S32.HI R51, RZ, R36.reuse, R51 ;
        SHF.R.S32.HI R55, RZ, R36, R55 ;
; Location ./int.jl:87
        LEA.HI.SX32 R15, R20, R37.reuse, 0x10 ;
        LEA.HI.SX32 R13, R14, R37, 0x10 ;
; Location ./essentials.jl:642
        IMNMX R51, R51, -0x7, !PT ;
        IMNMX R55, R55, -0x7, !PT ;
; Location ./int.jl:527
        SHF.R.S32.HI R15, RZ, R36.reuse, R15 ;
        SHF.R.S32.HI R13, RZ, R36, R13 ;
; Location ./essentials.jl:642
        IMNMX R51, R51, 0x7, PT ;
        IMNMX R12, R55, 0x7, PT ;
        IMNMX R15, R15, -0x7, !PT ;
        IMNMX R13, R13, -0x7, !PT ;
; Location /home/eschnett/.julia/packages/LLVM/OLMpi/src/interop/base.jl:38
        I2IP.S8.S32.SAT R51, R12, R51, RZ ;
; Location ./essentials.jl:642
        IMNMX R15, R15, 0x7, PT ;
        IMNMX R12, R13, 0x7, PT ;
; Location /home/eschnett/.julia/packages/LLVM/OLMpi/src/interop/base.jl:38
        LDS R13, [R10] ;
; Location ./int.jl:549
        PRMT R55, R23, 0x9910, RZ ;
; Location /home/eschnett/.julia/packages/LLVM/OLMpi/src/interop/base.jl:38
        I2IP.S8.S32.SAT R12, R15, R12, R51 ;
        LDS R15, [R6] ;
; Location ./int.jl:549
        PRMT R56, R22, 0x9910, RZ ;
        IMAD.MOV.U32 R22, RZ, RZ, R54 ;
; Location ./int.jl:87
        LEA.HI.SX32 R23, R23, R4.reuse, 0x10 ;
; Location ./int.jl:549
        PRMT R57, R21.reuse, 0x9910, RZ ;
        IMAD.MOV.U32 R54, RZ, RZ, R56 ;
; Location ./int.jl:87
        LEA.HI.SX32 R51, R21, R4, 0x10 ;
; Location ./int.jl:549
        IMAD.MOV.U32 R21, RZ, RZ, R55 ;
; Location ./int.jl:527
        SHF.R.S32.HI R55, RZ, R18.reuse, R23 ;
; Location ./int.jl:549
        IMAD.MOV.U32 R23, RZ, RZ, R57 ;
; Location ./int.jl:527
        SHF.R.S32.HI R56, RZ, R18.reuse, R51 ;
; Location ./int.jl:87
        IMAD.IADD R51, R37, 0x1, R22 ;
; Location ./essentials.jl:642
        IMNMX R22, R55, -0x7, !PT ;
; Location ./int.jl:87
        IMAD.IADD R21, R4, 0x1, R21 ;
; Location ./essentials.jl:642
        IMNMX R56, R56, -0x7, !PT ;
; Location ./int.jl:87
        IMAD.IADD R55, R4, 0x1, R23 ;
; Location ./essentials.jl:642
        IMNMX R23, R22, 0x7, PT ;
; Location ./int.jl:87
        IMAD.IADD R57, R37, 0x1, R54 ;
; Location ./int.jl:527
        SHF.R.S32.HI R21, RZ, R18, R21 ;
        SHF.R.S32.HI R55, RZ, R18, R55 ;
; Location ./essentials.jl:642
        IMNMX R54, R21, -0x7, !PT ;
        IMNMX R55, R55, -0x7, !PT ;
        IMNMX R22, R56, 0x7, PT ;
; Location ./int.jl:527
        SHF.R.S32.HI R51, RZ, R36, R51 ;
; Location ./essentials.jl:642
        IMNMX R54, R54, 0x7, PT ;
        IMNMX R55, R55, 0x7, PT ;
; Location ./int.jl:527
        SHF.R.S32.HI R57, RZ, R36, R57 ;
; Location /home/eschnett/.julia/packages/LLVM/OLMpi/src/interop/base.jl:38
        I2IP.S8.S32.SAT R23, R22, R23, RZ ;
; Location ./essentials.jl:642
        IMNMX R51, R51, -0x7, !PT ;
; Location /home/eschnett/.julia/packages/LLVM/OLMpi/src/interop/base.jl:38
        I2IP.S8.S32.SAT R22, R55, R54, RZ ;
; Location ./int.jl:549
        PRMT R54, R15, 0x9910, RZ ;
; Location ./essentials.jl:642
        IMNMX R57, R57, -0x7, !PT ;
; Location ./int.jl:87
        LEA.HI.SX32 R15, R15, R4.reuse, 0x10 ;
; Location ./int.jl:549
        PRMT R55, R13, 0x9910, RZ ;
; Location ./essentials.jl:642
        IMNMX R21, R51, 0x7, PT ;
; Location ./int.jl:87
        LEA.HI.SX32 R51, R13, R4, 0x10 ;
; Location ./int.jl:549
        IMAD.MOV.U32 R13, RZ, RZ, R54 ;
; Location ./essentials.jl:642
        IMNMX R56, R57, 0x7, PT ;
; Location ./int.jl:549
        PRMT R14, R14, 0x9910, RZ ;
; Location ./int.jl:87
        IMAD.IADD R13, R4, 0x1, R13 ;
; Location ./int.jl:549
        PRMT R20, R20, 0x9910, RZ ;
; Location ./int.jl:527
        SHF.R.S32.HI R54, RZ, R18.reuse, R15 ;
; Location ./int.jl:549
        IMAD.MOV.U32 R15, RZ, RZ, R55 ;
; Location /home/eschnett/.julia/packages/LLVM/OLMpi/src/interop/base.jl:38
        I2IP.S8.S32.SAT R21, R56, R21, RZ ;
; Location ./int.jl:87
        IMAD.IADD R55, R37.reuse, 0x1, R20 ;
; Location ./int.jl:527
        SHF.R.S32.HI R56, RZ, R18, R51 ;
; Location ./int.jl:87
        IMAD.IADD R51, R37, 0x1, R14 ;
; Location ./essentials.jl:642
        IMNMX R14, R54, -0x7, !PT ;
; Location ./int.jl:87
        IMAD.IADD R57, R4, 0x1, R15 ;
; Location ./essentials.jl:642
        IMNMX R56, R56, -0x7, !PT ;
; Location ./int.jl:527
        SHF.R.S32.HI R51, RZ, R36.reuse, R51 ;
        SHF.R.S32.HI R55, RZ, R36, R55 ;
        SHF.R.S32.HI R15, RZ, R18.reuse, R13 ;
        SHF.R.S32.HI R57, RZ, R18, R57 ;
; Location ./essentials.jl:642
        IMNMX R14, R14, 0x7, PT ;
        IMNMX R13, R56, 0x7, PT ;
        IMNMX R51, R51, -0x7, !PT ;
        IMNMX R55, R55, -0x7, !PT ;
        IMNMX R15, R15, -0x7, !PT ;
        IMNMX R57, R57, -0x7, !PT ;
; Location /home/eschnett/.julia/packages/LLVM/OLMpi/src/interop/base.jl:38
        I2IP.S8.S32.SAT R14, R13, R14, R23 ;
; Location ./int.jl:529
        IMAD.SHL.U32 R13, R12, 0x10, RZ ;
; Location ./essentials.jl:642
        IMNMX R20, R51, 0x7, PT ;
        IMNMX R55, R55, 0x7, PT ;
; Location ./int.jl:529
        IMAD.SHL.U32 R14, R14, 0x10, RZ ;
; Location ./essentials.jl:642
        IMNMX R15, R15, 0x7, PT ;
        IMNMX R57, R57, 0x7, PT ;
; Location /home/eschnett/.julia/packages/LLVM/OLMpi/src/interop/base.jl:38
        I2IP.S8.S32.SAT R20, R55, R20, R21 ;
        I2IP.S8.S32.SAT R15, R57, R15, R22 ;
        LOP3.LUT R13, R20, 0xf0f0f0f, R13, 0xe2, !PT ;
        LOP3.LUT R14, R15, 0xf0f0f0f, R14, 0xe2, !PT ;
; Location /home/eschnett/src/kotekan/julia/kernels/bb.jl:907
        SEL R29, R13.reuse, R29, !P1 ;
        SEL R35, R13.reuse, R35, !P1 ;
        SEL R34, R13.reuse, R34, !P2 ;
        SEL R26, R13.reuse, R26, !P2 ;
        SEL R27, R13, R27, !P3 ;
        SEL R32, R13, R32, !P3 ;
        SEL R33, R14.reuse, R33, !P1 ;
        SEL R31, R14.reuse, R31, !P1 ;
        SEL R30, R14.reuse, R30, !P2 ;
        SEL R24, R14.reuse, R24, !P2 ;
        SEL R25, R14, R25, !P3 ;
        SEL R28, R14, R28, !P3 ;
   @!P4 CALL.REL.NOINC `(.L_x_6) ;
        BRA `(.L_x_7) ;

.L_x_6:
; Location /home/eschnett/.julia/packages/LLVM/OLMpi/src/interop/base.jl:38
        S2R R0, SR_TID.X ;
        PRMT R29, R29, 0x6240, R34 ;
; Location ./int.jl:88
        IMAD.SHL.U32 R16, R16, 0x80000, RZ ;
; Location /home/eschnett/.julia/packages/LLVM/OLMpi/src/interop/base.jl:38
        PRMT R26, R35, 0x7351, R26 ;
        PRMT R27, R27, 0x6240, R13.reuse ;
        PRMT R32, R32, 0x7351, R13 ;
        PRMT R25, R25, 0x6240, R14 ;
        PRMT R30, R33, 0x6240, R30 ;
        PRMT R31, R31, 0x7351, R24 ;
        PRMT R14, R28, 0x7351, R14 ;
; Location ./int.jl:88
        LOP3.LUT R15, R39, 0x8, RZ, 0xc0, !PT ;
; Location ./promotion.jl:521
        LOP3.LUT R3, R0.reuse, 0x1, RZ, 0xc0, !PT ;
; Location ./int.jl:88
        IMAD.SHL.U32 R17, R0.reuse, 0x8, RZ ;
; Location ./promotion.jl:521
        LOP3.LUT P2, RZ, R0.reuse, 0x2, RZ, 0xc0, !PT ;
; Location ./int.jl:88
        IMAD.SHL.U32 R0, R0, 0x4000, RZ ;
; Location ./promotion.jl:521
        ISETP.NE.U32.AND P1, PT, R3, 0x1, PT ;
; Location ./int.jl:87
        LOP3.LUT R18, R16, 0x10, R17.reuse, 0xf8, !PT ;
; Location ./range.jl:901
        SEL R3, R29, R26, !P1 ;
; Location /home/eschnett/src/kotekan/julia/kernels/bb.jl:907
        SEL R5, R27, R32, !P1 ;
        SEL R4, R30, R31, !P1 ;
        SEL R6, R25, R14, !P1 ;
; Location /home/eschnett/.julia/packages/CUDA/htRwP/src/device/intrinsics/warp.jl:29
        SHFL.BFLY PT, R3, R3, 0x1, 0x1f ;
; Location ./int.jl:87
        LOP3.LUT R15, R15, 0x10, R17, 0xf8, !PT ;
; Location ./int.jl:88
        IMAD.SHL.U32 R17, R2, 0x40, RZ ;
        LOP3.LUT R39, R18, 0x8, R39, 0xf8, !PT ;
; Location /home/eschnett/.julia/packages/CUDA/htRwP/src/device/intrinsics/warp.jl:29
        SHFL.BFLY PT, R5, R5, 0x1, 0x1f ;
; Location ./int.jl:88
        IMAD.SHL.U32 R2, R2, 0x20, RZ ;
; Location ./int.jl:87
        LOP3.LUT R15, R15, 0x4, R44, 0xf8, !PT ;
; Location /home/eschnett/.julia/packages/CUDA/htRwP/src/device/intrinsics/warp.jl:29
        SHFL.BFLY PT, R4, R4, 0x1, 0x1f ;
; Location ./int.jl:87
        LOP3.LUT R39, R39, 0x4, R44, 0xf8, !PT ;
; Location ./int.jl:296
        LOP3.LUT R2, R2, 0x1e0, RZ, 0xc0, !PT ;
; Location /home/eschnett/.julia/packages/CUDA/htRwP/src/device/intrinsics/warp.jl:29
        SHFL.BFLY PT, R6, R6, 0x1, 0x1f ;
; Location /home/eschnett/src/kotekan/julia/kernels/bb.jl:907
        SEL R29, R3, R29, !P1 ;
        SEL R26, R26, R3, !P1 ;
        SEL R27, R5, R27, !P1 ;
        SEL R32, R32, R5, !P1 ;
        SEL R30, R4, R30, !P1 ;
        SEL R31, R31, R4, !P1 ;
        SEL R25, R6, R25, !P1 ;
        SEL R14, R14, R6, !P1 ;
; Location /home/eschnett/.julia/packages/LLVM/OLMpi/src/interop/base.jl:38
        PRMT R3, R29, 0x6240, R26 ;
        PRMT R6, R27, 0x6240, R32 ;
        PRMT R26, R29, 0x7351, R26 ;
        PRMT R27, R27, 0x7351, R32 ;
        PRMT R4, R30.reuse, 0x6240, R31.reuse ;
        PRMT R5, R25.reuse, 0x6240, R14.reuse ;
        PRMT R30, R30, 0x7351, R31 ;
        PRMT R25, R25, 0x7351, R14 ;
; Location /home/eschnett/src/kotekan/julia/kernels/bb.jl:907
        SEL R7, R6, R3, !P2 ;
        SEL R9, R27, R26, !P2 ;
        SEL R8, R5, R4, !P2 ;
        SEL R10, R25, R30, !P2 ;
; Location /home/eschnett/.julia/packages/CUDA/htRwP/src/device/intrinsics/warp.jl:29
        SHFL.BFLY PT, R7, R7, 0x2, 0x1f ;
        SHFL.BFLY PT, R9, R9, 0x2, 0x1f ;
        SHFL.BFLY PT, R8, R8, 0x2, 0x1f ;
        SHFL.BFLY PT, R10, R10, 0x2, 0x1f ;
; Location /home/eschnett/src/kotekan/julia/kernels/bb.jl:907
        SEL R3, R3, R7, !P2 ;
        SEL R6, R7, R6, !P2 ;
        SEL R26, R26, R9, !P2 ;
        SEL R27, R9, R27, !P2 ;
        SEL R4, R4, R8, !P2 ;
        SEL R5, R8, R5, !P2 ;
        SEL R30, R30, R10, !P2 ;
        SEL R25, R10, R25, !P2 ;
; Location /home/eschnett/.julia/packages/LLVM/OLMpi/src/interop/base.jl:38
        PRMT R7, R3.reuse, 0x5410, R6.reuse ;
        PRMT R8, R26.reuse, 0x5410, R27.reuse ;
        PRMT R3, R3, 0x7632, R6 ;
        PRMT R26, R26, 0x7632, R27 ;
        PRMT R6, R4, 0x5410, R5 ;
        PRMT R9, R30, 0x5410, R25 ;
; Location /home/eschnett/src/kotekan/julia/kernels/bb.jl:907
        SEL R10, R8, R7, !P0 ;
; Location /home/eschnett/.julia/packages/LLVM/OLMpi/src/interop/base.jl:38
        PRMT R4, R4, 0x7632, R5 ;
        PRMT R25, R30, 0x7632, R25 ;
; Location /home/eschnett/src/kotekan/julia/kernels/bb.jl:907
        SEL R12, R26, R3, !P0 ;
; Location /home/eschnett/.julia/packages/CUDA/htRwP/src/device/intrinsics/warp.jl:29
        SHFL.BFLY PT, R10, R10, 0x4, 0x1f ;
; Location /home/eschnett/src/kotekan/julia/kernels/bb.jl:907
        SEL R11, R9, R6, !P0 ;
        SEL R13, R25, R4, !P0 ;
; Location /home/eschnett/.julia/packages/CUDA/htRwP/src/device/intrinsics/warp.jl:29
        SHFL.BFLY PT, R12, R12, 0x4, 0x1f ;
        SHFL.BFLY PT, R11, R11, 0x4, 0x1f ;
        SHFL.BFLY PT, R13, R13, 0x4, 0x1f ;
; Location /home/eschnett/src/kotekan/julia/kernels/bb.jl:907
        SEL R5, R10, R8, !P0 ;
        SEL R7, R7, R10, !P0 ;
        SEL R8, R3, R12, !P0 ;
        SEL R26, R12, R26, !P0 ;
        SEL R9, R11, R9, !P0 ;
        SEL R3, R6, R11, !P0 ;
        SEL R10, R4, R13, !P0 ;
        SEL R12, R13, R25, !P0 ;
        SEL R4, R7, R8, !P1 ;
        SEL R14, R9, R12, !P1 ;
        SEL R13, R5, R26, !P1 ;
; Location /home/eschnett/.julia/packages/CUDA/htRwP/src/device/intrinsics/warp.jl:29
        SHFL.BFLY PT, R6, R4, 0x1, 0x1f ;
; Location /home/eschnett/src/kotekan/julia/kernels/bb.jl:907
        SEL R11, R3, R10, !P1 ;
; Location /home/eschnett/.julia/packages/CUDA/htRwP/src/device/intrinsics/warp.jl:29
        SHFL.BFLY PT, R14, R14, 0x1, 0x1f ;
        SHFL.BFLY PT, R13, R13, 0x1, 0x1f ;
; Location ./int.jl:88
        LOP3.LUT R4, R17, 0x1fc00, RZ, 0xc0, !PT ;
        LOP3.LUT R17, R0, 0x60000, RZ, 0xc0, !PT ;
; Location /home/eschnett/.julia/packages/CUDA/htRwP/src/device/intrinsics/warp.jl:29
        SHFL.BFLY PT, R11, R11, 0x1, 0x1f ;
; Location ./int.jl:87
        LOP3.LUT R15, R4, R2, R15, 0xfe, !PT ;
        LOP3.LUT R39, R2, R39, R17, 0xfe, !PT ;
        LOP3.LUT R15, R15, R17, R16, 0xfe, !PT ;
        IADD3 R39, R4, 0x200, R39 ;
        LOP3.LUT R2, R15, 0x1, RZ, 0xfc, !PT ;
; Location /home/eschnett/src/kotekan/julia/kernels/bb.jl:907
        SEL R4, R6, R7, !P1 ;
        SEL R6, R8, R6, !P1 ;
        IMAD.MOV.U32 R8, RZ, RZ, 0x4 ;
        SEL R15, R12, R14, !P1 ;
        SEL R5, R13, R5, !P1 ;
        SEL R7, R26, R13, !P1 ;
        SEL R12, R11, R3, !P1 ;
; Location /home/eschnett/.julia/packages/LLVM/OLMpi/src/interop/pointer.jl:114
        IMAD.WIDE.U32 R2, R2, R8.reuse, c[0x0][0x1d0] ;
; Location /home/eschnett/src/kotekan/julia/kernels/bb.jl:907
        SEL R13, R14, R9, !P1 ;
        SEL R14, R10, R11, !P1 ;
; Location /home/eschnett/.julia/packages/LLVM/OLMpi/src/interop/pointer.jl:114
        IMAD.WIDE.U32 R8, R39, R8, c[0x0][0x1d0] ;
; Location /home/eschnett/src/kotekan/julia/kernels/bb.jl:907
        STG.E.128 [R2.64+-0x4], R4 ;
; Location /home/eschnett/.julia/packages/LLVM/OLMpi/src/interop/base.jl:38
        STG.E.128 [R8.64], R12 ;
        STG.E [R52.64], RZ ;
; Location /home/eschnett/src/kotekan/julia/kernels/bb.jl:908
        EXIT ;

.L_x_5:
; Location /home/eschnett/.julia/packages/CUDA/htRwP/src/device/intrinsics/warp.jl:29
        IMAD.MOV.U32 R9, RZ, RZ, 0x4 ;
        MOV R4, 0x2bd0 ;
        IMAD.MOV.U32 R8, RZ, RZ, 0x1f ;
        IMAD.MOV.U32 R11, RZ, RZ, -0x1 ;
        CALL.REL.NOINC `($__internal_0_$__cuda_sm70_shflsync_bfly) ;
; Location /home/eschnett/src/kotekan/julia/kernels/bb.jl:907
        SEL R50, R50, R7, !P0 ;
        SEL R49, R7, R49, !P0 ;
        SEL R0, R47, R48, !P0 ;
; Location /home/eschnett/.julia/packages/CUDA/htRwP/src/device/intrinsics/warp.jl:29
        MOV R4, 0x2c20 ;
        CALL.REL.NOINC `($__internal_0_$__cuda_sm70_shflsync_bfly) ;
; Location /home/eschnett/src/kotekan/julia/kernels/bb.jl:907
        SEL R48, R48, R7, !P0 ;
        SEL R47, R7, R47, !P0 ;
        SEL R0, R45, R46, !P0 ;
; Location /home/eschnett/.julia/packages/CUDA/htRwP/src/device/intrinsics/warp.jl:29
        MOV R4, 0x2c70 ;
        CALL.REL.NOINC `($__internal_0_$__cuda_sm70_shflsync_bfly) ;
; Location /home/eschnett/src/kotekan/julia/kernels/bb.jl:907
        SEL R46, R46, R7, !P0 ;
        SEL R45, R7, R45, !P0 ;
        SEL R0, R3, R6, !P0 ;
; Location /home/eschnett/.julia/packages/CUDA/htRwP/src/device/intrinsics/warp.jl:29
        MOV R4, 0x2cc0 ;
        CALL.REL.NOINC `($__internal_0_$__cuda_sm70_shflsync_bfly) ;
        BRA `(.L_x_8) ;
        .weak           $__internal_0_$__cuda_sm70_shflsync_bfly
        .type           $__internal_0_$__cuda_sm70_shflsync_bfly,@function
        .size           $__internal_0_$__cuda_sm70_shflsync_bfly,($_Z2bb13CuDeviceArrayI6Int8x4Li1ELi1EES_I6Int4x8Li1ELi1EES_I5Int32Li1ELi1EES_IS1_Li1ELi1EES_IS2_Li1ELi1EE$gpu_report_exception - $__internal_0_$__cuda_sm70_shflsync_bfly)
$__internal_0_$__cuda_sm70_shflsync_bfly:
        IMAD.MOV.U32 R5, RZ, RZ, 0x0 ;
        WARPSYNC R11 ;
        SHFL.BFLY PT, R7, R0, R9, R8 ;
        RET.REL.NODEC R4 `(_Z2bb13CuDeviceArrayI6Int8x4Li1ELi1EES_I6Int4x8Li1ELi1EES_I5Int32Li1ELi1EES_IS1_Li1ELi1EES_IS2_Li1ELi1EE) ;
        .type           $_Z2bb13CuDeviceArrayI6Int8x4Li1ELi1EES_I6Int4x8Li1ELi1EES_I5Int32Li1ELi1EES_IS1_Li1ELi1EES_IS2_Li1ELi1EE$gpu_report_exception,@function
        .size           $_Z2bb13CuDeviceArrayI6Int8x4Li1ELi1EES_I6Int4x8Li1ELi1EES_I5Int32Li1ELi1EES_IS1_Li1ELi1EES_IS2_Li1ELi1EE$gpu_report_exception,($_Z2bb13CuDeviceArrayI6Int8x4Li1ELi1EES_I6Int4x8Li1ELi1EES_I5Int32Li1ELi1EES_IS1_Li1ELi1EES_IS2_Li1ELi1EE$gpu_signal_exception - $_Z2bb13CuDeviceArrayI6Int8x4Li1ELi1EES_I6Int4x8Li1ELi1EES_I5Int32Li1ELi1EES_IS1_Li1ELi1EES_IS2_Li1ELi1EE$gpu_report_exception)
$_Z2bb13CuDeviceArrayI6Int8x4Li1ELi1EES_I6Int4x8Li1ELi1EES_I5Int32Li1ELi1EES_IS1_Li1ELi1EES_IS2_Li1ELi1EE$gpu_report_exception:
; Location /home/eschnett/.julia/packages/LLVM/OLMpi/src/interop/base.jl:38
        STL.64 [R1], R8 ;
; Location /home/eschnett/.julia/packages/CUDA/htRwP/src/device/runtime.jl:54
        IADD3 R6, P0, R1, c[0x0][0x20], RZ ;
; Location /home/eschnett/.julia/packages/LLVM/OLMpi/src/interop/base.jl:38
        UMOV UR4, 32@lo(__unnamed_1) ;
        MOV R20, 32@lo((_Z2bb13CuDeviceArrayI6Int8x4Li1ELi1EES_I6Int4x8Li1ELi1EES_I5Int32Li1ELi1EES_IS1_Li1ELi1EES_IS2_Li1ELi1EE + .L_x_0@srel)) ;
        UMOV UR5, 32@hi(__unnamed_1) ;
        IMAD.U32 R4, RZ, RZ, UR4 ;
        MOV R21, 32@hi((_Z2bb13CuDeviceArrayI6Int8x4Li1ELi1EES_I6Int4x8Li1ELi1EES_I5Int32Li1ELi1EES_IS1_Li1ELi1EES_IS2_Li1ELi1EE + .L_x_0@srel)) ;
; Location /home/eschnett/.julia/packages/CUDA/htRwP/src/device/runtime.jl:54
        IMAD.X R7, RZ, RZ, c[0x0][0x24], P0 ;
; Location /home/eschnett/.julia/packages/LLVM/OLMpi/src/interop/base.jl:38
        IMAD.U32 R5, RZ, RZ, UR5 ;
        CALL.ABS.NOINC `(vprintf) ;

.L_x_0:
        IMAD.MOV.U32 R4, RZ, RZ, R25 ;
        IMAD.MOV.U32 R5, RZ, RZ, 0x0 ;
; Location /home/eschnett/.julia/packages/CUDA/htRwP/src/device/runtime.jl:59
        RET.REL.NODEC R4 `(_Z2bb13CuDeviceArrayI6Int8x4Li1ELi1EES_I6Int4x8Li1ELi1EES_I5Int32Li1ELi1EES_IS1_Li1ELi1EES_IS2_Li1ELi1EE) ;
        .type           $_Z2bb13CuDeviceArrayI6Int8x4Li1ELi1EES_I6Int4x8Li1ELi1EES_I5Int32Li1ELi1EES_IS1_Li1ELi1EES_IS2_Li1ELi1EE$gpu_signal_exception,@function
        .size           $_Z2bb13CuDeviceArrayI6Int8x4Li1ELi1EES_I6Int4x8Li1ELi1EES_I5Int32Li1ELi1EES_IS1_Li1ELi1EES_IS2_Li1ELi1EE$gpu_signal_exception,(.L_x_13 - $_Z2bb13CuDeviceArrayI6Int8x4Li1ELi1EES_I6Int4x8Li1ELi1EES_I5Int32Li1ELi1EES_IS1_Li1ELi1EES_IS2_Li1ELi1EE$gpu_signal_exception)
$_Z2bb13CuDeviceArrayI6Int8x4Li1ELi1EES_I6Int4x8Li1ELi1EES_I5Int32Li1ELi1EES_IS1_Li1ELi1EES_IS2_Li1ELi1EE$gpu_signal_exception:
; Location /home/eschnett/.julia/packages/CUDA/htRwP/src/device/runtime.jl:41
        ISETP.NE.U32.AND P0, PT, RZ, UR36, PT ;
        ISETP.NE.AND.EX P0, PT, RZ, UR37, PT, P0 ;
   @!P0 BRA `(.L_x_9) ;
        IMAD.MOV.U32 R0, RZ, RZ, 0x1 ;
        ULDC.64 UR4, c[0x0][0x118] ;
; Location /home/eschnett/.julia/packages/CUDA/htRwP/src/device/runtime.jl:39
        IMAD.U32 R4, RZ, RZ, UR36 ;
        IMAD.U32 R5, RZ, RZ, UR37 ;
; Location ./pointer.jl:146
        ST.E.U8 [R4.64], R0 ;
        ST.E.U8 [R4.64+0x7], RZ ;
        ST.E.U8 [R4.64+0x6], RZ ;
        ST.E.U8 [R4.64+0x5], RZ ;
        ST.E.U8 [R4.64+0x4], RZ ;
        ST.E.U8 [R4.64+0x3], RZ ;
        ST.E.U8 [R4.64+0x2], RZ ;
        ST.E.U8 [R4.64+0x1], RZ ;
; Location /home/eschnett/.julia/packages/CUDA/htRwP/src/device/intrinsics/synchronization.jl:109
   @!PT LDS RZ, [RZ] ;
   @!PT LDS RZ, [RZ] ;
   @!PT LDS RZ, [RZ] ;
   @!PT LDS RZ, [RZ] ;
        MEMBAR.SC.SYS ;
        ERRBAR;
        CCTL.IVALL ;
; Location /home/eschnett/.julia/packages/CUDA/htRwP/src/device/runtime.jl:43
        EXIT ;

.L_x_9:
; Location /home/eschnett/.julia/packages/LLVM/OLMpi/src/interop/base.jl:38
        UMOV UR4, 32@lo(__unnamed_2) ;
        CS2R R6, SRZ ;
        UMOV UR5, 32@hi(__unnamed_2) ;
        IMAD.U32 R4, RZ, RZ, UR4 ;
        MOV R20, 32@lo((_Z2bb13CuDeviceArrayI6Int8x4Li1ELi1EES_I6Int4x8Li1ELi1EES_I5Int32Li1ELi1EES_IS1_Li1ELi1EES_IS2_Li1ELi1EE + .L_x_1@srel)) ;
        IMAD.U32 R5, RZ, RZ, UR5 ;
        MOV R21, 32@hi((_Z2bb13CuDeviceArrayI6Int8x4Li1ELi1EES_I6Int4x8Li1ELi1EES_I5Int32Li1ELi1EES_IS1_Li1ELi1EES_IS2_Li1ELi1EE + .L_x_1@srel)) ;
        CALL.ABS.NOINC `(vprintf) ;

.L_x_1:
        EXIT ;

.L_x_10:
        BRA `(.L_x_10);
        NOP;
        NOP;
        NOP;
        NOP;
        NOP;
        NOP;
        NOP;
        NOP;
        NOP;

.L_x_13:


//--------------------- SYMBOLS --------------------------

	.type		vprintf,@function<|MERGE_RESOLUTION|>--- conflicted
+++ resolved
@@ -31,21 +31,12 @@
         ISETP.GT.U32.AND P0, PT, R2, 0x10ff, PT ;
 ; Location /home/eschnett/.julia/packages/CUDA/htRwP/src/device/intrinsics/shared_memory.jl:51
     @P0 BRA `(.L_x_2) ;
-<<<<<<< HEAD
-; Location /home/dstn/.julia/packages/CUDA/YIj5X/src/device/intrinsics/shared_memory.jl:52
-        UMOV UR4, 32@lo(exception1) ;
-        MOV R25, 0xc0 ;
-        UMOV UR5, 32@hi(exception1) ;
-        IMAD.U32 R0, RZ, RZ, UR4 ;
-        IMAD.U32 R5, RZ, RZ, UR5 ;
-=======
 ; Location /home/eschnett/.julia/packages/CUDA/htRwP/src/device/intrinsics/shared_memory.jl:52
         UMOV UR4, 32@lo(exception1429) ;
         MOV R25, 0xc0 ;
         UMOV UR5, 32@hi(exception1429) ;
         IMAD.U32 R8, RZ, RZ, UR4 ;
         IMAD.U32 R9, RZ, RZ, UR5 ;
->>>>>>> 13357279
         CALL.REL.NOINC `($_Z2bb13CuDeviceArrayI6Int8x4Li1ELi1EES_I6Int4x8Li1ELi1EES_I5Int32Li1ELi1EES_IS1_Li1ELi1EES_IS2_Li1ELi1EE$gpu_report_exception) ;
         MOV R25, 0xe0 ;
         CALL.REL.NOINC `($_Z2bb13CuDeviceArrayI6Int8x4Li1ELi1EES_I6Int4x8Li1ELi1EES_I5Int32Li1ELi1EES_IS1_Li1ELi1EES_IS2_Li1ELi1EE$gpu_signal_exception) ;
@@ -57,21 +48,12 @@
         ULDC.64 UR38, c[0x0][0x118] ;
 ; Location /home/eschnett/.julia/packages/CUDA/htRwP/src/device/intrinsics/shared_memory.jl:51
     @P0 BRA `(.L_x_3) ;
-<<<<<<< HEAD
-; Location /home/dstn/.julia/packages/CUDA/YIj5X/src/device/intrinsics/shared_memory.jl:52
-        UMOV UR4, 32@lo(exception1) ;
-        MOV R25, 0x180 ;
-        UMOV UR5, 32@hi(exception1) ;
-        IMAD.U32 R0, RZ, RZ, UR4 ;
-        IMAD.U32 R5, RZ, RZ, UR5 ;
-=======
 ; Location /home/eschnett/.julia/packages/CUDA/htRwP/src/device/intrinsics/shared_memory.jl:52
         UMOV UR4, 32@lo(exception1429) ;
         MOV R25, 0x180 ;
         UMOV UR5, 32@hi(exception1429) ;
         IMAD.U32 R8, RZ, RZ, UR4 ;
         IMAD.U32 R9, RZ, RZ, UR5 ;
->>>>>>> 13357279
         CALL.REL.NOINC `($_Z2bb13CuDeviceArrayI6Int8x4Li1ELi1EES_I6Int4x8Li1ELi1EES_I5Int32Li1ELi1EES_IS1_Li1ELi1EES_IS2_Li1ELi1EE$gpu_report_exception) ;
         MOV R25, 0x1a0 ;
         CALL.REL.NOINC `($_Z2bb13CuDeviceArrayI6Int8x4Li1ELi1EES_I6Int4x8Li1ELi1EES_I5Int32Li1ELi1EES_IS1_Li1ELi1EES_IS2_Li1ELi1EE$gpu_signal_exception) ;
