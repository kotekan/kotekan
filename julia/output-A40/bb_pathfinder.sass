--- conflicted
+++ resolved
@@ -20,7 +20,6 @@
 _Z2bb13CuDeviceArrayI6Int8x4Li1ELi1EES_I6Int4x8Li1ELi1EES_I5Int32Li1ELi1EES_IS1_Li1ELi1EES_IS2_Li1ELi1EE:
 
 .text._Z2bb13CuDeviceArrayI6Int8x4Li1ELi1EES_I6Int4x8Li1ELi1EES_I5Int32Li1ELi1EES_IS1_Li1ELi1EES_IS2_Li1ELi1EE:
-<<<<<<< HEAD
 ; Location /home/eschnett/src/kotekan/julia/kernels/bb.jl:904
         IMAD.MOV.U32 R1, RZ, RZ, c[0x0][0x28] ;
 ; Location ./int.jl:513
@@ -38,32 +37,12 @@
         UMOV UR5, 32@hi(exception1) ;
         IMAD.U32 R8, RZ, RZ, UR4 ;
         IMAD.U32 R9, RZ, RZ, UR5 ;
-=======
-; Location /home/dstn/kotekan/julia/kernels/bb.jl:838
-        IMAD.MOV.U32 R1, RZ, RZ, c[0x0][0x28] ;
-; Location ./int.jl:480
-        IMAD.MOV.U32 R16, RZ, RZ, c[0x0][0x2c] ;
-; Location /home/dstn/.julia/packages/CUDA/YIj5X/src/device/intrinsics/shared_memory.jl:52
-        ULDC.64 UR36, c[0x0][0x160] ;
-        IADD3 R1, R1, -0x8, RZ ;
-; Location ./int.jl:480
-        ISETP.GT.U32.AND P0, PT, R16, 0x10ff, PT ;
-; Location /home/dstn/.julia/packages/CUDA/YIj5X/src/device/intrinsics/shared_memory.jl:51
-    @P0 BRA `(.L_x_2) ;
-; Location /home/dstn/.julia/packages/CUDA/YIj5X/src/device/intrinsics/shared_memory.jl:52
-        UMOV UR4, 32@lo(exception1506) ;
-        MOV R25, 0xc0 ;
-        UMOV UR5, 32@hi(exception1506) ;
-        IMAD.U32 R0, RZ, RZ, UR4 ;
-        IMAD.U32 R5, RZ, RZ, UR5 ;
->>>>>>> bdbe7b3b
         CALL.REL.NOINC `($_Z2bb13CuDeviceArrayI6Int8x4Li1ELi1EES_I6Int4x8Li1ELi1EES_I5Int32Li1ELi1EES_IS1_Li1ELi1EES_IS2_Li1ELi1EE$gpu_report_exception) ;
         MOV R26, 0xe0 ;
         CALL.REL.NOINC `($_Z2bb13CuDeviceArrayI6Int8x4Li1ELi1EES_I6Int4x8Li1ELi1EES_I5Int32Li1ELi1EES_IS1_Li1ELi1EES_IS2_Li1ELi1EE$gpu_signal_exception) ;
         BPT.TRAP 0x1 ;
 
 .L_x_2:
-<<<<<<< HEAD
 ; Location ./int.jl:513
         ISETP.GT.U32.AND P0, PT, R2, 0x24ff, PT ;
         ULDC.64 UR38, c[0x0][0x118] ;
@@ -75,67 +54,37 @@
         UMOV UR5, 32@hi(exception1) ;
         IMAD.U32 R8, RZ, RZ, UR4 ;
         IMAD.U32 R9, RZ, RZ, UR5 ;
-=======
-; Location ./int.jl:480
-        ISETP.GT.U32.AND P0, PT, R16, 0x24ff, PT ;
-        ULDC.64 UR38, c[0x0][0x118] ;
-; Location /home/dstn/.julia/packages/CUDA/YIj5X/src/device/intrinsics/shared_memory.jl:51
-    @P0 BRA `(.L_x_3) ;
-; Location /home/dstn/.julia/packages/CUDA/YIj5X/src/device/intrinsics/shared_memory.jl:52
-        UMOV UR4, 32@lo(exception1506) ;
-        MOV R25, 0x180 ;
-        UMOV UR5, 32@hi(exception1506) ;
-        IMAD.U32 R0, RZ, RZ, UR4 ;
-        IMAD.U32 R5, RZ, RZ, UR5 ;
->>>>>>> bdbe7b3b
         CALL.REL.NOINC `($_Z2bb13CuDeviceArrayI6Int8x4Li1ELi1EES_I6Int4x8Li1ELi1EES_I5Int32Li1ELi1EES_IS1_Li1ELi1EES_IS2_Li1ELi1EE$gpu_report_exception) ;
         MOV R26, 0x1a0 ;
         CALL.REL.NOINC `($_Z2bb13CuDeviceArrayI6Int8x4Li1ELi1EES_I6Int4x8Li1ELi1EES_I5Int32Li1ELi1EES_IS1_Li1ELi1EES_IS2_Li1ELi1EE$gpu_signal_exception) ;
         BPT.TRAP 0x1 ;
 
 .L_x_3:
-<<<<<<< HEAD
-; Location /home/eschnett/.julia/packages/LLVM/OLMpi/src/interop/base.jl:38
-        S2R R17, SR_TID.Y ;
+; Location /home/eschnett/.julia/packages/LLVM/OLMpi/src/interop/base.jl:38
+        S2R R18, SR_TID.Y ;
         IMAD.MOV.U32 R9, RZ, RZ, 0x4 ;
         S2R R22, SR_TID.X ;
         S2R R16, SR_CTAID.X ;
 ; Location ./int.jl:88
-        IMAD.SHL.U32 R2, R17.reuse, 0x4, RZ ;
-        IMAD.SHL.U32 R3, R17, 0x20, RZ ;
+        IMAD.SHL.U32 R2, R18.reuse, 0x4, RZ ;
+        IMAD.SHL.U32 R0, R18, 0x20, RZ ;
 ; Location ./int.jl:295
-        SHF.R.U32.HI R19, RZ, 0x3, R22 ;
-=======
-; Location /home/dstn/.julia/packages/LLVM/RpBog/src/interop/base.jl:38
-        S2UR UR41, SR_CTAID.X ;
-        S2R R16, SR_TID.Y ;
-        IMAD.MOV.U32 R25, RZ, RZ, 0x4 ;
-        IMAD.MOV.U32 R7, RZ, RZ, 0x1 ;
-        S2R R17, SR_TID.X ;
-; Location ./int.jl:88
-        USHF.L.U32 UR4, UR41, 0x1, URZ ;
-        IMAD.SHL.U32 R3, R16, 0x4, RZ ;
-        IMAD.SHL.U32 R0, R16, 0x20, RZ ;
-        ULOP3.LUT UR40, UR4, 0xfe0, URZ, 0xc0, !UPT ;
-; Location ./int.jl:288
-        SHF.R.U32.HI R18, RZ, 0x3, R17 ;
->>>>>>> bdbe7b3b
+        SHF.R.U32.HI R17, RZ, 0x3, R22 ;
 ; Location ./int.jl:88
         IMAD.SHL.U32 R4, R16, 0x2, RZ ;
 ; Location ./int.jl:87
-<<<<<<< HEAD
-        LOP3.LUT R19, R19, R2, RZ, 0xfc, !PT ;
+        LOP3.LUT R17, R17, R2, RZ, 0xfc, !PT ;
 ; Location ./int.jl:88
-        IMAD.SHL.U32 R0, R16, 0x80, RZ ;
+        IMAD.SHL.U32 R3, R16, 0x80, RZ ;
         LOP3.LUT R2, R4, 0xfe0, RZ, 0xc0, !PT ;
 ; Location ./int.jl:87
         LOP3.LUT R0, R0, R3, R22, 0xfe, !PT ;
 ; Location /home/eschnett/.julia/packages/LLVM/OLMpi/src/interop/base.jl:38
         IMAD.MOV.U32 R3, RZ, RZ, 0x1 ;
 ; Location ./int.jl:87
-        LOP3.LUT R6, R19.reuse, R2, RZ, 0xfc, !PT ;
+        LOP3.LUT R6, R17.reuse, R2, RZ, 0xfc, !PT ;
 ; Location ./int.jl:86
-        LOP3.LUT R8, R19, 0x10, R2, 0xfe, !PT ;
+        LOP3.LUT R8, R17, 0x10, R2, 0xfe, !PT ;
 ; Location /home/eschnett/.julia/packages/LLVM/OLMpi/src/interop/base.jl:38
         IMAD.WIDE.U32 R4, R0, R9, c[0x0][0x1f0] ;
         IMAD.WIDE.U32 R6, R6, R9.reuse, c[0x0][0x1b0] ;
@@ -145,55 +94,21 @@
         LDG.E R25, [R8.64] ;
 ; Location /home/eschnett/src/kotekan/julia/kernels/bb.jl:907
         IADD3 R23, R24, -0x3, RZ ;
-        IADD3 R18, R25, -0x3, RZ ;
+        IADD3 R19, R25, -0x3, RZ ;
         ISETP.LT.U32.AND P1, PT, R23, 0x1f, PT ;
-        ISETP.GE.U32.AND P0, PT, R18, 0x1f, PT ;
+        ISETP.GE.U32.AND P0, PT, R19, 0x1f, PT ;
    @!P0 BRA P1, `(.L_x_4) ;
 ; Location /home/eschnett/.julia/packages/LLVM/OLMpi/src/interop/base.jl:38
         IMAD.MOV.U32 R3, RZ, RZ, 0x2 ;
-; Location /home/eschnett/.julia/packages/IndexSpaces/iufmQ/src/IndexSpaces.jl:855
-=======
-        LOP3.LUT R18, R3, R18, RZ, 0xfc, !PT ;
-; Location ./int.jl:86
-        IMAD.U32 R3, RZ, RZ, UR40 ;
-; Location ./int.jl:87
-        LOP3.LUT R0, R17, UR4, R0, 0xfe, !PT ;
-        LOP3.LUT R4, R18.reuse, UR40, RZ, 0xfc, !PT ;
-; Location ./int.jl:86
-        LOP3.LUT R24, R18, 0x10, R3, 0xfe, !PT ;
-; Location /home/dstn/.julia/packages/LLVM/RpBog/src/interop/base.jl:38
-        IMAD.WIDE.U32 R2, R0, R25, c[0x0][0x1f0] ;
-        IMAD.WIDE.U32 R4, R4, R25.reuse, c[0x0][0x1b0] ;
-        STG.E [R2.64], R7 ;
-        IMAD.WIDE.U32 R24, R24, R25, c[0x0][0x1b0] ;
-        LDG.E R23, [R4.64] ;
-        LDG.E R24, [R24.64] ;
-; Location /home/dstn/kotekan/julia/kernels/bb.jl:841
-        IADD3 R19, R23, -0x3, RZ ;
-        ISETP.LT.U32.AND P1, PT, R19, 0x1f, PT ;
-        IADD3 R22, R24, -0x3, RZ ;
-        ISETP.GE.U32.AND P0, PT, R22, 0x1f, PT ;
-   @!P0 BRA P1, `(.L_x_4) ;
-; Location /home/dstn/.julia/packages/LLVM/RpBog/src/interop/base.jl:38
-        IMAD.MOV.U32 R7, RZ, RZ, 0x2 ;
-; Location /home/dstn/.julia/packages/IndexSpaces/MMvQv/src/IndexSpaces.jl:855
->>>>>>> bdbe7b3b
+; Location /home/eschnett/.julia/packages/IndexSpaces/SkQyK/src/IndexSpaces.jl:855
         UMOV UR4, 32@lo(exception500) ;
         MOV R26, 0x3d0 ;
         UMOV UR5, 32@hi(exception500) ;
-<<<<<<< HEAD
         IMAD.U32 R8, RZ, RZ, UR4 ;
 ; Location /home/eschnett/.julia/packages/LLVM/OLMpi/src/interop/base.jl:38
         STG.E [R4.64], R3 ;
-; Location /home/eschnett/.julia/packages/IndexSpaces/iufmQ/src/IndexSpaces.jl:855
+; Location /home/eschnett/.julia/packages/IndexSpaces/SkQyK/src/IndexSpaces.jl:855
         IMAD.U32 R9, RZ, RZ, UR5 ;
-=======
-        IMAD.U32 R0, RZ, RZ, UR4 ;
-; Location /home/dstn/.julia/packages/LLVM/RpBog/src/interop/base.jl:38
-        STG.E [R2.64], R7 ;
-; Location /home/dstn/.julia/packages/IndexSpaces/MMvQv/src/IndexSpaces.jl:855
-        IMAD.U32 R5, RZ, RZ, UR5 ;
->>>>>>> bdbe7b3b
         CALL.REL.NOINC `($_Z2bb13CuDeviceArrayI6Int8x4Li1ELi1EES_I6Int4x8Li1ELi1EES_I5Int32Li1ELi1EES_IS1_Li1ELi1EES_IS2_Li1ELi1EE$gpu_report_exception) ;
         MOV R26, 0x3f0 ;
         CALL.REL.NOINC `($_Z2bb13CuDeviceArrayI6Int8x4Li1ELi1EES_I6Int4x8Li1ELi1EES_I5Int32Li1ELi1EES_IS1_Li1ELi1EES_IS2_Li1ELi1EE$gpu_signal_exception) ;
@@ -201,461 +116,322 @@
 
 .L_x_4:
 ; Location ./int.jl:88
-<<<<<<< HEAD
-        IMAD.SHL.U32 R0, R17, 0x100, RZ ;
-        IMAD.SHL.U32 R5, R22, 0x8, RZ ;
-        LOP3.LUT R3, R0.reuse, 0x200, RZ, 0xc0, !PT ;
-        LOP3.LUT R0, R0, 0x1c0, R5, 0xc8, !PT ;
+        IMAD.SHL.U32 R3, R18, 0x100, RZ ;
+        IMAD.SHL.U32 R12, R22, 0x8, RZ ;
+        IMAD.SHL.U32 R0, R16, 0x40, RZ ;
+        LOP3.LUT R5, R3, 0x200, RZ, 0xc0, !PT ;
+        LOP3.LUT R3, R3, 0x1c0, R12, 0xc8, !PT ;
 ; Location ./int.jl:296
-        LOP3.LUT R4, R3, 0x4, R22, 0xf8, !PT ;
+        LOP3.LUT R5, R5, 0x4, R22, 0xf8, !PT ;
+; Location ./int.jl:87
+        LOP3.LUT R5, R5, 0x18, R12, 0xf8, !PT ;
+        LOP3.LUT R0, R5, 0x1fc00, R0, 0xf8, !PT ;
+        LOP3.LUT R0, R0, R3, RZ, 0xfc, !PT ;
 ; Location ./int.jl:88
-        IMAD.SHL.U32 R3, R16, 0x40, RZ ;
-; Location ./int.jl:87
-        LOP3.LUT R4, R4, 0x18, R5, 0xf8, !PT ;
-        LOP3.LUT R3, R4, 0x1fc00, R3, 0xf8, !PT ;
-        LOP3.LUT R0, R3, R0, RZ, 0xfc, !PT ;
-; Location ./int.jl:88
-        LEA R12, P0, R0, c[0x0][0x170], 0x2 ;
-        IMAD.X R13, RZ, RZ, c[0x0][0x174], P0 ;
-; Location /home/eschnett/.julia/packages/IndexSpaces/iufmQ/src/IndexSpaces.jl:872
-        LDG.E.128 R4, [R12.64] ;
-        LDG.E.128 R8, [R12.64+0x80] ;
+        LEA R14, P0, R0, c[0x0][0x170], 0x2 ;
+        IMAD.X R15, RZ, RZ, c[0x0][0x174], P0 ;
+; Location /home/eschnett/.julia/packages/IndexSpaces/SkQyK/src/IndexSpaces.jl:872
+        LDG.E.128 R4, [R14.64] ;
+        LDG.E.128 R8, [R14.64+0x80] ;
 ; Location ./promotion.jl:521
         LOP3.LUT P2, RZ, R22, 0x4, RZ, 0xc0, !PT ;
 ; Location ./int.jl:86
-        IADD3 R30, R25, -0x2, RZ ;
-        IADD3 R29, R24, -0x2, RZ ;
+        IADD3 R32, R25, -0x2, RZ ;
+        IADD3 R31, R24, -0x2, RZ ;
 ; Location /home/eschnett/.julia/packages/LLVM/OLMpi/src/interop/base.jl:38
         PRMT R0, R4, 0x5410, R5 ;
         PRMT R5, R4, 0x7632, R5 ;
         PRMT R3, R6.reuse, 0x5410, R7.reuse ;
         PRMT R6, R6, 0x7632, R7 ;
-        PRMT R39, R0.reuse, 0x6240, R5.reuse ;
-        PRMT R37, R0, 0x7351, R5 ;
+        PRMT R40, R0.reuse, 0x6240, R5.reuse ;
+        PRMT R38, R0, 0x7351, R5 ;
         PRMT R0, R8, 0x5410, R9 ;
+        PRMT R35, R3.reuse, 0x6240, R6.reuse ;
         PRMT R9, R8, 0x7632, R9 ;
-        PRMT R7, R3.reuse, 0x6240, R6.reuse ;
         PRMT R6, R3, 0x7351, R6 ;
         PRMT R3, R10.reuse, 0x5410, R11.reuse ;
         PRMT R10, R10, 0x7632, R11 ;
-        PRMT R38, R0, 0x6240, R9 ;
-        PRMT R0, R0, 0x7351, R9 ;
-        PRMT R8, R3.reuse, 0x6240, R10.reuse ;
-        PRMT R9, R3, 0x7351, R10 ;
-; Location /home/eschnett/src/kotekan/julia/kernels/bb.jl:907
-        SEL R4, R38, R39, !P2 ;
+        PRMT R39, R0, 0x6240, R9 ;
+        PRMT R37, R0, 0x7351, R9 ;
+        PRMT R0, R3.reuse, 0x6240, R10.reuse ;
+        PRMT R7, R3, 0x7351, R10 ;
+; Location /home/eschnett/src/kotekan/julia/kernels/bb.jl:907
+        SEL R3, R39, R40, !P2 ;
 ; Location /home/eschnett/.julia/packages/CUDA/rXson/src/device/intrinsics/warp.jl:29
         BRA.DIV ~URZ, `(.L_x_5) ;
 ; Location /home/eschnett/src/kotekan/julia/kernels/bb.jl:907
-        SEL R10, R0, R37, !P2 ;
+        SEL R4, R37, R38, !P2 ;
+; Location /home/eschnett/.julia/packages/CUDA/rXson/src/device/intrinsics/warp.jl:29
+        SHFL.BFLY PT, R3, R3, 0x4, 0x1f ;
+; Location /home/eschnett/src/kotekan/julia/kernels/bb.jl:907
+        SEL R5, R0, R35, !P2 ;
+        SEL R8, R7, R6, !P2 ;
 ; Location /home/eschnett/.julia/packages/CUDA/rXson/src/device/intrinsics/warp.jl:29
         SHFL.BFLY PT, R4, R4, 0x4, 0x1f ;
-; Location /home/eschnett/src/kotekan/julia/kernels/bb.jl:907
-        SEL R11, R8, R7, !P2 ;
-        SEL R5, R9, R6, !P2 ;
-; Location /home/eschnett/.julia/packages/CUDA/rXson/src/device/intrinsics/warp.jl:29
-        SHFL.BFLY PT, R35, R10, 0x4, 0x1f ;
-        SHFL.BFLY PT, R3, R11, 0x4, 0x1f ;
         SHFL.BFLY PT, R5, R5, 0x4, 0x1f ;
-; Location /home/eschnett/src/kotekan/julia/kernels/bb.jl:907
-        SEL R39, R39, R4, !P2 ;
-        SEL R38, R4, R38, !P2 ;
-        SEL R37, R37, R35, !P2 ;
-        SEL R35, R35, R0, !P2 ;
-        SEL R0, R7, R3, !P2 ;
-        SEL R3, R3, R8, !P2 ;
+        SHFL.BFLY PT, R8, R8, 0x4, 0x1f ;
+; Location /home/eschnett/src/kotekan/julia/kernels/bb.jl:907
+        SEL R40, R40, R3, !P2 ;
+        SEL R39, R3, R39, !P2 ;
+        SEL R38, R38, R4, !P2 ;
+        SEL R37, R4, R37, !P2 ;
+        SEL R35, R35, R5, !P2 ;
+        SEL R0, R5, R0, !P2 ;
 
 .L_x_10:
-        SEL R4, R6, R5, !P2 ;
-        IMAD.SHL.U32 R6, R17, 0x8, RZ ;
-        SHF.R.U32.HI R36, RZ, 0x1, R17 ;
-        IMAD.SHL.U32 R8, R22, 0x40000, RZ ;
+; Location /home/eschnett/.julia/packages/CUDA/rXson/src/device/intrinsics/warp.jl:29
+        IMAD.SHL.U32 R4, R22, 0x20, RZ ;
+; Location /home/eschnett/src/kotekan/julia/kernels/bb.jl:907
+        SEL R3, R6, R8, !P2 ;
+        IMAD.SHL.U32 R9, R22, 0x10, RZ ;
+        SHF.R.U32.HI R13, RZ, 0x1, R18 ;
+        IMAD.MOV.U32 R6, RZ, RZ, 0x1 ;
+        LOP3.LUT R10, R4, 0x40, RZ, 0xc0, !PT ;
+; Location ./int.jl:87
+        IMAD.MOV.U32 R34, RZ, RZ, 0x4 ;
+; Location /home/eschnett/src/kotekan/julia/kernels/bb.jl:907
+        SEL R4, R8, R7, !P2 ;
+        IMAD.SHL.U32 R8, R18, 0x8, RZ ;
         SHF.R.U32.HI R7, RZ, 0x2, R22 ;
-        IMAD.SHL.U32 R13, R16, 0x400, RZ ;
-        SEL R5, R5, R9, !P2 ;
-        IMAD.MOV.U32 R9, RZ, RZ, 0x1 ;
-        LOP3.LUT R11, R7, 0x8, R6, 0xf8, !PT ;
-        IMAD R10, R36, 0x280, RZ ;
-        LOP3.LUT R12, R22.reuse, 0x7, RZ, 0xc0, !PT ;
-        IMAD.SHL.U32 R31, R22, 0x4, RZ ;
-        LOP3.LUT R14, R8, 0x600000, RZ, 0xc0, !PT ;
-        IMAD.SHL.U32 R33, R22, 0x2, RZ ;
-        SHF.L.U32 R8, R9, R23, RZ ;
-; Location ./int.jl:87
-        IMAD R15, R12.reuse, 0x14, RZ ;
-; Location /home/eschnett/src/kotekan/julia/kernels/bb.jl:907
-        LOP3.LUT R10, R11, R10, RZ, 0xfc, !PT ;
-        IMAD R14, R17, 0x800000, R14 ;
-        SHF.L.U32 R9, R9, R18, RZ ;
-; Location ./int.jl:87
-        IMAD R17, R12, 0x14, R19 ;
-; Location /home/eschnett/src/kotekan/julia/kernels/bb.jl:907
-        LOP3.LUT R11, R19, 0x280, RZ, 0xfc, !PT ;
-        IMAD.SHL.U32 R34, R16, 0x800, RZ ;
+        IMAD R14, R13, 0x280, RZ ;
+        LOP3.LUT R20, R10, 0x10, R9, 0xf8, !PT ;
+        IMAD.SHL.U32 R9, R16, 0x800, RZ ;
+        LOP3.LUT R15, R7, 0x8, R8, 0xf8, !PT ;
+        IMAD.SHL.U32 R10, R22, 0x40000, RZ ;
+        SHF.L.U32 R5, R6, R23, RZ ;
+        IMAD.SHL.U32 R30, R22, 0x4, RZ ;
+        LOP3.LUT R11, R9, 0x7800, RZ, 0xc0, !PT ;
+        SHF.L.U32 R6, R6, R19, RZ ;
+        LOP3.LUT R9, R15, R14, RZ, 0xfc, !PT ;
+        IMAD.SHL.U32 R15, R16, 0x400, RZ ;
+        LOP3.LUT R19, R10, 0x600000, RZ, 0xc0, !PT ;
+        IMAD.SHL.U32 R10, R18, 0x10, RZ ;
+        LOP3.LUT R14, R22, 0x7, RZ, 0xc0, !PT ;
+; Location ./int.jl:87
+        LOP3.LUT R21, R20, R11, RZ, 0xfc, !PT ;
+        IMAD R19, R18, 0x800000, R19 ;
+; Location /home/eschnett/src/kotekan/julia/kernels/bb.jl:907
+        LOP3.LUT R10, R11, 0x10, R10, 0xf8, !PT ;
+; Location ./int.jl:87
+        IMAD R20, R14.reuse, 0x14, RZ ;
+; Location /home/eschnett/src/kotekan/julia/kernels/bb.jl:907
+        LOP3.LUT R11, R17, 0x280, RZ, 0xfc, !PT ;
+; Location ./int.jl:87
+        IMAD R23, R14, 0x14, R17 ;
+; Location /home/eschnett/src/kotekan/julia/kernels/bb.jl:907
         LOP3.LUT R18, R22, 0x18, RZ, 0xfc, !PT ;
 ; Location ./int.jl:87
-        IMAD.MOV.U32 R23, RZ, RZ, 0x4 ;
-        IADD3 R24, R15, 0xa0, RZ ;
-        IMAD R20, R12, 0x14, R11.reuse ;
-        LOP3.LUT R13, R13, 0x1fc000, RZ, 0xc0, !PT ;
-        IMAD R12, R18.reuse, 0x14, R11 ;
-; Location /home/eschnett/src/kotekan/julia/kernels/bb.jl:907
-        LOP3.LUT R31, R31, 0xc, RZ, 0xc0, !PT ;
-; Location ./int.jl:87
-        IMAD R21, R18, 0x14, R19 ;
-        IADD3 R18, R15, 0x140, RZ ;
-        IMAD.IADD R25, R19, 0x1, R24.reuse ;
-        IMNMX.U32 R29, R29, 0x1f, PT ;
-        IMAD.IADD R26, R11, 0x1, R24 ;
-        IMNMX.U32 R30, R30, 0x1f, PT ;
-        IMAD.IADD R27, R19, 0x1, R18.reuse ;
-; Location /home/eschnett/src/kotekan/julia/kernels/bb.jl:907
-        LOP3.LUT R33, R33, 0x6, RZ, 0xc0, !PT ;
-; Location ./int.jl:87
-        IMAD.IADD R28, R11, 0x1, R18 ;
-; Location /home/eschnett/src/kotekan/julia/kernels/bb.jl:907
-        LOP3.LUT R34, R34, 0x7800, RZ, 0xc0, !PT ;
-        IMAD.IADD R11, R14, 0x1, R13 ;
-; Location ./int.jl:87
-        IMAD R17, R17, R23.reuse, c[0x2][0x0] ;
-        IMAD R18, R20, R23.reuse, c[0x2][0x0] ;
-        IMAD R19, R12, R23.reuse, c[0x2][0x0] ;
-        IMAD R24, R21, R23.reuse, c[0x2][0x0] ;
-        IMAD R25, R25, R23.reuse, c[0x2][0x0] ;
-        IMAD R26, R26, R23, c[0x2][0x0] ;
-        IMAD R27, R27, R23.reuse, c[0x2][0x0] ;
-        IMAD R28, R28, R23, c[0x2][0x0] ;
-        IMAD.MOV.U32 R32, RZ, RZ, RZ ;
-; Location /home/eschnett/src/kotekan/julia/kernels/bb.jl:907
-        IMAD R36, R36, 0x220, R31 ;
+        IADD3 R26, R20, 0xa0, RZ ;
+        IMAD R25, R14, 0x14, R11.reuse ;
+        IADD3 R20, R20, 0x140, RZ ;
+        IMAD R24, R18.reuse, 0x14, R11 ;
+        LOP3.LUT R14, R15, 0x1fc000, RZ, 0xc0, !PT ;
+        IMAD R33, R18, 0x14, R17 ;
+; Location /home/eschnett/src/kotekan/julia/kernels/bb.jl:907
+        LOP3.LUT R30, R30, 0xc, RZ, 0xc0, !PT ;
+; Location ./int.jl:87
+        IMAD.IADD R15, R17, 0x1, R26.reuse ;
+        IMNMX.U32 R31, R31, 0x1f, PT ;
+        IMAD.IADD R27, R11, 0x1, R26 ;
+        IMNMX.U32 R32, R32, 0x1f, PT ;
+        IMAD.IADD R28, R17, 0x1, R20 ;
+        LOP3.LUT R17, R21, 0x20, R12, 0xf8, !PT ;
+        IMAD.IADD R29, R11, 0x1, R20 ;
+        IMAD.IADD R11, R19, 0x1, R14 ;
+        IMAD R19, R25, R34.reuse, c[0x2][0x0] ;
+        IMAD R18, R23, R34.reuse, c[0x2][0x0] ;
+        IMAD R24, R24, R34.reuse, c[0x2][0x0] ;
+        IMAD R25, R33, R34.reuse, c[0x2][0x0] ;
+        IMAD R26, R15, R34, c[0x2][0x0] ;
+        IMAD R27, R27, R34.reuse, c[0x2][0x0] ;
+        IMAD R28, R28, R34.reuse, c[0x2][0x0] ;
+        IMAD R29, R29, R34, c[0x2][0x0] ;
+; Location /home/eschnett/src/kotekan/julia/kernels/bb.jl:907
+        IMAD.SHL.U32 R34, R22, 0x2, RZ ;
+; Location ./int.jl:87
+        IMAD.MOV.U32 R33, RZ, RZ, RZ ;
+; Location /home/eschnett/src/kotekan/julia/kernels/bb.jl:907
+        IMAD R36, R13, 0x220, R30 ;
+        LOP3.LUT R34, R34, 0x6, RZ, 0xc0, !PT ;
 
 .L_x_9:
-; Location /home/eschnett/.julia/packages/LLVM/OLMpi/src/interop/base.jl:38
-        S2R R12, SR_TID.Y ;
-        IMAD.MOV.U32 R54, RZ, RZ, RZ ;
-=======
-        IMAD.SHL.U32 R0, R16, 0x100, RZ ;
-        LOP3.LUT R3, R17.reuse, 0x4, RZ, 0xc0, !PT ;
-        IMAD.SHL.U32 R5, R17, 0x8, RZ ;
-        USHF.L.U32 UR4, UR41, 0x6, URZ ;
-; Location ./int.jl:289
-        LOP3.LUT R2, R3, 0x200, R0, 0xf8, !PT ;
-; Location ./int.jl:88
-        LOP3.LUT R0, R5, 0x1c0, R0, 0xc8, !PT ;
-; Location ./int.jl:87
-        LOP3.LUT R5, R2, 0x18, R5, 0xf8, !PT ;
-        IMAD.U32 R3, RZ, RZ, UR4 ;
-        LOP3.LUT R0, R5, R0, RZ, 0xfc, !PT ;
-        LOP3.LUT R0, R0, 0x1fc00, R3, 0xf8, !PT ;
-; Location ./int.jl:88
-        LEA R2, P0, R0, c[0x0][0x170], 0x2 ;
-        IMAD.X R3, RZ, RZ, c[0x0][0x174], P0 ;
-; Location /home/dstn/.julia/packages/IndexSpaces/MMvQv/src/IndexSpaces.jl:872
-        LDG.E.128 R8, [R2.64] ;
-        LDG.E.128 R4, [R2.64+0x80] ;
-; Location /home/dstn/kotekan/julia/kernels/bb.jl:841
-        LOP3.LUT P2, RZ, R17, 0x4, RZ, 0xc0, !PT ;
-; Location ./int.jl:86
-        IADD3 R15, R24, -0x2, RZ ;
-        IADD3 R14, R23, -0x2, RZ ;
-; Location ./promotion.jl:477
-        SHF.R.U32.HI R41, RZ, 0x2, R17 ;
-; Location /home/dstn/.julia/packages/LLVM/RpBog/src/interop/base.jl:38
-        PRMT R0, R8.reuse, 0x5410, R9.reuse ;
-        PRMT R9, R8, 0x7632, R9 ;
-        PRMT R2, R6, 0x5410, R7 ;
-        PRMT R40, R0.reuse, 0x6240, R9.reuse ;
-        PRMT R38, R0, 0x7351, R9 ;
-        PRMT R0, R4, 0x5410, R5 ;
-        PRMT R5, R4, 0x7632, R5 ;
-        PRMT R8, R10, 0x5410, R11 ;
-        PRMT R7, R6, 0x7632, R7 ;
-        PRMT R11, R10, 0x7632, R11 ;
-        PRMT R39, R0, 0x6240, R5 ;
-        PRMT R9, R2, 0x6240, R7 ;
-        PRMT R34, R8, 0x6240, R11 ;
-        PRMT R7, R2, 0x7351, R7 ;
-        PRMT R8, R8, 0x7351, R11 ;
-        PRMT R5, R0, 0x7351, R5 ;
-; Location /home/dstn/kotekan/julia/kernels/bb.jl:841
-        SEL R2, R39, R40, !P2 ;
-; Location /home/dstn/.julia/packages/CUDA/YIj5X/src/device/intrinsics/warp.jl:29
-        BRA.DIV ~URZ, `(.L_x_5) ;
-; Location /home/dstn/kotekan/julia/kernels/bb.jl:841
-        SEL R4, R5, R38, !P2 ;
-; Location /home/dstn/.julia/packages/CUDA/YIj5X/src/device/intrinsics/warp.jl:29
-        SHFL.BFLY PT, R2, R2, 0x4, 0x1f ;
-; Location /home/dstn/kotekan/julia/kernels/bb.jl:841
-        SEL R6, R9, R34, !P2 ;
-        SEL R3, R7, R8, !P2 ;
-; Location /home/dstn/.julia/packages/CUDA/YIj5X/src/device/intrinsics/warp.jl:29
-        SHFL.BFLY PT, R36, R4, 0x4, 0x1f ;
-        SHFL.BFLY PT, R0, R6, 0x4, 0x1f ;
-        SHFL.BFLY PT, R3, R3, 0x4, 0x1f ;
-        SEL R40, R40, R2, !P2 ;
-        SEL R39, R2, R39, !P2 ;
-        SEL R38, R38, R36, !P2 ;
-        SEL R36, R36, R5, !P2 ;
-        SEL R34, R34, R0, !P2 ;
-        SEL R0, R0, R9, !P2 ;
-
-.L_x_10:
-        LOP3.LUT R9, R17, 0x7, RZ, 0xc0, !PT ;
-        IMAD.MOV.U32 R5, RZ, RZ, 0x1 ;
-        SEL R2, R8, R3, !P2 ;
-        IMAD.SHL.U32 R25, R16, 0x8, RZ ;
-        LOP3.LUT R8, R18, 0x280, RZ, 0xfc, !PT ;
-        IMAD R6, R9, 0x14, RZ ;
-        SHF.L.U32 R4, R5, R19, RZ ;
-        IMAD.SHL.U32 R27, R17.reuse, 0x4, RZ ;
-        LOP3.LUT R19, R17.reuse, 0x18, RZ, 0xfc, !PT ;
-        IMAD.SHL.U32 R28, R17, 0x2, RZ ;
-        IADD3 R11, R6.reuse, 0xa0, RZ ;
-        USHF.L.U32 UR4, UR41, 0xc, URZ ;
-        IADD3 R13, R6, 0x140, RZ ;
-        IMAD R20, R19, 0x14, R18.reuse ;
-        SEL R3, R3, R7, !P2 ;
-        IMAD R7, R9, 0x14, R18 ;
-        SHF.L.U32 R5, R5, R22, RZ ;
-        IMAD.MOV.U32 R22, RZ, RZ, 0x4 ;
-        SHF.R.U32.HI R26, RZ, 0x1, R16 ;
-        IMAD R9, R9, 0x14, R8.reuse ;
-        LOP3.LUT R27, R27, 0xc, RZ, 0xc0, !PT ;
-        IMAD.IADD R10, R18.reuse, 0x1, R11 ;
-        ULOP3.LUT UR4, UR4, 0x7f0000, URZ, 0xc0, !UPT ;
-        IMAD.IADD R12, R18, 0x1, R13 ;
-        IMNMX.U32 R14, R14, 0x1f, PT ;
-        IMAD R19, R19, 0x14, R8 ;
-        IMNMX.U32 R15, R15, 0x1f, PT ;
-        IMAD.SHL.U32 R18, R17, 0x100000, RZ ;
-        LOP3.LUT R17, R25, 0x8, RZ, 0xc0, !PT ;
-        IMAD R6, R7, R22.reuse, c[0x2][0x0] ;
-        LOP3.LUT R25, R25, 0x10, RZ, 0xc0, !PT ;
-        IMAD R7, R9, R22.reuse, c[0x2][0x0] ;
-        LOP3.LUT R28, R28, 0x6, RZ, 0xc0, !PT ;
-        IMAD R9, R19, R22, c[0x2][0x0] ;
-        LOP3.LUT R19, R18, 0x1800000, RZ, 0xc0, !PT ;
-        IMAD R18, R26, 0x280, R17 ;
-        IMAD R26, R26, 0x220, RZ ;
-        IMAD R19, R16, 0x2000000, R19 ;
-        LOP3.LUT R31, R18, R41, RZ, 0xfc, !PT ;
-        IMAD.SHL.U32 R16, R16, 0x10, RZ ;
-        IMAD.IADD R11, R8.reuse, 0x1, R11 ;
-        IADD3 R33, R19, UR4, RZ ;
-        IMAD.IADD R13, R8, 0x1, R13 ;
-        LOP3.LUT R16, R41, 0x10, R16, 0xf8, !PT ;
-        IMAD.U32 R29, RZ, RZ, UR41 ;
-        IMAD R8, R20, R22.reuse, c[0x2][0x0] ;
-        LOP3.LUT R17, R16.reuse, 0x8, RZ, 0xfc, !PT ;
-        IMAD R16, R16, 0x11, RZ ;
-        IMAD R10, R10, R22, c[0x2][0x0] ;
-        IMAD R17, R17, 0x11, RZ ;
-        IADD3 R35, R27, R16, R26 ;
-        IMAD R11, R11, R22, c[0x2][0x0] ;
-        IADD3 R30, R27.reuse, R26, R16 ;
-        IMAD R12, R12, R22.reuse, c[0x2][0x0] ;
-        IADD3 R37, R27, R17, R26 ;
-        IMAD R13, R13, R22, c[0x2][0x0] ;
-        IADD3 R32, R27, R26, R17 ;
-        IMAD.MOV.U32 R24, RZ, RZ, RZ ;
-        IMAD.SHL.U32 R29, R29, 0x800, RZ ;
-        IMAD.SHL.U32 R35, R35, 0x4, RZ ;
-        IMAD.SHL.U32 R37, R37, 0x4, RZ ;
-
-.L_x_9:
-; Location /home/dstn/.julia/packages/LLVM/RpBog/src/interop/base.jl:38
-        S2R R16, SR_TID.Y ;
+        LOP3.LUT R12, R10.reuse, 0x8, RZ, 0xfc, !PT ;
+        IMAD.IADD R42, R10, 0x1, R33 ;
         CS2R R54, SRZ ;
-        IMAD.MOV.U32 R56, RZ, RZ, RZ ;
->>>>>>> bdbe7b3b
         CS2R R52, SRZ ;
         CS2R R50, SRZ ;
         CS2R R48, SRZ ;
         CS2R R46, SRZ ;
-<<<<<<< HEAD
         CS2R R44, SRZ ;
-        CS2R R42, SRZ ;
-; Location /home/eschnett/src/kotekan/julia/kernels/bb.jl:907
-        IMAD.SHL.U32 R41, R12, 0x10, RZ ;
-        LOP3.LUT R41, R32, 0x10, R41, 0xf8, !PT ;
-        LOP3.LUT R40, R41, 0x8, RZ, 0xfc, !PT ;
+        IMAD.MOV.U32 R43, RZ, RZ, RZ ;
+        IMAD.IADD R41, R12, 0x1, R33 ;
 
 .L_x_7:
 ; Location ./int.jl:87
-        IMAD.IADD R12, R41, 0x1, R54 ;
-        LOP3.LUT R55, R12, R7, RZ, 0xfc, !PT ;
-        IMAD.IADD R55, R34, 0x1, R55 ;
+        IMAD.IADD R56, R42, 0x1, R55.reuse ;
+        IMAD.IADD R12, R41, 0x1, R55 ;
+        LOP3.LUT R56, R56, R7.reuse, RZ, 0xfc, !PT ;
+        LOP3.LUT R57, R12, R7, RZ, 0xfc, !PT ;
 ; Location ./int.jl:88
-        IMAD.SHL.U32 R12, R55, 0x1000, RZ ;
-        LOP3.LUT R13, R12, 0x7ff7000, RZ, 0xc0, !PT ;
-; Location ./int.jl:87
-        IMAD.IADD R12, R40, 0x1, R54 ;
-        LOP3.LUT R13, R13, 0x10, R6, 0xf8, !PT ;
-        LOP3.LUT R15, R12, R7, RZ, 0xfc, !PT ;
-        LOP3.LUT R13, R2, R13, R31, 0xfe, !PT ;
-        IMAD.IADD R56, R34, 0x1, R15 ;
+        IMAD.SHL.U32 R13, R56, 0x1000, RZ ;
+        IMAD.SHL.U32 R15, R57, 0x1000, RZ ;
+; Location ./int.jl:87
+        LOP3.LUT R13, R30.reuse, 0x7ff7000, R13, 0xf8, !PT ;
+        LOP3.LUT R21, R30, 0x7fff000, R15, 0xf8, !PT ;
+        LOP3.LUT R13, R13, 0x10, R8, 0xf8, !PT ;
+        LOP3.LUT R13, R13, R2.reuse, RZ, 0xfc, !PT ;
+        LOP3.LUT R21, R21, 0x10, R8, 0xf8, !PT ;
 ; Location /home/eschnett/.julia/packages/LLVM/OLMpi/src/interop/pointer.jl:114
         LEA R12, P0, R13, c[0x0][0x190], 0x2 ;
-; Location ./int.jl:88
-        IMAD.SHL.U32 R14, R56, 0x1000, RZ ;
+; Location ./int.jl:87
+        LOP3.LUT R21, R21, R2, RZ, 0xfc, !PT ;
 ; Location /home/eschnett/.julia/packages/LLVM/OLMpi/src/interop/pointer.jl:114
         IMAD.X R13, RZ, RZ, c[0x0][0x194], P0 ;
-; Location ./int.jl:88
-        LOP3.LUT R21, R14, 0x7fff000, RZ, 0xc0, !PT ;
-; Location /home/eschnett/.julia/packages/IndexSpaces/iufmQ/src/IndexSpaces.jl:872
+        LEA R20, P0, R21, c[0x0][0x190], 0x2 ;
+; Location /home/eschnett/.julia/packages/IndexSpaces/SkQyK/src/IndexSpaces.jl:872
         LDG.E.128 R12, [R12.64] ;
-; Location ./int.jl:87
-        LOP3.LUT R21, R21, 0x10, R6, 0xf8, !PT ;
-        LOP3.LUT R21, R2, R21, R31, 0xfe, !PT ;
 ; Location /home/eschnett/.julia/packages/LLVM/OLMpi/src/interop/pointer.jl:114
-        LEA R20, P0, R21, c[0x0][0x190], 0x2 ;
         IMAD.X R21, RZ, RZ, c[0x0][0x194], P0 ;
-; Location /home/eschnett/.julia/packages/IndexSpaces/iufmQ/src/IndexSpaces.jl:872
+; Location /home/eschnett/.julia/packages/IndexSpaces/SkQyK/src/IndexSpaces.jl:872
         LDG.E.128 R20, [R20.64] ;
 ; Location ./int.jl:296
-        LOP3.LUT R55, R55, 0x17, RZ, 0xc0, !PT ;
-; Location ./int.jl:87
-        IMAD R60, R7, 0x11, R36 ;
-; Location ./int.jl:296
-        LOP3.LUT R56, R56, 0x1f, RZ, 0xc0, !PT ;
+        LOP3.LUT R56, R56, 0x17, RZ, 0xc0, !PT ;
 ; Location /home/eschnett/.julia/packages/CUDA/rXson/src/device/intrinsics/synchronization.jl:16
         WARPSYNC 0xffffffff ;
+; Location ./int.jl:296
+        LOP3.LUT R57, R57, 0x1f, RZ, 0xc0, !PT ;
 ; Location ./promotion.jl:521
-        ISETP.NE.AND P0, PT, R54.reuse, RZ, PT ;
+        ISETP.NE.AND P0, PT, R55.reuse, RZ, PT ;
 ; Location ./int.jl:88
-        IMAD R55, R55, 0x11, RZ ;
+        IMAD R59, R56, 0x11, RZ ;
 ; Location ./promotion.jl:521
-        ISETP.NE.AND P1, PT, R54, 0x20, PT ;
-; Location /home/eschnett/.julia/packages/LLVM/OLMpi/src/interop/base.jl:38
-        IMAD.SHL.U32 R60, R60, 0x4, RZ ;
+        ISETP.NE.AND P1, PT, R55, 0x20, PT ;
+; Location ./int.jl:88
+        IMAD R57, R57, 0x11, RZ ;
 ; Location ./promotion.jl:521
-        ISETP.NE.AND P3, PT, R54, 0x40, PT ;
-; Location ./int.jl:87
-        IMAD.IADD R57, R36, 0x1, R55.reuse ;
+        ISETP.NE.AND P3, PT, R55.reuse, 0x40, PT ;
+; Location ./int.jl:87
+        IMAD.IADD R56, R36.reuse, 0x1, R59 ;
 ; Location ./range.jl:901
-        IADD3 R54, R54, 0x20, RZ ;
+        IADD3 R55, R55, 0x20, RZ ;
 ; Location ./int.jl:86
-        IMAD.IADD R58, R36, 0x1, R55 ;
-; Location ./int.jl:88
-        IMAD R55, R56, 0x11, RZ ;
+        IMAD.IADD R60, R36, 0x1, R57 ;
+; Location /home/eschnett/.julia/packages/LLVM/OLMpi/src/interop/base.jl:38
+        IMAD.SHL.U32 R61, R56, 0x4, RZ ;
 ; Location ./promotion.jl:521
-        ISETP.NE.AND P4, PT, R54, 0x80, PT ;
-; Location /home/eschnett/.julia/packages/LLVM/OLMpi/src/interop/base.jl:38
-        IMAD.SHL.U32 R57, R57, 0x4, RZ ;
-; Location ./int.jl:87
-        IMAD.IADD R56, R36.reuse, 0x1, R55.reuse ;
+        ISETP.NE.AND P4, PT, R55, 0x80, PT ;
+; Location ./int.jl:87
+        IMAD.IADD R56, R36, 0x1, R57 ;
+; Location /home/eschnett/.julia/packages/LLVM/OLMpi/src/interop/base.jl:38
+        IMAD.SHL.U32 R58, R56, 0x4, RZ ;
+        IMAD.MOV.U32 R56, RZ, RZ, 0xf0f0f0f ;
+        STS [R61], R12 ;
 ; Location ./int.jl:86
-        IMAD.IADD R61, R36, 0x1, R55 ;
-; Location /home/eschnett/.julia/packages/LLVM/OLMpi/src/interop/base.jl:38
-        IMAD.SHL.U32 R59, R56, 0x4, RZ ;
-        IMAD.MOV.U32 R55, RZ, RZ, 0xf0f0f0f ;
-        STS [R57], R12 ;
-        STS [R58.X4+0x4], R13 ;
-        STS [R58.X4+0x8], R14 ;
-        STS [R58.X4+0xc], R15 ;
-        STS [R59], R20 ;
-        STS [R61.X4+0x4], R21 ;
-        STS [R61.X4+0x8], R22 ;
-        STS [R61.X4+0xc], R23 ;
+        IMAD.IADD R12, R36, 0x1, R59 ;
+; Location ./int.jl:87
+        IMAD R59, R7, 0x11, R36 ;
+; Location /home/eschnett/.julia/packages/LLVM/OLMpi/src/interop/base.jl:38
+        STS [R12.X4+0x4], R13 ;
+        IMAD.SHL.U32 R59, R59, 0x4, RZ ;
+        STS [R12.X4+0x8], R14 ;
+        STS [R12.X4+0xc], R15 ;
+        STS [R58], R20 ;
+        STS [R60.X4+0x4], R21 ;
+        STS [R60.X4+0x8], R22 ;
+        STS [R60.X4+0xc], R23 ;
 ; Location /home/eschnett/.julia/packages/CUDA/rXson/src/device/intrinsics/synchronization.jl:16
         BAR.SYNC 0x0 ;
 ; Location /home/eschnett/.julia/packages/LLVM/OLMpi/src/interop/base.jl:38
-        LDS R12, [R60] ;
-        LDS R14, [R60+0x4] ;
-; Location ./int.jl:530
-        SHF.R.U32.HI R56, RZ, 0x4, R12 ;
-; Location /home/eschnett/.julia/packages/LLVM/OLMpi/src/interop/base.jl:38
-        LOP3.LUT R15, R12, 0x8080808, R55.reuse, 0x28, !PT ;
-        LOP3.LUT R56, R56, 0x8080808, R55, 0x28, !PT ;
-; Location ./int.jl:87
+        LDS R13, [R59] ;
+        LDS R61, [R59+0x4] ;
+        LDS R57, [R59+0x8] ;
+        LDS R23, [R59+0xc] ;
+; Location ./int.jl:530
+        SHF.R.U32.HI R15, RZ, 0x4, R13 ;
+; Location /home/eschnett/.julia/packages/LLVM/OLMpi/src/interop/base.jl:38
+        LOP3.LUT R14, R13, 0x8080808, R56.reuse, 0x28, !PT ;
+        LOP3.LUT R15, R15, 0x8080808, R56, 0x28, !PT ;
+; Location ./int.jl:87
+        IADD3 R14, R14, 0x78787878, RZ ;
         IADD3 R15, R15, 0x78787878, RZ ;
-        IADD3 R56, R56, 0x78787878, RZ ;
-; Location ./int.jl:373
-        LOP3.LUT R20, R15, 0x80808080, RZ, 0x3c, !PT ;
-        LOP3.LUT R58, R56, 0x80808080, RZ, 0x3c, !PT ;
-; Location /home/eschnett/.julia/packages/LLVM/OLMpi/src/interop/base.jl:38
-        LDS R56, [R60+0x8] ;
-; Location ./int.jl:530
-        SHF.R.U32.HI R22, RZ, 0x4, R14 ;
-; Location /home/eschnett/.julia/packages/LLVM/OLMpi/src/interop/base.jl:38
-        LOP3.LUT R14, R14, 0x8080808, R55.reuse, 0x28, !PT ;
-; Location /home/eschnett/.julia/packages/IndexSpaces/iufmQ/src/IndexSpaces.jl:1926
-        IMMA.8816.S8.S8.SAT R12, R39.ROW, R58.COL, RZ ;
-; Location /home/eschnett/.julia/packages/LLVM/OLMpi/src/interop/base.jl:38
-        LOP3.LUT R22, R22, 0x8080808, R55, 0x28, !PT ;
-; Location ./int.jl:87
-        IADD3 R14, R14, 0x78787878, RZ ;
-        IADD3 R22, R22, 0x78787878, RZ ;
-; Location ./int.jl:373
-        LOP3.LUT R59, R14, 0x80808080, RZ, 0x3c, !PT ;
-        LOP3.LUT R57, R22, 0x80808080, RZ, 0x3c, !PT ;
-; Location /home/eschnett/.julia/packages/LLVM/OLMpi/src/interop/base.jl:38
-        LDS R22, [R60+0xc] ;
-; Location /home/eschnett/.julia/packages/IndexSpaces/iufmQ/src/IndexSpaces.jl:1926
-        IMMA.8816.S8.S8.SAT R12, R37.ROW, R20.COL, R12 ;
-        IMMA.8816.S8.S8.SAT R12, R0.ROW, R57.COL, R12 ;
-; Location ./int.jl:530
-        SHF.R.U32.HI R14, RZ, 0x4, R56 ;
-; Location /home/eschnett/.julia/packages/LLVM/OLMpi/src/interop/base.jl:38
-        LOP3.LUT R56, R56, 0x8080808, R55.reuse, 0x28, !PT ;
-        LOP3.LUT R21, R14, 0x8080808, R55, 0x28, !PT ;
-; Location ./int.jl:87
-        IADD3 R56, R56, 0x78787878, RZ ;
-; Location /home/eschnett/.julia/packages/IndexSpaces/iufmQ/src/IndexSpaces.jl:1926
-        IMMA.8816.S8.S8.SAT R14, R4.ROW, R59.COL, R12 ;
-; Location ./int.jl:87
-        IADD3 R23, R21, 0x78787878, RZ ;
-; Location ./int.jl:373
-        LOP3.LUT R56, R56, 0x80808080, RZ, 0x3c, !PT ;
-; Location /home/eschnett/.julia/packages/IndexSpaces/iufmQ/src/IndexSpaces.jl:1926
-        IMMA.8816.S8.S8.SAT R20, R39.ROW, R20.COL, RZ ;
+; Location ./int.jl:373
+        LOP3.LUT R20, R14, 0x80808080, RZ, 0x3c, !PT ;
+        LOP3.LUT R21, R15, 0x80808080, RZ, 0x3c, !PT ;
+; Location ./int.jl:530
+        SHF.R.U32.HI R15, RZ, 0x4, R61 ;
+; Location /home/eschnett/.julia/packages/LLVM/OLMpi/src/interop/base.jl:38
+        LOP3.LUT R61, R61, 0x8080808, R56.reuse, 0x28, !PT ;
+        LOP3.LUT R15, R15, 0x8080808, R56, 0x28, !PT ;
+; Location /home/eschnett/.julia/packages/IndexSpaces/SkQyK/src/IndexSpaces.jl:1926
+        IMMA.8816.S8.S8.SAT R12, R40.ROW, R21.COL, RZ ;
+; Location ./int.jl:87
+        IADD3 R61, R61, 0x78787878, RZ ;
+        IADD3 R15, R15, 0x78787878, RZ ;
+; Location ./int.jl:373
+        LOP3.LUT R58, R15, 0x80808080, RZ, 0x3c, !PT ;
+; Location /home/eschnett/.julia/packages/IndexSpaces/SkQyK/src/IndexSpaces.jl:1926
+        IMMA.8816.S8.S8.SAT R12, R38.ROW, R20.COL, R12 ;
+        IMMA.8816.S8.S8.SAT R14, R35.ROW, R58.COL, R12 ;
+        IMMA.8816.S8.S8.SAT R12, R40.ROW, R20.COL, RZ ;
+; Location ./int.jl:373
+        LOP3.LUT R20, R61, 0x80808080, RZ, 0x3c, !PT ;
+; Location ./int.jl:530
+        SHF.R.U32.HI R61, RZ, 0x4, R57 ;
+; Location /home/eschnett/.julia/packages/LLVM/OLMpi/src/interop/base.jl:38
+        LOP3.LUT R57, R57, 0x8080808, R56, 0x28, !PT ;
+        LOP3.LUT R61, R61, 0x8080808, R56, 0x28, !PT ;
+; Location /home/eschnett/.julia/packages/IndexSpaces/SkQyK/src/IndexSpaces.jl:1926
+        IMMA.8816.S8.S8.SAT R14, R3.ROW, R20.reuse.COL, R14 ;
+; Location ./int.jl:87
+        IADD3 R57, R57, 0x78787878, RZ ;
+        IADD3 R22, R61, 0x78787878, RZ ;
+; Location /home/eschnett/.julia/packages/IndexSpaces/SkQyK/src/IndexSpaces.jl:1926
+        IMMA.8816.S8.S8.SAT R12, R35.ROW, R20.COL, R12 ;
+; Location ./int.jl:373
+        LOP3.LUT R22, R22, 0x80808080, RZ, 0x3c, !PT ;
+; Location /home/eschnett/.julia/packages/IndexSpaces/SkQyK/src/IndexSpaces.jl:1926
+        IMMA.8816.S8.S8.SAT R20, R38.ROW, R21.COL, RZ ;
+        IMMA.8816.S8.S8.SAT R14, R39.ROW, R22.COL, R14 ;
+        IMMA.8816.S8.S8.SAT R20, R3.ROW, R58.COL, R20 ;
+; Location ./int.jl:373
+        LOP3.LUT R58, R57, 0x80808080, RZ, 0x3c, !PT ;
+; Location ./int.jl:530
+        SHF.R.U32.HI R57, RZ, 0x4, R23 ;
+; Location /home/eschnett/.julia/packages/LLVM/OLMpi/src/interop/base.jl:38
+        LOP3.LUT R23, R23, 0x8080808, R56.reuse, 0x28, !PT ;
+        LOP3.LUT R57, R57, 0x8080808, R56, 0x28, !PT ;
+; Location /home/eschnett/.julia/packages/IndexSpaces/SkQyK/src/IndexSpaces.jl:1926
+        IMMA.8816.S8.S8.SAT R14, R37.ROW, R58.reuse.COL, R14 ;
+; Location ./int.jl:87
+        IADD3 R23, R23, 0x78787878, RZ ;
+        IADD3 R57, R57, 0x78787878, RZ ;
+; Location /home/eschnett/.julia/packages/IndexSpaces/SkQyK/src/IndexSpaces.jl:1926
+        IMMA.8816.S8.S8.SAT R12, R39.ROW, R58.COL, R12 ;
 ; Location ./int.jl:373
         LOP3.LUT R23, R23, 0x80808080, RZ, 0x3c, !PT ;
-; Location /home/eschnett/.julia/packages/IndexSpaces/iufmQ/src/IndexSpaces.jl:1926
-        IMMA.8816.S8.S8.SAT R12, R37.ROW, R58.COL, RZ ;
-; Location ./int.jl:530
-        SHF.R.U32.HI R58, RZ, 0x4, R22 ;
-; Location /home/eschnett/.julia/packages/LLVM/OLMpi/src/interop/base.jl:38
-        LOP3.LUT R22, R22, 0x8080808, R55.reuse, 0x28, !PT ;
-; Location /home/eschnett/.julia/packages/IndexSpaces/iufmQ/src/IndexSpaces.jl:1926
-        IMMA.8816.S8.S8.SAT R14, R38.ROW, R23.COL, R14 ;
-; Location /home/eschnett/.julia/packages/LLVM/OLMpi/src/interop/base.jl:38
-        LOP3.LUT R58, R58, 0x8080808, R55, 0x28, !PT ;
-; Location ./int.jl:87
-        IADD3 R22, R22, 0x78787878, RZ ;
-; Location /home/eschnett/.julia/packages/IndexSpaces/iufmQ/src/IndexSpaces.jl:1926
-        IMMA.8816.S8.S8.SAT R20, R0.ROW, R59.COL, R20 ;
-; Location ./int.jl:87
-        IADD3 R58, R58, 0x78787878, RZ ;
-; Location ./int.jl:373
-        LOP3.LUT R22, R22, 0x80808080, RZ, 0x3c, !PT ;
-; Location /home/eschnett/.julia/packages/IndexSpaces/iufmQ/src/IndexSpaces.jl:1926
-        IMMA.8816.S8.S8.SAT R12, R4.ROW, R57.COL, R12 ;
-        IMMA.8816.S8.S8.SAT R14, R35.ROW, R56.reuse.COL, R14 ;
-        IMMA.8816.S8.S8.SAT R20, R38.ROW, R56.COL, R20 ;
-; Location ./int.jl:373
-        LOP3.LUT R56, R58, 0x80808080, RZ, 0x3c, !PT ;
-; Location /home/eschnett/.julia/packages/IndexSpaces/iufmQ/src/IndexSpaces.jl:1926
-        IMMA.8816.S8.S8.SAT R12, R35.ROW, R23.COL, R12 ;
+        LOP3.LUT R57, R57, 0x80808080, RZ, 0x3c, !PT ;
+; Location /home/eschnett/.julia/packages/IndexSpaces/SkQyK/src/IndexSpaces.jl:1926
+        IMMA.8816.S8.S8.SAT R20, R37.ROW, R22.COL, R20 ;
+; Location ./int.jl:87
+        IMAD R22, R34, 0x14, R9 ;
+; Location /home/eschnett/.julia/packages/IndexSpaces/SkQyK/src/IndexSpaces.jl:1926
+        IMMA.8816.S8.S8.SAT R14, R0.ROW, R57.COL, R14 ;
+; Location /home/eschnett/.julia/packages/LLVM/OLMpi/src/interop/base.jl:38
+        IMAD.SHL.U32 R59, R22, 0x4, RZ ;
+; Location /home/eschnett/.julia/packages/IndexSpaces/SkQyK/src/IndexSpaces.jl:1926
+        IMMA.8816.S8.S8.SAT R12, R0.ROW, R23.COL, R12 ;
+        IMMA.8816.S8.S8.SAT R20, R4.reuse.ROW, R57.COL, R20 ;
+        IMMA.8816.S8.S8.SAT R14, R4.ROW, R23.COL, R14 ;
 ; Location ./int.jl:296
         LOP3.LUT R23, R7, 0x8, RZ, 0xfc, !PT ;
-; Location /home/eschnett/.julia/packages/IndexSpaces/iufmQ/src/IndexSpaces.jl:1926
-        IMMA.8816.S8.S8.SAT R14, R3.reuse.ROW, R56.COL, R14 ;
-        IMMA.8816.S8.S8.SAT R20, R3.ROW, R22.COL, R20 ;
-        IMMA.8816.S8.S8.SAT R12, R5.reuse.ROW, R56.COL, R12 ;
-        IMMA.8816.S8.S8.SAT R14, R5.ROW, R22.COL, R14 ;
-; Location ./int.jl:87
-        IMAD R22, R23, 0x11, R36 ;
-; Location /home/eschnett/.julia/packages/LLVM/OLMpi/src/interop/base.jl:38
-        IMAD.SHL.U32 R22, R22, 0x4, RZ ;
-; Location ./int.jl:87
-        IADD3 R12, R20, 0x2, -R12 ;
-        IMAD R20, R33, 0x14, R10 ;
-        IADD3 R21, R21, 0x2, -R13 ;
+; Location ./int.jl:87
+        IADD3 R12, R12, 0x2, -R20 ;
+        IMAD R23, R23, 0x11, R36 ;
+        IADD3 R21, R13, 0x2, -R21 ;
 ; Location ./int.jl:527
         SHF.R.S32.HI R12, RZ, 0x2, R12 ;
 ; Location /home/eschnett/.julia/packages/LLVM/OLMpi/src/interop/base.jl:38
-        IMAD.SHL.U32 R20, R20, 0x4, RZ ;
+        IMAD.SHL.U32 R23, R23, 0x4, RZ ;
 ; Location ./int.jl:87
         IADD3 R14, R14, 0x2, RZ ;
         IADD3 R15, R15, 0x2, RZ ;
@@ -664,108 +440,302 @@
         SHF.R.S32.HI R21, RZ, 0x2, R21 ;
         SHF.R.S32.HI R14, RZ, 0x2, R15 ;
 ; Location /home/eschnett/.julia/packages/LLVM/OLMpi/src/interop/base.jl:38
-        I2IP.S16.S32.SAT R15, R13, R12, RZ ;
-        I2IP.S16.S32.SAT R21, R14, R21, RZ ;
-        STS [R20+0x1100], R15 ;
-        STS [R20+0x1150], R21 ;
-        LDS R12, [R22] ;
-        LDS R14, [R22+0x4] ;
-; Location ./int.jl:530
-        SHF.R.U32.HI R56, RZ, 0x4, R12 ;
-; Location /home/eschnett/.julia/packages/LLVM/OLMpi/src/interop/base.jl:38
-        LOP3.LUT R23, R12, 0x8080808, R55.reuse, 0x28, !PT ;
-        LOP3.LUT R56, R56, 0x8080808, R55, 0x28, !PT ;
+        I2IP.S16.S32.SAT R20, R13, R12, RZ ;
+        I2IP.S16.S32.SAT R14, R14, R21, RZ ;
+        STS [R59+0x1100], R20 ;
+        STS [R59+0x1150], R14 ;
+        LDS R13, [R23] ;
+        LDS R15, [R23+0x4] ;
+        LDS R57, [R23+0x8] ;
+        LDS R23, [R23+0xc] ;
+; Location ./int.jl:530
+        SHF.R.U32.HI R21, RZ, 0x4, R13 ;
+; Location /home/eschnett/.julia/packages/LLVM/OLMpi/src/interop/base.jl:38
+        LOP3.LUT R22, R13, 0x8080808, R56.reuse, 0x28, !PT ;
+        LOP3.LUT R21, R21, 0x8080808, R56, 0x28, !PT ;
+; Location ./int.jl:87
+        IADD3 R22, R22, 0x78787878, RZ ;
+        IADD3 R21, R21, 0x78787878, RZ ;
+; Location ./int.jl:373
+        LOP3.LUT R59, R22, 0x80808080, RZ, 0x3c, !PT ;
+        LOP3.LUT R21, R21, 0x80808080, RZ, 0x3c, !PT ;
+; Location ./int.jl:530
+        SHF.R.U32.HI R61, RZ, 0x4, R15 ;
+; Location /home/eschnett/.julia/packages/LLVM/OLMpi/src/interop/base.jl:38
+        LOP3.LUT R20, R15, 0x8080808, R56.reuse, 0x28, !PT ;
+        LOP3.LUT R61, R61, 0x8080808, R56, 0x28, !PT ;
+; Location /home/eschnett/.julia/packages/IndexSpaces/SkQyK/src/IndexSpaces.jl:1926
+        IMMA.8816.S8.S8.SAT R12, R40.ROW, R21.COL, RZ ;
+; Location ./int.jl:87
+        IADD3 R20, R20, 0x78787878, RZ ;
+        IADD3 R58, R61, 0x78787878, RZ ;
+; Location ./int.jl:373
+        LOP3.LUT R20, R20, 0x80808080, RZ, 0x3c, !PT ;
+        LOP3.LUT R58, R58, 0x80808080, RZ, 0x3c, !PT ;
+; Location /home/eschnett/.julia/packages/IndexSpaces/SkQyK/src/IndexSpaces.jl:1926
+        IMMA.8816.S8.S8.SAT R12, R38.ROW, R59.COL, R12 ;
+        IMMA.8816.S8.S8.SAT R14, R35.ROW, R58.COL, R12 ;
+        IMMA.8816.S8.S8.SAT R12, R40.ROW, R59.COL, RZ ;
+; Location ./int.jl:530
+        SHF.R.U32.HI R59, RZ, 0x4, R57 ;
+; Location /home/eschnett/.julia/packages/LLVM/OLMpi/src/interop/base.jl:38
+        LOP3.LUT R57, R57, 0x8080808, R56.reuse, 0x28, !PT ;
+        LOP3.LUT R59, R59, 0x8080808, R56, 0x28, !PT ;
+; Location ./int.jl:87
+        IADD3 R57, R57, 0x78787878, RZ ;
+; Location /home/eschnett/.julia/packages/IndexSpaces/SkQyK/src/IndexSpaces.jl:1926
+        IMMA.8816.S8.S8.SAT R14, R3.ROW, R20.COL, R14 ;
+; Location ./int.jl:87
+        IADD3 R22, R59, 0x78787878, RZ ;
+; Location /home/eschnett/.julia/packages/IndexSpaces/SkQyK/src/IndexSpaces.jl:1926
+        IMMA.8816.S8.S8.SAT R12, R35.ROW, R20.COL, R12 ;
+; Location ./int.jl:373
+        LOP3.LUT R22, R22, 0x80808080, RZ, 0x3c, !PT ;
+; Location /home/eschnett/.julia/packages/IndexSpaces/SkQyK/src/IndexSpaces.jl:1926
+        IMMA.8816.S8.S8.SAT R20, R38.ROW, R21.COL, RZ ;
+        IMMA.8816.S8.S8.SAT R14, R39.ROW, R22.COL, R14 ;
+        IMMA.8816.S8.S8.SAT R20, R3.ROW, R58.COL, R20 ;
+; Location ./int.jl:373
+        LOP3.LUT R58, R57, 0x80808080, RZ, 0x3c, !PT ;
+; Location ./int.jl:530
+        SHF.R.U32.HI R57, RZ, 0x4, R23 ;
+; Location /home/eschnett/.julia/packages/LLVM/OLMpi/src/interop/base.jl:38
+        LOP3.LUT R23, R23, 0x8080808, R56.reuse, 0x28, !PT ;
+        LOP3.LUT R57, R57, 0x8080808, R56, 0x28, !PT ;
+; Location /home/eschnett/.julia/packages/IndexSpaces/SkQyK/src/IndexSpaces.jl:1926
+        IMMA.8816.S8.S8.SAT R14, R37.ROW, R58.reuse.COL, R14 ;
 ; Location ./int.jl:87
         IADD3 R23, R23, 0x78787878, RZ ;
-        IADD3 R56, R56, 0x78787878, RZ ;
-; Location ./int.jl:373
-        LOP3.LUT R20, R23, 0x80808080, RZ, 0x3c, !PT ;
-        LOP3.LUT R58, R56, 0x80808080, RZ, 0x3c, !PT ;
-; Location /home/eschnett/.julia/packages/LLVM/OLMpi/src/interop/base.jl:38
-        LDS R56, [R22+0x8] ;
-; Location ./int.jl:530
-        SHF.R.U32.HI R60, RZ, 0x4, R14 ;
-; Location /home/eschnett/.julia/packages/LLVM/OLMpi/src/interop/base.jl:38
-        LOP3.LUT R14, R14, 0x8080808, R55.reuse, 0x28, !PT ;
-        LDS R22, [R22+0xc] ;
-; Location /home/eschnett/.julia/packages/IndexSpaces/iufmQ/src/IndexSpaces.jl:1926
-        IMMA.8816.S8.S8.SAT R12, R39.ROW, R58.COL, RZ ;
-; Location /home/eschnett/.julia/packages/LLVM/OLMpi/src/interop/base.jl:38
-        LOP3.LUT R60, R60, 0x8080808, R55, 0x28, !PT ;
+        IADD3 R57, R57, 0x78787878, RZ ;
+; Location /home/eschnett/.julia/packages/IndexSpaces/SkQyK/src/IndexSpaces.jl:1926
+        IMMA.8816.S8.S8.SAT R12, R39.ROW, R58.COL, R12 ;
+; Location ./int.jl:373
+        LOP3.LUT R23, R23, 0x80808080, RZ, 0x3c, !PT ;
+        LOP3.LUT R57, R57, 0x80808080, RZ, 0x3c, !PT ;
+; Location /home/eschnett/.julia/packages/IndexSpaces/SkQyK/src/IndexSpaces.jl:1926
+        IMMA.8816.S8.S8.SAT R20, R37.ROW, R22.COL, R20 ;
+        IMMA.8816.S8.S8.SAT R14, R0.reuse.ROW, R57.COL, R14 ;
+        IMMA.8816.S8.S8.SAT R12, R0.ROW, R23.COL, R12 ;
+        IMMA.8816.S8.S8.SAT R20, R4.reuse.ROW, R57.COL, R20 ;
+        IMMA.8816.S8.S8.SAT R14, R4.ROW, R23.COL, R14 ;
+; Location ./int.jl:87
+        IADD3 R21, R13, 0x2, -R21 ;
+; Location ./int.jl:296
+        LOP3.LUT R13, R7, 0x10, RZ, 0xfc, !PT ;
+; Location ./int.jl:87
+        IADD3 R12, R12, 0x2, -R20 ;
+; Location /home/eschnett/.julia/packages/LLVM/OLMpi/src/interop/base.jl:38
+        LOP3.LUT R20, R34, 0x8, RZ, 0xfc, !PT ;
+; Location ./int.jl:87
+        IMAD R23, R13, 0x11, R36 ;
+        IADD3 R14, R14, 0x2, RZ ;
+        IADD3 R15, R15, 0x2, RZ ;
+        IMAD R22, R20, 0x14, R9 ;
+; Location ./int.jl:527
+        SHF.R.S32.HI R13, RZ, 0x2, R14 ;
+; Location /home/eschnett/.julia/packages/LLVM/OLMpi/src/interop/base.jl:38
+        IMAD.SHL.U32 R23, R23, 0x4, RZ ;
+; Location ./int.jl:527
+        SHF.R.S32.HI R12, RZ, 0x2, R12 ;
+; Location /home/eschnett/.julia/packages/LLVM/OLMpi/src/interop/base.jl:38
+        IMAD.SHL.U32 R59, R22, 0x4, RZ ;
+; Location ./int.jl:527
+        SHF.R.S32.HI R21, RZ, 0x2, R21 ;
+        SHF.R.S32.HI R14, RZ, 0x2, R15 ;
+; Location /home/eschnett/.julia/packages/LLVM/OLMpi/src/interop/base.jl:38
+        I2IP.S16.S32.SAT R20, R13, R12, RZ ;
+        I2IP.S16.S32.SAT R14, R14, R21, RZ ;
+        STS [R59+0x1100], R20 ;
+        STS [R59+0x1150], R14 ;
+        LDS R13, [R23] ;
+        LDS R15, [R23+0x4] ;
+        LDS R57, [R23+0x8] ;
+        LDS R23, [R23+0xc] ;
+; Location ./int.jl:530
+        SHF.R.U32.HI R21, RZ, 0x4, R13 ;
+; Location /home/eschnett/.julia/packages/LLVM/OLMpi/src/interop/base.jl:38
+        LOP3.LUT R22, R13, 0x8080808, R56.reuse, 0x28, !PT ;
+        LOP3.LUT R21, R21, 0x8080808, R56, 0x28, !PT ;
+; Location ./int.jl:87
+        IADD3 R22, R22, 0x78787878, RZ ;
+        IADD3 R21, R21, 0x78787878, RZ ;
+; Location ./int.jl:373
+        LOP3.LUT R59, R22, 0x80808080, RZ, 0x3c, !PT ;
+        LOP3.LUT R21, R21, 0x80808080, RZ, 0x3c, !PT ;
+; Location ./int.jl:530
+        SHF.R.U32.HI R61, RZ, 0x4, R15 ;
+; Location /home/eschnett/.julia/packages/LLVM/OLMpi/src/interop/base.jl:38
+        LOP3.LUT R20, R15, 0x8080808, R56.reuse, 0x28, !PT ;
+        LOP3.LUT R61, R61, 0x8080808, R56, 0x28, !PT ;
+; Location /home/eschnett/.julia/packages/IndexSpaces/SkQyK/src/IndexSpaces.jl:1926
+        IMMA.8816.S8.S8.SAT R12, R40.ROW, R21.COL, RZ ;
+; Location ./int.jl:87
+        IADD3 R20, R20, 0x78787878, RZ ;
+        IADD3 R58, R61, 0x78787878, RZ ;
+; Location ./int.jl:373
+        LOP3.LUT R20, R20, 0x80808080, RZ, 0x3c, !PT ;
+        LOP3.LUT R58, R58, 0x80808080, RZ, 0x3c, !PT ;
+; Location /home/eschnett/.julia/packages/IndexSpaces/SkQyK/src/IndexSpaces.jl:1926
+        IMMA.8816.S8.S8.SAT R12, R38.ROW, R59.COL, R12 ;
+        IMMA.8816.S8.S8.SAT R14, R35.ROW, R58.COL, R12 ;
+        IMMA.8816.S8.S8.SAT R12, R40.ROW, R59.COL, RZ ;
+; Location ./int.jl:530
+        SHF.R.U32.HI R59, RZ, 0x4, R57 ;
+; Location /home/eschnett/.julia/packages/LLVM/OLMpi/src/interop/base.jl:38
+        LOP3.LUT R57, R57, 0x8080808, R56.reuse, 0x28, !PT ;
+        LOP3.LUT R59, R59, 0x8080808, R56, 0x28, !PT ;
+; Location ./int.jl:87
+        IADD3 R57, R57, 0x78787878, RZ ;
+; Location /home/eschnett/.julia/packages/IndexSpaces/SkQyK/src/IndexSpaces.jl:1926
+        IMMA.8816.S8.S8.SAT R14, R3.ROW, R20.COL, R14 ;
+; Location ./int.jl:87
+        IADD3 R22, R59, 0x78787878, RZ ;
+; Location /home/eschnett/.julia/packages/IndexSpaces/SkQyK/src/IndexSpaces.jl:1926
+        IMMA.8816.S8.S8.SAT R12, R35.ROW, R20.COL, R12 ;
+; Location ./int.jl:373
+        LOP3.LUT R22, R22, 0x80808080, RZ, 0x3c, !PT ;
+; Location /home/eschnett/.julia/packages/IndexSpaces/SkQyK/src/IndexSpaces.jl:1926
+        IMMA.8816.S8.S8.SAT R20, R38.ROW, R21.COL, RZ ;
+        IMMA.8816.S8.S8.SAT R14, R39.ROW, R22.COL, R14 ;
+        IMMA.8816.S8.S8.SAT R20, R3.ROW, R58.COL, R20 ;
+; Location ./int.jl:373
+        LOP3.LUT R58, R57, 0x80808080, RZ, 0x3c, !PT ;
+; Location ./int.jl:530
+        SHF.R.U32.HI R57, RZ, 0x4, R23 ;
+; Location /home/eschnett/.julia/packages/LLVM/OLMpi/src/interop/base.jl:38
+        LOP3.LUT R23, R23, 0x8080808, R56.reuse, 0x28, !PT ;
+        LOP3.LUT R57, R57, 0x8080808, R56, 0x28, !PT ;
+; Location /home/eschnett/.julia/packages/IndexSpaces/SkQyK/src/IndexSpaces.jl:1926
+        IMMA.8816.S8.S8.SAT R14, R37.ROW, R58.reuse.COL, R14 ;
+; Location ./int.jl:87
+        IADD3 R23, R23, 0x78787878, RZ ;
+        IADD3 R57, R57, 0x78787878, RZ ;
+; Location /home/eschnett/.julia/packages/IndexSpaces/SkQyK/src/IndexSpaces.jl:1926
+        IMMA.8816.S8.S8.SAT R12, R39.ROW, R58.COL, R12 ;
+; Location ./int.jl:373
+        LOP3.LUT R23, R23, 0x80808080, RZ, 0x3c, !PT ;
+        LOP3.LUT R57, R57, 0x80808080, RZ, 0x3c, !PT ;
+; Location /home/eschnett/.julia/packages/IndexSpaces/SkQyK/src/IndexSpaces.jl:1926
+        IMMA.8816.S8.S8.SAT R20, R37.ROW, R22.COL, R20 ;
+; Location /home/eschnett/.julia/packages/LLVM/OLMpi/src/interop/base.jl:38
+        LOP3.LUT R22, R34, 0x10, RZ, 0xfc, !PT ;
+; Location /home/eschnett/.julia/packages/IndexSpaces/SkQyK/src/IndexSpaces.jl:1926
+        IMMA.8816.S8.S8.SAT R14, R0.reuse.ROW, R57.COL, R14 ;
+        IMMA.8816.S8.S8.SAT R12, R0.ROW, R23.COL, R12 ;
+        IMMA.8816.S8.S8.SAT R20, R4.reuse.ROW, R57.COL, R20 ;
+        IMMA.8816.S8.S8.SAT R14, R4.ROW, R23.COL, R14 ;
+; Location ./int.jl:87
+        IMAD R23, R22, 0x14, R9 ;
+; Location /home/eschnett/.julia/packages/LLVM/OLMpi/src/interop/base.jl:38
+        IMAD.SHL.U32 R59, R23, 0x4, RZ ;
+; Location ./int.jl:87
+        IADD3 R12, R12, 0x2, -R20 ;
+        IADD3 R21, R13, 0x2, -R21 ;
+; Location ./int.jl:296
+        LOP3.LUT R13, R7, 0x18, RZ, 0xfc, !PT ;
+; Location ./int.jl:87
+        IADD3 R14, R14, 0x2, RZ ;
+        IADD3 R20, R15, 0x2, RZ ;
+        IMAD R13, R13, 0x11, R36 ;
+; Location ./int.jl:527
+        SHF.R.S32.HI R12, RZ, 0x2, R12 ;
+        SHF.R.S32.HI R15, RZ, 0x2, R14 ;
+; Location /home/eschnett/.julia/packages/LLVM/OLMpi/src/interop/base.jl:38
+        IMAD.SHL.U32 R23, R13, 0x4, RZ ;
+; Location ./int.jl:527
+        SHF.R.S32.HI R21, RZ, 0x2, R21 ;
+        SHF.R.S32.HI R20, RZ, 0x2, R20 ;
+; Location /home/eschnett/.julia/packages/LLVM/OLMpi/src/interop/base.jl:38
+        I2IP.S16.S32.SAT R22, R15, R12, RZ ;
+        I2IP.S16.S32.SAT R20, R20, R21, RZ ;
+        STS [R59+0x1100], R22 ;
+        STS [R59+0x1150], R20 ;
+        LDS R13, [R23] ;
+        LDS R15, [R23+0x4] ;
+        LDS R57, [R23+0x8] ;
+        LDS R23, [R23+0xc] ;
+; Location ./int.jl:530
+        SHF.R.U32.HI R21, RZ, 0x4, R13 ;
+; Location /home/eschnett/.julia/packages/LLVM/OLMpi/src/interop/base.jl:38
+        LOP3.LUT R14, R13, 0x8080808, R56.reuse, 0x28, !PT ;
+        LOP3.LUT R21, R21, 0x8080808, R56, 0x28, !PT ;
 ; Location ./int.jl:87
         IADD3 R14, R14, 0x78787878, RZ ;
-        IADD3 R57, R60, 0x78787878, RZ ;
+        IADD3 R21, R21, 0x78787878, RZ ;
 ; Location ./int.jl:373
         LOP3.LUT R59, R14, 0x80808080, RZ, 0x3c, !PT ;
+        LOP3.LUT R21, R21, 0x80808080, RZ, 0x3c, !PT ;
+; Location ./int.jl:530
+        SHF.R.U32.HI R61, RZ, 0x4, R15 ;
+; Location /home/eschnett/.julia/packages/LLVM/OLMpi/src/interop/base.jl:38
+        LOP3.LUT R20, R15, 0x8080808, R56.reuse, 0x28, !PT ;
+        LOP3.LUT R61, R61, 0x8080808, R56, 0x28, !PT ;
+; Location /home/eschnett/.julia/packages/IndexSpaces/SkQyK/src/IndexSpaces.jl:1926
+        IMMA.8816.S8.S8.SAT R12, R40.ROW, R21.COL, RZ ;
+; Location ./int.jl:87
+        IADD3 R20, R20, 0x78787878, RZ ;
+        IADD3 R58, R61, 0x78787878, RZ ;
+; Location ./int.jl:373
+        LOP3.LUT R20, R20, 0x80808080, RZ, 0x3c, !PT ;
+        LOP3.LUT R58, R58, 0x80808080, RZ, 0x3c, !PT ;
+; Location /home/eschnett/.julia/packages/IndexSpaces/SkQyK/src/IndexSpaces.jl:1926
+        IMMA.8816.S8.S8.SAT R12, R38.ROW, R59.COL, R12 ;
+        IMMA.8816.S8.S8.SAT R14, R35.ROW, R58.COL, R12 ;
+        IMMA.8816.S8.S8.SAT R12, R40.ROW, R59.COL, RZ ;
+; Location ./int.jl:530
+        SHF.R.U32.HI R59, RZ, 0x4, R57 ;
+; Location /home/eschnett/.julia/packages/LLVM/OLMpi/src/interop/base.jl:38
+        LOP3.LUT R57, R57, 0x8080808, R56.reuse, 0x28, !PT ;
+        LOP3.LUT R59, R59, 0x8080808, R56, 0x28, !PT ;
+; Location ./int.jl:87
+        IADD3 R57, R57, 0x78787878, RZ ;
+; Location /home/eschnett/.julia/packages/IndexSpaces/SkQyK/src/IndexSpaces.jl:1926
+        IMMA.8816.S8.S8.SAT R14, R3.ROW, R20.COL, R14 ;
+; Location ./int.jl:87
+        IADD3 R22, R59, 0x78787878, RZ ;
+; Location /home/eschnett/.julia/packages/IndexSpaces/SkQyK/src/IndexSpaces.jl:1926
+        IMMA.8816.S8.S8.SAT R12, R35.ROW, R20.COL, R12 ;
+; Location ./int.jl:373
+        LOP3.LUT R22, R22, 0x80808080, RZ, 0x3c, !PT ;
+; Location /home/eschnett/.julia/packages/IndexSpaces/SkQyK/src/IndexSpaces.jl:1926
+        IMMA.8816.S8.S8.SAT R20, R38.ROW, R21.COL, RZ ;
+        IMMA.8816.S8.S8.SAT R14, R39.ROW, R22.COL, R14 ;
+        IMMA.8816.S8.S8.SAT R20, R3.ROW, R58.COL, R20 ;
+; Location ./int.jl:373
+        LOP3.LUT R58, R57, 0x80808080, RZ, 0x3c, !PT ;
+; Location ./int.jl:530
+        SHF.R.U32.HI R57, RZ, 0x4, R23 ;
+; Location /home/eschnett/.julia/packages/LLVM/OLMpi/src/interop/base.jl:38
+        LOP3.LUT R23, R23, 0x8080808, R56.reuse, 0x28, !PT ;
+        LOP3.LUT R57, R57, 0x8080808, R56, 0x28, !PT ;
+; Location /home/eschnett/.julia/packages/IndexSpaces/SkQyK/src/IndexSpaces.jl:1926
+        IMMA.8816.S8.S8.SAT R14, R37.ROW, R58.reuse.COL, R14 ;
+; Location ./int.jl:87
+        IADD3 R23, R23, 0x78787878, RZ ;
+        IADD3 R57, R57, 0x78787878, RZ ;
+; Location /home/eschnett/.julia/packages/IndexSpaces/SkQyK/src/IndexSpaces.jl:1926
+        IMMA.8816.S8.S8.SAT R12, R39.ROW, R58.COL, R12 ;
+; Location ./int.jl:373
+        LOP3.LUT R23, R23, 0x80808080, RZ, 0x3c, !PT ;
         LOP3.LUT R57, R57, 0x80808080, RZ, 0x3c, !PT ;
-; Location /home/eschnett/.julia/packages/IndexSpaces/iufmQ/src/IndexSpaces.jl:1926
-        IMMA.8816.S8.S8.SAT R12, R37.ROW, R20.COL, R12 ;
-        IMMA.8816.S8.S8.SAT R12, R0.ROW, R57.COL, R12 ;
-; Location ./int.jl:530
-        SHF.R.U32.HI R14, RZ, 0x4, R56 ;
-; Location /home/eschnett/.julia/packages/LLVM/OLMpi/src/interop/base.jl:38
-        LOP3.LUT R56, R56, 0x8080808, R55.reuse, 0x28, !PT ;
-        LOP3.LUT R21, R14, 0x8080808, R55, 0x28, !PT ;
-; Location ./int.jl:87
-        IADD3 R56, R56, 0x78787878, RZ ;
-; Location /home/eschnett/.julia/packages/IndexSpaces/iufmQ/src/IndexSpaces.jl:1926
-        IMMA.8816.S8.S8.SAT R14, R4.ROW, R59.COL, R12 ;
-; Location ./int.jl:87
-        IADD3 R23, R21, 0x78787878, RZ ;
-; Location ./int.jl:373
-        LOP3.LUT R56, R56, 0x80808080, RZ, 0x3c, !PT ;
-; Location /home/eschnett/.julia/packages/IndexSpaces/iufmQ/src/IndexSpaces.jl:1926
-        IMMA.8816.S8.S8.SAT R20, R39.ROW, R20.COL, RZ ;
-; Location ./int.jl:373
-        LOP3.LUT R23, R23, 0x80808080, RZ, 0x3c, !PT ;
-; Location /home/eschnett/.julia/packages/IndexSpaces/iufmQ/src/IndexSpaces.jl:1926
-        IMMA.8816.S8.S8.SAT R12, R37.ROW, R58.COL, RZ ;
-; Location ./int.jl:530
-        SHF.R.U32.HI R58, RZ, 0x4, R22 ;
-; Location /home/eschnett/.julia/packages/LLVM/OLMpi/src/interop/base.jl:38
-        LOP3.LUT R22, R22, 0x8080808, R55.reuse, 0x28, !PT ;
-; Location /home/eschnett/.julia/packages/IndexSpaces/iufmQ/src/IndexSpaces.jl:1926
-        IMMA.8816.S8.S8.SAT R14, R38.ROW, R23.COL, R14 ;
-; Location /home/eschnett/.julia/packages/LLVM/OLMpi/src/interop/base.jl:38
-        LOP3.LUT R58, R58, 0x8080808, R55, 0x28, !PT ;
-; Location ./int.jl:87
-        IADD3 R22, R22, 0x78787878, RZ ;
-; Location /home/eschnett/.julia/packages/IndexSpaces/iufmQ/src/IndexSpaces.jl:1926
-        IMMA.8816.S8.S8.SAT R20, R0.ROW, R59.COL, R20 ;
-; Location ./int.jl:87
-        IADD3 R58, R58, 0x78787878, RZ ;
-; Location ./int.jl:373
-        LOP3.LUT R22, R22, 0x80808080, RZ, 0x3c, !PT ;
-; Location /home/eschnett/.julia/packages/IndexSpaces/iufmQ/src/IndexSpaces.jl:1926
-        IMMA.8816.S8.S8.SAT R12, R4.ROW, R57.COL, R12 ;
-; Location ./int.jl:373
-        LOP3.LUT R58, R58, 0x80808080, RZ, 0x3c, !PT ;
-; Location ./int.jl:296
-        LOP3.LUT R57, R7, 0x10, RZ, 0xfc, !PT ;
-; Location /home/eschnett/.julia/packages/IndexSpaces/iufmQ/src/IndexSpaces.jl:1926
-        IMMA.8816.S8.S8.SAT R14, R35.ROW, R56.reuse.COL, R14 ;
-        IMMA.8816.S8.S8.SAT R20, R38.ROW, R56.COL, R20 ;
-        IMMA.8816.S8.S8.SAT R12, R35.ROW, R23.COL, R12 ;
-; Location /home/eschnett/.julia/packages/LLVM/OLMpi/src/interop/base.jl:38
-        LOP3.LUT R23, R33, 0x8, RZ, 0xfc, !PT ;
-; Location /home/eschnett/.julia/packages/IndexSpaces/iufmQ/src/IndexSpaces.jl:1926
-        IMMA.8816.S8.S8.SAT R14, R3.ROW, R58.COL, R14 ;
-; Location ./int.jl:87
-        IMAD R23, R23, 0x14, R10 ;
-; Location /home/eschnett/.julia/packages/IndexSpaces/iufmQ/src/IndexSpaces.jl:1926
-        IMMA.8816.S8.S8.SAT R20, R3.ROW, R22.COL, R20 ;
-        IMMA.8816.S8.S8.SAT R12, R5.reuse.ROW, R58.COL, R12 ;
-        IMMA.8816.S8.S8.SAT R14, R5.ROW, R22.COL, R14 ;
-; Location ./int.jl:87
-        IMAD R22, R57, 0x11, R36 ;
-; Location /home/eschnett/.julia/packages/LLVM/OLMpi/src/interop/base.jl:38
-        IMAD.SHL.U32 R22, R22, 0x4, RZ ;
-; Location ./int.jl:87
-        IADD3 R12, R20, 0x2, -R12 ;
-; Location /home/eschnett/.julia/packages/LLVM/OLMpi/src/interop/base.jl:38
-        IMAD.SHL.U32 R20, R23, 0x4, RZ ;
-; Location ./int.jl:87
-        IADD3 R21, R21, 0x2, -R13 ;
+; Location /home/eschnett/.julia/packages/IndexSpaces/SkQyK/src/IndexSpaces.jl:1926
+        IMMA.8816.S8.S8.SAT R20, R37.ROW, R22.COL, R20 ;
+; Location /home/eschnett/.julia/packages/LLVM/OLMpi/src/interop/base.jl:38
+        LOP3.LUT R22, R34, 0x18, RZ, 0xfc, !PT ;
+; Location /home/eschnett/.julia/packages/IndexSpaces/SkQyK/src/IndexSpaces.jl:1926
+        IMMA.8816.S8.S8.SAT R14, R0.ROW, R57.COL, R14 ;
+; Location ./int.jl:87
+        IMAD R22, R22, 0x14, R9 ;
+; Location /home/eschnett/.julia/packages/IndexSpaces/SkQyK/src/IndexSpaces.jl:1926
+        IMMA.8816.S8.S8.SAT R12, R0.ROW, R23.COL, R12 ;
+; Location /home/eschnett/.julia/packages/LLVM/OLMpi/src/interop/base.jl:38
+        IMAD.SHL.U32 R56, R22, 0x4, RZ ;
+; Location /home/eschnett/.julia/packages/IndexSpaces/SkQyK/src/IndexSpaces.jl:1926
+        IMMA.8816.S8.S8.SAT R20, R4.reuse.ROW, R57.COL, R20 ;
+        IMMA.8816.S8.S8.SAT R14, R4.ROW, R23.COL, R14 ;
+; Location ./int.jl:87
+        IADD3 R12, R12, 0x2, -R20 ;
+        IADD3 R21, R13, 0x2, -R21 ;
 ; Location ./int.jl:527
         SHF.R.S32.HI R12, RZ, 0x2, R12 ;
 ; Location ./int.jl:87
@@ -776,1535 +746,378 @@
         SHF.R.S32.HI R21, RZ, 0x2, R21 ;
         SHF.R.S32.HI R14, RZ, 0x2, R15 ;
 ; Location /home/eschnett/.julia/packages/LLVM/OLMpi/src/interop/base.jl:38
-        I2IP.S16.S32.SAT R15, R13, R12, RZ ;
+        I2IP.S16.S32.SAT R13, R13, R12, RZ ;
         I2IP.S16.S32.SAT R21, R14, R21, RZ ;
-        STS [R20+0x1100], R15 ;
-        STS [R20+0x1150], R21 ;
-        LDS R12, [R22] ;
-        LDS R14, [R22+0x4] ;
-; Location ./int.jl:530
-        SHF.R.U32.HI R56, RZ, 0x4, R12 ;
-; Location /home/eschnett/.julia/packages/LLVM/OLMpi/src/interop/base.jl:38
-        LOP3.LUT R23, R12, 0x8080808, R55.reuse, 0x28, !PT ;
-        LOP3.LUT R56, R56, 0x8080808, R55, 0x28, !PT ;
-; Location ./int.jl:87
-        IADD3 R23, R23, 0x78787878, RZ ;
-        IADD3 R56, R56, 0x78787878, RZ ;
-; Location ./int.jl:373
-        LOP3.LUT R20, R23, 0x80808080, RZ, 0x3c, !PT ;
-        LOP3.LUT R58, R56, 0x80808080, RZ, 0x3c, !PT ;
-; Location /home/eschnett/.julia/packages/LLVM/OLMpi/src/interop/base.jl:38
-        LDS R56, [R22+0x8] ;
-; Location ./int.jl:530
-        SHF.R.U32.HI R60, RZ, 0x4, R14 ;
-; Location /home/eschnett/.julia/packages/LLVM/OLMpi/src/interop/base.jl:38
-        LOP3.LUT R14, R14, 0x8080808, R55.reuse, 0x28, !PT ;
-        LDS R22, [R22+0xc] ;
-; Location /home/eschnett/.julia/packages/IndexSpaces/iufmQ/src/IndexSpaces.jl:1926
-        IMMA.8816.S8.S8.SAT R12, R39.ROW, R58.COL, RZ ;
-; Location /home/eschnett/.julia/packages/LLVM/OLMpi/src/interop/base.jl:38
-        LOP3.LUT R60, R60, 0x8080808, R55, 0x28, !PT ;
-; Location ./int.jl:87
-        IADD3 R14, R14, 0x78787878, RZ ;
-        IADD3 R57, R60, 0x78787878, RZ ;
-; Location ./int.jl:373
-        LOP3.LUT R59, R14, 0x80808080, RZ, 0x3c, !PT ;
-        LOP3.LUT R57, R57, 0x80808080, RZ, 0x3c, !PT ;
-; Location /home/eschnett/.julia/packages/IndexSpaces/iufmQ/src/IndexSpaces.jl:1926
-        IMMA.8816.S8.S8.SAT R12, R37.ROW, R20.COL, R12 ;
-        IMMA.8816.S8.S8.SAT R12, R0.ROW, R57.COL, R12 ;
-; Location ./int.jl:530
-        SHF.R.U32.HI R14, RZ, 0x4, R56 ;
-; Location /home/eschnett/.julia/packages/LLVM/OLMpi/src/interop/base.jl:38
-        LOP3.LUT R56, R56, 0x8080808, R55.reuse, 0x28, !PT ;
-        LOP3.LUT R21, R14, 0x8080808, R55, 0x28, !PT ;
-; Location ./int.jl:87
-        IADD3 R56, R56, 0x78787878, RZ ;
-; Location /home/eschnett/.julia/packages/IndexSpaces/iufmQ/src/IndexSpaces.jl:1926
-        IMMA.8816.S8.S8.SAT R14, R4.ROW, R59.COL, R12 ;
-; Location ./int.jl:87
-        IADD3 R23, R21, 0x78787878, RZ ;
-; Location ./int.jl:373
-        LOP3.LUT R56, R56, 0x80808080, RZ, 0x3c, !PT ;
-; Location /home/eschnett/.julia/packages/IndexSpaces/iufmQ/src/IndexSpaces.jl:1926
-        IMMA.8816.S8.S8.SAT R20, R39.ROW, R20.COL, RZ ;
-; Location ./int.jl:373
-        LOP3.LUT R23, R23, 0x80808080, RZ, 0x3c, !PT ;
-; Location /home/eschnett/.julia/packages/IndexSpaces/iufmQ/src/IndexSpaces.jl:1926
-        IMMA.8816.S8.S8.SAT R12, R37.ROW, R58.COL, RZ ;
-; Location ./int.jl:530
-        SHF.R.U32.HI R58, RZ, 0x4, R22 ;
-; Location /home/eschnett/.julia/packages/LLVM/OLMpi/src/interop/base.jl:38
-        LOP3.LUT R22, R22, 0x8080808, R55.reuse, 0x28, !PT ;
-; Location /home/eschnett/.julia/packages/IndexSpaces/iufmQ/src/IndexSpaces.jl:1926
-        IMMA.8816.S8.S8.SAT R14, R38.ROW, R23.COL, R14 ;
-; Location /home/eschnett/.julia/packages/LLVM/OLMpi/src/interop/base.jl:38
-        LOP3.LUT R58, R58, 0x8080808, R55, 0x28, !PT ;
-; Location ./int.jl:87
-        IADD3 R22, R22, 0x78787878, RZ ;
-; Location /home/eschnett/.julia/packages/IndexSpaces/iufmQ/src/IndexSpaces.jl:1926
-        IMMA.8816.S8.S8.SAT R20, R0.ROW, R59.COL, R20 ;
-; Location ./int.jl:87
-        IADD3 R58, R58, 0x78787878, RZ ;
-; Location ./int.jl:373
-        LOP3.LUT R22, R22, 0x80808080, RZ, 0x3c, !PT ;
-; Location /home/eschnett/.julia/packages/IndexSpaces/iufmQ/src/IndexSpaces.jl:1926
-        IMMA.8816.S8.S8.SAT R12, R4.ROW, R57.COL, R12 ;
-; Location ./int.jl:373
-        LOP3.LUT R58, R58, 0x80808080, RZ, 0x3c, !PT ;
-; Location /home/eschnett/.julia/packages/LLVM/OLMpi/src/interop/base.jl:38
-        LOP3.LUT R57, R33, 0x10, RZ, 0xfc, !PT ;
-; Location /home/eschnett/.julia/packages/IndexSpaces/iufmQ/src/IndexSpaces.jl:1926
-        IMMA.8816.S8.S8.SAT R14, R35.ROW, R56.reuse.COL, R14 ;
-; Location ./int.jl:87
-        IMAD R57, R57, 0x14, R10 ;
-; Location /home/eschnett/.julia/packages/IndexSpaces/iufmQ/src/IndexSpaces.jl:1926
-        IMMA.8816.S8.S8.SAT R20, R38.ROW, R56.COL, R20 ;
-; Location /home/eschnett/.julia/packages/LLVM/OLMpi/src/interop/base.jl:38
-        IMAD.SHL.U32 R60, R57, 0x4, RZ ;
-; Location /home/eschnett/.julia/packages/IndexSpaces/iufmQ/src/IndexSpaces.jl:1926
-        IMMA.8816.S8.S8.SAT R12, R35.ROW, R23.COL, R12 ;
-; Location ./int.jl:296
-        LOP3.LUT R23, R7, 0x18, RZ, 0xfc, !PT ;
-; Location /home/eschnett/.julia/packages/IndexSpaces/iufmQ/src/IndexSpaces.jl:1926
-        IMMA.8816.S8.S8.SAT R14, R3.reuse.ROW, R58.COL, R14 ;
-        IMMA.8816.S8.S8.SAT R20, R3.ROW, R22.COL, R20 ;
-        IMMA.8816.S8.S8.SAT R12, R5.reuse.ROW, R58.COL, R12 ;
-        IMMA.8816.S8.S8.SAT R14, R5.ROW, R22.COL, R14 ;
-; Location ./int.jl:87
-        IMAD R22, R23, 0x11, R36 ;
-; Location /home/eschnett/.julia/packages/LLVM/OLMpi/src/interop/base.jl:38
-        IMAD.SHL.U32 R22, R22, 0x4, RZ ;
-; Location ./int.jl:87
-        IADD3 R12, R20, 0x2, -R12 ;
-        IADD3 R21, R21, 0x2, -R13 ;
-; Location ./int.jl:527
-        SHF.R.S32.HI R12, RZ, 0x2, R12 ;
-; Location ./int.jl:87
-        IADD3 R14, R14, 0x2, RZ ;
-        IADD3 R15, R15, 0x2, RZ ;
-; Location ./int.jl:527
-        SHF.R.S32.HI R13, RZ, 0x2, R14 ;
-        SHF.R.S32.HI R21, RZ, 0x2, R21 ;
-        SHF.R.S32.HI R14, RZ, 0x2, R15 ;
-; Location /home/eschnett/.julia/packages/LLVM/OLMpi/src/interop/base.jl:38
-        I2IP.S16.S32.SAT R23, R13, R12, RZ ;
-        I2IP.S16.S32.SAT R21, R14, R21, RZ ;
-        STS [R60+0x1100], R23 ;
-        STS [R60+0x1150], R21 ;
-        LDS R12, [R22] ;
-        LDS R14, [R22+0x4] ;
-        LDS R56, [R22+0x8] ;
-        LDS R22, [R22+0xc] ;
-; Location ./int.jl:530
-        SHF.R.U32.HI R20, RZ, 0x4, R12 ;
-; Location /home/eschnett/.julia/packages/LLVM/OLMpi/src/interop/base.jl:38
-        LOP3.LUT R15, R12, 0x8080808, R55.reuse, 0x28, !PT ;
-        LOP3.LUT R20, R20, 0x8080808, R55, 0x28, !PT ;
-; Location ./int.jl:87
-        IADD3 R15, R15, 0x78787878, RZ ;
-        IADD3 R20, R20, 0x78787878, RZ ;
-; Location ./int.jl:530
-        SHF.R.U32.HI R60, RZ, 0x4, R14 ;
-; Location ./int.jl:373
-        LOP3.LUT R58, R20, 0x80808080, RZ, 0x3c, !PT ;
-        LOP3.LUT R20, R15, 0x80808080, RZ, 0x3c, !PT ;
-; Location /home/eschnett/.julia/packages/LLVM/OLMpi/src/interop/base.jl:38
-        LOP3.LUT R60, R60, 0x8080808, R55.reuse, 0x28, !PT ;
-        LOP3.LUT R14, R14, 0x8080808, R55, 0x28, !PT ;
-; Location /home/eschnett/.julia/packages/IndexSpaces/iufmQ/src/IndexSpaces.jl:1926
-        IMMA.8816.S8.S8.SAT R12, R39.ROW, R58.COL, RZ ;
-; Location ./int.jl:87
-        IADD3 R57, R60, 0x78787878, RZ ;
-        IADD3 R14, R14, 0x78787878, RZ ;
-; Location ./int.jl:373
-        LOP3.LUT R57, R57, 0x80808080, RZ, 0x3c, !PT ;
-        LOP3.LUT R59, R14, 0x80808080, RZ, 0x3c, !PT ;
-; Location ./int.jl:530
-        SHF.R.U32.HI R14, RZ, 0x4, R56 ;
-; Location /home/eschnett/.julia/packages/LLVM/OLMpi/src/interop/base.jl:38
-        LOP3.LUT R56, R56, 0x8080808, R55.reuse, 0x28, !PT ;
-        LOP3.LUT R21, R14, 0x8080808, R55, 0x28, !PT ;
-; Location /home/eschnett/.julia/packages/IndexSpaces/iufmQ/src/IndexSpaces.jl:1926
-        IMMA.8816.S8.S8.SAT R12, R37.ROW, R20.COL, R12 ;
-; Location ./int.jl:87
-        IADD3 R56, R56, 0x78787878, RZ ;
-        IADD3 R23, R21, 0x78787878, RZ ;
-; Location /home/eschnett/.julia/packages/IndexSpaces/iufmQ/src/IndexSpaces.jl:1926
-        IMMA.8816.S8.S8.SAT R20, R39.ROW, R20.COL, RZ ;
-; Location ./int.jl:373
-        LOP3.LUT R56, R56, 0x80808080, RZ, 0x3c, !PT ;
-        LOP3.LUT R23, R23, 0x80808080, RZ, 0x3c, !PT ;
-; Location /home/eschnett/.julia/packages/IndexSpaces/iufmQ/src/IndexSpaces.jl:1926
-        IMMA.8816.S8.S8.SAT R12, R0.reuse.ROW, R57.COL, R12 ;
-        IMMA.8816.S8.S8.SAT R20, R0.ROW, R59.reuse.COL, R20 ;
-        IMMA.8816.S8.S8.SAT R14, R4.ROW, R59.COL, R12 ;
-        IMMA.8816.S8.S8.SAT R12, R37.ROW, R58.COL, RZ ;
-; Location ./int.jl:530
-        SHF.R.U32.HI R58, RZ, 0x4, R22 ;
-; Location /home/eschnett/.julia/packages/IndexSpaces/iufmQ/src/IndexSpaces.jl:1926
-        IMMA.8816.S8.S8.SAT R20, R38.reuse.ROW, R56.COL, R20 ;
-; Location /home/eschnett/.julia/packages/LLVM/OLMpi/src/interop/base.jl:38
-        LOP3.LUT R58, R58, 0x8080808, R55.reuse, 0x28, !PT ;
-        LOP3.LUT R55, R22, 0x8080808, R55, 0x28, !PT ;
-; Location /home/eschnett/.julia/packages/IndexSpaces/iufmQ/src/IndexSpaces.jl:1926
-        IMMA.8816.S8.S8.SAT R14, R38.ROW, R23.COL, R14 ;
-; Location ./int.jl:87
-        IADD3 R58, R58, 0x78787878, RZ ;
-        IADD3 R55, R55, 0x78787878, RZ ;
-; Location /home/eschnett/.julia/packages/IndexSpaces/iufmQ/src/IndexSpaces.jl:1926
-        IMMA.8816.S8.S8.SAT R12, R4.ROW, R57.COL, R12 ;
-; Location ./int.jl:373
-        LOP3.LUT R22, R58, 0x80808080, RZ, 0x3c, !PT ;
-; Location /home/eschnett/.julia/packages/IndexSpaces/iufmQ/src/IndexSpaces.jl:1926
-        IMMA.8816.S8.S8.SAT R14, R35.reuse.ROW, R56.COL, R14 ;
-; Location ./int.jl:373
-        LOP3.LUT R56, R55, 0x80808080, RZ, 0x3c, !PT ;
-; Location /home/eschnett/.julia/packages/IndexSpaces/iufmQ/src/IndexSpaces.jl:1926
-        IMMA.8816.S8.S8.SAT R12, R35.ROW, R23.COL, R12 ;
-; Location /home/eschnett/.julia/packages/LLVM/OLMpi/src/interop/base.jl:38
-        LOP3.LUT R23, R33, 0x18, RZ, 0xfc, !PT ;
-; Location /home/eschnett/.julia/packages/IndexSpaces/iufmQ/src/IndexSpaces.jl:1926
-        IMMA.8816.S8.S8.SAT R20, R3.ROW, R56.COL, R20 ;
-; Location ./int.jl:87
-        IMAD R23, R23, 0x14, R10 ;
-; Location /home/eschnett/.julia/packages/IndexSpaces/iufmQ/src/IndexSpaces.jl:1926
-        IMMA.8816.S8.S8.SAT R14, R3.ROW, R22.COL, R14 ;
-; Location /home/eschnett/.julia/packages/LLVM/OLMpi/src/interop/base.jl:38
-        IMAD.SHL.U32 R55, R23, 0x4, RZ ;
-; Location /home/eschnett/.julia/packages/IndexSpaces/iufmQ/src/IndexSpaces.jl:1926
-        IMMA.8816.S8.S8.SAT R12, R5.reuse.ROW, R22.COL, R12 ;
-        IMMA.8816.S8.S8.SAT R14, R5.ROW, R56.COL, R14 ;
-; Location ./int.jl:87
-        IADD3 R12, R20, 0x2, -R12 ;
-        IADD3 R21, R21, 0x2, -R13 ;
-; Location ./int.jl:527
-        SHF.R.S32.HI R12, RZ, 0x2, R12 ;
-        SHF.R.S32.HI R21, RZ, 0x2, R21 ;
-; Location ./int.jl:87
-        IADD3 R14, R14, 0x2, RZ ;
-        IADD3 R15, R15, 0x2, RZ ;
-; Location ./int.jl:527
-        SHF.R.S32.HI R13, RZ, 0x2, R14 ;
-        SHF.R.S32.HI R14, RZ, 0x2, R15 ;
-; Location /home/eschnett/.julia/packages/LLVM/OLMpi/src/interop/base.jl:38
-        I2IP.S16.S32.SAT R12, R13, R12, RZ ;
-        I2IP.S16.S32.SAT R14, R14, R21, RZ ;
-        STS [R55+0x1100], R12 ;
-        STS [R55+0x1150], R14 ;
+        STS [R56+0x1100], R13 ;
+        STS [R56+0x1150], R21 ;
 ; Location /home/eschnett/.julia/packages/CUDA/rXson/src/device/intrinsics/synchronization.jl:16
         BAR.SYNC 0x0 ;
 ; Location /home/eschnett/.julia/packages/LLVM/OLMpi/src/interop/base.jl:38
+        LDS R22, [R28] ;
+        LDS R12, [R25] ;
+        LDS R14, [R26] ;
+        LDS R20, [R18] ;
         LDS R23, [R27] ;
-        LDS R21, [R24] ;
-        LDS R15, [R17] ;
-        LDS R13, [R25] ;
-; Location ./int.jl:87
-        LEA.HI.SX32 R20, R23, R8, 0x10 ;
-        LEA.HI.SX32 R22, R21, R8.reuse, 0x10 ;
-; Location ./int.jl:527
-        SHF.R.S32.HI R20, RZ, R29.reuse, R20 ;
-        SHF.R.S32.HI R22, RZ, R29, R22 ;
-; Location ./int.jl:87
-        LEA.HI.SX32 R12, R15, R8.reuse, 0x10 ;
-        LEA.HI.SX32 R14, R13, R8, 0x10 ;
+; Location ./int.jl:87
+        LEA.HI.SX32 R58, R22, R5, 0x10 ;
+; Location ./int.jl:549
+        PRMT R22, R22, 0x9910, RZ ;
+; Location ./int.jl:87
+        LEA.HI.SX32 R60, R12, R5, 0x10 ;
+; Location ./int.jl:527
+        SHF.R.S32.HI R15, RZ, R31.reuse, R58 ;
+; Location ./int.jl:87
+        IMAD.IADD R22, R5, 0x1, R22 ;
+; Location ./int.jl:527
+        SHF.R.S32.HI R60, RZ, R31, R60 ;
+; Location ./int.jl:87
+        LEA.HI.SX32 R56, R14, R5.reuse, 0x10 ;
+        LEA.HI.SX32 R58, R20, R5, 0x10 ;
 ; Location ./essentials.jl:642
-        IMNMX R20, R20, -0x7, !PT ;
+        IMNMX R15, R15, -0x7, !PT ;
+        IMNMX R60, R60, -0x7, !PT ;
+; Location ./int.jl:527
+        SHF.R.S32.HI R56, RZ, R31.reuse, R56 ;
+        SHF.R.S32.HI R58, RZ, R31, R58 ;
+; Location ./essentials.jl:642
+        IMNMX R15, R15, 0x7, PT ;
+        IMNMX R60, R60, 0x7, PT ;
+        IMNMX R56, R56, -0x7, !PT ;
+        IMNMX R58, R58, -0x7, !PT ;
+; Location /home/eschnett/.julia/packages/LLVM/OLMpi/src/interop/base.jl:38
+        I2IP.S8.S32.SAT R15, R60, R15, RZ ;
+; Location ./essentials.jl:642
+        IMNMX R13, R56, 0x7, PT ;
+        IMNMX R58, R58, 0x7, PT ;
+; Location ./int.jl:549
+        PRMT R56, R12, 0x9910, RZ ;
+; Location /home/eschnett/.julia/packages/LLVM/OLMpi/src/interop/base.jl:38
+        I2IP.S8.S32.SAT R12, R13, R58, R15 ;
+        LDS R15, [R29] ;
+; Location ./int.jl:87
+        IMAD.IADD R56, R5, 0x1, R56 ;
+; Location ./int.jl:527
+        SHF.R.S32.HI R22, RZ, R31.reuse, R22 ;
+; Location /home/eschnett/.julia/packages/LLVM/OLMpi/src/interop/base.jl:38
+        LDS R13, [R24] ;
+; Location ./int.jl:549
+        PRMT R20, R20, 0x9910, RZ ;
+; Location ./int.jl:527
+        SHF.R.S32.HI R56, RZ, R31, R56 ;
+; Location ./int.jl:549
+        PRMT R21, R14, 0x9910, RZ ;
+        IMAD.MOV.U32 R14, RZ, RZ, R20 ;
+; Location ./essentials.jl:642
+        IMNMX R56, R56, -0x7, !PT ;
         IMNMX R22, R22, -0x7, !PT ;
-; Location ./int.jl:527
-        SHF.R.S32.HI R12, RZ, R29.reuse, R12 ;
-        SHF.R.S32.HI R14, RZ, R29, R14 ;
+; Location ./int.jl:549
+        IMAD.MOV.U32 R20, RZ, RZ, R21 ;
 ; Location ./essentials.jl:642
-        IMNMX R20, R20, 0x7, PT ;
-        IMNMX R55, R22, 0x7, PT ;
-        IMNMX R12, R12, -0x7, !PT ;
-; Location /home/eschnett/.julia/packages/LLVM/OLMpi/src/interop/base.jl:38
-        LDS R22, [R28] ;
+        IMNMX R21, R56, 0x7, PT ;
+; Location ./int.jl:87
+        IMAD.IADD R14, R5.reuse, 0x1, R14 ;
+; Location ./essentials.jl:642
+        IMNMX R22, R22, 0x7, PT ;
+; Location ./int.jl:87
+        IMAD.IADD R20, R5, 0x1, R20 ;
+; Location /home/eschnett/.julia/packages/LLVM/OLMpi/src/interop/base.jl:38
+        I2IP.S8.S32.SAT R22, R21, R22, RZ ;
+        LDS R21, [R19] ;
+; Location ./int.jl:527
+        SHF.R.S32.HI R14, RZ, R31.reuse, R14 ;
+        SHF.R.S32.HI R20, RZ, R31, R20 ;
 ; Location ./essentials.jl:642
         IMNMX R14, R14, -0x7, !PT ;
-; Location /home/eschnett/.julia/packages/LLVM/OLMpi/src/interop/base.jl:38
-        I2IP.S8.S32.SAT R56, R55, R20, RZ ;
-        LDS R20, [R19] ;
+        IMNMX R20, R20, -0x7, !PT ;
+        IMNMX R14, R14, 0x7, PT ;
+        IMNMX R57, R20, 0x7, PT ;
+; Location /home/eschnett/.julia/packages/LLVM/OLMpi/src/interop/base.jl:38
+        I2IP.S8.S32.SAT R14, R57, R14, R22 ;
+; Location ./int.jl:549
+        PRMT R57, R15.reuse, 0x9910, RZ ;
+; Location ./int.jl:87
+        LEA.HI.SX32 R15, R15, R6.reuse, 0x10 ;
+; Location ./int.jl:549
+        PRMT R59, R13.reuse, 0x9910, RZ ;
+; Location ./int.jl:87
+        IMAD.IADD R57, R6.reuse, 0x1, R57 ;
+        LEA.HI.SX32 R13, R13, R6, 0x10 ;
+; Location ./int.jl:527
+        SHF.R.S32.HI R15, RZ, R32.reuse, R15 ;
+; Location ./int.jl:87
+        IMAD.IADD R59, R6, 0x1, R59 ;
+; Location ./int.jl:527
+        SHF.R.S32.HI R13, RZ, R32, R13 ;
+        SHF.R.S32.HI R57, RZ, R32.reuse, R57 ;
+        SHF.R.S32.HI R59, RZ, R32, R59 ;
 ; Location ./essentials.jl:642
-        IMNMX R12, R12, 0x7, PT ;
-        IMNMX R55, R14, 0x7, PT ;
+        IMNMX R13, R13, -0x7, !PT ;
+        IMNMX R57, R57, -0x7, !PT ;
+        IMNMX R59, R59, -0x7, !PT ;
+        IMNMX R22, R13, 0x7, PT ;
+        IMNMX R13, R57, 0x7, PT ;
+        IMNMX R20, R59, 0x7, PT ;
 ; Location ./int.jl:549
-        PRMT R21, R21, 0x9910, RZ ;
-; Location /home/eschnett/.julia/packages/LLVM/OLMpi/src/interop/base.jl:38
-        LDS R14, [R18] ;
-        I2IP.S8.S32.SAT R12, R55, R12, R56 ;
-; Location ./int.jl:549
-        PRMT R55, R23, 0x9910, RZ ;
-; Location ./int.jl:87
-        IMAD.IADD R60, R8, 0x1, R21 ;
-; Location ./int.jl:549
-        PRMT R23, R15, 0x9910, RZ ;
-; Location ./int.jl:529
-        IMAD.SHL.U32 R12, R12, 0x10, RZ ;
-; Location ./int.jl:549
-        IMAD.MOV.U32 R15, RZ, RZ, R55 ;
-        PRMT R55, R13, 0x9910, RZ ;
-        IMAD.MOV.U32 R13, RZ, RZ, R23 ;
-; Location ./int.jl:527
-        SHF.R.S32.HI R21, RZ, R29.reuse, R60 ;
-; Location ./int.jl:87
-        IMAD.IADD R56, R8.reuse, 0x1, R15 ;
-; Location ./int.jl:549
-        IMAD.MOV.U32 R15, RZ, RZ, R55 ;
+        PRMT R57, R21, 0x9910, RZ ;
+        PRMT R59, R23, 0x9910, RZ ;
+; Location ./int.jl:87
+        LEA.HI.SX32 R21, R21, R6.reuse, 0x10 ;
+        IMAD.IADD R57, R6.reuse, 0x1, R57 ;
+        LEA.HI.SX32 R23, R23, R6, 0x10 ;
+        IMAD.IADD R59, R6, 0x1, R59 ;
+; Location ./essentials.jl:642
+        IMNMX R15, R15, -0x7, !PT ;
+; Location ./int.jl:527
+        SHF.R.S32.HI R21, RZ, R32.reuse, R21 ;
+        SHF.R.S32.HI R23, RZ, R32.reuse, R23 ;
+; Location ./essentials.jl:642
+        IMNMX R15, R15, 0x7, PT ;
+; Location ./int.jl:527
+        SHF.R.S32.HI R57, RZ, R32.reuse, R57 ;
+        SHF.R.S32.HI R59, RZ, R32, R59 ;
 ; Location ./essentials.jl:642
         IMNMX R21, R21, -0x7, !PT ;
-; Location ./int.jl:87
-        IMAD.IADD R58, R8.reuse, 0x1, R13 ;
-; Location ./int.jl:527
-        SHF.R.S32.HI R13, RZ, R29, R56 ;
-; Location ./int.jl:87
-        IMAD.IADD R60, R8, 0x1, R15 ;
-; Location /home/eschnett/.julia/packages/LLVM/OLMpi/src/interop/base.jl:38
-        LDS R56, [R26] ;
+        IMNMX R23, R23, -0x7, !PT ;
+; Location /home/eschnett/.julia/packages/LLVM/OLMpi/src/interop/base.jl:38
+        I2IP.S8.S32.SAT R15, R22, R15, RZ ;
 ; Location ./essentials.jl:642
-        IMNMX R21, R21, 0x7, PT ;
-        IMNMX R13, R13, -0x7, !PT ;
-; Location ./int.jl:527
-        SHF.R.S32.HI R58, RZ, R29.reuse, R58 ;
-        SHF.R.S32.HI R60, RZ, R29, R60 ;
-; Location ./essentials.jl:642
-        IMNMX R13, R13, 0x7, PT ;
-        IMNMX R58, R58, -0x7, !PT ;
-        IMNMX R60, R60, -0x7, !PT ;
-; Location /home/eschnett/.julia/packages/LLVM/OLMpi/src/interop/base.jl:38
-        I2IP.S8.S32.SAT R21, R21, R13, RZ ;
-; Location ./essentials.jl:642
-        IMNMX R13, R58, 0x7, PT ;
-        IMNMX R60, R60, 0x7, PT ;
-; Location ./int.jl:549
-        PRMT R55, R20, 0x9910, RZ ;
-; Location /home/eschnett/.julia/packages/LLVM/OLMpi/src/interop/base.jl:38
-        I2IP.S8.S32.SAT R13, R60, R13, R21 ;
-; Location ./int.jl:549
-        PRMT R21, R22, 0x9910, RZ ;
-; Location ./int.jl:87
-        LEA.HI.SX32 R15, R22, R9.reuse, 0x10 ;
-; Location ./int.jl:549
-        IMAD.MOV.U32 R22, RZ, RZ, R55 ;
-; Location ./int.jl:87
-        LEA.HI.SX32 R23, R20, R9, 0x10 ;
-; Location ./int.jl:549
-        IMAD.MOV.U32 R20, RZ, RZ, R21 ;
-; Location ./int.jl:527
-        SHF.R.S32.HI R21, RZ, R30.reuse, R15 ;
-        SHF.R.S32.HI R55, RZ, R30, R23 ;
-; Location ./int.jl:87
-        IMAD.IADD R15, R9, 0x1, R20 ;
-; Location ./essentials.jl:642
-        IMNMX R21, R21, -0x7, !PT ;
-; Location ./int.jl:87
-        IMAD.IADD R23, R9, 0x1, R22 ;
-; Location ./essentials.jl:642
-        IMNMX R55, R55, -0x7, !PT ;
-; Location ./int.jl:527
-        SHF.R.S32.HI R15, RZ, R30.reuse, R15 ;
-        SHF.R.S32.HI R23, RZ, R30, R23 ;
-; Location ./essentials.jl:642
-        IMNMX R15, R15, -0x7, !PT ;
-        IMNMX R23, R23, -0x7, !PT ;
-        IMNMX R20, R21, 0x7, PT ;
-        IMNMX R15, R15, 0x7, PT ;
-        IMNMX R22, R23, 0x7, PT ;
-; Location ./int.jl:549
-        PRMT R21, R14, 0x9910, RZ ;
-; Location ./essentials.jl:642
-        IMNMX R55, R55, 0x7, PT ;
-; Location ./int.jl:549
-        PRMT R58, R56, 0x9910, RZ ;
-; Location /home/eschnett/.julia/packages/LLVM/OLMpi/src/interop/base.jl:38
-        I2IP.S8.S32.SAT R15, R22, R15, RZ ;
-; Location ./int.jl:549
-        IMAD.MOV.U32 R22, RZ, RZ, R21 ;
-; Location ./int.jl:87
-        LEA.HI.SX32 R23, R14, R9, 0x10 ;
-        LEA.HI.SX32 R57, R56, R9, 0x10 ;
-        IMAD.IADD R21, R9, 0x1, R22 ;
-; Location /home/eschnett/.julia/packages/LLVM/OLMpi/src/interop/base.jl:38
-        I2IP.S8.S32.SAT R20, R55, R20, RZ ;
-; Location ./int.jl:87
-        IMAD.IADD R55, R9, 0x1, R58 ;
-; Location ./int.jl:527
-        SHF.R.S32.HI R23, RZ, R30.reuse, R23 ;
-        SHF.R.S32.HI R57, RZ, R30.reuse, R57 ;
-        SHF.R.S32.HI R21, RZ, R30.reuse, R21 ;
-        SHF.R.S32.HI R55, RZ, R30, R55 ;
-; Location ./essentials.jl:642
-        IMNMX R23, R23, -0x7, !PT ;
-        IMNMX R57, R57, -0x7, !PT ;
-        IMNMX R21, R21, -0x7, !PT ;
-        IMNMX R55, R55, -0x7, !PT ;
-        IMNMX R23, R23, 0x7, PT ;
-        IMNMX R57, R57, 0x7, PT ;
-        IMNMX R14, R21, 0x7, PT ;
-        IMNMX R55, R55, 0x7, PT ;
-; Location /home/eschnett/.julia/packages/LLVM/OLMpi/src/interop/base.jl:38
-        I2IP.S8.S32.SAT R20, R57, R23, R20 ;
-        I2IP.S8.S32.SAT R14, R55, R14, R15 ;
-        LOP3.LUT R12, R13, 0xf0f0f0f, R12, 0xe2, !PT ;
-; Location ./int.jl:529
-        IMAD.SHL.U32 R15, R20, 0x10, RZ ;
-; Location /home/eschnett/src/kotekan/julia/kernels/bb.jl:907
-        SEL R43, R12, R43, !P0 ;
-; Location /home/eschnett/.julia/packages/LLVM/OLMpi/src/interop/base.jl:38
-        LOP3.LUT R14, R14, 0xf0f0f0f, R15, 0xe2, !PT ;
-; Location /home/eschnett/src/kotekan/julia/kernels/bb.jl:907
-        SEL R42, R12.reuse, R42, !P0 ;
-        SEL R50, R12.reuse, R50, !P1 ;
-        SEL R51, R12.reuse, R51, !P1 ;
-        SEL R45, R12, R45, !P3 ;
-        SEL R44, R12, R44, !P3 ;
-        SEL R47, R14.reuse, R47, !P0 ;
-        SEL R46, R14.reuse, R46, !P0 ;
-        SEL R52, R14.reuse, R52, !P1 ;
-        SEL R53, R14.reuse, R53, !P1 ;
-        SEL R49, R14, R49, !P3 ;
-        SEL R48, R14, R48, !P3 ;
-=======
-        IMAD.MOV.U32 R45, RZ, RZ, RZ ;
-        IMAD.MOV.U32 R43, RZ, RZ, RZ ;
-        IMAD.SHL.U32 R16, R16, 0x10, RZ ;
-        LOP3.LUT R44, R29, R16, R24, 0xfe, !PT ;
-        LOP3.LUT R44, R44, 0x7f90, RZ, 0xc0, !PT ;
-
-.L_x_7:
-; Location ./int.jl:289
-        LOP3.LUT R16, R44, R41, R55, 0xfe, !PT ;
-; Location /home/dstn/.julia/packages/LLVM/RpBog/src/interop/pointer.jl:114
-        IMAD.MOV.U32 R42, RZ, RZ, 0x4 ;
-; Location ./int.jl:87
-        IMAD R16, R16, 0x1000, R25 ;
-        IADD3 R19, R16, UR40, R27 ;
-        LOP3.LUT R21, R19.reuse, 0x8000, RZ, 0xfc, !PT ;
-; Location /home/dstn/.julia/packages/LLVM/RpBog/src/interop/pointer.jl:114
-        IMAD.WIDE R16, R19, R42, c[0x0][0x190] ;
-        IMAD.WIDE R20, R21, R42, c[0x0][0x190] ;
-; Location /home/dstn/.julia/packages/IndexSpaces/MMvQv/src/IndexSpaces.jl:872
-        LDG.E.128 R16, [R16.64] ;
-        LDG.E.128 R20, [R20.64] ;
-; Location ./int.jl:87
-        IMAD R58, R41, 0x11, R26 ;
-; Location /home/dstn/.julia/packages/CUDA/YIj5X/src/device/intrinsics/synchronization.jl:16
-        WARPSYNC 0xffffffff ;
-; Location ./promotion.jl:477
-        ISETP.NE.AND P0, PT, R55, RZ, PT ;
-; Location ./int.jl:87
-        IMAD.IADD R57, R27, 0x1, R58 ;
-; Location ./promotion.jl:477
-        ISETP.NE.AND P1, PT, R55, 0x20, PT ;
-        ISETP.NE.AND P3, PT, R55, 0x40, PT ;
-; Location /home/dstn/.julia/packages/LLVM/RpBog/src/interop/base.jl:38
-        IMAD.SHL.U32 R60, R57, 0x4, RZ ;
-; Location ./range.jl:883
-        IADD3 R55, R55, 0x20, RZ ;
-; Location /home/dstn/.julia/packages/LLVM/RpBog/src/interop/base.jl:38
-        IMAD.MOV.U32 R57, RZ, RZ, 0xf0f0f0f ;
-; Location ./promotion.jl:477
-        ISETP.NE.AND P4, PT, R55, 0x80, PT ;
-; Location /home/dstn/.julia/packages/LLVM/RpBog/src/interop/base.jl:38
-        STS [R35], R16 ;
-        STS [R30.X4+0x4], R17 ;
-        STS [R30.X4+0x8], R18 ;
-; Location ./int.jl:87
-        IADD3 R16, R27, 0x1, R58 ;
-; Location /home/dstn/.julia/packages/LLVM/RpBog/src/interop/base.jl:38
-        STS [R30.X4+0xc], R19 ;
-        IMAD.SHL.U32 R59, R16, 0x4, RZ ;
-        STS [R37], R20 ;
-        STS [R32.X4+0x4], R21 ;
-; Location ./int.jl:87
-        IADD3 R19, R27, 0x2, R58 ;
-; Location /home/dstn/.julia/packages/LLVM/RpBog/src/interop/base.jl:38
-        STS [R32.X4+0x8], R22 ;
-; Location ./int.jl:87
-        IADD3 R58, R27, 0x3, R58 ;
-; Location /home/dstn/.julia/packages/LLVM/RpBog/src/interop/base.jl:38
-        STS [R32.X4+0xc], R23 ;
-; Location /home/dstn/.julia/packages/CUDA/YIj5X/src/device/intrinsics/synchronization.jl:16
-        BAR.SYNC 0x0 ;
-; Location /home/dstn/.julia/packages/LLVM/RpBog/src/interop/base.jl:38
-        LDS R60, [R60] ;
-        IMAD.SHL.U32 R22, R58, 0x4, RZ ;
-        LDS R59, [R59] ;
-        LDS R22, [R22] ;
-; Location ./int.jl:497
-        SHF.R.U32.HI R16, RZ, 0x4, R60 ;
-; Location /home/dstn/.julia/packages/LLVM/RpBog/src/interop/base.jl:38
-        LOP3.LUT R18, R60, 0x8080808, R57.reuse, 0x28, !PT ;
-        IMAD.SHL.U32 R60, R19, 0x4, RZ ;
-        LOP3.LUT R16, R16, 0x8080808, R57, 0x28, !PT ;
-; Location ./int.jl:87
-        IADD3 R18, R18, 0x78787878, RZ ;
-        IADD3 R16, R16, 0x78787878, RZ ;
-; Location /home/dstn/.julia/packages/LLVM/RpBog/src/interop/base.jl:38
-        LDS R60, [R60] ;
-; Location ./int.jl:366
-        LOP3.LUT R61, R18, 0x80808080, RZ, 0x3c, !PT ;
-        LOP3.LUT R21, R16, 0x80808080, RZ, 0x3c, !PT ;
-; Location ./int.jl:497
-        SHF.R.U32.HI R18, RZ, 0x4, R59 ;
-; Location /home/dstn/.julia/packages/LLVM/RpBog/src/interop/base.jl:38
-        LOP3.LUT R59, R59, 0x8080808, R57.reuse, 0x28, !PT ;
-        LOP3.LUT R18, R18, 0x8080808, R57, 0x28, !PT ;
-; Location /home/dstn/.julia/packages/IndexSpaces/MMvQv/src/IndexSpaces.jl:1926
-        IMMA.8816.S8.S8.SAT R16, R40.ROW, R21.COL, RZ ;
-; Location ./int.jl:87
-        IADD3 R59, R59, 0x78787878, RZ ;
-        IADD3 R18, R18, 0x78787878, RZ ;
-; Location /home/dstn/.julia/packages/IndexSpaces/MMvQv/src/IndexSpaces.jl:1926
-        IMMA.8816.S8.S8.SAT R20, R38.ROW, R21.COL, RZ ;
-; Location ./int.jl:366
-        LOP3.LUT R59, R59, 0x80808080, RZ, 0x3c, !PT ;
-        LOP3.LUT R23, R18, 0x80808080, RZ, 0x3c, !PT ;
-; Location /home/dstn/.julia/packages/IndexSpaces/MMvQv/src/IndexSpaces.jl:1926
-        IMMA.8816.S8.S8.SAT R16, R38.ROW, R61.COL, R16 ;
-        IMMA.8816.S8.S8.SAT R20, R2.ROW, R23.reuse.COL, R20 ;
-        IMMA.8816.S8.S8.SAT R18, R34.ROW, R23.COL, R16 ;
-; Location ./int.jl:497
-        SHF.R.U32.HI R58, RZ, 0x4, R60 ;
-; Location /home/dstn/.julia/packages/LLVM/RpBog/src/interop/base.jl:38
-        LOP3.LUT R60, R60, 0x8080808, R57.reuse, 0x28, !PT ;
-; Location /home/dstn/.julia/packages/IndexSpaces/MMvQv/src/IndexSpaces.jl:1926
-        IMMA.8816.S8.S8.SAT R16, R40.ROW, R61.COL, RZ ;
-; Location /home/dstn/.julia/packages/LLVM/RpBog/src/interop/base.jl:38
-        LOP3.LUT R58, R58, 0x8080808, R57, 0x28, !PT ;
-; Location ./int.jl:87
-        IADD3 R60, R60, 0x78787878, RZ ;
-        IADD3 R23, R58, 0x78787878, RZ ;
-; Location ./int.jl:366
-        LOP3.LUT R60, R60, 0x80808080, RZ, 0x3c, !PT ;
-; Location /home/dstn/.julia/packages/IndexSpaces/MMvQv/src/IndexSpaces.jl:1926
-        IMMA.8816.S8.S8.SAT R18, R2.ROW, R59.reuse.COL, R18 ;
-; Location ./int.jl:366
-        LOP3.LUT R23, R23, 0x80808080, RZ, 0x3c, !PT ;
-; Location ./int.jl:497
-        SHF.R.U32.HI R58, RZ, 0x4, R22 ;
-; Location /home/dstn/.julia/packages/IndexSpaces/MMvQv/src/IndexSpaces.jl:1926
-        IMMA.8816.S8.S8.SAT R16, R34.ROW, R59.COL, R16 ;
-; Location /home/dstn/.julia/packages/LLVM/RpBog/src/interop/base.jl:38
-        LOP3.LUT R22, R22, 0x8080808, R57.reuse, 0x28, !PT ;
-        LOP3.LUT R58, R58, 0x8080808, R57, 0x28, !PT ;
-; Location /home/dstn/.julia/packages/IndexSpaces/MMvQv/src/IndexSpaces.jl:1926
-        IMMA.8816.S8.S8.SAT R20, R36.ROW, R23.COL, R20 ;
-; Location ./int.jl:87
-        IADD3 R22, R22, 0x78787878, RZ ;
-        IADD3 R58, R58, 0x78787878, RZ ;
-; Location /home/dstn/.julia/packages/IndexSpaces/MMvQv/src/IndexSpaces.jl:1926
-        IMMA.8816.S8.S8.SAT R18, R39.reuse.ROW, R23.COL, R18 ;
-; Location ./int.jl:366
-        LOP3.LUT R22, R22, 0x80808080, RZ, 0x3c, !PT ;
-        LOP3.LUT R58, R58, 0x80808080, RZ, 0x3c, !PT ;
-; Location /home/dstn/.julia/packages/IndexSpaces/MMvQv/src/IndexSpaces.jl:1926
-        IMMA.8816.S8.S8.SAT R16, R39.ROW, R60.COL, R16 ;
-        IMMA.8816.S8.S8.SAT R20, R3.ROW, R58.COL, R20 ;
-        IMMA.8816.S8.S8.SAT R18, R36.ROW, R60.COL, R18 ;
-        IMMA.8816.S8.S8.SAT R16, R0.reuse.ROW, R22.COL, R16 ;
-        IMMA.8816.S8.S8.SAT R18, R0.ROW, R58.COL, R18 ;
-; Location ./int.jl:87
-        IADD3 R16, R16, 0x2, -R20 ;
-        IADD3 R17, R17, 0x2, -R21 ;
-        IMAD R21, R28, 0x14, R31 ;
-; Location ./int.jl:494
-        SHF.R.S32.HI R16, RZ, 0x2, R16 ;
-        SHF.R.S32.HI R17, RZ, 0x2, R17 ;
-; Location /home/dstn/.julia/packages/IndexSpaces/MMvQv/src/IndexSpaces.jl:1926
-        IMMA.8816.S8.S8.SAT R18, R3.ROW, R22.COL, R18 ;
-; Location ./int.jl:87
-        IADD3 R18, R18, 0x2, RZ ;
-        IADD3 R19, R19, 0x2, RZ ;
-; Location ./int.jl:494
-        SHF.R.S32.HI R23, RZ, 0x2, R18 ;
-        SHF.R.S32.HI R18, RZ, 0x2, R19 ;
-; Location /home/dstn/.julia/packages/LLVM/RpBog/src/interop/base.jl:38
-        I2IP.S16.S32.SAT R16, R23, R16, RZ ;
-; Location ./int.jl:87
-        LOP3.LUT R23, R41, 0x8, RZ, 0xfc, !PT ;
-; Location /home/dstn/.julia/packages/LLVM/RpBog/src/interop/base.jl:38
-        IADD3 R19, R21, 0x14, RZ ;
-        I2IP.S16.S32.SAT R18, R18, R17, RZ ;
-; Location ./int.jl:87
-        IMAD R20, R23, 0x11, R26 ;
-; Location /home/dstn/.julia/packages/LLVM/RpBog/src/interop/base.jl:38
-        IMAD R17, R21, R42.reuse, c[0x2][0x0] ;
-; Location ./int.jl:87
-        IMAD.IADD R22, R27.reuse, 0x1, R20.reuse ;
-        IADD3 R21, R27, 0x1, R20 ;
-; Location /home/dstn/.julia/packages/LLVM/RpBog/src/interop/base.jl:38
-        IMAD R19, R19, R42, c[0x2][0x0] ;
-        STS [R17], R16 ;
-        IMAD.SHL.U32 R23, R22, 0x4, RZ ;
-        IMAD.SHL.U32 R22, R21, 0x4, RZ ;
-        STS [R19], R18 ;
-        LDS R58, [R23] ;
-        LDS R22, [R22] ;
-; Location ./int.jl:87
-        IADD3 R19, R27, 0x2, R20 ;
-; Location ./int.jl:497
-        SHF.R.U32.HI R60, RZ, 0x4, R58 ;
-; Location /home/dstn/.julia/packages/LLVM/RpBog/src/interop/base.jl:38
-        LOP3.LUT R58, R58, 0x8080808, R57.reuse, 0x28, !PT ;
-        LOP3.LUT R60, R60, 0x8080808, R57, 0x28, !PT ;
-; Location ./int.jl:87
-        IADD3 R58, R58, 0x78787878, RZ ;
-        IADD3 R21, R60, 0x78787878, RZ ;
-; Location ./int.jl:366
-        LOP3.LUT R59, R58, 0x80808080, RZ, 0x3c, !PT ;
-; Location /home/dstn/.julia/packages/LLVM/RpBog/src/interop/base.jl:38
-        IMAD.SHL.U32 R58, R19, 0x4, RZ ;
-; Location ./int.jl:366
-        LOP3.LUT R21, R21, 0x80808080, RZ, 0x3c, !PT ;
-; Location ./int.jl:497
-        SHF.R.U32.HI R18, RZ, 0x4, R22 ;
-; Location /home/dstn/.julia/packages/LLVM/RpBog/src/interop/base.jl:38
-        LOP3.LUT R22, R22, 0x8080808, R57.reuse, 0x28, !PT ;
-        LDS R58, [R58] ;
-        LOP3.LUT R18, R18, 0x8080808, R57, 0x28, !PT ;
-; Location /home/dstn/.julia/packages/IndexSpaces/MMvQv/src/IndexSpaces.jl:1926
-        IMMA.8816.S8.S8.SAT R16, R40.ROW, R21.COL, RZ ;
-; Location ./int.jl:87
-        IADD3 R22, R22, 0x78787878, RZ ;
-        IADD3 R18, R18, 0x78787878, RZ ;
-; Location ./int.jl:366
-        LOP3.LUT R23, R18, 0x80808080, RZ, 0x3c, !PT ;
-; Location /home/dstn/.julia/packages/IndexSpaces/MMvQv/src/IndexSpaces.jl:1926
-        IMMA.8816.S8.S8.SAT R16, R38.ROW, R59.COL, R16 ;
-        IMMA.8816.S8.S8.SAT R18, R34.ROW, R23.COL, R16 ;
-        IMMA.8816.S8.S8.SAT R16, R40.ROW, R59.COL, RZ ;
-; Location ./int.jl:366
-        LOP3.LUT R59, R22, 0x80808080, RZ, 0x3c, !PT ;
-; Location ./int.jl:87
-        IADD3 R22, R27, 0x3, R20 ;
-; Location /home/dstn/.julia/packages/IndexSpaces/MMvQv/src/IndexSpaces.jl:1926
-        IMMA.8816.S8.S8.SAT R20, R38.ROW, R21.COL, RZ ;
-; Location ./int.jl:497
-        SHF.R.U32.HI R60, RZ, 0x4, R58 ;
-; Location /home/dstn/.julia/packages/LLVM/RpBog/src/interop/base.jl:38
-        IMAD.SHL.U32 R22, R22, 0x4, RZ ;
-; Location /home/dstn/.julia/packages/IndexSpaces/MMvQv/src/IndexSpaces.jl:1926
-        IMMA.8816.S8.S8.SAT R18, R2.ROW, R59.reuse.COL, R18 ;
-; Location /home/dstn/.julia/packages/LLVM/RpBog/src/interop/base.jl:38
-        LOP3.LUT R60, R60, 0x8080808, R57.reuse, 0x28, !PT ;
-        LOP3.LUT R58, R58, 0x8080808, R57, 0x28, !PT ;
-; Location /home/dstn/.julia/packages/IndexSpaces/MMvQv/src/IndexSpaces.jl:1926
-        IMMA.8816.S8.S8.SAT R16, R34.ROW, R59.COL, R16 ;
-; Location /home/dstn/.julia/packages/LLVM/RpBog/src/interop/base.jl:38
-        LDS R22, [R22] ;
-; Location ./int.jl:87
-        IADD3 R58, R58, 0x78787878, RZ ;
-; Location /home/dstn/.julia/packages/IndexSpaces/MMvQv/src/IndexSpaces.jl:1926
-        IMMA.8816.S8.S8.SAT R20, R2.ROW, R23.COL, R20 ;
-; Location ./int.jl:366
-        LOP3.LUT R58, R58, 0x80808080, RZ, 0x3c, !PT ;
-; Location ./int.jl:87
-        IADD3 R23, R60, 0x78787878, RZ ;
-; Location ./int.jl:366
-        LOP3.LUT R23, R23, 0x80808080, RZ, 0x3c, !PT ;
-; Location /home/dstn/.julia/packages/IndexSpaces/MMvQv/src/IndexSpaces.jl:1926
-        IMMA.8816.S8.S8.SAT R16, R39.reuse.ROW, R58.COL, R16 ;
-        IMMA.8816.S8.S8.SAT R18, R39.ROW, R23.reuse.COL, R18 ;
-        IMMA.8816.S8.S8.SAT R20, R36.reuse.ROW, R23.COL, R20 ;
-        IMMA.8816.S8.S8.SAT R18, R36.ROW, R58.COL, R18 ;
-; Location ./int.jl:497
-        SHF.R.U32.HI R58, RZ, 0x4, R22 ;
-; Location /home/dstn/.julia/packages/LLVM/RpBog/src/interop/base.jl:38
-        LOP3.LUT R22, R22, 0x8080808, R57.reuse, 0x28, !PT ;
-        LOP3.LUT R58, R58, 0x8080808, R57, 0x28, !PT ;
-; Location ./int.jl:87
-        IADD3 R22, R22, 0x78787878, RZ ;
-        IADD3 R58, R58, 0x78787878, RZ ;
-; Location ./int.jl:366
-        LOP3.LUT R22, R22, 0x80808080, RZ, 0x3c, !PT ;
-        LOP3.LUT R58, R58, 0x80808080, RZ, 0x3c, !PT ;
-; Location /home/dstn/.julia/packages/IndexSpaces/MMvQv/src/IndexSpaces.jl:1926
-        IMMA.8816.S8.S8.SAT R16, R0.reuse.ROW, R22.COL, R16 ;
-        IMMA.8816.S8.S8.SAT R18, R0.ROW, R58.reuse.COL, R18 ;
-        IMMA.8816.S8.S8.SAT R20, R3.reuse.ROW, R58.COL, R20 ;
-        IMMA.8816.S8.S8.SAT R18, R3.ROW, R22.COL, R18 ;
-; Location ./int.jl:87
-        IADD3 R16, R16, 0x2, -R20 ;
-        IADD3 R17, R17, 0x2, -R21 ;
-; Location ./int.jl:494
-        SHF.R.S32.HI R16, RZ, 0x2, R16 ;
-        SHF.R.S32.HI R17, RZ, 0x2, R17 ;
-; Location ./int.jl:87
-        IADD3 R18, R18, 0x2, RZ ;
-        IADD3 R19, R19, 0x2, RZ ;
-; Location ./int.jl:494
-        SHF.R.S32.HI R23, RZ, 0x2, R18 ;
-; Location ./int.jl:87
-        LOP3.LUT R18, R28, 0x8, RZ, 0xfc, !PT ;
-; Location /home/dstn/.julia/packages/LLVM/RpBog/src/interop/base.jl:38
-        I2IP.S16.S32.SAT R16, R23, R16, RZ ;
-; Location ./int.jl:87
-        LOP3.LUT R23, R41, 0x10, RZ, 0xfc, !PT ;
-        IMAD R21, R18, 0x14, R31 ;
-; Location ./int.jl:494
-        SHF.R.S32.HI R18, RZ, 0x2, R19 ;
-; Location ./int.jl:87
-        IMAD R20, R23, 0x11, R26 ;
-; Location /home/dstn/.julia/packages/LLVM/RpBog/src/interop/base.jl:38
-        IADD3 R19, R21, 0x14, RZ ;
-        I2IP.S16.S32.SAT R18, R18, R17, RZ ;
-; Location ./int.jl:87
-        IMAD.IADD R22, R27, 0x1, R20.reuse ;
-; Location /home/dstn/.julia/packages/LLVM/RpBog/src/interop/base.jl:38
-        IMAD R17, R21, R42.reuse, c[0x2][0x0] ;
-; Location ./int.jl:87
-        IADD3 R21, R27, 0x1, R20 ;
-; Location /home/dstn/.julia/packages/LLVM/RpBog/src/interop/base.jl:38
-        IMAD R19, R19, R42, c[0x2][0x0] ;
-        IMAD.SHL.U32 R23, R22, 0x4, RZ ;
-        STS [R17], R16 ;
-        IMAD.SHL.U32 R22, R21, 0x4, RZ ;
-        STS [R19], R18 ;
-        LDS R58, [R23] ;
-        LDS R22, [R22] ;
-; Location ./int.jl:87
-        IADD3 R19, R27, 0x2, R20 ;
-; Location ./int.jl:497
-        SHF.R.U32.HI R60, RZ, 0x4, R58 ;
-; Location /home/dstn/.julia/packages/LLVM/RpBog/src/interop/base.jl:38
-        LOP3.LUT R58, R58, 0x8080808, R57.reuse, 0x28, !PT ;
-        LOP3.LUT R60, R60, 0x8080808, R57, 0x28, !PT ;
-; Location ./int.jl:87
-        IADD3 R58, R58, 0x78787878, RZ ;
-        IADD3 R21, R60, 0x78787878, RZ ;
-; Location ./int.jl:366
-        LOP3.LUT R59, R58, 0x80808080, RZ, 0x3c, !PT ;
-; Location /home/dstn/.julia/packages/LLVM/RpBog/src/interop/base.jl:38
-        IMAD.SHL.U32 R58, R19, 0x4, RZ ;
-; Location ./int.jl:366
-        LOP3.LUT R21, R21, 0x80808080, RZ, 0x3c, !PT ;
-; Location ./int.jl:497
-        SHF.R.U32.HI R18, RZ, 0x4, R22 ;
-; Location /home/dstn/.julia/packages/LLVM/RpBog/src/interop/base.jl:38
-        LOP3.LUT R22, R22, 0x8080808, R57.reuse, 0x28, !PT ;
-        LDS R58, [R58] ;
-        LOP3.LUT R18, R18, 0x8080808, R57, 0x28, !PT ;
-; Location /home/dstn/.julia/packages/IndexSpaces/MMvQv/src/IndexSpaces.jl:1926
-        IMMA.8816.S8.S8.SAT R16, R40.ROW, R21.COL, RZ ;
-; Location ./int.jl:87
-        IADD3 R22, R22, 0x78787878, RZ ;
-        IADD3 R18, R18, 0x78787878, RZ ;
-; Location ./int.jl:366
-        LOP3.LUT R23, R18, 0x80808080, RZ, 0x3c, !PT ;
-; Location /home/dstn/.julia/packages/IndexSpaces/MMvQv/src/IndexSpaces.jl:1926
-        IMMA.8816.S8.S8.SAT R16, R38.ROW, R59.COL, R16 ;
-        IMMA.8816.S8.S8.SAT R18, R34.ROW, R23.COL, R16 ;
-        IMMA.8816.S8.S8.SAT R16, R40.ROW, R59.COL, RZ ;
-; Location ./int.jl:366
-        LOP3.LUT R59, R22, 0x80808080, RZ, 0x3c, !PT ;
-; Location ./int.jl:87
-        IADD3 R22, R27, 0x3, R20 ;
-; Location /home/dstn/.julia/packages/IndexSpaces/MMvQv/src/IndexSpaces.jl:1926
-        IMMA.8816.S8.S8.SAT R20, R38.ROW, R21.COL, RZ ;
-; Location ./int.jl:497
-        SHF.R.U32.HI R60, RZ, 0x4, R58 ;
-; Location /home/dstn/.julia/packages/LLVM/RpBog/src/interop/base.jl:38
-        IMAD.SHL.U32 R22, R22, 0x4, RZ ;
-; Location /home/dstn/.julia/packages/IndexSpaces/MMvQv/src/IndexSpaces.jl:1926
-        IMMA.8816.S8.S8.SAT R18, R2.ROW, R59.reuse.COL, R18 ;
-; Location /home/dstn/.julia/packages/LLVM/RpBog/src/interop/base.jl:38
-        LOP3.LUT R60, R60, 0x8080808, R57.reuse, 0x28, !PT ;
-        LOP3.LUT R58, R58, 0x8080808, R57, 0x28, !PT ;
-; Location /home/dstn/.julia/packages/IndexSpaces/MMvQv/src/IndexSpaces.jl:1926
-        IMMA.8816.S8.S8.SAT R16, R34.ROW, R59.COL, R16 ;
-; Location /home/dstn/.julia/packages/LLVM/RpBog/src/interop/base.jl:38
-        LDS R22, [R22] ;
-; Location ./int.jl:87
-        IADD3 R58, R58, 0x78787878, RZ ;
-; Location /home/dstn/.julia/packages/IndexSpaces/MMvQv/src/IndexSpaces.jl:1926
-        IMMA.8816.S8.S8.SAT R20, R2.ROW, R23.COL, R20 ;
-; Location ./int.jl:366
-        LOP3.LUT R58, R58, 0x80808080, RZ, 0x3c, !PT ;
-; Location ./int.jl:87
-        IADD3 R23, R60, 0x78787878, RZ ;
-; Location ./int.jl:366
-        LOP3.LUT R23, R23, 0x80808080, RZ, 0x3c, !PT ;
-; Location /home/dstn/.julia/packages/IndexSpaces/MMvQv/src/IndexSpaces.jl:1926
-        IMMA.8816.S8.S8.SAT R16, R39.reuse.ROW, R58.COL, R16 ;
-        IMMA.8816.S8.S8.SAT R18, R39.ROW, R23.reuse.COL, R18 ;
-        IMMA.8816.S8.S8.SAT R20, R36.reuse.ROW, R23.COL, R20 ;
-        IMMA.8816.S8.S8.SAT R18, R36.ROW, R58.COL, R18 ;
-; Location ./int.jl:497
-        SHF.R.U32.HI R58, RZ, 0x4, R22 ;
-; Location /home/dstn/.julia/packages/LLVM/RpBog/src/interop/base.jl:38
-        LOP3.LUT R22, R22, 0x8080808, R57.reuse, 0x28, !PT ;
-        LOP3.LUT R58, R58, 0x8080808, R57, 0x28, !PT ;
-; Location ./int.jl:87
-        IADD3 R22, R22, 0x78787878, RZ ;
-        IADD3 R58, R58, 0x78787878, RZ ;
-; Location ./int.jl:366
-        LOP3.LUT R22, R22, 0x80808080, RZ, 0x3c, !PT ;
-        LOP3.LUT R58, R58, 0x80808080, RZ, 0x3c, !PT ;
-; Location /home/dstn/.julia/packages/IndexSpaces/MMvQv/src/IndexSpaces.jl:1926
-        IMMA.8816.S8.S8.SAT R16, R0.reuse.ROW, R22.COL, R16 ;
-        IMMA.8816.S8.S8.SAT R18, R0.ROW, R58.reuse.COL, R18 ;
-        IMMA.8816.S8.S8.SAT R20, R3.reuse.ROW, R58.COL, R20 ;
-        IMMA.8816.S8.S8.SAT R18, R3.ROW, R22.COL, R18 ;
-; Location ./int.jl:87
-        IADD3 R16, R16, 0x2, -R20 ;
-        IADD3 R21, R17, 0x2, -R21 ;
-; Location ./int.jl:494
-        SHF.R.S32.HI R16, RZ, 0x2, R16 ;
-; Location ./int.jl:87
-        LOP3.LUT R17, R41, 0x18, RZ, 0xfc, !PT ;
-; Location ./int.jl:494
-        SHF.R.S32.HI R21, RZ, 0x2, R21 ;
-; Location ./int.jl:87
-        IADD3 R18, R18, 0x2, RZ ;
-        IMAD R22, R17, 0x11, R26 ;
-        IADD3 R19, R19, 0x2, RZ ;
-; Location ./int.jl:494
-        SHF.R.S32.HI R23, RZ, 0x2, R18 ;
-; Location ./int.jl:87
-        IMAD.IADD R17, R27, 0x1, R22 ;
-        LOP3.LUT R18, R28, 0x10, RZ, 0xfc, !PT ;
-; Location /home/dstn/.julia/packages/LLVM/RpBog/src/interop/base.jl:38
-        I2IP.S16.S32.SAT R16, R23, R16, RZ ;
-; Location ./int.jl:87
-        IMAD R23, R18, 0x14, R31 ;
-; Location ./int.jl:494
-        SHF.R.S32.HI R18, RZ, 0x2, R19 ;
-; Location /home/dstn/.julia/packages/LLVM/RpBog/src/interop/base.jl:38
-        IADD3 R19, R23.reuse, 0x14, RZ ;
-        IMAD R23, R23, R42, c[0x2][0x0] ;
-        I2IP.S16.S32.SAT R21, R18, R21, RZ ;
-        IMAD R60, R19, R42, c[0x2][0x0] ;
-        STS [R23], R16 ;
-        IMAD.SHL.U32 R19, R17, 0x4, RZ ;
-; Location ./int.jl:87
-        IADD3 R17, R27, 0x1, R22.reuse ;
-; Location /home/dstn/.julia/packages/LLVM/RpBog/src/interop/base.jl:38
-        STS [R60], R21 ;
-        IMAD.SHL.U32 R18, R17, 0x4, RZ ;
-        LDS R20, [R19] ;
-        LDS R18, [R18] ;
-; Location ./int.jl:87
-        IADD3 R19, R27, 0x2, R22 ;
-        IADD3 R22, R27, 0x3, R22 ;
-; Location /home/dstn/.julia/packages/LLVM/RpBog/src/interop/base.jl:38
-        IMAD.SHL.U32 R22, R22, 0x4, RZ ;
-        LDS R22, [R22] ;
-; Location ./int.jl:497
-        SHF.R.U32.HI R58, RZ, 0x4, R20 ;
-; Location /home/dstn/.julia/packages/LLVM/RpBog/src/interop/base.jl:38
-        LOP3.LUT R20, R20, 0x8080808, R57.reuse, 0x28, !PT ;
-        LOP3.LUT R58, R58, 0x8080808, R57, 0x28, !PT ;
-; Location ./int.jl:87
-        IADD3 R20, R20, 0x78787878, RZ ;
-        IADD3 R58, R58, 0x78787878, RZ ;
-; Location ./int.jl:366
-        LOP3.LUT R21, R20, 0x80808080, RZ, 0x3c, !PT ;
-        LOP3.LUT R59, R58, 0x80808080, RZ, 0x3c, !PT ;
-; Location /home/dstn/.julia/packages/LLVM/RpBog/src/interop/base.jl:38
-        IMAD.SHL.U32 R58, R19, 0x4, RZ ;
-; Location ./int.jl:497
-        SHF.R.U32.HI R20, RZ, 0x4, R18 ;
-; Location /home/dstn/.julia/packages/LLVM/RpBog/src/interop/base.jl:38
-        LOP3.LUT R20, R20, 0x8080808, R57, 0x28, !PT ;
-; Location /home/dstn/.julia/packages/IndexSpaces/MMvQv/src/IndexSpaces.jl:1926
-        IMMA.8816.S8.S8.SAT R16, R40.ROW, R59.COL, RZ ;
-; Location /home/dstn/.julia/packages/LLVM/RpBog/src/interop/base.jl:38
-        LDS R58, [R58] ;
-; Location ./int.jl:87
-        IADD3 R20, R20, 0x78787878, RZ ;
-; Location ./int.jl:366
-        LOP3.LUT R23, R20, 0x80808080, RZ, 0x3c, !PT ;
-; Location /home/dstn/.julia/packages/LLVM/RpBog/src/interop/base.jl:38
-        LOP3.LUT R20, R18, 0x8080808, R57, 0x28, !PT ;
-; Location /home/dstn/.julia/packages/IndexSpaces/MMvQv/src/IndexSpaces.jl:1926
-        IMMA.8816.S8.S8.SAT R16, R38.ROW, R21.COL, R16 ;
-        IMMA.8816.S8.S8.SAT R18, R34.ROW, R23.COL, R16 ;
-; Location ./int.jl:87
-        IADD3 R16, R20, 0x78787878, RZ ;
-; Location /home/dstn/.julia/packages/IndexSpaces/MMvQv/src/IndexSpaces.jl:1926
-        IMMA.8816.S8.S8.SAT R20, R40.ROW, R21.COL, RZ ;
-; Location ./int.jl:366
-        LOP3.LUT R17, R16, 0x80808080, RZ, 0x3c, !PT ;
-; Location ./int.jl:497
-        SHF.R.U32.HI R60, RZ, 0x4, R58 ;
-; Location /home/dstn/.julia/packages/IndexSpaces/MMvQv/src/IndexSpaces.jl:1926
-        IMMA.8816.S8.S8.SAT R18, R2.ROW, R17.reuse.COL, R18 ;
-; Location /home/dstn/.julia/packages/LLVM/RpBog/src/interop/base.jl:38
-        LOP3.LUT R58, R58, 0x8080808, R57.reuse, 0x28, !PT ;
-        LOP3.LUT R60, R60, 0x8080808, R57, 0x28, !PT ;
-; Location /home/dstn/.julia/packages/IndexSpaces/MMvQv/src/IndexSpaces.jl:1926
-        IMMA.8816.S8.S8.SAT R20, R34.ROW, R17.COL, R20 ;
-; Location ./int.jl:87
-        IADD3 R58, R58, 0x78787878, RZ ;
-; Location /home/dstn/.julia/packages/IndexSpaces/MMvQv/src/IndexSpaces.jl:1926
-        IMMA.8816.S8.S8.SAT R16, R38.ROW, R59.COL, RZ ;
-        IMMA.8816.S8.S8.SAT R16, R2.ROW, R23.COL, R16 ;
-; Location ./int.jl:87
-        IADD3 R23, R60, 0x78787878, RZ ;
-; Location ./int.jl:366
-        LOP3.LUT R23, R23, 0x80808080, RZ, 0x3c, !PT ;
-; Location /home/dstn/.julia/packages/IndexSpaces/MMvQv/src/IndexSpaces.jl:1926
-        IMMA.8816.S8.S8.SAT R18, R39.ROW, R23.reuse.COL, R18 ;
-        IMMA.8816.S8.S8.SAT R16, R36.ROW, R23.COL, R16 ;
-; Location ./int.jl:366
-        LOP3.LUT R23, R58, 0x80808080, RZ, 0x3c, !PT ;
-; Location ./int.jl:497
-        SHF.R.U32.HI R58, RZ, 0x4, R22 ;
-; Location /home/dstn/.julia/packages/LLVM/RpBog/src/interop/base.jl:38
-        LOP3.LUT R58, R58, 0x8080808, R57.reuse, 0x28, !PT ;
-; Location /home/dstn/.julia/packages/IndexSpaces/MMvQv/src/IndexSpaces.jl:1926
-        IMMA.8816.S8.S8.SAT R20, R39.ROW, R23.reuse.COL, R20 ;
-; Location /home/dstn/.julia/packages/LLVM/RpBog/src/interop/base.jl:38
-        LOP3.LUT R57, R22, 0x8080808, R57, 0x28, !PT ;
-; Location ./int.jl:87
-        IADD3 R58, R58, 0x78787878, RZ ;
-; Location /home/dstn/.julia/packages/IndexSpaces/MMvQv/src/IndexSpaces.jl:1926
-        IMMA.8816.S8.S8.SAT R18, R36.ROW, R23.COL, R18 ;
-; Location ./int.jl:87
-        IADD3 R57, R57, 0x78787878, RZ ;
-; Location ./int.jl:366
-        LOP3.LUT R22, R58, 0x80808080, RZ, 0x3c, !PT ;
-        LOP3.LUT R57, R57, 0x80808080, RZ, 0x3c, !PT ;
-; Location /home/dstn/.julia/packages/IndexSpaces/MMvQv/src/IndexSpaces.jl:1926
-        IMMA.8816.S8.S8.SAT R16, R3.ROW, R22.reuse.COL, R16 ;
-        IMMA.8816.S8.S8.SAT R18, R0.reuse.ROW, R22.COL, R18 ;
-; Location ./int.jl:87
-        LOP3.LUT R22, R28, 0x18, RZ, 0xfc, !PT ;
-; Location /home/dstn/.julia/packages/IndexSpaces/MMvQv/src/IndexSpaces.jl:1926
-        IMMA.8816.S8.S8.SAT R20, R0.ROW, R57.COL, R20 ;
-; Location ./int.jl:87
-        IMAD R23, R22, 0x14, R31 ;
-; Location /home/dstn/.julia/packages/IndexSpaces/MMvQv/src/IndexSpaces.jl:1926
-        IMMA.8816.S8.S8.SAT R18, R3.ROW, R57.COL, R18 ;
-; Location /home/dstn/.julia/packages/LLVM/RpBog/src/interop/base.jl:38
-        IMAD R57, R23, R42, c[0x2][0x0] ;
-; Location ./int.jl:87
-        IADD3 R17, R21, 0x2, -R17 ;
-        IADD3 R16, R20, 0x2, -R16 ;
-; Location /home/dstn/.julia/packages/LLVM/RpBog/src/interop/base.jl:38
-        IADD3 R21, R23, 0x14, RZ ;
-; Location ./int.jl:494
-        SHF.R.S32.HI R16, RZ, 0x2, R16 ;
-; Location /home/dstn/.julia/packages/LLVM/RpBog/src/interop/base.jl:38
-        IMAD R59, R21, R42, c[0x2][0x0] ;
-; Location ./int.jl:87
-        IADD3 R18, R18, 0x2, RZ ;
-        IADD3 R20, R19, 0x2, RZ ;
-; Location ./int.jl:494
-        SHF.R.S32.HI R19, RZ, 0x2, R17 ;
-        SHF.R.S32.HI R17, RZ, 0x2, R18 ;
-        SHF.R.S32.HI R20, RZ, 0x2, R20 ;
-; Location /home/dstn/.julia/packages/LLVM/RpBog/src/interop/base.jl:38
-        I2IP.S16.S32.SAT R16, R17, R16, RZ ;
-        I2IP.S16.S32.SAT R20, R20, R19, RZ ;
-        STS [R57], R16 ;
-        STS [R59], R20 ;
-; Location /home/dstn/.julia/packages/CUDA/YIj5X/src/device/intrinsics/synchronization.jl:16
-        BAR.SYNC 0x0 ;
-; Location /home/dstn/.julia/packages/LLVM/RpBog/src/interop/base.jl:38
-        LDS R23, [R12] ;
-        LDS R21, [R8] ;
-        LDS R19, [R6] ;
-        LDS R17, [R10] ;
-        LDS R20, [R13] ;
-        LDS R42, [R11] ;
-; Location ./int.jl:87
-        LEA.HI.SX32 R61, R23, R4, 0x10 ;
-; Location ./int.jl:516
-        PRMT R23, R23, 0x9910, RZ ;
-; Location ./int.jl:87
-        LEA.HI.SX32 R18, R21, R4, 0x10 ;
-; Location ./int.jl:494
-        SHF.R.S32.HI R61, RZ, R14.reuse, R61 ;
-        SHF.R.S32.HI R18, RZ, R14, R18 ;
-; Location ./int.jl:87
-        LEA.HI.SX32 R57, R19, R4.reuse, 0x10 ;
-        LEA.HI.SX32 R59, R17, R4, 0x10 ;
-; Location ./essentials.jl:489
-        IMNMX R61, R61, -0x7, !PT ;
-        IMNMX R18, R18, -0x7, !PT ;
-; Location ./int.jl:494
-        SHF.R.S32.HI R57, RZ, R14.reuse, R57 ;
-        SHF.R.S32.HI R59, RZ, R14, R59 ;
-; Location ./essentials.jl:489
-        IMNMX R61, R61, 0x7, PT ;
-        IMNMX R18, R18, 0x7, PT ;
-; Location ./int.jl:516
-        PRMT R22, R21, 0x9910, RZ ;
-        IMAD.MOV.U32 R21, RZ, RZ, R23 ;
-; Location ./essentials.jl:489
         IMNMX R57, R57, -0x7, !PT ;
         IMNMX R59, R59, -0x7, !PT ;
-; Location ./int.jl:516
-        IMAD.MOV.U32 R23, RZ, RZ, R22 ;
-; Location /home/dstn/.julia/packages/LLVM/RpBog/src/interop/base.jl:38
-        I2IP.S8.S32.SAT R18, R18, R61, RZ ;
-; Location ./int.jl:87
-        IMAD.IADD R21, R4.reuse, 0x1, R21 ;
-; Location ./essentials.jl:489
-        IMNMX R16, R57, 0x7, PT ;
-; Location ./int.jl:87
-        IMAD.IADD R23, R4, 0x1, R23 ;
-; Location ./essentials.jl:489
+        IMNMX R22, R21, 0x7, PT ;
+        IMNMX R23, R23, 0x7, PT ;
+; Location /home/eschnett/.julia/packages/LLVM/OLMpi/src/interop/base.jl:38
+        I2IP.S8.S32.SAT R13, R20, R13, RZ ;
+; Location ./essentials.jl:642
+        IMNMX R20, R57, 0x7, PT ;
         IMNMX R59, R59, 0x7, PT ;
-; Location ./int.jl:494
-        SHF.R.S32.HI R21, RZ, R14, R21 ;
-; Location /home/dstn/.julia/packages/LLVM/RpBog/src/interop/base.jl:38
-        I2IP.S8.S32.SAT R16, R59, R16, R18 ;
-        LDS R18, [R9] ;
-; Location ./int.jl:494
-        SHF.R.S32.HI R23, RZ, R14, R23 ;
-; Location ./int.jl:516
-        PRMT R19, R19, 0x9910, RZ ;
-; Location ./int.jl:496
-        IMAD.SHL.U32 R16, R16, 0x10, RZ ;
-; Location ./int.jl:516
-        PRMT R22, R17, 0x9910, RZ ;
-; Location ./essentials.jl:489
-        IMNMX R23, R23, -0x7, !PT ;
-; Location ./int.jl:516
-        IMAD.MOV.U32 R17, RZ, RZ, R19 ;
-; Location ./essentials.jl:489
-        IMNMX R21, R21, -0x7, !PT ;
-; Location ./int.jl:516
-        IMAD.MOV.U32 R19, RZ, RZ, R22 ;
-; Location ./essentials.jl:489
-        IMNMX R22, R23, 0x7, PT ;
-; Location ./int.jl:87
-        IMAD.IADD R17, R4.reuse, 0x1, R17 ;
-; Location ./essentials.jl:489
-        IMNMX R21, R21, 0x7, PT ;
-; Location ./int.jl:87
-        IMAD.IADD R19, R4, 0x1, R19 ;
-; Location /home/dstn/.julia/packages/LLVM/RpBog/src/interop/base.jl:38
-        I2IP.S8.S32.SAT R21, R22, R21, RZ ;
-        LDS R22, [R7] ;
-; Location ./int.jl:494
-        SHF.R.S32.HI R17, RZ, R14.reuse, R17 ;
-        SHF.R.S32.HI R19, RZ, R14, R19 ;
-; Location ./essentials.jl:489
-        IMNMX R17, R17, -0x7, !PT ;
-        IMNMX R19, R19, -0x7, !PT ;
-        IMNMX R17, R17, 0x7, PT ;
-        IMNMX R58, R19, 0x7, PT ;
-; Location /home/dstn/.julia/packages/LLVM/RpBog/src/interop/base.jl:38
-        I2IP.S8.S32.SAT R17, R58, R17, R21 ;
-; Location ./int.jl:516
-        PRMT R58, R20.reuse, 0x9910, RZ ;
-; Location ./int.jl:87
-        LEA.HI.SX32 R20, R20, R5.reuse, 0x10 ;
-; Location ./int.jl:516
-        PRMT R60, R18.reuse, 0x9910, RZ ;
-; Location ./int.jl:87
-        IMAD.IADD R58, R5.reuse, 0x1, R58 ;
-        LEA.HI.SX32 R18, R18, R5, 0x10 ;
-; Location ./int.jl:494
-        SHF.R.S32.HI R20, RZ, R15.reuse, R20 ;
-; Location ./int.jl:87
-        IMAD.IADD R60, R5, 0x1, R60 ;
-; Location ./int.jl:494
-        SHF.R.S32.HI R18, RZ, R15, R18 ;
-; Location ./essentials.jl:489
-        IMNMX R20, R20, -0x7, !PT ;
-; Location ./int.jl:494
-        SHF.R.S32.HI R58, RZ, R15, R58 ;
-; Location ./essentials.jl:489
-        IMNMX R18, R18, -0x7, !PT ;
-        IMNMX R19, R20, 0x7, PT ;
-        IMNMX R58, R58, -0x7, !PT ;
-        IMNMX R20, R18, 0x7, PT ;
-        IMNMX R18, R58, 0x7, PT ;
-; Location /home/dstn/.julia/packages/LLVM/RpBog/src/interop/base.jl:38
-        I2IP.S8.S32.SAT R19, R20, R19, RZ ;
-; Location ./int.jl:516
-        PRMT R20, R22, 0x9910, RZ ;
-        PRMT R58, R42, 0x9910, RZ ;
-; Location ./int.jl:87
-        LEA.HI.SX32 R22, R22, R5.reuse, 0x10 ;
-        IMAD.IADD R20, R5.reuse, 0x1, R20 ;
-        LEA.HI.SX32 R42, R42, R5, 0x10 ;
-        IMAD.IADD R58, R5, 0x1, R58 ;
-; Location ./int.jl:494
-        SHF.R.S32.HI R22, RZ, R15, R22 ;
-        SHF.R.S32.HI R42, RZ, R15.reuse, R42 ;
-        SHF.R.S32.HI R60, RZ, R15.reuse, R60 ;
-; Location ./essentials.jl:489
-        IMNMX R22, R22, -0x7, !PT ;
-        IMNMX R42, R42, -0x7, !PT ;
-        IMNMX R60, R60, -0x7, !PT ;
-; Location ./int.jl:494
-        SHF.R.S32.HI R20, RZ, R15, R20 ;
-        SHF.R.S32.HI R58, RZ, R15, R58 ;
-; Location ./essentials.jl:489
-        IMNMX R22, R22, 0x7, PT ;
-        IMNMX R42, R42, 0x7, PT ;
-        IMNMX R21, R60, 0x7, PT ;
-        IMNMX R20, R20, -0x7, !PT ;
-        IMNMX R58, R58, -0x7, !PT ;
-; Location /home/dstn/.julia/packages/LLVM/RpBog/src/interop/base.jl:38
-        I2IP.S8.S32.SAT R19, R42, R22, R19 ;
-        I2IP.S8.S32.SAT R18, R21, R18, RZ ;
-; Location ./essentials.jl:489
-        IMNMX R21, R20, 0x7, PT ;
-; Location ./int.jl:496
-        IMAD.SHL.U32 R19, R19, 0x10, RZ ;
-; Location ./essentials.jl:489
-        IMNMX R58, R58, 0x7, PT ;
-; Location /home/dstn/.julia/packages/LLVM/RpBog/src/interop/base.jl:38
-        LOP3.LUT R16, R17, 0xf0f0f0f, R16, 0xe2, !PT ;
-        I2IP.S8.S32.SAT R18, R58, R21, R18 ;
-; Location /home/dstn/kotekan/julia/kernels/bb.jl:841
-        SEL R45, R16, R45, !P0 ;
-; Location /home/dstn/.julia/packages/LLVM/RpBog/src/interop/base.jl:38
-        LOP3.LUT R18, R18, 0xf0f0f0f, R19, 0xe2, !PT ;
-; Location /home/dstn/kotekan/julia/kernels/bb.jl:841
-        SEL R43, R16.reuse, R43, !P0 ;
-; Location ./range.jl:883
-        SEL R54, R16.reuse, R54, !P1 ;
-        SEL R52, R16.reuse, R52, !P1 ;
-; Location /home/dstn/kotekan/julia/kernels/bb.jl:841
-        SEL R47, R16, R47, !P3 ;
-        SEL R46, R16, R46, !P3 ;
-        SEL R49, R18.reuse, R49, !P0 ;
-        SEL R48, R18.reuse, R48, !P0 ;
-; Location ./range.jl:883
-        SEL R56, R18.reuse, R56, !P1 ;
-        SEL R53, R18.reuse, R53, !P1 ;
-; Location /home/dstn/kotekan/julia/kernels/bb.jl:841
-        SEL R51, R18, R51, !P3 ;
-        SEL R50, R18, R50, !P3 ;
->>>>>>> bdbe7b3b
+; Location /home/eschnett/.julia/packages/LLVM/OLMpi/src/interop/base.jl:38
+        I2IP.S8.S32.SAT R15, R23, R22, R15 ;
+        I2IP.S8.S32.SAT R20, R59, R20, R13 ;
+; Location ./int.jl:529
+        IMAD.SHL.U32 R13, R12, 0x10, RZ ;
+        IMAD.SHL.U32 R15, R15, 0x10, RZ ;
+; Location /home/eschnett/.julia/packages/LLVM/OLMpi/src/interop/base.jl:38
+        LOP3.LUT R13, R14, 0xf0f0f0f, R13, 0xe2, !PT ;
+        LOP3.LUT R15, R20, 0xf0f0f0f, R15, 0xe2, !PT ;
+; Location /home/eschnett/src/kotekan/julia/kernels/bb.jl:907
+        SEL R44, R13.reuse, R44, !P0 ;
+        SEL R43, R13.reuse, R43, !P0 ;
+        SEL R51, R13.reuse, R51, !P1 ;
+        SEL R52, R13, R52, !P1 ;
+        SEL R46, R13.reuse, R46, !P3 ;
+        SEL R45, R13, R45, !P3 ;
+        SEL R48, R15.reuse, R48, !P0 ;
+        SEL R47, R15.reuse, R47, !P0 ;
+        SEL R53, R15.reuse, R53, !P1 ;
+        SEL R54, R15, R54, !P1 ;
+        SEL R50, R15.reuse, R50, !P3 ;
+        SEL R49, R15, R49, !P3 ;
    @!P4 CALL.REL.NOINC `(.L_x_6) ;
         BRA `(.L_x_7) ;
 
 .L_x_6:
-<<<<<<< HEAD
-; Location /home/eschnett/.julia/packages/LLVM/OLMpi/src/interop/base.jl:38
-        S2R R54, SR_TID.X ;
-        PRMT R45, R45, 0x6240, R12 ;
-        PRMT R43, R43, 0x6240, R50 ;
-        PRMT R42, R42, 0x7351, R51 ;
-        PRMT R12, R44, 0x7351, R12 ;
-        PRMT R49, R49, 0x6240, R14 ;
-        PRMT R47, R47, 0x6240, R52 ;
-        PRMT R46, R46, 0x7351, R53 ;
-        PRMT R14, R48, 0x7351, R14 ;
-        R2P PR, R54, 0x3 ;
+; Location /home/eschnett/.julia/packages/LLVM/OLMpi/src/interop/base.jl:38
+        S2R R41, SR_TID.X ;
+        PRMT R46, R46, 0x6240, R13 ;
+        PRMT R44, R44, 0x6240, R51 ;
+        PRMT R43, R43, 0x7351, R52 ;
+        PRMT R13, R45, 0x7351, R13 ;
+        PRMT R50, R50, 0x6240, R15.reuse ;
+        PRMT R15, R49, 0x7351, R15 ;
+        PRMT R48, R48, 0x6240, R53 ;
+        PRMT R47, R47, 0x7351, R54 ;
+        R2P PR, R41, 0x3 ;
 ; Location ./range.jl:901
-        SEL R13, R42, R43, !P0 ;
-; Location /home/eschnett/src/kotekan/julia/kernels/bb.jl:907
-        SEL R20, R12, R45, !P0 ;
-        SEL R15, R46, R47, !P0 ;
-; Location /home/eschnett/.julia/packages/CUDA/rXson/src/device/intrinsics/warp.jl:29
-        SHFL.BFLY PT, R13, R13, 0x1, 0x1f ;
-; Location /home/eschnett/src/kotekan/julia/kernels/bb.jl:907
-        SEL R21, R14, R49, !P0 ;
+        SEL R12, R43, R44, !P0 ;
+; Location /home/eschnett/src/kotekan/julia/kernels/bb.jl:907
+        SEL R20, R13, R46, !P0 ;
+        SEL R21, R15, R50, !P0 ;
+; Location /home/eschnett/.julia/packages/CUDA/rXson/src/device/intrinsics/warp.jl:29
+        SHFL.BFLY PT, R12, R12, 0x1, 0x1f ;
+; Location /home/eschnett/src/kotekan/julia/kernels/bb.jl:907
+        SEL R14, R47, R48, !P0 ;
 ; Location /home/eschnett/.julia/packages/CUDA/rXson/src/device/intrinsics/warp.jl:29
         SHFL.BFLY PT, R20, R20, 0x1, 0x1f ;
-        SHFL.BFLY PT, R15, R15, 0x1, 0x1f ;
         SHFL.BFLY PT, R21, R21, 0x1, 0x1f ;
-; Location /home/eschnett/src/kotekan/julia/kernels/bb.jl:907
-        SEL R43, R43, R13, !P0 ;
-        SEL R42, R13, R42, !P0 ;
-        SEL R45, R45, R20, !P0 ;
-        SEL R12, R20, R12, !P0 ;
-; Location /home/eschnett/.julia/packages/LLVM/OLMpi/src/interop/base.jl:38
-        PRMT R13, R43, 0x6240, R42 ;
-        PRMT R20, R45, 0x6240, R12 ;
-        PRMT R42, R43, 0x7351, R42 ;
-        PRMT R45, R45, 0x7351, R12 ;
-; Location /home/eschnett/src/kotekan/julia/kernels/bb.jl:907
-        SEL R47, R47, R15, !P0 ;
-        SEL R46, R15, R46, !P0 ;
-        SEL R49, R49, R21, !P0 ;
-        SEL R14, R21, R14, !P0 ;
-        SEL R21, R20, R13, !P1 ;
-        SEL R23, R45, R42, !P1 ;
-; Location /home/eschnett/.julia/packages/LLVM/OLMpi/src/interop/base.jl:38
-        PRMT R12, R47, 0x6240, R46 ;
-        PRMT R15, R49, 0x6240, R14 ;
-; Location /home/eschnett/.julia/packages/CUDA/rXson/src/device/intrinsics/warp.jl:29
-        SHFL.BFLY PT, R21, R21, 0x2, 0x1f ;
-; Location /home/eschnett/.julia/packages/LLVM/OLMpi/src/interop/base.jl:38
-        PRMT R46, R47, 0x7351, R46 ;
-        IMAD.SHL.U32 R47, R54, 0x20, RZ ;
-        PRMT R49, R49, 0x7351, R14 ;
+        SHFL.BFLY PT, R14, R14, 0x1, 0x1f ;
+; Location /home/eschnett/src/kotekan/julia/kernels/bb.jl:907
+        SEL R44, R44, R12, !P0 ;
+        SEL R43, R12, R43, !P0 ;
+        SEL R46, R46, R20, !P0 ;
+        SEL R13, R20, R13, !P0 ;
+        SEL R50, R50, R21, !P0 ;
+        SEL R15, R21, R15, !P0 ;
+; Location /home/eschnett/.julia/packages/LLVM/OLMpi/src/interop/base.jl:38
+        PRMT R12, R44, 0x6240, R43 ;
+        PRMT R21, R46, 0x6240, R13 ;
+        PRMT R43, R44, 0x7351, R43 ;
+        PRMT R46, R46, 0x7351, R13 ;
+; Location /home/eschnett/src/kotekan/julia/kernels/bb.jl:907
+        SEL R48, R48, R14, !P0 ;
+        SEL R47, R14, R47, !P0 ;
+        SEL R20, R21, R12, !P1 ;
+        SEL R23, R46, R43, !P1 ;
+; Location /home/eschnett/.julia/packages/LLVM/OLMpi/src/interop/base.jl:38
+        PRMT R13, R48, 0x6240, R47 ;
+        PRMT R14, R50, 0x6240, R15 ;
+; Location /home/eschnett/.julia/packages/CUDA/rXson/src/device/intrinsics/warp.jl:29
+        SHFL.BFLY PT, R20, R20, 0x2, 0x1f ;
+; Location /home/eschnett/.julia/packages/LLVM/OLMpi/src/interop/base.jl:38
+        PRMT R47, R48, 0x7351, R47 ;
+        PRMT R50, R50, 0x7351, R15 ;
 ; Location /home/eschnett/.julia/packages/CUDA/rXson/src/device/intrinsics/warp.jl:29
         SHFL.BFLY PT, R23, R23, 0x2, 0x1f ;
 ; Location /home/eschnett/src/kotekan/julia/kernels/bb.jl:907
-        SEL R22, R15, R12, !P1 ;
-        SEL R14, R49, R46, !P1 ;
+        SEL R22, R14, R13, !P1 ;
+        SEL R15, R50, R47, !P1 ;
 ; Location /home/eschnett/.julia/packages/CUDA/rXson/src/device/intrinsics/warp.jl:29
         SHFL.BFLY PT, R22, R22, 0x2, 0x1f ;
-        SHFL.BFLY PT, R14, R14, 0x2, 0x1f ;
-; Location /home/eschnett/src/kotekan/julia/kernels/bb.jl:907
-        SEL R13, R13, R21, !P1 ;
-        SEL R20, R21, R20, !P1 ;
-        SEL R42, R42, R23, !P1 ;
-        SEL R45, R23, R45, !P1 ;
-; Location /home/eschnett/.julia/packages/LLVM/OLMpi/src/interop/base.jl:38
-        PRMT R21, R13.reuse, 0x5410, R20.reuse ;
-        PRMT R13, R13, 0x7632, R20 ;
-        PRMT R20, R42.reuse, 0x5410, R45.reuse ;
-        PRMT R42, R42, 0x7632, R45 ;
-; Location /home/eschnett/src/kotekan/julia/kernels/bb.jl:907
-        SEL R46, R46, R14, !P1 ;
-        SEL R49, R14, R49, !P1 ;
-        SEL R12, R12, R22, !P1 ;
-        SEL R15, R22, R15, !P1 ;
-        SEL R40, R20, R21, !P2 ;
-        SEL R43, R42, R13, !P2 ;
-; Location /home/eschnett/.julia/packages/LLVM/OLMpi/src/interop/base.jl:38
-        PRMT R23, R46, 0x5410, R49 ;
-        PRMT R14, R12.reuse, 0x5410, R15.reuse ;
-; Location /home/eschnett/.julia/packages/CUDA/rXson/src/device/intrinsics/warp.jl:29
-        SHFL.BFLY PT, R40, R40, 0x4, 0x1f ;
-; Location /home/eschnett/.julia/packages/LLVM/OLMpi/src/interop/base.jl:38
-        PRMT R22, R12, 0x7632, R15 ;
-        PRMT R49, R46, 0x7632, R49 ;
-; Location /home/eschnett/.julia/packages/CUDA/rXson/src/device/intrinsics/warp.jl:29
-        SHFL.BFLY PT, R43, R43, 0x4, 0x1f ;
-; Location /home/eschnett/src/kotekan/julia/kernels/bb.jl:907
-        SEL R41, R23, R14, !P2 ;
+        SHFL.BFLY PT, R15, R15, 0x2, 0x1f ;
+; Location /home/eschnett/src/kotekan/julia/kernels/bb.jl:907
+        SEL R12, R12, R20, !P1 ;
+        SEL R21, R20, R21, !P1 ;
+        SEL R43, R43, R23, !P1 ;
+        SEL R46, R23, R46, !P1 ;
+; Location /home/eschnett/.julia/packages/LLVM/OLMpi/src/interop/base.jl:38
+        PRMT R20, R12.reuse, 0x5410, R21.reuse ;
+        PRMT R23, R43.reuse, 0x5410, R46.reuse ;
+        PRMT R12, R12, 0x7632, R21 ;
+        PRMT R43, R43, 0x7632, R46 ;
+; Location /home/eschnett/src/kotekan/julia/kernels/bb.jl:907
+        SEL R13, R13, R22, !P1 ;
+        SEL R14, R22, R14, !P1 ;
+        SEL R47, R47, R15, !P1 ;
+        SEL R50, R15, R50, !P1 ;
+        SEL R15, R23, R20, !P2 ;
+        SEL R22, R43, R12, !P2 ;
+; Location /home/eschnett/.julia/packages/LLVM/OLMpi/src/interop/base.jl:38
+        PRMT R21, R13.reuse, 0x5410, R14.reuse ;
+        PRMT R13, R13, 0x7632, R14 ;
+; Location /home/eschnett/.julia/packages/CUDA/rXson/src/device/intrinsics/warp.jl:29
+        SHFL.BFLY PT, R15, R15, 0x4, 0x1f ;
+; Location /home/eschnett/.julia/packages/LLVM/OLMpi/src/interop/base.jl:38
+        PRMT R14, R47, 0x5410, R50 ;
+        PRMT R50, R47, 0x7632, R50 ;
+; Location /home/eschnett/.julia/packages/CUDA/rXson/src/device/intrinsics/warp.jl:29
+        SHFL.BFLY PT, R22, R22, 0x4, 0x1f ;
+; Location /home/eschnett/src/kotekan/julia/kernels/bb.jl:907
+        SEL R42, R14, R21, !P2 ;
+        SEL R46, R50, R13, !P2 ;
+; Location /home/eschnett/.julia/packages/CUDA/rXson/src/device/intrinsics/warp.jl:29
+        SHFL.BFLY PT, R42, R42, 0x4, 0x1f ;
+        SHFL.BFLY PT, R46, R46, 0x4, 0x1f ;
+; Location /home/eschnett/src/kotekan/julia/kernels/bb.jl:907
+        SEL R20, R20, R15, !P2 ;
+        SEL R23, R15, R23, !P2 ;
+        SEL R45, R12, R22, !P2 ;
+        SEL R44, R22, R43, !P2 ;
+        SEL R47, R45, R20, !P0 ;
+        SEL R48, R44, R23, !P0 ;
+        SEL R21, R21, R42, !P2 ;
+; Location /home/eschnett/.julia/packages/CUDA/rXson/src/device/intrinsics/warp.jl:29
+        SHFL.BFLY PT, R47, R47, 0x1, 0x1f ;
+; Location /home/eschnett/src/kotekan/julia/kernels/bb.jl:907
+        SEL R22, R13, R46, !P2 ;
+        SEL R42, R42, R14, !P2 ;
+; Location /home/eschnett/.julia/packages/CUDA/rXson/src/device/intrinsics/warp.jl:29
+        SHFL.BFLY PT, R48, R48, 0x1, 0x1f ;
+; Location /home/eschnett/src/kotekan/julia/kernels/bb.jl:907
+        SEL R43, R46, R50, !P2 ;
 ; Location /home/eschnett/.julia/packages/LLVM/OLMpi/src/interop/pointer.jl:114
-        IMAD.MOV.U32 R46, RZ, RZ, 0x4 ;
-; Location /home/eschnett/src/kotekan/julia/kernels/bb.jl:907
-        SEL R44, R49, R22, !P2 ;
-; Location /home/eschnett/.julia/packages/CUDA/rXson/src/device/intrinsics/warp.jl:29
-        SHFL.BFLY PT, R41, R41, 0x4, 0x1f ;
-        SHFL.BFLY PT, R44, R44, 0x4, 0x1f ;
-; Location /home/eschnett/src/kotekan/julia/kernels/bb.jl:907
-        SEL R12, R21, R40, !P2 ;
-        SEL R15, R13, R43, !P2 ;
-        SEL R13, R40, R20, !P2 ;
-        SEL R20, R43, R42, !P2 ;
-        SEL R45, R15, R12, !P0 ;
-        SEL R21, R14, R41, !P2 ;
-        SEL R23, R41, R23, !P2 ;
-        SEL R22, R22, R44, !P2 ;
-; Location /home/eschnett/.julia/packages/CUDA/rXson/src/device/intrinsics/warp.jl:29
-        SHFL.BFLY PT, R45, R45, 0x1, 0x1f ;
-; Location /home/eschnett/src/kotekan/julia/kernels/bb.jl:907
-        SEL R40, R44, R49, !P2 ;
-        IMAD.SHL.U32 R44, R54, 0x10, RZ ;
-        SEL R14, R20, R13, !P0 ;
-        SEL R41, R22, R21, !P0 ;
-        SEL R42, R40, R23, !P0 ;
-; Location /home/eschnett/.julia/packages/CUDA/rXson/src/device/intrinsics/warp.jl:29
-        SHFL.BFLY PT, R43, R14, 0x1, 0x1f ;
-        LOP3.LUT R44, R44, 0x10, RZ, 0xc0, !PT ;
-        SHFL.BFLY PT, R41, R41, 0x1, 0x1f ;
-        LOP3.LUT R44, R44, 0x40, R47, 0xf8, !PT ;
-; Location ./int.jl:88
-        IMAD.SHL.U32 R47, R54, 0x8, RZ ;
-; Location /home/eschnett/.julia/packages/CUDA/rXson/src/device/intrinsics/warp.jl:29
-        SHFL.BFLY PT, R42, R42, 0x1, 0x1f ;
-        LOP3.LUT R47, R44, 0x20, R47, 0xf8, !PT ;
-; Location ./int.jl:87
-        LOP3.LUT R47, R47, R34, RZ, 0xfc, !PT ;
-; Location /home/eschnett/src/kotekan/julia/kernels/bb.jl:907
-        SEL R12, R12, R45, !P0 ;
-        SEL R14, R45, R15, !P0 ;
-; Location ./int.jl:87
-        IMAD.IADD R44, R47, 0x1, R32 ;
-        IADD3 R45, R11, 0x2000, RZ ;
+        IMAD.MOV.U32 R50, RZ, RZ, 0x4 ;
+; Location /home/eschnett/src/kotekan/julia/kernels/bb.jl:907
+        SEL R46, R22, R21, !P0 ;
+        SEL R49, R43, R42, !P0 ;
+; Location /home/eschnett/.julia/packages/CUDA/rXson/src/device/intrinsics/warp.jl:29
+        SHFL.BFLY PT, R46, R46, 0x1, 0x1f ;
+        SHFL.BFLY PT, R49, R49, 0x1, 0x1f ;
+; Location /home/eschnett/src/kotekan/julia/kernels/bb.jl:907
+        SEL R12, R20, R47, !P0 ;
+; Location ./int.jl:87
+        IMAD.IADD R20, R17, 0x1, R33 ;
+; Location /home/eschnett/src/kotekan/julia/kernels/bb.jl:907
+        SEL R14, R47, R45, !P0 ;
+        IADD3 R47, R11, 0x2000, RZ ;
+        SEL R15, R48, R44, !P0 ;
+; Location ./int.jl:87
+        LEA.HI R44, R20.reuse, R11, RZ, 0x1e ;
+        LEA.HI R47, R20, R47, RZ, 0x1e ;
+; Location /home/eschnett/src/kotekan/julia/kernels/bb.jl:907
+        SEL R13, R23, R48, !P0 ;
+; Location /home/eschnett/.julia/packages/LLVM/OLMpi/src/interop/pointer.jl:114
+        IMAD.WIDE.U32 R44, R44, R50, c[0x0][0x1d0] ;
+; Location /home/eschnett/src/kotekan/julia/kernels/bb.jl:907
+        SEL R20, R21, R46, !P0 ;
+        SEL R22, R46, R22, !P0 ;
+        SEL R21, R42, R49, !P0 ;
+; Location ./int.jl:87
+        STG.E.128 [R44.64], R12 ;
+; Location /home/eschnett/src/kotekan/julia/kernels/bb.jl:907
+        SEL R23, R49, R43, !P0 ;
+; Location /home/eschnett/.julia/packages/LLVM/OLMpi/src/interop/pointer.jl:114
+        IMAD.WIDE.U32 R42, R47, R50, c[0x0][0x1d0] ;
 ; Location ./range.jl:901
-        IADD3 R32, R32, 0x80, RZ ;
-; Location /home/eschnett/src/kotekan/julia/kernels/bb.jl:907
-        SEL R13, R13, R43, !P0 ;
-        SEL R15, R43, R20, !P0 ;
-; Location ./int.jl:87
-        LEA.HI R43, R44.reuse, R11, RZ, 0x1e ;
-        LEA.HI R45, R44, R45, RZ, 0x1e ;
-; Location /home/eschnett/src/kotekan/julia/kernels/bb.jl:907
-        SEL R20, R21, R41, !P0 ;
-        SEL R21, R23, R42, !P0 ;
-        SEL R23, R42, R40, !P0 ;
-; Location /home/eschnett/.julia/packages/LLVM/OLMpi/src/interop/pointer.jl:114
-        IMAD.WIDE.U32 R42, R43, R46, c[0x0][0x1d0] ;
-; Location /home/eschnett/src/kotekan/julia/kernels/bb.jl:907
-        SEL R22, R41, R22, !P0 ;
+        IADD3 R33, R33, 0x80, RZ ;
+        STG.E.128 [R42.64], R20 ;
 ; Location ./promotion.jl:521
-        ISETP.NE.AND P0, PT, R32, 0x800, PT ;
-; Location /home/eschnett/.julia/packages/LLVM/OLMpi/src/interop/pointer.jl:114
-        IMAD.WIDE.U32 R40, R45, R46, c[0x0][0x1d0] ;
-; Location ./int.jl:87
-        STG.E.128 [R42.64], R12 ;
-; Location ./range.jl:901
-        STG.E.128 [R40.64], R20 ;
-; Location /home/eschnett/src/kotekan/julia/kernels/bb.jl:907
-=======
-; Location /home/dstn/.julia/packages/LLVM/RpBog/src/interop/base.jl:38
-        S2R R55, SR_TID.X ;
-        PRMT R47, R47, 0x6240, R16 ;
-        PRMT R45, R45, 0x6240, R54 ;
-        PRMT R52, R43, 0x7351, R52 ;
-        PRMT R16, R46, 0x7351, R16 ;
-        PRMT R51, R51, 0x6240, R18 ;
-        PRMT R49, R49, 0x6240, R56 ;
-        PRMT R48, R48, 0x7351, R53 ;
-        PRMT R18, R50, 0x7351, R18 ;
-        R2P PR, R55, 0x3 ;
-; Location ./range.jl:883
-        SEL R17, R52, R45, !P0 ;
-        SEL R20, R16, R47, !P0 ;
-        SEL R19, R48, R49, !P0 ;
-        SEL R21, R18, R51, !P0 ;
-; Location /home/dstn/.julia/packages/CUDA/YIj5X/src/device/intrinsics/warp.jl:29
-        SHFL.BFLY PT, R17, R17, 0x1, 0x1f ;
-        SHFL.BFLY PT, R20, R20, 0x1, 0x1f ;
-        SHFL.BFLY PT, R19, R19, 0x1, 0x1f ;
-        SHFL.BFLY PT, R21, R21, 0x1, 0x1f ;
-; Location /home/dstn/kotekan/julia/kernels/bb.jl:841
-        SEL R45, R45, R17, !P0 ;
-        SEL R52, R17, R52, !P0 ;
-        SEL R47, R47, R20, !P0 ;
-        SEL R16, R20, R16, !P0 ;
-        SEL R49, R49, R19, !P0 ;
-        SEL R48, R19, R48, !P0 ;
-        SEL R51, R51, R21, !P0 ;
-        SEL R18, R21, R18, !P0 ;
-; Location /home/dstn/.julia/packages/LLVM/RpBog/src/interop/base.jl:38
-        PRMT R17, R45, 0x6240, R52 ;
-        PRMT R20, R47, 0x6240, R16 ;
-        PRMT R45, R45, 0x7351, R52 ;
-        PRMT R22, R47, 0x7351, R16 ;
-        PRMT R16, R49, 0x6240, R48 ;
-        PRMT R19, R51.reuse, 0x6240, R18.reuse ;
-; Location ./range.jl:883
-        SEL R21, R20, R17, !P1 ;
-        SEL R23, R22, R45, !P1 ;
-; Location /home/dstn/.julia/packages/LLVM/RpBog/src/interop/base.jl:38
-        PRMT R51, R51, 0x7351, R18 ;
-; Location ./range.jl:883
-        SEL R18, R19, R16, !P1 ;
-; Location /home/dstn/.julia/packages/CUDA/YIj5X/src/device/intrinsics/warp.jl:29
-        SHFL.BFLY PT, R21, R21, 0x2, 0x1f ;
-; Location /home/dstn/.julia/packages/LLVM/RpBog/src/interop/base.jl:38
-        PRMT R48, R49, 0x7351, R48 ;
-        IMAD.SHL.U32 R49, R55, 0x20, RZ ;
-; Location /home/dstn/.julia/packages/CUDA/YIj5X/src/device/intrinsics/warp.jl:29
-        SHFL.BFLY PT, R23, R23, 0x2, 0x1f ;
-; Location ./range.jl:883
-        SEL R43, R51, R48, !P1 ;
-; Location /home/dstn/.julia/packages/CUDA/YIj5X/src/device/intrinsics/warp.jl:29
-        SHFL.BFLY PT, R18, R18, 0x2, 0x1f ;
-        SHFL.BFLY PT, R43, R43, 0x2, 0x1f ;
-; Location /home/dstn/kotekan/julia/kernels/bb.jl:841
-        SEL R17, R17, R21, !P1 ;
-        SEL R20, R21, R20, !P1 ;
-        SEL R45, R45, R23, !P1 ;
-        SEL R42, R23, R22, !P1 ;
-        SEL R22, R16, R18, !P1 ;
-        SEL R19, R18, R19, !P1 ;
-; Location /home/dstn/.julia/packages/LLVM/RpBog/src/interop/base.jl:38
-        PRMT R21, R17.reuse, 0x5410, R20.reuse ;
-        PRMT R18, R17, 0x7632, R20 ;
-        PRMT R20, R45.reuse, 0x5410, R42.reuse ;
-        PRMT R45, R45, 0x7632, R42 ;
-; Location /home/dstn/kotekan/julia/kernels/bb.jl:841
-        SEL R48, R48, R43, !P1 ;
-        SEL R51, R43, R51, !P1 ;
-; Location ./range.jl:883
-        SEL R42, R20, R21, !P2 ;
-        SEL R44, R45, R18, !P2 ;
-; Location /home/dstn/.julia/packages/LLVM/RpBog/src/interop/base.jl:38
-        PRMT R23, R22, 0x5410, R19 ;
-        PRMT R16, R48, 0x5410, R51 ;
-; Location /home/dstn/.julia/packages/CUDA/YIj5X/src/device/intrinsics/warp.jl:29
-        SHFL.BFLY PT, R42, R42, 0x4, 0x1f ;
-; Location /home/dstn/.julia/packages/LLVM/RpBog/src/interop/base.jl:38
-        PRMT R22, R22, 0x7632, R19 ;
-        PRMT R51, R48, 0x7632, R51 ;
-; Location /home/dstn/.julia/packages/CUDA/YIj5X/src/device/intrinsics/warp.jl:29
-        SHFL.BFLY PT, R44, R44, 0x4, 0x1f ;
-; Location ./range.jl:883
-        SEL R43, R16, R23, !P2 ;
-        SEL R46, R51, R22, !P2 ;
-; Location /home/dstn/.julia/packages/CUDA/YIj5X/src/device/intrinsics/warp.jl:29
-        SHFL.BFLY PT, R43, R43, 0x4, 0x1f ;
-        SHFL.BFLY PT, R46, R46, 0x4, 0x1f ;
-; Location /home/dstn/kotekan/julia/kernels/bb.jl:841
-        SEL R17, R21, R42, !P2 ;
-        SEL R19, R42, R20, !P2 ;
-        SEL R18, R18, R44, !P2 ;
-        SEL R20, R44, R45, !P2 ;
-; Location ./range.jl:883
-        SEL R45, R18, R17, !P0 ;
-        SEL R42, R20, R19, !P0 ;
-; Location /home/dstn/kotekan/julia/kernels/bb.jl:841
-        SEL R21, R23, R43, !P2 ;
-        SEL R23, R43, R16, !P2 ;
-; Location /home/dstn/.julia/packages/CUDA/YIj5X/src/device/intrinsics/warp.jl:29
-        SHFL.BFLY PT, R45, R45, 0x1, 0x1f ;
-; Location /home/dstn/kotekan/julia/kernels/bb.jl:841
-        SEL R22, R22, R46, !P2 ;
-        SEL R46, R46, R51, !P2 ;
-; Location /home/dstn/.julia/packages/CUDA/YIj5X/src/device/intrinsics/warp.jl:29
-        SHFL.BFLY PT, R42, R42, 0x1, 0x1f ;
-; Location ./range.jl:883
-        SEL R43, R22, R21, !P0 ;
-; Location ./int.jl:87
-        LOP3.LUT R16, R33, R24, RZ, 0xfc, !PT ;
-; Location ./range.jl:883
-        SEL R47, R46, R23, !P0 ;
-; Location ./int.jl:87
-        LOP3.LUT R16, R16, 0x40, R49, 0xf8, !PT ;
-; Location /home/dstn/.julia/packages/CUDA/YIj5X/src/device/intrinsics/warp.jl:29
-        SHFL.BFLY PT, R43, R43, 0x1, 0x1f ;
-        IMAD.SHL.U32 R49, R55.reuse, 0x10, RZ ;
-; Location ./range.jl:883
-        IADD3 R24, R24, 0x80, RZ ;
-; Location /home/dstn/.julia/packages/CUDA/YIj5X/src/device/intrinsics/warp.jl:29
-        SHFL.BFLY PT, R47, R47, 0x1, 0x1f ;
-; Location ./int.jl:289
-        LOP3.LUT R16, R16, 0x10, R49, 0xf8, !PT ;
-; Location ./int.jl:88
-        IMAD.SHL.U32 R49, R55, 0x8, RZ ;
-; Location ./int.jl:289
-        LOP3.LUT R16, R16, 0x7800, R29, 0xf8, !PT ;
-; Location /home/dstn/kotekan/julia/kernels/bb.jl:841
-        SEL R18, R45, R18, !P0 ;
-; Location ./int.jl:87
-        LOP3.LUT R44, R16, 0x20, R49, 0xf8, !PT ;
-; Location /home/dstn/kotekan/julia/kernels/bb.jl:841
-        SEL R16, R17, R45, !P0 ;
-; Location ./int.jl:87
-        LOP3.LUT R45, R44, 0x8000, RZ, 0xfc, !PT ;
-; Location /home/dstn/kotekan/julia/kernels/bb.jl:841
-        SEL R17, R19, R42, !P0 ;
-        SEL R19, R42, R20, !P0 ;
-; Location /home/dstn/.julia/packages/LLVM/RpBog/src/interop/pointer.jl:114
-        IADD3 R44, P1, R44, c[0x0][0x1d0], RZ ;
-        IADD3 R42, P3, R45, c[0x0][0x1d0], RZ ;
-; Location /home/dstn/kotekan/julia/kernels/bb.jl:841
-        SEL R20, R21, R43, !P0 ;
-; Location /home/dstn/.julia/packages/LLVM/RpBog/src/interop/pointer.jl:114
-        IMAD.X R45, RZ, RZ, c[0x0][0x1d4], P1 ;
-; Location /home/dstn/kotekan/julia/kernels/bb.jl:841
-        SEL R22, R43, R22, !P0 ;
-; Location /home/dstn/.julia/packages/LLVM/RpBog/src/interop/pointer.jl:114
-        IMAD.X R43, RZ, RZ, c[0x0][0x1d4], P3 ;
-; Location /home/dstn/kotekan/julia/kernels/bb.jl:841
-        SEL R21, R23, R47, !P0 ;
-        SEL R23, R47, R46, !P0 ;
-; Location ./int.jl:87
-        STG.E.128 [R44.64], R16 ;
-; Location ./promotion.jl:477
-        ISETP.NE.AND P0, PT, R24, 0x800, PT ;
-; Location ./range.jl:883
-        STG.E.128 [R42.64], R20 ;
-; Location /home/dstn/kotekan/julia/kernels/bb.jl:841
->>>>>>> bdbe7b3b
+        ISETP.NE.AND P0, PT, R33, 0x800, PT ;
+; Location /home/eschnett/src/kotekan/julia/kernels/bb.jl:907
    @!P0 CALL.REL.NOINC `(.L_x_8) ;
         BRA `(.L_x_9) ;
 
 .L_x_8:
-<<<<<<< HEAD
 ; Location /home/eschnett/.julia/packages/LLVM/OLMpi/src/interop/base.jl:38
         S2R R0, SR_TID.Y ;
 ; Location ./int.jl:88
-        IMAD.SHL.U32 R3, R16, 0x80, RZ ;
-; Location /home/eschnett/.julia/packages/LLVM/OLMpi/src/interop/base.jl:38
-        IMAD.MOV.U32 R2, RZ, RZ, 0x4 ;
+        IMAD.SHL.U32 R16, R16, 0x80, RZ ;
+; Location /home/eschnett/.julia/packages/LLVM/OLMpi/src/interop/base.jl:38
+        IMAD.MOV.U32 R3, RZ, RZ, 0x4 ;
 ; Location ./int.jl:88
         IMAD.SHL.U32 R0, R0, 0x20, RZ ;
 ; Location ./int.jl:87
-        LOP3.LUT R3, R3, R0, R54, 0xfe, !PT ;
-; Location /home/eschnett/.julia/packages/LLVM/OLMpi/src/interop/base.jl:38
-        IMAD.WIDE.U32 R2, R3, R2, c[0x0][0x1f0] ;
+        LOP3.LUT R0, R0, R16, R41, 0xfe, !PT ;
+; Location /home/eschnett/.julia/packages/LLVM/OLMpi/src/interop/base.jl:38
+        IMAD.WIDE.U32 R2, R0, R3, c[0x0][0x1f0] ;
         STG.E [R2.64], RZ ;
 ; Location /home/eschnett/src/kotekan/julia/kernels/bb.jl:908
         EXIT ;
 
 .L_x_5:
 ; Location /home/eschnett/.julia/packages/CUDA/rXson/src/device/intrinsics/warp.jl:29
-        IMAD.MOV.U32 R10, RZ, RZ, R4 ;
-        MOV R4, 0x2cd0 ;
-        IMAD.MOV.U32 R11, RZ, RZ, 0x4 ;
-        IMAD.MOV.U32 R12, RZ, RZ, 0x1f ;
-        IMAD.MOV.U32 R13, RZ, RZ, -0x1 ;
+        IMAD.MOV.U32 R10, RZ, RZ, 0x4 ;
+        MOV R4, 0x2c60 ;
+        IMAD.MOV.U32 R9, RZ, RZ, 0x1f ;
+        IMAD.MOV.U32 R14, RZ, RZ, -0x1 ;
         CALL.REL.NOINC `($__internal_0_$__cuda_sm70_shflsync_bfly) ;
 ; Location /home/eschnett/src/kotekan/julia/kernels/bb.jl:907
-        SEL R39, R39, R10, !P2 ;
-        SEL R38, R10, R38, !P2 ;
-        SEL R10, R0, R37, !P2 ;
-; Location /home/eschnett/.julia/packages/CUDA/rXson/src/device/intrinsics/warp.jl:29
-        MOV R4, 0x2d20 ;
+        SEL R40, R40, R8, !P2 ;
+        SEL R39, R8, R39, !P2 ;
+        SEL R3, R37, R38, !P2 ;
+; Location /home/eschnett/.julia/packages/CUDA/rXson/src/device/intrinsics/warp.jl:29
+        MOV R4, 0x2cb0 ;
         CALL.REL.NOINC `($__internal_0_$__cuda_sm70_shflsync_bfly) ;
 ; Location /home/eschnett/src/kotekan/julia/kernels/bb.jl:907
-        SEL R37, R37, R10, !P2 ;
-        SEL R35, R10, R0, !P2 ;
-        SEL R10, R8, R7, !P2 ;
-; Location /home/eschnett/.julia/packages/CUDA/rXson/src/device/intrinsics/warp.jl:29
-        MOV R4, 0x2d70 ;
+        SEL R38, R38, R8, !P2 ;
+        SEL R37, R8, R37, !P2 ;
+        SEL R3, R0, R35, !P2 ;
+; Location /home/eschnett/.julia/packages/CUDA/rXson/src/device/intrinsics/warp.jl:29
+        MOV R4, 0x2d00 ;
         CALL.REL.NOINC `($__internal_0_$__cuda_sm70_shflsync_bfly) ;
 ; Location /home/eschnett/src/kotekan/julia/kernels/bb.jl:907
-        SEL R0, R7, R10, !P2 ;
-        SEL R3, R10, R8, !P2 ;
-        SEL R10, R9, R6, !P2 ;
-; Location /home/eschnett/.julia/packages/CUDA/rXson/src/device/intrinsics/warp.jl:29
-        MOV R4, 0x2dc0 ;
+        SEL R35, R35, R8, !P2 ;
+        SEL R0, R8, R0, !P2 ;
+        SEL R3, R7, R6, !P2 ;
+; Location /home/eschnett/.julia/packages/CUDA/rXson/src/device/intrinsics/warp.jl:29
+        MOV R4, 0x2d50 ;
         CALL.REL.NOINC `($__internal_0_$__cuda_sm70_shflsync_bfly) ;
-        IMAD.MOV.U32 R5, RZ, RZ, R10 ;
-=======
-; Location /home/dstn/.julia/packages/LLVM/RpBog/src/interop/base.jl:38
-        S2R R0, SR_TID.Y ;
-; Location ./int.jl:88
-        USHF.L.U32 UR4, UR41, 0x7, URZ ;
-; Location /home/dstn/.julia/packages/LLVM/RpBog/src/interop/base.jl:38
-        IMAD.MOV.U32 R3, RZ, RZ, 0x4 ;
-; Location ./int.jl:88
-        IMAD.SHL.U32 R0, R0, 0x20, RZ ;
-; Location ./int.jl:87
-        LOP3.LUT R0, R55, UR4, R0, 0xfe, !PT ;
-; Location /home/dstn/.julia/packages/LLVM/RpBog/src/interop/base.jl:38
-        IMAD.WIDE.U32 R2, R0, R3, c[0x0][0x1f0] ;
-        STG.E [R2.64], RZ ;
-; Location /home/dstn/kotekan/julia/kernels/bb.jl:842
-        EXIT ;
-
-.L_x_5:
-; Location /home/dstn/.julia/packages/CUDA/YIj5X/src/device/intrinsics/warp.jl:29
-        IMAD.MOV.U32 R4, RZ, RZ, R2 ;
-        MOV R2, 0x2e80 ;
-        IMAD.MOV.U32 R11, RZ, RZ, 0x4 ;
-        IMAD.MOV.U32 R6, RZ, RZ, 0x1f ;
-        IMAD.MOV.U32 R13, RZ, RZ, -0x1 ;
-        CALL.REL.NOINC `($__internal_0_$__cuda_sm70_shflsync_bfly) ;
-        SEL R40, R40, R4, !P2 ;
-        SEL R39, R4, R39, !P2 ;
-; Location /home/dstn/kotekan/julia/kernels/bb.jl:841
-        SEL R4, R5, R38, !P2 ;
-; Location /home/dstn/.julia/packages/CUDA/YIj5X/src/device/intrinsics/warp.jl:29
-        MOV R2, 0x2ed0 ;
-        CALL.REL.NOINC `($__internal_0_$__cuda_sm70_shflsync_bfly) ;
-        SEL R38, R38, R4, !P2 ;
-        SEL R36, R4, R5, !P2 ;
-; Location /home/dstn/kotekan/julia/kernels/bb.jl:841
-        SEL R4, R9, R34, !P2 ;
-; Location /home/dstn/.julia/packages/CUDA/YIj5X/src/device/intrinsics/warp.jl:29
-        MOV R2, 0x2f20 ;
-        CALL.REL.NOINC `($__internal_0_$__cuda_sm70_shflsync_bfly) ;
-        SEL R34, R34, R4, !P2 ;
-        SEL R0, R4, R9, !P2 ;
-; Location /home/dstn/kotekan/julia/kernels/bb.jl:841
-        SEL R4, R7, R8, !P2 ;
-; Location /home/dstn/.julia/packages/CUDA/YIj5X/src/device/intrinsics/warp.jl:29
-        MOV R2, 0x2f70 ;
-        CALL.REL.NOINC `($__internal_0_$__cuda_sm70_shflsync_bfly) ;
-        IMAD.MOV.U32 R3, RZ, RZ, R4 ;
->>>>>>> bdbe7b3b
         BRA `(.L_x_10) ;
         .weak           $__internal_0_$__cuda_sm70_shflsync_bfly
         .type           $__internal_0_$__cuda_sm70_shflsync_bfly,@function
         .size           $__internal_0_$__cuda_sm70_shflsync_bfly,($_Z2bb13CuDeviceArrayI6Int8x4Li1ELi1EES_I6Int4x8Li1ELi1EES_I5Int32Li1ELi1EES_IS1_Li1ELi1EES_IS2_Li1ELi1EE$gpu_report_exception - $__internal_0_$__cuda_sm70_shflsync_bfly)
 $__internal_0_$__cuda_sm70_shflsync_bfly:
-<<<<<<< HEAD
         IMAD.MOV.U32 R5, RZ, RZ, 0x0 ;
-        WARPSYNC R13 ;
-        SHFL.BFLY PT, R10, R10, R11, R12 ;
+        WARPSYNC R14 ;
+        SHFL.BFLY PT, R8, R3, R10, R9 ;
         RET.REL.NODEC R4 `(_Z2bb13CuDeviceArrayI6Int8x4Li1ELi1EES_I6Int4x8Li1ELi1EES_I5Int32Li1ELi1EES_IS1_Li1ELi1EES_IS2_Li1ELi1EE) ;
         .type           $_Z2bb13CuDeviceArrayI6Int8x4Li1ELi1EES_I6Int4x8Li1ELi1EES_I5Int32Li1ELi1EES_IS1_Li1ELi1EES_IS2_Li1ELi1EE$gpu_report_exception,@function
         .size           $_Z2bb13CuDeviceArrayI6Int8x4Li1ELi1EES_I6Int4x8Li1ELi1EES_I5Int32Li1ELi1EES_IS1_Li1ELi1EES_IS2_Li1ELi1EE$gpu_report_exception,($_Z2bb13CuDeviceArrayI6Int8x4Li1ELi1EES_I6Int4x8Li1ELi1EES_I5Int32Li1ELi1EES_IS1_Li1ELi1EES_IS2_Li1ELi1EE$gpu_signal_exception - $_Z2bb13CuDeviceArrayI6Int8x4Li1ELi1EES_I6Int4x8Li1ELi1EES_I5Int32Li1ELi1EES_IS1_Li1ELi1EES_IS2_Li1ELi1EE$gpu_report_exception)
@@ -2317,27 +1130,6 @@
         UMOV UR4, 32@lo(__unnamed_1) ;
         MOV R20, 32@lo((_Z2bb13CuDeviceArrayI6Int8x4Li1ELi1EES_I6Int4x8Li1ELi1EES_I5Int32Li1ELi1EES_IS1_Li1ELi1EES_IS2_Li1ELi1EE + .L_x_0@srel)) ;
         UMOV UR5, 32@hi(__unnamed_1) ;
-=======
-        IMAD.MOV.U32 R3, RZ, RZ, 0x0 ;
-        WARPSYNC R13 ;
-        SHFL.BFLY PT, R4, R4, R11, R6 ;
-        RET.REL.NODEC R2 `(_Z2bb13CuDeviceArrayI6Int8x4Li1ELi1EES_I6Int4x8Li1ELi1EES_I5Int32Li1ELi1EES_IS1_Li1ELi1EES_IS2_Li1ELi1EE) ;
-        .type           $_Z2bb13CuDeviceArrayI6Int8x4Li1ELi1EES_I6Int4x8Li1ELi1EES_I5Int32Li1ELi1EES_IS1_Li1ELi1EES_IS2_Li1ELi1EE$gpu_report_exception,@function
-        .size           $_Z2bb13CuDeviceArrayI6Int8x4Li1ELi1EES_I6Int4x8Li1ELi1EES_I5Int32Li1ELi1EES_IS1_Li1ELi1EES_IS2_Li1ELi1EE$gpu_report_exception,($_Z2bb13CuDeviceArrayI6Int8x4Li1ELi1EES_I6Int4x8Li1ELi1EES_I5Int32Li1ELi1EES_IS1_Li1ELi1EES_IS2_Li1ELi1EE$gpu_signal_exception - $_Z2bb13CuDeviceArrayI6Int8x4Li1ELi1EES_I6Int4x8Li1ELi1EES_I5Int32Li1ELi1EES_IS1_Li1ELi1EES_IS2_Li1ELi1EE$gpu_report_exception)
-$_Z2bb13CuDeviceArrayI6Int8x4Li1ELi1EES_I6Int4x8Li1ELi1EES_I5Int32Li1ELi1EES_IS1_Li1ELi1EES_IS2_Li1ELi1EE$gpu_report_exception:
-; Location /home/dstn/.julia/packages/CUDA/YIj5X/src/device/runtime.jl:54
-        IMAD.MOV.U32 R2, RZ, RZ, R0 ;
-        IADD3 R6, P0, R1, c[0x0][0x20], RZ ;
-        IMAD.MOV.U32 R3, RZ, RZ, R5 ;
-; Location /home/dstn/.julia/packages/LLVM/RpBog/src/interop/base.jl:38
-        UMOV UR4, 32@lo(__unnamed_1) ;
-        MOV R20, 32@lo((_Z2bb13CuDeviceArrayI6Int8x4Li1ELi1EES_I6Int4x8Li1ELi1EES_I5Int32Li1ELi1EES_IS1_Li1ELi1EES_IS2_Li1ELi1EE + .L_x_0@srel)) ;
-        UMOV UR5, 32@hi(__unnamed_1) ;
-; Location /home/dstn/.julia/packages/CUDA/YIj5X/src/device/runtime.jl:54
-        IMAD.X R7, RZ, RZ, c[0x0][0x24], P0 ;
-; Location /home/dstn/.julia/packages/LLVM/RpBog/src/interop/base.jl:38
-        STL.64 [R1], R2 ;
->>>>>>> bdbe7b3b
         IMAD.U32 R4, RZ, RZ, UR4 ;
         MOV R21, 32@hi((_Z2bb13CuDeviceArrayI6Int8x4Li1ELi1EES_I6Int4x8Li1ELi1EES_I5Int32Li1ELi1EES_IS1_Li1ELi1EES_IS2_Li1ELi1EE + .L_x_0@srel)) ;
 ; Location /home/eschnett/.julia/packages/CUDA/rXson/src/device/runtime.jl:54
@@ -2347,7 +1139,6 @@
         CALL.ABS.NOINC `(vprintf) ;
 
 .L_x_0:
-<<<<<<< HEAD
         IMAD.MOV.U32 R4, RZ, RZ, R26 ;
         IMAD.MOV.U32 R5, RZ, RZ, 0x0 ;
 ; Location /home/eschnett/.julia/packages/CUDA/rXson/src/device/runtime.jl:59
@@ -2356,22 +1147,11 @@
         .size           $_Z2bb13CuDeviceArrayI6Int8x4Li1ELi1EES_I6Int4x8Li1ELi1EES_I5Int32Li1ELi1EES_IS1_Li1ELi1EES_IS2_Li1ELi1EE$gpu_signal_exception,(.L_x_15 - $_Z2bb13CuDeviceArrayI6Int8x4Li1ELi1EES_I6Int4x8Li1ELi1EES_I5Int32Li1ELi1EES_IS1_Li1ELi1EES_IS2_Li1ELi1EE$gpu_signal_exception)
 $_Z2bb13CuDeviceArrayI6Int8x4Li1ELi1EES_I6Int4x8Li1ELi1EES_I5Int32Li1ELi1EES_IS1_Li1ELi1EES_IS2_Li1ELi1EE$gpu_signal_exception:
 ; Location /home/eschnett/.julia/packages/CUDA/rXson/src/device/runtime.jl:41
-=======
-        IMAD.MOV.U32 R2, RZ, RZ, R25 ;
-        IMAD.MOV.U32 R3, RZ, RZ, 0x0 ;
-; Location /home/dstn/.julia/packages/CUDA/YIj5X/src/device/runtime.jl:59
-        RET.REL.NODEC R2 `(_Z2bb13CuDeviceArrayI6Int8x4Li1ELi1EES_I6Int4x8Li1ELi1EES_I5Int32Li1ELi1EES_IS1_Li1ELi1EES_IS2_Li1ELi1EE) ;
-        .type           $_Z2bb13CuDeviceArrayI6Int8x4Li1ELi1EES_I6Int4x8Li1ELi1EES_I5Int32Li1ELi1EES_IS1_Li1ELi1EES_IS2_Li1ELi1EE$gpu_signal_exception,@function
-        .size           $_Z2bb13CuDeviceArrayI6Int8x4Li1ELi1EES_I6Int4x8Li1ELi1EES_I5Int32Li1ELi1EES_IS1_Li1ELi1EES_IS2_Li1ELi1EE$gpu_signal_exception,(.L_x_15 - $_Z2bb13CuDeviceArrayI6Int8x4Li1ELi1EES_I6Int4x8Li1ELi1EES_I5Int32Li1ELi1EES_IS1_Li1ELi1EES_IS2_Li1ELi1EE$gpu_signal_exception)
-$_Z2bb13CuDeviceArrayI6Int8x4Li1ELi1EES_I6Int4x8Li1ELi1EES_I5Int32Li1ELi1EES_IS1_Li1ELi1EES_IS2_Li1ELi1EE$gpu_signal_exception:
-; Location /home/dstn/.julia/packages/CUDA/YIj5X/src/device/runtime.jl:41
->>>>>>> bdbe7b3b
         ISETP.NE.U32.AND P0, PT, RZ, UR36, PT ;
         ISETP.NE.AND.EX P0, PT, RZ, UR37, PT, P0 ;
    @!P0 BRA `(.L_x_11) ;
         IMAD.MOV.U32 R0, RZ, RZ, 0x1 ;
         ULDC.64 UR4, c[0x0][0x118] ;
-<<<<<<< HEAD
 ; Location /home/eschnett/.julia/packages/CUDA/rXson/src/device/runtime.jl:39
         IMAD.U32 R4, RZ, RZ, UR36 ;
         IMAD.U32 R5, RZ, RZ, UR37 ;
@@ -2385,21 +1165,6 @@
         ST.E.U8 [R4.64+0x2], RZ ;
         ST.E.U8 [R4.64+0x1], RZ ;
 ; Location /home/eschnett/.julia/packages/CUDA/rXson/src/device/intrinsics/synchronization.jl:109
-=======
-; Location /home/dstn/.julia/packages/CUDA/YIj5X/src/device/runtime.jl:39
-        IMAD.U32 R2, RZ, RZ, UR36 ;
-        IMAD.U32 R3, RZ, RZ, UR37 ;
-; Location ./pointer.jl:118
-        ST.E.U8 [R2.64], R0 ;
-        ST.E.U8 [R2.64+0x7], RZ ;
-        ST.E.U8 [R2.64+0x6], RZ ;
-        ST.E.U8 [R2.64+0x5], RZ ;
-        ST.E.U8 [R2.64+0x4], RZ ;
-        ST.E.U8 [R2.64+0x3], RZ ;
-        ST.E.U8 [R2.64+0x2], RZ ;
-        ST.E.U8 [R2.64+0x1], RZ ;
-; Location /home/dstn/.julia/packages/CUDA/YIj5X/src/device/intrinsics/synchronization.jl:109
->>>>>>> bdbe7b3b
    @!PT LDS RZ, [RZ] ;
    @!PT LDS RZ, [RZ] ;
    @!PT LDS RZ, [RZ] ;
@@ -2407,19 +1172,11 @@
         MEMBAR.SC.SYS ;
         ERRBAR;
         CCTL.IVALL ;
-<<<<<<< HEAD
 ; Location /home/eschnett/.julia/packages/CUDA/rXson/src/device/runtime.jl:43
         EXIT ;
 
 .L_x_11:
 ; Location /home/eschnett/.julia/packages/LLVM/OLMpi/src/interop/base.jl:38
-=======
-; Location /home/dstn/.julia/packages/CUDA/YIj5X/src/device/runtime.jl:43
-        EXIT ;
-
-.L_x_11:
-; Location /home/dstn/.julia/packages/LLVM/RpBog/src/interop/base.jl:38
->>>>>>> bdbe7b3b
         UMOV UR4, 32@lo(__unnamed_2) ;
         CS2R R6, SRZ ;
         UMOV UR5, 32@hi(__unnamed_2) ;
@@ -2442,12 +1199,6 @@
         NOP;
         NOP;
         NOP;
-<<<<<<< HEAD
-=======
-        NOP;
-        NOP;
-        NOP;
->>>>>>> bdbe7b3b
 
 .L_x_15:
 
