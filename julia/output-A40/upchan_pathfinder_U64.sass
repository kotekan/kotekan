--- conflicted
+++ resolved
@@ -15,65 +15,56 @@
 	.align	128
         .global         _Z6upchan13CuDeviceArrayI5Int32Li1ELi1EES_IS0_Li1ELi1EES_IS0_Li1ELi1EES_IS0_Li1ELi1EES_I9Float16x2Li1ELi1EES_I6Int4x8Li1ELi1EES_IS2_Li1ELi1EES_IS0_Li1ELi1EE
         .type           _Z6upchan13CuDeviceArrayI5Int32Li1ELi1EES_IS0_Li1ELi1EES_IS0_Li1ELi1EES_IS0_Li1ELi1EES_I9Float16x2Li1ELi1EES_I6Int4x8Li1ELi1EES_IS2_Li1ELi1EES_IS0_Li1ELi1EE,@function
-        .size           _Z6upchan13CuDeviceArrayI5Int32Li1ELi1EES_IS0_Li1ELi1EES_IS0_Li1ELi1EES_IS0_Li1ELi1EES_I9Float16x2Li1ELi1EES_I6Int4x8Li1ELi1EES_IS2_Li1ELi1EES_IS0_Li1ELi1EE,(.L_x_108 - _Z6upchan13CuDeviceArrayI5Int32Li1ELi1EES_IS0_Li1ELi1EES_IS0_Li1ELi1EES_IS0_Li1ELi1EES_I9Float16x2Li1ELi1EES_I6Int4x8Li1ELi1EES_IS2_Li1ELi1EES_IS0_Li1ELi1EE)
+        .size           _Z6upchan13CuDeviceArrayI5Int32Li1ELi1EES_IS0_Li1ELi1EES_IS0_Li1ELi1EES_IS0_Li1ELi1EES_I9Float16x2Li1ELi1EES_I6Int4x8Li1ELi1EES_IS2_Li1ELi1EES_IS0_Li1ELi1EE,(.L_x_110 - _Z6upchan13CuDeviceArrayI5Int32Li1ELi1EES_IS0_Li1ELi1EES_IS0_Li1ELi1EES_IS0_Li1ELi1EES_I9Float16x2Li1ELi1EES_I6Int4x8Li1ELi1EES_IS2_Li1ELi1EES_IS0_Li1ELi1EE)
         .other          _Z6upchan13CuDeviceArrayI5Int32Li1ELi1EES_IS0_Li1ELi1EES_IS0_Li1ELi1EES_IS0_Li1ELi1EES_I9Float16x2Li1ELi1EES_I6Int4x8Li1ELi1EES_IS2_Li1ELi1EES_IS0_Li1ELi1EE,@"STO_CUDA_ENTRY STV_DEFAULT"
 _Z6upchan13CuDeviceArrayI5Int32Li1ELi1EES_IS0_Li1ELi1EES_IS0_Li1ELi1EES_IS0_Li1ELi1EES_I9Float16x2Li1ELi1EES_I6Int4x8Li1ELi1EES_IS2_Li1ELi1EES_IS0_Li1ELi1EE:
 
 .text._Z6upchan13CuDeviceArrayI5Int32Li1ELi1EES_IS0_Li1ELi1EES_IS0_Li1ELi1EES_IS0_Li1ELi1EES_I9Float16x2Li1ELi1EES_I6Int4x8Li1ELi1EES_IS2_Li1ELi1EES_IS0_Li1ELi1EE:
-<<<<<<< HEAD
 ; Location /home/eschnett/src/kotekan/julia/kernels/upchan.jl:1411
-=======
-; Location /home/dstn/kotekan/julia/kernels/upchan.jl:1406
->>>>>>> bdbe7b3b
         IMAD.MOV.U32 R1, RZ, RZ, c[0x0][0x28] ;
-; Location ./int.jl:480
+; Location ./int.jl:513
         IMAD.MOV.U32 R0, RZ, RZ, c[0x0][0x2c] ;
         ULDC.64 UR36, c[0x0][0x118] ;
-        IADD3 R1, R1, -0x220, RZ ;
+        IADD3 R1, R1, -0x210, RZ ;
         ISETP.GT.U32.AND P0, PT, R0, 0x104ff, PT ;
-; Location /home/dstn/.julia/packages/CUDA/YIj5X/src/device/intrinsics/shared_memory.jl:51
+; Location /home/eschnett/.julia/packages/CUDA/rXson/src/device/intrinsics/shared_memory.jl:51
     @P0 BRA `(.L_x_3) ;
-; Location /home/dstn/.julia/packages/CUDA/YIj5X/src/device/intrinsics/shared_memory.jl:52
+; Location /home/eschnett/.julia/packages/CUDA/rXson/src/device/intrinsics/shared_memory.jl:52
         UMOV UR4, 32@lo(exception1) ;
-        MOV R55, 0xc0 ;
+        MOV R54, 0xc0 ;
         UMOV UR5, 32@hi(exception1) ;
         IMAD.U32 R0, RZ, RZ, UR4 ;
         IMAD.U32 R3, RZ, RZ, UR5 ;
         CALL.REL.NOINC `($_Z6upchan13CuDeviceArrayI5Int32Li1ELi1EES_IS0_Li1ELi1EES_IS0_Li1ELi1EES_IS0_Li1ELi1EES_I9Float16x2Li1ELi1EES_I6Int4x8Li1ELi1EES_IS2_Li1ELi1EES_IS0_Li1ELi1EE$gpu_report_exception) ;
         MOV R4, c[0x0][0x160] ;
         IMAD.MOV.U32 R5, RZ, RZ, c[0x0][0x164] ;
-        MOV R55, 0x100 ;
+        MOV R54, 0x100 ;
         CALL.REL.NOINC `($_Z6upchan13CuDeviceArrayI5Int32Li1ELi1EES_IS0_Li1ELi1EES_IS0_Li1ELi1EES_IS0_Li1ELi1EES_I9Float16x2Li1ELi1EES_I6Int4x8Li1ELi1EES_IS2_Li1ELi1EES_IS0_Li1ELi1EE$gpu_signal_exception) ;
         BPT.TRAP 0x1 ;
 
 .L_x_3:
-; Location /home/dstn/.julia/packages/LLVM/RpBog/src/interop/base.jl:38
+; Location /home/eschnett/.julia/packages/LLVM/OLMpi/src/interop/base.jl:38
+        S2R R0, SR_CTAID.X ;
+        IMAD.MOV.U32 R6, RZ, RZ, c[0x0][0x170] ;
+        IMAD.MOV.U32 R7, RZ, RZ, c[0x0][0x174] ;
         S2R R2, SR_TID.Y ;
-        MOV R9, 0x1 ;
-        IMAD.MOV.U32 R6, RZ, RZ, c[0x0][0x170] ;
-        S2R R0, SR_CTAID.X ;
-        IMAD.MOV.U32 R7, RZ, RZ, c[0x0][0x174] ;
-        S2R R16, SR_TID.X ;
-; Location ./int.jl:88
+        S2R R4, SR_TID.X ;
+; Location ./int.jl:88
+        IMAD.SHL.U32 R0, R0, 0x200, RZ ;
         IMAD.SHL.U32 R3, R2, 0x20, RZ ;
-; Location /home/dstn/.julia/packages/LLVM/RpBog/src/interop/base.jl:38
+; Location /home/eschnett/.julia/packages/LLVM/OLMpi/src/interop/base.jl:38
         IMAD.MOV.U32 R2, RZ, RZ, 0x4 ;
-; Location ./int.jl:88
-        IMAD.SHL.U32 R0, R0, 0x200, RZ ;
 ; Location ./int.jl:87
-        LOP3.LUT R3, R16, R0, R3, 0xfe, !PT ;
-; Location /home/dstn/.julia/packages/LLVM/RpBog/src/interop/base.jl:38
-        IMAD.WIDE.U32 R4, R3, R2, c[0x0][0x250] ;
-        STG.E [R4.64], R9 ;
+        LOP3.LUT R5, R3, R0, R4, 0xfe, !PT ;
+; Location /home/eschnett/.julia/packages/LLVM/OLMpi/src/interop/base.jl:38
+        MOV R3, 0x1 ;
+        IMAD.WIDE.U32 R4, R5, R2, c[0x0][0x250] ;
+        STG.E [R4.64], R3 ;
         LDG.E R6, [R6.64] ;
         R2UR UR38, R6 ;
-; Location ./int.jl:481
+; Location ./int.jl:514
         ISETP.LE.AND P0, PT, RZ, UR38, PT ;
-<<<<<<< HEAD
 ; Location /home/eschnett/src/kotekan/julia/kernels/upchan.jl:1415
-=======
-; Location /home/dstn/kotekan/julia/kernels/upchan.jl:1410
->>>>>>> bdbe7b3b
    @!P0 BRA `(.L_x_4) ;
         IMAD.MOV.U32 R6, RZ, RZ, c[0x0][0x190] ;
         IMAD.MOV.U32 R7, RZ, RZ, c[0x0][0x194] ;
@@ -88,15 +79,11 @@
         LDG.E R6, [R6.64] ;
 ; Location ./int.jl:86
         UIADD3 UR4, -UR38, UR39, URZ ;
-; Location ./promotion.jl:477
+; Location ./promotion.jl:521
         ULOP3.LUT UP0, URZ, UR4, 0xff, URZ, 0xc0, !UPT ;
         R2UR UR40, R6 ;
         UISETP.LT.OR UP0, UPT, UR40, URZ, UP0 ;
-<<<<<<< HEAD
 ; Location /home/eschnett/src/kotekan/julia/kernels/upchan.jl:1415
-=======
-; Location /home/dstn/kotekan/julia/kernels/upchan.jl:1410
->>>>>>> bdbe7b3b
         PLOP3.LUT P0, PT, PT, PT, UP0, 0x80, 0x0 ;
     @P0 BRA `(.L_x_4) ;
         IMAD.MOV.U32 R6, RZ, RZ, c[0x0][0x1d0] ;
@@ -105,535 +92,529 @@
 ; Location ./int.jl:87
         LOP3.LUT R3, RZ, UR40, RZ, 0x33, !PT ;
         IMAD.IADD R3, R6.reuse, 0x1, R3 ;
-<<<<<<< HEAD
 ; Location /home/eschnett/src/kotekan/julia/kernels/upchan.jl:1415
-=======
-; Location /home/dstn/kotekan/julia/kernels/upchan.jl:1410
->>>>>>> bdbe7b3b
         ISETP.GT.AND P0, PT, R6, 0x1000, PT ;
         ISETP.LT.OR P0, PT, R6, UR40, P0 ;
-; Location ./promotion.jl:477
+; Location ./promotion.jl:521
         LOP3.LUT P1, RZ, R3, 0x3, RZ, 0xc0, !PT ;
-<<<<<<< HEAD
 ; Location /home/eschnett/src/kotekan/julia/kernels/upchan.jl:1415
-=======
-; Location /home/dstn/kotekan/julia/kernels/upchan.jl:1410
->>>>>>> bdbe7b3b
    @!P1 BRA !P0, `(.L_x_5) ;
 
 .L_x_4:
-; Location /home/dstn/.julia/packages/LLVM/RpBog/src/interop/base.jl:38
+; Location /home/eschnett/.julia/packages/LLVM/OLMpi/src/interop/base.jl:38
         MOV R7, 0x2 ;
-; Location /home/dstn/.julia/packages/IndexSpaces/MMvQv/src/IndexSpaces.jl:855
-        UMOV UR4, 32@lo(exception3309) ;
-        MOV R55, 0x430 ;
-        UMOV UR5, 32@hi(exception3309) ;
+; Location /home/eschnett/.julia/packages/IndexSpaces/SkQyK/src/IndexSpaces.jl:855
+        UMOV UR4, 32@lo(exception3325) ;
+        MOV R54, 0x430 ;
+        UMOV UR5, 32@hi(exception3325) ;
         IMAD.U32 R0, RZ, RZ, UR4 ;
-; Location /home/dstn/.julia/packages/LLVM/RpBog/src/interop/base.jl:38
+; Location /home/eschnett/.julia/packages/LLVM/OLMpi/src/interop/base.jl:38
         STG.E [R4.64], R7 ;
-; Location /home/dstn/.julia/packages/IndexSpaces/MMvQv/src/IndexSpaces.jl:855
+; Location /home/eschnett/.julia/packages/IndexSpaces/SkQyK/src/IndexSpaces.jl:855
         IMAD.U32 R3, RZ, RZ, UR5 ;
         CALL.REL.NOINC `($_Z6upchan13CuDeviceArrayI5Int32Li1ELi1EES_IS0_Li1ELi1EES_IS0_Li1ELi1EES_IS0_Li1ELi1EES_I9Float16x2Li1ELi1EES_I6Int4x8Li1ELi1EES_IS2_Li1ELi1EES_IS0_Li1ELi1EE$gpu_report_exception) ;
         IMAD.MOV.U32 R4, RZ, RZ, c[0x0][0x160] ;
-        MOV R55, 0x470 ;
+        MOV R54, 0x470 ;
         IMAD.MOV.U32 R5, RZ, RZ, c[0x0][0x164] ;
         CALL.REL.NOINC `($_Z6upchan13CuDeviceArrayI5Int32Li1ELi1EES_IS0_Li1ELi1EES_IS0_Li1ELi1EES_IS0_Li1ELi1EES_I9Float16x2Li1ELi1EES_I6Int4x8Li1ELi1EES_IS2_Li1ELi1EES_IS0_Li1ELi1EE$gpu_signal_exception) ;
         BPT.TRAP 0x1 ;
 
 .L_x_5:
-; Location ./int.jl:340
-        SHF.R.U32.HI R0, RZ, 0x1, R16.reuse ;
-; Location ./fastmath.jl:181
+; Location /home/eschnett/.julia/packages/LLVM/OLMpi/src/interop/base.jl:38
+        S2R R17, SR_TID.X ;
+; Location /home/eschnett/.julia/packages/CUDA/rXson/src/device/intrinsics/math.jl:378
+        PLOP3.LUT P0, PT, PT, PT, PT, 0x80, 0x0 ;
+; Location ./fastmath.jl:178
         IMAD.MOV.U32 R60, RZ, RZ, 0x3f800000 ;
-; Location ./int.jl:340
-        LOP3.LUT R3, R16, 0x1, RZ, 0xc0, !PT ;
-; Location ./fastmath.jl:181
+; Location /home/eschnett/.julia/packages/CUDA/rXson/src/device/intrinsics/math.jl:378
+        PLOP3.LUT P3, PT, PT, PT, PT, 0x80, 0x0 ;
+; Location ./fastmath.jl:178
         IMAD.MOV.U32 R52, RZ, RZ, 0x3f800000 ;
-; Location ./int.jl:340
-        SHF.R.U32.HI R17, RZ, 0x2, R16.reuse ;
-; Location ./fastmath.jl:181
-        IMAD.MOV.U32 R53, RZ, RZ, 0x3f800000 ;
-; Location ./int.jl:340
-        SGXT.U32 R0, R0, 0x1 ;
-        IMAD.SHL.U32 R14, R16.reuse, 0x4, RZ ;
-; Location ./int.jl:494
-        SHF.R.U32.HI R4, RZ, 0x4, R16.reuse ;
-; Location ./fastmath.jl:181
-        IMAD.MOV.U32 R47, RZ, RZ, 0x3f800000 ;
-; Location ./int.jl:340
-        SGXT.U32 R17, R17, 0x1 ;
-        IMAD.SHL.U32 R36, R16, 0x2, RZ ;
-; Location ./int.jl:365
-        LEA R0, R0, R3, 0x1 ;
-; Location ./int.jl:496
-        IMAD.SHL.U32 R4, R4, 0x2, RZ ;
-; Location ./int.jl:340
-        SHF.R.U32.HI R5, RZ, 0x3, R16 ;
-; Location ./int.jl:496
-        IMAD.SHL.U32 R3, R17, 0x4, RZ ;
-; Location /home/dstn/.julia/packages/CUDA/YIj5X/src/device/intrinsics/math.jl:378
-        PLOP3.LUT P0, PT, PT, PT, PT, 0x80, 0x0 ;
-; Location ./int.jl:365
-        IMAD.SHL.U32 R0, R0, 0x8, RZ ;
-; Location ./int.jl:340
+        MOV R53, 0x3f800000 ;
+        IMAD.MOV.U32 R55, RZ, RZ, 0x3f800000 ;
+; Location /home/eschnett/.julia/packages/LLVM/OLMpi/src/interop/base.jl:38
+        S2R R20, SR_CTAID.X ;
+; Location /home/eschnett/.julia/packages/CUDA/rXson/src/device/intrinsics/math.jl:371
+        BSSY B0, `(.L_x_6) ;
+; Location ./fastmath.jl:178
+        MOV R47, 0x3f800000 ;
+        IMAD.MOV.U32 R46, RZ, RZ, 0x3f800000 ;
+        IMAD.MOV.U32 R45, RZ, RZ, 0x3f800000 ;
+        IMAD.MOV.U32 R61, RZ, RZ, 0x3f800000 ;
+; Location ./int.jl:347
+        SHF.R.U32.HI R16, RZ, 0x2, R17.reuse ;
+        IMAD.SHL.U32 R15, R17.reuse, 0x4, RZ ;
+; Location ./int.jl:529
+        SHF.L.U32 R0, R17.reuse, 0x3, RZ ;
+        IMAD.SHL.U32 R21, R17, 0x2, RZ ;
+; Location ./int.jl:527
+        SHF.R.U32.HI R3, RZ, 0x4, R17.reuse ;
+; Location ./int.jl:347
+        SGXT.U32 R16, R16, 0x1 ;
+; Location ./int.jl:372
+        LOP3.LUT R4, R0, 0x18, RZ, 0xc0, !PT ;
+; Location ./int.jl:529
+        IMAD.SHL.U32 R0, R3, 0x2, RZ ;
+; Location ./int.jl:347
+        SHF.R.U32.HI R5, RZ, 0x3, R17 ;
+; Location ./int.jl:529
+        IMAD.SHL.U32 R3, R16, 0x4, RZ ;
+        LOP3.LUT R18, R17, 0x10, RZ, 0xc0, !PT ;
+; Location ./int.jl:347
         SGXT.U32 R5, R5, 0x1 ;
-; Location /home/dstn/.julia/packages/CUDA/YIj5X/src/device/intrinsics/math.jl:371
-        BSSY B0, `(.L_x_6) ;
-; Location /home/dstn/.julia/packages/CUDA/YIj5X/src/device/intrinsics/math.jl:378
-        PLOP3.LUT P3, PT, PT, PT, PT, 0x80, 0x0 ;
-; Location ./fastmath.jl:181
-        IMAD.MOV.U32 R46, RZ, RZ, 0x3f800000 ;
-; Location ./int.jl:365
-        LOP3.LUT R0, R4, R3, R0, 0xfe, !PT ;
-; Location ./fastmath.jl:181
-        IMAD.MOV.U32 R45, RZ, RZ, 0x3f800000 ;
-        MOV R54, 0x3f800000 ;
-        IMAD.MOV.U32 R61, RZ, RZ, 0x3f800000 ;
-; Location ./int.jl:365
+; Location ./int.jl:372
+        LOP3.LUT R0, R0, R3, R4, 0xfe, !PT ;
         LOP3.LUT R0, R5, R0, RZ, 0xfc, !PT ;
-; Location ./float.jl:146
+; Location ./float.jl:159
         I2FP.F32.S32 R44, R0 ;
 ; Location ./int.jl:87
         LOP3.LUT R3, R0.reuse, 0x20, RZ, 0xfc, !PT ;
         LOP3.LUT R5, R0, 0x40, RZ, 0xfc, !PT ;
-; Location ./fastmath.jl:166
+; Location ./fastmath.jl:164
         FADD R44, R44, -127.5 ;
-; Location ./float.jl:146
+; Location ./float.jl:159
         I2FP.F32.S32 R3, R3 ;
         I2FP.F32.S32 R5, R5 ;
-; Location /home/dstn/.julia/packages/CUDA/YIj5X/src/device/intrinsics/math.jl:378
+; Location /home/eschnett/.julia/packages/CUDA/rXson/src/device/intrinsics/math.jl:378
         FMUL R4, R44, 0.015625 ;
 ; Location ./int.jl:87
         LOP3.LUT R11, R0.reuse, 0x80, RZ, 0xfc, !PT ;
-; Location ./fastmath.jl:166
-        FADD R19, R3, -127.5 ;
+; Location ./fastmath.jl:164
+        FADD R39, R3, -127.5 ;
 ; Location ./int.jl:87
         LOP3.LUT R3, R0, 0x60, RZ, 0xfc, !PT ;
-; Location ./fastmath.jl:166
-        FADD R22, R5, -127.5 ;
-; Location ./fastmath.jl:181
-        FSETP.NEU.AND P5, PT, R4, RZ, PT ;
-; Location /home/dstn/.julia/packages/CUDA/YIj5X/src/device/intrinsics/math.jl:378
-        FMUL R5, R19, 0.015625 ;
-; Location ./float.jl:146
-        I2FP.F32.S32 R23, R3 ;
-; Location /home/dstn/.julia/packages/CUDA/YIj5X/src/device/intrinsics/math.jl:378
-        FMUL R7, R22, 0.015625 ;
-; Location ./float.jl:146
+; Location ./fastmath.jl:164
+        FADD R19, R5, -127.5 ;
+; Location ./fastmath.jl:178
+        FSETP.NE.AND P5, PT, R4, RZ, PT ;
+; Location /home/eschnett/.julia/packages/CUDA/rXson/src/device/intrinsics/math.jl:378
+        FMUL R5, R39, 0.015625 ;
+; Location ./float.jl:159
+        I2FP.F32.S32 R22, R3 ;
+; Location /home/eschnett/.julia/packages/CUDA/rXson/src/device/intrinsics/math.jl:378
+        FMUL R7, R19, 0.015625 ;
+; Location ./float.jl:159
         I2FP.F32.S32 R11, R11 ;
-; Location ./fastmath.jl:181
+; Location ./fastmath.jl:178
         FSETP.NEU.AND P4, PT, R5, RZ, PT ;
-; Location ./fastmath.jl:166
-        FADD R23, R23, -127.5 ;
-; Location ./fastmath.jl:181
+; Location ./fastmath.jl:164
+        FADD R22, R22, -127.5 ;
+; Location ./fastmath.jl:178
         FSETP.NEU.AND P2, PT, R7, RZ, PT ;
-; Location ./fastmath.jl:166
-        FADD R24, R11, -127.5 ;
+; Location ./fastmath.jl:164
+        FADD R23, R11, -127.5 ;
 ; Location ./int.jl:87
-        LOP3.LUT R12, R0.reuse, 0xa0, RZ, 0xfc, !PT ;
-; Location /home/dstn/.julia/packages/CUDA/YIj5X/src/device/intrinsics/math.jl:378
-        FMUL R9, R23, 0.015625 ;
+        LOP3.LUT R12, R0, 0xa0, RZ, 0xfc, !PT ;
+; Location /home/eschnett/.julia/packages/CUDA/rXson/src/device/intrinsics/math.jl:378
+        FMUL R9, R22, 0.015625 ;
 ; Location ./int.jl:87
         LOP3.LUT R13, R0, 0xc0, RZ, 0xfc, !PT ;
-; Location /home/dstn/.julia/packages/CUDA/YIj5X/src/device/intrinsics/math.jl:22
+; Location /home/eschnett/.julia/packages/CUDA/rXson/src/device/intrinsics/math.jl:22
     @P5 FMUL.RZ R6, R4.reuse, 0.15915493667125701904 ;
-; Location /home/dstn/.julia/packages/CUDA/YIj5X/src/device/intrinsics/math.jl:378
+; Location /home/eschnett/.julia/packages/CUDA/rXson/src/device/intrinsics/math.jl:378
     @P5 FSETP.GEU.AND P1, PT, |R4|, 1.175494350822287508e-38, PT ;
-        FMUL R11, R24, 0.015625 ;
-; Location ./fastmath.jl:181
+        FMUL R11, R23, 0.015625 ;
+; Location ./fastmath.jl:178
         FSETP.NEU.AND P6, PT, R9, RZ, PT ;
-; Location /home/dstn/.julia/packages/CUDA/YIj5X/src/device/intrinsics/math.jl:22
+; Location /home/eschnett/.julia/packages/CUDA/rXson/src/device/intrinsics/math.jl:22
     @P5 MUFU.SIN R3, R6 ;
-; Location /home/dstn/.julia/packages/CUDA/YIj5X/src/device/intrinsics/math.jl:378
+; Location /home/eschnett/.julia/packages/CUDA/rXson/src/device/intrinsics/math.jl:378
     @P5 PLOP3.LUT P0, PT, P1, PT, PT, 0x80, 0x0 ;
     @P4 FSETP.GEU.AND P1, PT, |R5|, 1.175494350822287508e-38, PT ;
-; Location /home/dstn/.julia/packages/CUDA/YIj5X/src/device/intrinsics/math.jl:22
+; Location /home/eschnett/.julia/packages/CUDA/rXson/src/device/intrinsics/math.jl:22
     @P2 FMUL.RZ R8, R7.reuse, 0.15915493667125701904 ;
-; Location ./float.jl:146
+; Location ./float.jl:159
         I2FP.F32.S32 R12, R12 ;
-; Location /home/dstn/.julia/packages/CUDA/YIj5X/src/device/intrinsics/math.jl:378
+; Location /home/eschnett/.julia/packages/CUDA/rXson/src/device/intrinsics/math.jl:378
     @P4 PLOP3.LUT P3, PT, P1, PT, PT, 0x80, 0x0 ;
     @P2 FSETP.GEU.AND P1, PT, |R7|, 1.175494350822287508e-38, PT ;
-; Location ./fastmath.jl:166
-        FADD R25, R12, -127.5 ;
+; Location ./fastmath.jl:164
+        FADD R24, R12, -127.5 ;
         P2R R6, PR, RZ, 0x20 ;
-; Location /home/dstn/.julia/packages/CUDA/YIj5X/src/device/intrinsics/math.jl:22
+; Location /home/eschnett/.julia/packages/CUDA/rXson/src/device/intrinsics/math.jl:22
     @P6 FMUL.RZ R10, R9.reuse, 0.15915493667125701904 ;
-; Location /home/dstn/.julia/packages/CUDA/YIj5X/src/device/intrinsics/math.jl:378
+; Location /home/eschnett/.julia/packages/CUDA/rXson/src/device/intrinsics/math.jl:378
     @P6 FSETP.GEU.AND P5, PT, |R9|, 1.175494350822287508e-38, PT ;
    @!P0 FMUL R4, R4, 16777216 ;
-; Location ./float.jl:146
+; Location ./float.jl:159
         I2FP.F32.S32 R13, R13 ;
-; Location /home/dstn/.julia/packages/CUDA/YIj5X/src/device/intrinsics/math.jl:378
+; Location /home/eschnett/.julia/packages/CUDA/rXson/src/device/intrinsics/math.jl:378
    @!P0 FMUL R3, R3, 16777216 ;
         PLOP3.LUT P0, PT, PT, PT, PT, 0x80, 0x0 ;
-; Location /home/dstn/.julia/packages/CUDA/YIj5X/src/device/intrinsics/math.jl:22
+; Location /home/eschnett/.julia/packages/CUDA/rXson/src/device/intrinsics/math.jl:22
     @P6 MUFU.SIN R10, R10 ;
-; Location /home/dstn/.julia/packages/CUDA/YIj5X/src/device/intrinsics/math.jl:378
+; Location /home/eschnett/.julia/packages/CUDA/rXson/src/device/intrinsics/math.jl:378
     @P2 PLOP3.LUT P0, PT, P1, PT, PT, 0x80, 0x0 ;
-        FMUL R12, R25, 0.015625 ;
+        FMUL R12, R24, 0.015625 ;
         PLOP3.LUT P1, PT, PT, PT, PT, 0x80, 0x0 ;
-; Location ./fastmath.jl:166
-        FADD R26, R13, -127.5 ;
-; Location /home/dstn/.julia/packages/CUDA/YIj5X/src/device/intrinsics/math.jl:378
+; Location ./fastmath.jl:164
+        FADD R25, R13, -127.5 ;
+; Location /home/eschnett/.julia/packages/CUDA/rXson/src/device/intrinsics/math.jl:378
     @P6 PLOP3.LUT P1, PT, P5, PT, PT, 0x80, 0x0 ;
         ISETP.NE.AND P5, PT, R6, RZ, PT ;
-; Location /home/dstn/.julia/packages/CUDA/YIj5X/src/device/intrinsics/math.jl:22
+; Location /home/eschnett/.julia/packages/CUDA/rXson/src/device/intrinsics/math.jl:22
     @P4 FMUL.RZ R6, R5.reuse, 0.15915493667125701904 ;
-; Location /home/dstn/.julia/packages/CUDA/YIj5X/src/device/intrinsics/math.jl:378
+; Location /home/eschnett/.julia/packages/CUDA/rXson/src/device/intrinsics/math.jl:378
    @!P3 FMUL R5, R5, 16777216 ;
-; Location /home/dstn/.julia/packages/CUDA/YIj5X/src/device/intrinsics/math.jl:22
+; Location /home/eschnett/.julia/packages/CUDA/rXson/src/device/intrinsics/math.jl:22
     @P2 MUFU.SIN R8, R8 ;
-; Location /home/dstn/.julia/packages/CUDA/YIj5X/src/device/intrinsics/math.jl:378
-        FMUL R13, R26, 0.015625 ;
+; Location /home/eschnett/.julia/packages/CUDA/rXson/src/device/intrinsics/math.jl:378
+        FMUL R13, R25, 0.015625 ;
    @!P0 FMUL R7, R7, 16777216 ;
-; Location /home/dstn/.julia/packages/CUDA/YIj5X/src/device/intrinsics/math.jl:22
+   @!P1 FMUL R9, R9, 16777216 ;
+; Location /home/eschnett/.julia/packages/CUDA/rXson/src/device/intrinsics/math.jl:22
     @P4 MUFU.SIN R6, R6 ;
-; Location /home/dstn/.julia/packages/CUDA/YIj5X/src/device/intrinsics/math.jl:378
-   @!P1 FMUL R9, R9, 16777216 ;
+; Location /home/eschnett/.julia/packages/CUDA/rXson/src/device/intrinsics/math.jl:378
    @!P1 FMUL R10, R10, 16777216 ;
+   @!P0 FMUL R8, R8, 16777216 ;
     @P5 MUFU.RCP R4, R4 ;
-   @!P0 FMUL R8, R8, 16777216 ;
         PLOP3.LUT P0, PT, PT, PT, PT, 0x80, 0x0 ;
+    @P6 MUFU.RCP R9, R9 ;
    @!P3 FMUL R6, R6, 16777216 ;
-    @P6 MUFU.RCP R9, R9 ;
-; Location ./fastmath.jl:181
-        FSETP.NEU.AND P3, PT, R11, RZ, PT ;
-; Location /home/dstn/.julia/packages/CUDA/YIj5X/src/device/intrinsics/math.jl:378
+; Location ./fastmath.jl:178
+        FSETP.NEU.AND P3, PT, R13, RZ, PT ;
+; Location /home/eschnett/.julia/packages/CUDA/rXson/src/device/intrinsics/math.jl:378
     @P5 FMUL R60, R4, R3 ;
+; Location ./fastmath.jl:178
+        FSETP.NEU.AND P5, PT, R11, RZ, PT ;
+; Location /home/eschnett/.julia/packages/CUDA/rXson/src/device/intrinsics/math.jl:378
     @P4 MUFU.RCP R5, R5 ;
 ; Location ./int.jl:87
         LOP3.LUT R3, R0.reuse, 0xe0, RZ, 0xfc, !PT ;
 ; Location ./int.jl:88
         IMAD R0, R0, 0x3f, RZ ;
-; Location ./fastmath.jl:181
-        FSETP.NEU.AND P5, PT, R12, RZ, PT ;
-; Location ./float.jl:146
+; Location ./float.jl:159
         I2FP.F32.S32 R3, R3 ;
-; Location /home/dstn/.julia/packages/CUDA/YIj5X/src/device/intrinsics/math.jl:378
-    @P3 FSETP.GEU.AND P1, PT, |R11|, 1.175494350822287508e-38, PT ;
+; Location /home/eschnett/.julia/packages/CUDA/rXson/src/device/intrinsics/math.jl:378
     @P6 FMUL R52, R9, R10 ;
         PLOP3.LUT P6, PT, PT, PT, PT, 0x80, 0x0 ;
     @P2 MUFU.RCP R7, R7 ;
-    @P3 PLOP3.LUT P6, PT, P1, PT, PT, 0x80, 0x0 ;
-; Location ./fastmath.jl:166
-        FADD R27, R3, -127.5 ;
-        P2R R3, PR, RZ, 0x8 ;
-; Location /home/dstn/.julia/packages/CUDA/YIj5X/src/device/intrinsics/math.jl:378
+        LOP3.LUT R9, R15, 0x20, RZ, 0xc0, !PT ;
+; Location ./fastmath.jl:164
+        FADD R26, R3, -127.5 ;
+        P2R R3, PR, RZ, 0x20 ;
+; Location /home/eschnett/.julia/packages/CUDA/rXson/src/device/intrinsics/math.jl:378
+    @P5 FSETP.GEU.AND P1, PT, |R11|, 1.175494350822287508e-38, PT ;
+        FMUL R10, R26, 0.015625 ;
+    @P4 FMUL R55, R5, R6 ;
+    @P5 PLOP3.LUT P6, PT, P1, PT, PT, 0x80, 0x0 ;
+; Location ./fastmath.jl:178
+        FSETP.NEU.AND P4, PT, R12, RZ, PT ;
+; Location /home/eschnett/.julia/packages/CUDA/rXson/src/device/intrinsics/math.jl:378
         PLOP3.LUT P1, PT, PT, PT, PT, 0x80, 0x0 ;
-        FMUL R9, R27, 0.015625 ;
-    @P4 FMUL R54, R5, R6 ;
-; Location ./fastmath.jl:181
-        FSETP.NEU.AND P4, PT, R13, RZ, PT ;
-        P2R R5, PR, RZ, 0x20 ;
-        P2R R4, PR, RZ, 0x40 ;
-        FSETP.NEU.AND P6, PT, R9, RZ, PT ;
-; Location /home/dstn/.julia/packages/CUDA/YIj5X/src/device/intrinsics/math.jl:378
+        P2R R4, PR, RZ, 0x10 ;
     @P2 FMUL R53, R7, R8 ;
-    @P5 FSETP.GEU.AND P2, PT, |R12|, 1.175494350822287508e-38, PT ;
-; Location /home/dstn/.julia/packages/CUDA/YIj5X/src/device/intrinsics/math.jl:22
-    @P4 FMUL.RZ R8, R13.reuse, 0.15915493667125701904 ;
-; Location /home/dstn/.julia/packages/CUDA/YIj5X/src/device/intrinsics/math.jl:378
-    @P5 PLOP3.LUT P0, PT, P2, PT, PT, 0x80, 0x0 ;
-    @P4 FSETP.GEU.AND P2, PT, |R13|, 1.175494350822287508e-38, PT ;
-        ISETP.NE.AND P5, PT, R4, RZ, PT ;
-; Location /home/dstn/.julia/packages/CUDA/YIj5X/src/device/intrinsics/math.jl:22
-    @P4 MUFU.SIN R8, R8 ;
-; Location /home/dstn/.julia/packages/CUDA/YIj5X/src/device/intrinsics/math.jl:378
-    @P4 PLOP3.LUT P1, PT, P2, PT, PT, 0x80, 0x0 ;
-; Location /home/dstn/.julia/packages/CUDA/YIj5X/src/device/intrinsics/math.jl:22
-    @P6 FMUL.RZ R10, R9.reuse, 0.15915493667125701904 ;
-; Location /home/dstn/.julia/packages/CUDA/YIj5X/src/device/intrinsics/math.jl:378
-    @P6 FSETP.GEU.AND P3, PT, |R9|, 1.175494350822287508e-38, PT ;
+; Location /home/eschnett/.julia/packages/CUDA/rXson/src/device/intrinsics/math.jl:22
+    @P3 FMUL.RZ R8, R13, 0.15915493667125701904 ;
+        P2R R5, PR, RZ, 0x40 ;
+    @P3 MUFU.SIN R8, R8 ;
+; Location ./fastmath.jl:178
+        FSETP.NEU.AND P6, PT, R10, RZ, PT ;
+; Location /home/eschnett/.julia/packages/CUDA/rXson/src/device/intrinsics/math.jl:378
+    @P4 FSETP.GEU.AND P2, PT, |R12|, 1.175494350822287508e-38, PT ;
+    @P4 PLOP3.LUT P0, PT, P2, PT, PT, 0x80, 0x0 ;
+    @P3 FSETP.GEU.AND P2, PT, |R13|, 1.175494350822287508e-38, PT ;
+        ISETP.NE.AND P4, PT, R5, RZ, PT ;
+    @P3 PLOP3.LUT P1, PT, P2, PT, PT, 0x80, 0x0 ;
+; Location /home/eschnett/.julia/packages/CUDA/rXson/src/device/intrinsics/math.jl:22
+    @P6 FMUL.RZ R14, R10.reuse, 0.15915493667125701904 ;
+; Location /home/eschnett/.julia/packages/CUDA/rXson/src/device/intrinsics/math.jl:378
+    @P6 FSETP.GEU.AND P5, PT, |R10|, 1.175494350822287508e-38, PT ;
         PLOP3.LUT P2, PT, PT, PT, PT, 0x80, 0x0 ;
-    @P6 PLOP3.LUT P2, PT, P3, PT, PT, 0x80, 0x0 ;
-; Location /home/dstn/.julia/packages/CUDA/YIj5X/src/device/intrinsics/math.jl:22
-    @P6 MUFU.SIN R10, R10 ;
-        ISETP.NE.AND P3, PT, R3, RZ, PT ;
-; Location /home/dstn/.julia/packages/CUDA/YIj5X/src/device/intrinsics/math.jl:378
+    @P6 PLOP3.LUT P2, PT, P5, PT, PT, 0x80, 0x0 ;
+; Location /home/eschnett/.julia/packages/CUDA/rXson/src/device/intrinsics/math.jl:22
+    @P6 MUFU.SIN R14, R14 ;
+        ISETP.NE.AND P5, PT, R3, RZ, PT ;
+; Location /home/eschnett/.julia/packages/CUDA/rXson/src/device/intrinsics/math.jl:378
    @!P1 FMUL R13, R13, 16777216 ;
    @!P1 FMUL R8, R8, 16777216 ;
-   @!P2 FMUL R9, R9, 16777216 ;
-    @P4 MUFU.RCP R13, R13 ;
-; Location /home/dstn/.julia/packages/CUDA/YIj5X/src/device/intrinsics/math.jl:22
-    @P3 FMUL.RZ R3, R11.reuse, 0.15915493667125701904 ;
-; Location /home/dstn/.julia/packages/CUDA/YIj5X/src/device/intrinsics/math.jl:378
-   @!P5 FMUL R11, R11, 16777216 ;
    @!P2 FMUL R10, R10, 16777216 ;
-; Location /home/dstn/.julia/packages/CUDA/YIj5X/src/device/intrinsics/math.jl:22
-    @P3 MUFU.SIN R4, R3 ;
-; Location /home/dstn/.julia/packages/CUDA/YIj5X/src/device/intrinsics/math.jl:378
-    @P3 MUFU.RCP R11, R11 ;
-        LOP3.LUT R3, R14, 0x24, RZ, 0xc0, !PT ;
-    @P4 FMUL R45, R13, R8 ;
-; Location /home/dstn/.julia/packages/LLVM/RpBog/src/interop/base.jl:38
-        S2R R14, SR_CTAID.X ;
-        LOP3.LUT R3, R3, 0x10, R16, 0xf8, !PT ;
-; Location /home/dstn/.julia/packages/CUDA/YIj5X/src/device/intrinsics/math.jl:378
-   @!P5 FMUL R4, R4, 16777216 ;
-        ISETP.NE.AND P5, PT, R5, RZ, PT ;
-    @P6 MUFU.RCP R9, R9 ;
-    @P3 FMUL R47, R11, R4 ;
-; Location /home/dstn/.julia/packages/CUDA/YIj5X/src/device/intrinsics/math.jl:22
-    @P5 FMUL.RZ R5, R12.reuse, 0.15915493667125701904 ;
-; Location /home/dstn/.julia/packages/CUDA/YIj5X/src/device/intrinsics/math.jl:378
+    @P3 MUFU.RCP R13, R13 ;
+; Location /home/eschnett/.julia/packages/CUDA/rXson/src/device/intrinsics/math.jl:22
+    @P5 FMUL.RZ R3, R11.reuse, 0.15915493667125701904 ;
+; Location /home/eschnett/.julia/packages/CUDA/rXson/src/device/intrinsics/math.jl:378
+   @!P4 FMUL R11, R11, 16777216 ;
+   @!P2 FMUL R14, R14, 16777216 ;
+; Location /home/eschnett/.julia/packages/CUDA/rXson/src/device/intrinsics/math.jl:22
+    @P5 MUFU.SIN R5, R3 ;
+; Location /home/eschnett/.julia/packages/CUDA/rXson/src/device/intrinsics/math.jl:378
+    @P5 MUFU.RCP R6, R11 ;
+        LOP3.LUT R3, R15, 0x4, RZ, 0xc0, !PT ;
+    @P3 FMUL R45, R13, R8 ;
+; Location ./float.jl:159
+        I2FP.F32.S32 R15, R0 ;
+        IMAD R3, R20, 0x40, R3 ;
+; Location /home/eschnett/.julia/packages/CUDA/rXson/src/device/intrinsics/math.jl:378
+   @!P4 FMUL R5, R5, 16777216 ;
+        ISETP.NE.AND P4, PT, R4, RZ, PT ;
+    @P6 MUFU.RCP R11, R10 ;
+        LOP3.LUT R4, R21, 0x8, RZ, 0xc0, !PT ;
+        IADD3 R3, R18, R3, R4 ;
+    @P5 FMUL R47, R6, R5 ;
+        LOP3.LUT R4, R17, 0x2, RZ, 0xc0, !PT ;
+        IADD3 R3, R9, R3, R4 ;
+; Location /home/eschnett/.julia/packages/CUDA/rXson/src/device/intrinsics/math.jl:22
+    @P4 FMUL.RZ R7, R12.reuse, 0.15915493667125701904 ;
+; Location /home/eschnett/.julia/packages/CUDA/rXson/src/device/intrinsics/math.jl:378
    @!P0 FMUL R12, R12, 16777216 ;
-    @P6 FMUL R61, R9, R10 ;
-        SHF.L.U32 R6, R14, 0x6, RZ ;
-; Location /home/dstn/.julia/packages/CUDA/YIj5X/src/device/intrinsics/math.jl:22
-    @P5 MUFU.SIN R5, R5 ;
-; Location ./float.jl:146
-        I2FP.F32.S32 R14, R0 ;
-        LOP3.LUT R7, R3, R6, RZ, 0xfc, !PT ;
-; Location /home/dstn/.julia/packages/CUDA/YIj5X/src/device/intrinsics/math.jl:378
-        FMUL R3, R14, 0.015625 ;
-        LOP3.LUT R7, R7, 0x2, R16, 0xf8, !PT ;
-    @P5 MUFU.RCP R12, R12 ;
-; Location /home/dstn/.julia/packages/CUDA/YIj5X/src/device/intrinsics/math.jl:371
-        FADD R28, -RZ, |R3| ;
-        FSETP.GEU.AND P3, PT, |R3|, 2, PT ;
-        LOP3.LUT R7, R7, 0x8, R36, 0xf8, !PT ;
-; Location /home/dstn/.julia/packages/CUDA/YIj5X/src/device/intrinsics/math.jl:378
-   @!P0 FMUL R5, R5, 16777216 ;
-    @P5 FMUL R46, R12, R5 ;
-; Location /home/dstn/.julia/packages/CUDA/YIj5X/src/device/intrinsics/math.jl:371
-   @!P3 BRA `(.L_x_7) ;
-        FSETP.GTU.AND P0, PT, R28, 16777216, PT ;
+        FMUL R4, R15, 0.015625 ;
+    @P6 FMUL R61, R11, R14 ;
+; Location /home/eschnett/.julia/packages/CUDA/rXson/src/device/intrinsics/math.jl:22
+    @P4 MUFU.SIN R7, R7 ;
+; Location /home/eschnett/.julia/packages/CUDA/rXson/src/device/intrinsics/math.jl:371
+        FADD R27, -RZ, |R4| ;
+; Location /home/eschnett/.julia/packages/CUDA/rXson/src/device/intrinsics/math.jl:378
+    @P4 MUFU.RCP R12, R12 ;
+   @!P0 FMUL R7, R7, 16777216 ;
+; Location /home/eschnett/.julia/packages/CUDA/rXson/src/device/intrinsics/math.jl:371
+        FSETP.GEU.AND P0, PT, |R4|, 2, PT ;
+; Location /home/eschnett/.julia/packages/CUDA/rXson/src/device/intrinsics/math.jl:378
+    @P4 FMUL R46, R12, R7 ;
+; Location /home/eschnett/.julia/packages/CUDA/rXson/src/device/intrinsics/math.jl:371
+   @!P0 BRA `(.L_x_7) ;
+        FSETP.GTU.AND P0, PT, R27, 16777216, PT ;
     @P0 BRA `(.L_x_8) ;
-        FMUL R4, R28, 0.5 ;
+        FMUL R5, R27, 0.5 ;
         BSSY B1, `(.L_x_9) ;
-        FRND.TRUNC R9, R4 ;
-        FFMA R11, R9, -2, R28 ;
-        MOV R5, R9 ;
-        ISETP.GE.U32.AND P0, PT, R11, 0x40000000, PT ;
+        FRND.TRUNC R6, R5 ;
+        FFMA R8, R6, -2, R27 ;
+        ISETP.GE.U32.AND P0, PT, R8, 0x40000000, PT ;
    @!P0 BRA `(.L_x_10) ;
-        ISETP.GE.U32.AND P0, PT, R11, -0x7fffffff, PT ;
-    @P0 FADD R4, R9, -1 ;
-    @P0 FSETP.GEU.AND P1, PT, R11, -2, PT ;
-    @P0 FSEL R4, R4, R9, !P1 ;
-    @P0 FADD R5, R4, -1 ;
+        ISETP.GE.U32.AND P0, PT, R8, -0x7fffffff, PT ;
+        FSETP.GEU.OR P1, PT, R8, -2, !P0 ;
+    @P0 FADD R5, R6, -1 ;
+   @!P1 FADD R5, R5, -1 ;
+    @P0 IMAD.MOV.U32 R6, RZ, RZ, R5 ;
     @P0 BRA `(.L_x_10) ;
-        FSETP.GE.AND P1, PT, R11, 4, PT ;
-        FADD R5, R9, 1 ;
-    @P1 IMAD.MOV.U32 R4, RZ, RZ, 0x40400000 ;
-    @P1 FFMA R4, -R4, 2, R11 ;
-    @P1 FSETP.GE.AND P0, PT, R4, RZ, PT ;
-    @P1 FSEL R4, R5, R9, P0 ;
-    @P1 FADD R4, R4, 1 ;
-    @P1 FADD R5, R4, 1 ;
+        FSETP.GE.AND P0, PT, R8, 4, PT ;
+        FADD R6, R6, 1 ;
+    @P0 MOV R5, 0x40400000 ;
+    @P0 FFMA R5, -R5, 2, R8 ;
+        FSETP.GE.AND P1, PT, R5, RZ, P0 ;
+    @P0 FADD R5, R6, 1 ;
+    @P1 FADD R5, R5, 1 ;
+    @P0 IMAD.MOV.U32 R6, RZ, RZ, R5 ;
 
 .L_x_10:
         BSYNC B1 ;
 
 .L_x_9:
-        FFMA R28, R5, -2, R28 ;
+        FFMA R27, R6, -2, R27 ;
         BRA `(.L_x_7) ;
 
 .L_x_8:
-        IADD3 R5, R28.reuse, -0x40000000, RZ ;
+        IADD3 R6, R27.reuse, -0x40000000, RZ ;
         BSSY B1, `(.L_x_11) ;
-        LOP3.LUT R4, R28.reuse, 0x7fffff, RZ, 0xc0, !PT ;
-        LOP3.LUT P1, R5, R5, 0xff800000, RZ, 0xc0, !PT ;
+        LOP3.LUT R5, R27.reuse, 0x7fffff, RZ, 0xc0, !PT ;
+        LOP3.LUT P1, R6, R6, 0xff800000, RZ, 0xc0, !PT ;
+        ISETP.GT.U32.AND P0, PT, R27, 0x7f7fffff, PT ;
+        IMAD.MOV.U32 R27, RZ, RZ, 0x7fffffff ;
+        LOP3.LUT R5, R5, 0x3f800000, RZ, 0xfc, !PT ;
+        FSEL R27, R27, 16777216, P0 ;
+   @!P1 BRA `(.L_x_12) ;
+
+.L_x_13:
+        IMNMX.U32 R7, R6, 0xb800000, PT ;
+        IMAD.IADD R5, R7, 0x1, R5 ;
+        IMAD.IADD R6, R6, 0x1, -R7 ;
+        FADD R8, R5, -R5 ;
+        ISETP.NE.AND P1, PT, R6, RZ, PT ;
+        FFMA R8, R8, 1, R5 ;
+        FADD R9, R5, -R8 ;
+        FFMA.RZ R9, R9, 1, R8 ;
+        FRND.TRUNC R8, R9 ;
+        FADD R5, R5, -R8 ;
+        ISETP.NE.AND P0, PT, R5, RZ, PT ;
+    @P0 BRA P1, `(.L_x_13) ;
+
+.L_x_12:
+        BSYNC B1 ;
+
+.L_x_11:
+        FMUL R6, R5, 1.1920928955078125e-07 ;
+        FMUL R27, R27, R6 ;
+
+.L_x_7:
+        BSYNC B0 ;
+
+.L_x_6:
+; Location ./int.jl:88
+        IADD3 R0, R0, 0x7e0, RZ ;
+; Location /home/eschnett/.julia/packages/CUDA/rXson/src/device/intrinsics/math.jl:371
+        BSSY B0, `(.L_x_14) ;
+        FSETP.GTU.AND P0, PT, |R27|, +INF , PT ;
+; Location ./float.jl:159
+        I2FP.F32.S32 R0, R0 ;
+        SHF.R.U32.HI R3, RZ, 0x1, R3 ;
+; Location /home/eschnett/.julia/packages/CUDA/rXson/src/device/intrinsics/math.jl:378
+        FMUL R5, R0, 0.015625 ;
+        SGXT.U32 R3, R3, 0xc ;
+; Location /home/eschnett/.julia/packages/CUDA/rXson/src/device/intrinsics/math.jl:371
+        FADD R28, -RZ, |R5| ;
+        FSETP.GEU.AND P1, PT, |R5|, 2, PT ;
+   @!P0 LOP3.LUT R27, R27, 0x80000000, R4, 0xf8, !PT ;
+   @!P1 BRA `(.L_x_15) ;
+        FSETP.GTU.AND P0, PT, R28, 16777216, PT ;
+    @P0 BRA `(.L_x_16) ;
+        FMUL R0, R28, 0.5 ;
+        BSSY B1, `(.L_x_17) ;
+        FRND.TRUNC R7, R0 ;
+        FFMA R4, R7, -2, R28 ;
+        ISETP.GE.U32.AND P0, PT, R4, 0x40000000, PT ;
+   @!P0 BRA `(.L_x_18) ;
+        ISETP.GE.U32.AND P0, PT, R4, -0x7fffffff, PT ;
+        FSETP.GEU.OR P1, PT, R4, -2, !P0 ;
+    @P0 FADD R0, R7, -1 ;
+   @!P1 FADD R0, R0, -1 ;
+    @P0 MOV R7, R0 ;
+    @P0 BRA `(.L_x_18) ;
+        FSETP.GE.AND P0, PT, R4, 4, PT ;
+        FADD R7, R7, 1 ;
+    @P0 IMAD.MOV.U32 R9, RZ, RZ, 0x40400000 ;
+    @P0 FFMA R0, -R9, 2, R4 ;
+        FSETP.GE.AND P1, PT, R0, RZ, P0 ;
+    @P0 FADD R0, R7, 1 ;
+    @P1 FADD R0, R0, 1 ;
+    @P0 IMAD.MOV.U32 R7, RZ, RZ, R0 ;
+
+.L_x_18:
+        BSYNC B1 ;
+
+.L_x_17:
+        FFMA R28, R7, -2, R28 ;
+        BRA `(.L_x_15) ;
+
+.L_x_16:
+        IADD3 R4, R28.reuse, -0x40000000, RZ ;
+        BSSY B1, `(.L_x_19) ;
+        LOP3.LUT R0, R28, 0x7fffff, RZ, 0xc0, !PT ;
+        LOP3.LUT P1, R4, R4, 0xff800000, RZ, 0xc0, !PT ;
         ISETP.GT.U32.AND P0, PT, R28, 0x7f7fffff, PT ;
         IMAD.MOV.U32 R28, RZ, RZ, 0x7fffffff ;
-        LOP3.LUT R4, R4, 0x3f800000, RZ, 0xfc, !PT ;
+        LOP3.LUT R0, R0, 0x3f800000, RZ, 0xfc, !PT ;
         FSEL R28, R28, 16777216, P0 ;
-   @!P1 BRA `(.L_x_12) ;
-
-.L_x_13:
-        IMNMX.U32 R6, R5, 0xb800000, PT ;
-        IMAD.IADD R4, R6, 0x1, R4 ;
-        IMAD.IADD R5, R5, 0x1, -R6 ;
-        FADD R9, R4, -R4 ;
-        ISETP.NE.AND P1, PT, R5, RZ, PT ;
-        FFMA R9, R9, 1, R4 ;
-        FADD R8, R4, -R9 ;
-        FFMA.RZ R8, R8, 1, R9 ;
-        FRND.TRUNC R9, R8 ;
-        FADD R4, R4, -R9 ;
-        ISETP.NE.AND P0, PT, R4, RZ, PT ;
-    @P0 BRA P1, `(.L_x_13) ;
-
-.L_x_12:
-        BSYNC B1 ;
-
-.L_x_11:
-        FMUL R5, R4, 1.1920928955078125e-07 ;
-        FMUL R28, R28, R5 ;
-
-.L_x_7:
-        BSYNC B0 ;
-
-.L_x_6:
-; Location ./int.jl:88
-        IADD3 R0, R0, 0x7e0, RZ ;
-; Location /home/dstn/.julia/packages/CUDA/YIj5X/src/device/intrinsics/math.jl:371
-        BSSY B0, `(.L_x_14) ;
-        FSETP.GTU.AND P0, PT, |R28|, +INF , PT ;
-; Location ./float.jl:146
-        I2FP.F32.S32 R0, R0 ;
-        SHF.R.U32.HI R7, RZ, 0x1, R7 ;
-; Location /home/dstn/.julia/packages/CUDA/YIj5X/src/device/intrinsics/math.jl:378
-        FMUL R0, R0, 0.015625 ;
-; Location /home/dstn/.julia/packages/CUDA/YIj5X/src/device/intrinsics/math.jl:371
-        FADD R29, -RZ, |R0| ;
-        FSETP.GEU.AND P1, PT, |R0|, 2, PT ;
-   @!P0 LOP3.LUT R28, R28, 0x80000000, R3, 0xf8, !PT ;
-   @!P1 BRA `(.L_x_15) ;
-        FSETP.GTU.AND P0, PT, R29, 16777216, PT ;
-    @P0 BRA `(.L_x_16) ;
-        FMUL R3, R29, 0.5 ;
-        BSSY B1, `(.L_x_17) ;
-        FRND.TRUNC R6, R3 ;
-        FFMA R5, R6, -2, R29 ;
-        MOV R4, R6 ;
-        ISETP.GE.U32.AND P0, PT, R5, 0x40000000, PT ;
-   @!P0 BRA `(.L_x_18) ;
-        ISETP.GE.U32.AND P0, PT, R5, -0x7fffffff, PT ;
-    @P0 FADD R3, R6, -1 ;
-    @P0 FSETP.GEU.AND P1, PT, R5, -2, PT ;
-    @P0 FSEL R3, R3, R6, !P1 ;
-    @P0 FADD R4, R3, -1 ;
-    @P0 BRA `(.L_x_18) ;
-        FSETP.GE.AND P1, PT, R5, 4, PT ;
-    @P1 IMAD.MOV.U32 R4, RZ, RZ, 0x40400000 ;
-    @P1 FFMA R3, -R4, 2, R5 ;
-        FADD R4, R6, 1 ;
-    @P1 FSETP.GE.AND P0, PT, R3, RZ, PT ;
-    @P1 FSEL R3, R4, R6, P0 ;
-    @P1 FADD R3, R3, 1 ;
-    @P1 FADD R4, R3, 1 ;
-
-.L_x_18:
-        BSYNC B1 ;
-
-.L_x_17:
-        FFMA R29, R4, -2, R29 ;
-        BRA `(.L_x_15) ;
-
-.L_x_16:
-        IADD3 R4, R29.reuse, -0x40000000, RZ ;
-        BSSY B1, `(.L_x_19) ;
-        LOP3.LUT R3, R29.reuse, 0x7fffff, RZ, 0xc0, !PT ;
-        LOP3.LUT P1, R4, R4, 0xff800000, RZ, 0xc0, !PT ;
-        ISETP.GT.U32.AND P0, PT, R29, 0x7f7fffff, PT ;
-        IMAD.MOV.U32 R29, RZ, RZ, 0x7fffffff ;
-        LOP3.LUT R3, R3, 0x3f800000, RZ, 0xfc, !PT ;
-        FSEL R29, R29, 16777216, P0 ;
    @!P1 BRA `(.L_x_20) ;
 
 .L_x_21:
-        IMNMX.U32 R5, R4, 0xb800000, PT ;
-        IMAD.IADD R3, R5, 0x1, R3 ;
-        IMAD.IADD R4, R4, 0x1, -R5 ;
-        FADD R6, R3, -R3 ;
+        IMNMX.U32 R7, R4, 0xb800000, PT ;
+        IADD3 R4, -R7.reuse, R4, RZ ;
+        IMAD.IADD R0, R7, 0x1, R0 ;
         ISETP.NE.AND P1, PT, R4, RZ, PT ;
-        FFMA R6, R6, 1, R3 ;
-        FADD R9, R3, -R6 ;
-        FFMA.RZ R9, R9, 1, R6 ;
-        FRND.TRUNC R6, R9 ;
-        FADD R3, R3, -R6 ;
-        ISETP.NE.AND P0, PT, R3, RZ, PT ;
+        FADD R9, R0, -R0 ;
+        FFMA R9, R9, 1, R0 ;
+        FADD R6, R0, -R9 ;
+        FFMA.RZ R6, R6, 1, R9 ;
+        FRND.TRUNC R9, R6 ;
+        FADD R0, R0, -R9 ;
+        ISETP.NE.AND P0, PT, R0, RZ, PT ;
     @P0 BRA P1, `(.L_x_21) ;
 
 .L_x_20:
         BSYNC B1 ;
 
 .L_x_19:
-        FMUL R4, R3, 1.1920928955078125e-07 ;
-        FMUL R29, R29, R4 ;
+        FMUL R7, R0, 1.1920928955078125e-07 ;
+        FMUL R28, R28, R7 ;
 
 .L_x_15:
         BSYNC B0 ;
 
 .L_x_14:
-        IMAD.WIDE.U32 R2, R7, R2, c[0x0][0x1f0] ;
+        IMAD.WIDE.U32 R2, R3, R2, c[0x0][0x1f0] ;
         LDG.E R2, [R2.64] ;
-        FSETP.GTU.AND P0, PT, |R29|, +INF , PT ;
-; Location ./intfuncs.jl:299
-        MOV R18, 0x15b0 ;
-   @!P0 LOP3.LUT R29, R29, 0x80000000, R0, 0xf8, !PT ;
-<<<<<<< HEAD
-        CALL.REL.NOINC `($_Z6upchan13CuDeviceArrayI5Int32Li1ELi1EES_IS0_Li1ELi1EES_IS0_Li1ELi1EES_IS0_Li1ELi1EES_I9Float16x2Li1ELi1EES_I6Int4x8Li1ELi1EES_IS2_Li1ELi1EES_IS0_Li1ELi1EE$julia_power_by_squaring_25758) ;
-; Location ./promotion.jl:499
+        FSETP.GTU.AND P0, PT, |R28|, +INF , PT ;
+; Location ./intfuncs.jl:310
+        MOV R18, 0x15a0 ;
+   @!P0 LOP3.LUT R28, R28, 0x80000000, R5, 0xf8, !PT ;
+        CALL.REL.NOINC `($_Z6upchan13CuDeviceArrayI5Int32Li1ELi1EES_IS0_Li1ELi1EES_IS0_Li1ELi1EES_IS0_Li1ELi1EES_I9Float16x2Li1ELi1EES_I6Int4x8Li1ELi1EES_IS2_Li1ELi1EES_IS0_Li1ELi1EE$julia_power_by_squaring_25922) ;
+; Location ./promotion.jl:521
         ISETP.NE.U32.AND P0, PT, R0, 0x40, PT ;
         ISETP.NE.AND.EX P0, PT, R3, RZ, PT, P0 ;
 ; Location /home/eschnett/src/kotekan/julia/kernels/upchan.jl:1415
-=======
-        CALL.REL.NOINC `($_Z6upchan13CuDeviceArrayI5Int32Li1ELi1EES_IS0_Li1ELi1EES_IS0_Li1ELi1EES_IS0_Li1ELi1EES_I9Float16x2Li1ELi1EES_I6Int4x8Li1ELi1EES_IS2_Li1ELi1EES_IS0_Li1ELi1EE$julia_power_by_squaring_28565) ;
-; Location ./promotion.jl:477
-        ISETP.NE.U32.AND P0, PT, R0, 0x40, PT ;
-        ISETP.NE.AND.EX P0, PT, R3, RZ, PT, P0 ;
-; Location /home/dstn/kotekan/julia/kernels/upchan.jl:1410
->>>>>>> bdbe7b3b
-    @P0 BRA `(.L_x_22) ;
-        SHF.R.U32.HI R4, RZ, 0x3, R16.reuse ;
-; Location /home/dstn/.julia/packages/CUDA/YIj5X/src/device/intrinsics/math.jl:371
+   @!P0 BRA `(.L_x_22) ;
+        MOV R4, 0x15f0 ;
+        CALL.REL.NOINC `($_Z6upchan13CuDeviceArrayI5Int32Li1ELi1EES_IS0_Li1ELi1EES_IS0_Li1ELi1EES_IS0_Li1ELi1EES_I9Float16x2Li1ELi1EES_I6Int4x8Li1ELi1EES_IS2_Li1ELi1EES_IS0_Li1ELi1EE$julia_AssertionError_25911) ;
+        UMOV UR4, 32@lo(exception1) ;
+        MOV R54, 0x1650 ;
+        UMOV UR5, 32@hi(exception1) ;
+        IMAD.U32 R0, RZ, RZ, UR4 ;
+        IMAD.U32 R3, RZ, RZ, UR5 ;
+        CALL.REL.NOINC `($_Z6upchan13CuDeviceArrayI5Int32Li1ELi1EES_IS0_Li1ELi1EES_IS0_Li1ELi1EES_IS0_Li1ELi1EES_I9Float16x2Li1ELi1EES_I6Int4x8Li1ELi1EES_IS2_Li1ELi1EES_IS0_Li1ELi1EE$gpu_report_exception) ;
+        IMAD.MOV.U32 R4, RZ, RZ, c[0x0][0x160] ;
+        MOV R54, 0x1690 ;
+        IMAD.MOV.U32 R5, RZ, RZ, c[0x0][0x164] ;
+        CALL.REL.NOINC `($_Z6upchan13CuDeviceArrayI5Int32Li1ELi1EES_IS0_Li1ELi1EES_IS0_Li1ELi1EES_IS0_Li1ELi1EES_I9Float16x2Li1ELi1EES_I6Int4x8Li1ELi1EES_IS2_Li1ELi1EES_IS0_Li1ELi1EE$gpu_signal_exception) ;
+        BPT.TRAP 0x1 ;
+
+.L_x_22:
+; Location /home/eschnett/.julia/packages/LLVM/OLMpi/src/interop/base.jl:38
+        S2R R3, SR_TID.X ;
+; Location /home/eschnett/.julia/packages/CUDA/rXson/src/device/intrinsics/math.jl:371
         BSSY B0, `(.L_x_23) ;
-        SHF.R.U32.HI R0, RZ, 0x1, R16 ;
+        SHF.R.U32.HI R4, RZ, 0x3, R3.reuse ;
+        SHF.R.U32.HI R0, RZ, 0x1, R3 ;
 ; Location ./int.jl:87
-        LOP3.LUT R17, R17, 0x2, R4, 0xf8, !PT ;
-        LOP3.LUT R3, R16, 0x3, RZ, 0xc0, !PT ;
-        LOP3.LUT R0, R17, 0x4, R0, 0xf8, !PT ;
+        LOP3.LUT R5, R16, 0x2, R4, 0xf8, !PT ;
+        LOP3.LUT R3, R3, 0x3, RZ, 0xc0, !PT ;
+        LOP3.LUT R0, R5, 0x4, R0, 0xf8, !PT ;
 ; Location ./int.jl:88
         IMAD R3, R3, R0, RZ ;
-; Location ./float.jl:146
+; Location ./float.jl:159
         LEA R3, -R3, RZ, 0x1 ;
-        I2FP.F32.S32 R38, R3 ;
-; Location /home/dstn/.julia/packages/CUDA/YIj5X/src/device/intrinsics/math.jl:378
-        FMUL R30, R38, 0.125 ;
-; Location /home/dstn/.julia/packages/CUDA/YIj5X/src/device/intrinsics/math.jl:371
-        FADD R16, -RZ, |R30| ;
-        FSETP.GEU.AND P0, PT, |R30|, 2, PT ;
-        IMAD.MOV.U32 R31, RZ, RZ, R16 ;
+        I2FP.F32.S32 R37, R3 ;
+; Location /home/eschnett/.julia/packages/CUDA/rXson/src/device/intrinsics/math.jl:378
+        FMUL R29, R37, 0.125 ;
+; Location /home/eschnett/.julia/packages/CUDA/rXson/src/device/intrinsics/math.jl:371
+        FADD R17, -RZ, |R29| ;
+        FSETP.GEU.AND P0, PT, |R29|, 2, PT ;
+        IMAD.MOV.U32 R30, RZ, RZ, R17 ;
         P2R R3, PR, RZ, 0x1 ;
         STL [R1+0xc], R3 ;
    @!P0 BRA `(.L_x_24) ;
-        FSETP.GTU.AND P0, PT, R16, 16777216, PT ;
+        FSETP.GTU.AND P0, PT, R17, 16777216, PT ;
     @P0 BRA `(.L_x_25) ;
-        FMUL R3, R16, 0.5 ;
+        FMUL R3, R17, 0.5 ;
         BSSY B1, `(.L_x_26) ;
-        FRND.TRUNC R5, R3 ;
-        FFMA R4, R5, -2, R16 ;
-        IMAD.MOV.U32 R31, RZ, RZ, R5 ;
+        FRND.TRUNC R30, R3 ;
+        FFMA R4, R30, -2, R17 ;
         ISETP.GE.U32.AND P0, PT, R4, 0x40000000, PT ;
    @!P0 BRA `(.L_x_27) ;
         ISETP.GE.U32.AND P0, PT, R4, -0x7fffffff, PT ;
-    @P0 FADD R3, R5, -1 ;
-    @P0 FSETP.GEU.AND P1, PT, R4, -2, PT ;
-    @P0 FSEL R3, R3, R5, !P1 ;
-    @P0 FADD R31, R3, -1 ;
+        FSETP.GEU.OR P1, PT, R4, -2, !P0 ;
+    @P0 FADD R3, R30, -1 ;
+   @!P1 FADD R3, R3, -1 ;
+    @P0 IMAD.MOV.U32 R30, RZ, RZ, R3 ;
     @P0 BRA `(.L_x_27) ;
-        FSETP.GE.AND P1, PT, R4, 4, PT ;
-        FADD R31, R5, 1 ;
-    @P1 IMAD.MOV.U32 R3, RZ, RZ, 0x40400000 ;
-    @P1 FFMA R3, -R3, 2, R4 ;
-    @P1 FSETP.GE.AND P0, PT, R3, RZ, PT ;
-    @P1 FSEL R3, R31, R5, P0 ;
+        FSETP.GE.AND P0, PT, R4, 4, PT ;
+        FADD R30, R30, 1 ;
+    @P0 IMAD.MOV.U32 R3, RZ, RZ, 0x40400000 ;
+    @P0 FFMA R3, -R3, 2, R4 ;
+        FSETP.GE.AND P1, PT, R3, RZ, P0 ;
+    @P0 FADD R3, R30, 1 ;
     @P1 FADD R3, R3, 1 ;
-    @P1 FADD R31, R3, 1 ;
+    @P0 IMAD.MOV.U32 R30, RZ, RZ, R3 ;
 
 .L_x_27:
         BSYNC B1 ;
 
 .L_x_26:
-        FFMA R31, R31, -2, R16 ;
+        FFMA R30, R30, -2, R17 ;
         BRA `(.L_x_24) ;
 
 .L_x_25:
-        IADD3 R4, R16.reuse, -0x40000000, RZ ;
-        IMAD.MOV.U32 R31, RZ, RZ, 0x7fffffff ;
-        LOP3.LUT R3, R16, 0x7fffff, RZ, 0xc0, !PT ;
+        IADD3 R4, R17.reuse, -0x40000000, RZ ;
         BSSY B1, `(.L_x_28) ;
+        LOP3.LUT R3, R17.reuse, 0x7fffff, RZ, 0xc0, !PT ;
         LOP3.LUT P1, R4, R4, 0xff800000, RZ, 0xc0, !PT ;
-        ISETP.GT.U32.AND P0, PT, R16, 0x7f7fffff, PT ;
+        ISETP.GT.U32.AND P0, PT, R17, 0x7f7fffff, PT ;
+        MOV R30, 0x7fffffff ;
         LOP3.LUT R3, R3, 0x3f800000, RZ, 0xfc, !PT ;
-        FSEL R31, R31, 16777216, P0 ;
+        FSEL R30, R30, 16777216, P0 ;
    @!P1 BRA `(.L_x_29) ;
 
 .L_x_30:
         IMNMX.U32 R5, R4, 0xb800000, PT ;
-        IADD3 R3, R5, R3, RZ ;
+        IMAD.IADD R3, R5, 0x1, R3 ;
         IMAD.IADD R4, R4, 0x1, -R5 ;
         FADD R6, R3, -R3 ;
         ISETP.NE.AND P1, PT, R4, RZ, PT ;
@@ -649,81 +630,82 @@
         BSYNC B1 ;
 
 .L_x_28:
-        FMUL R4, R3, 1.1920928955078125e-07 ;
-        FMUL R31, R31, R4 ;
+        FMUL R3, R3, 1.1920928955078125e-07 ;
+        FMUL R30, R30, R3 ;
 
 .L_x_24:
         BSYNC B0 ;
 
 .L_x_23:
-; Location ./int.jl:88
-        LOP3.LUT R36, R36, 0x6, RZ, 0xc0, !PT ;
-; Location /home/dstn/.julia/packages/CUDA/YIj5X/src/device/intrinsics/math.jl:371
+; Location /home/eschnett/.julia/packages/LLVM/OLMpi/src/interop/base.jl:38
+        S2R R3, SR_TID.X ;
+; Location /home/eschnett/.julia/packages/CUDA/rXson/src/device/intrinsics/math.jl:371
+        FSETP.GTU.AND P0, PT, |R30|, +INF , PT ;
         BSSY B0, `(.L_x_31) ;
-        FSETP.GTU.AND P0, PT, |R31|, +INF , PT ;
-; Location ./int.jl:88
-        IADD3 R3, -R36, -0x8, RZ ;
+   @!P0 LOP3.LUT R30, R30, 0x80000000, R29, 0xf8, !PT ;
+        IMAD.SHL.U32 R3, R3, 0x2, RZ ;
+; Location ./int.jl:88
+        LOP3.LUT R3, R3, 0x6, RZ, 0xc0, !PT ;
+        IADD3 R3, -R3, -0x8, RZ ;
         IMAD R3, R0, R3, RZ ;
-; Location ./float.jl:146
-        I2FP.F32.S32 R39, R3 ;
-   @!P0 LOP3.LUT R31, R31, 0x80000000, R30, 0xf8, !PT ;
-; Location /home/dstn/.julia/packages/CUDA/YIj5X/src/device/intrinsics/math.jl:378
-        FMUL R36, R39, 0.125 ;
-; Location /home/dstn/.julia/packages/CUDA/YIj5X/src/device/intrinsics/math.jl:371
-        FADD R17, -RZ, |R36| ;
-        FSETP.GEU.AND P1, PT, |R36|, 2, PT ;
-        IMAD.MOV.U32 R37, RZ, RZ, R17 ;
+; Location ./float.jl:159
+        I2FP.F32.S32 R38, R3 ;
+; Location /home/eschnett/.julia/packages/CUDA/rXson/src/device/intrinsics/math.jl:378
+        FMUL R31, R38, 0.125 ;
+; Location /home/eschnett/.julia/packages/CUDA/rXson/src/device/intrinsics/math.jl:371
+        FADD R16, -RZ, |R31| ;
+        FSETP.GEU.AND P1, PT, |R31|, 2, PT ;
+        IMAD.MOV.U32 R36, RZ, RZ, R16 ;
         P2R R0, PR, RZ, 0x2 ;
         STL [R1+0x8], R0 ;
    @!P1 BRA `(.L_x_32) ;
-        FSETP.GTU.AND P0, PT, R17, 16777216, PT ;
+        FSETP.GTU.AND P0, PT, R16, 16777216, PT ;
     @P0 BRA `(.L_x_33) ;
-        FMUL R0, R17, 0.5 ;
+        FMUL R0, R16, 0.5 ;
         BSSY B1, `(.L_x_34) ;
-        FRND.TRUNC R6, R0 ;
-        FFMA R3, R6, -2, R17 ;
-        IMAD.MOV.U32 R4, RZ, RZ, R6 ;
-        ISETP.GE.U32.AND P0, PT, R3, 0x40000000, PT ;
+        FRND.TRUNC R3, R0 ;
+        FFMA R4, R3, -2, R16 ;
+        ISETP.GE.U32.AND P0, PT, R4, 0x40000000, PT ;
    @!P0 BRA `(.L_x_35) ;
-        ISETP.GE.U32.AND P0, PT, R3, -0x7fffffff, PT ;
-    @P0 FADD R0, R6, -1 ;
-    @P0 FSETP.GEU.AND P1, PT, R3, -2, PT ;
-    @P0 FSEL R0, R0, R6, !P1 ;
-    @P0 FADD R4, R0, -1 ;
+        ISETP.GE.U32.AND P0, PT, R4, -0x7fffffff, PT ;
+        FSETP.GEU.OR P1, PT, R4, -2, !P0 ;
+    @P0 FADD R0, R3, -1 ;
+   @!P1 FADD R0, R0, -1 ;
+    @P0 MOV R3, R0 ;
     @P0 BRA `(.L_x_35) ;
-        FSETP.GE.AND P1, PT, R3, 4, PT ;
-        FADD R4, R6, 1 ;
-    @P1 IMAD.MOV.U32 R0, RZ, RZ, 0x40400000 ;
-    @P1 FFMA R0, -R0, 2, R3 ;
-    @P1 FSETP.GE.AND P0, PT, R0, RZ, PT ;
-    @P1 FSEL R0, R4, R6, P0 ;
+        FSETP.GE.AND P0, PT, R4, 4, PT ;
+        FADD R3, R3, 1 ;
+    @P0 IMAD.MOV.U32 R5, RZ, RZ, 0x40400000 ;
+    @P0 FFMA R0, -R5, 2, R4 ;
+        FSETP.GE.AND P1, PT, R0, RZ, P0 ;
+    @P0 FADD R0, R3, 1 ;
     @P1 FADD R0, R0, 1 ;
-    @P1 FADD R4, R0, 1 ;
+    @P0 IMAD.MOV.U32 R3, RZ, RZ, R0 ;
 
 .L_x_35:
         BSYNC B1 ;
 
 .L_x_34:
-        FFMA R37, R4, -2, R17 ;
+        FFMA R36, R3, -2, R16 ;
         BRA `(.L_x_32) ;
 
 .L_x_33:
-        IADD3 R3, R17.reuse, -0x40000000, RZ ;
+        IADD3 R3, R16.reuse, -0x40000000, RZ ;
+        IMAD.MOV.U32 R36, RZ, RZ, 0x7fffffff ;
+        LOP3.LUT R0, R16.reuse, 0x7fffff, RZ, 0xc0, !PT ;
         BSSY B1, `(.L_x_36) ;
-        LOP3.LUT R0, R17, 0x7fffff, RZ, 0xc0, !PT ;
         LOP3.LUT P1, R3, R3, 0xff800000, RZ, 0xc0, !PT ;
-        ISETP.GT.U32.AND P0, PT, R17, 0x7f7fffff, PT ;
-        MOV R37, 0x7fffffff ;
+        ISETP.GT.U32.AND P0, PT, R16, 0x7f7fffff, PT ;
         LOP3.LUT R0, R0, 0x3f800000, RZ, 0xfc, !PT ;
-        FSEL R37, R37, 16777216, P0 ;
+        FSEL R36, R36, 16777216, P0 ;
    @!P1 BRA `(.L_x_37) ;
 
 .L_x_38:
         IMNMX.U32 R4, R3, 0xb800000, PT ;
+        IADD3 R3, -R4.reuse, R3, RZ ;
         IMAD.IADD R0, R4, 0x1, R0 ;
-        IMAD.IADD R3, R3, 0x1, -R4 ;
+        ISETP.NE.AND P1, PT, R3, RZ, PT ;
         FADD R5, R0, -R0 ;
-        ISETP.NE.AND P1, PT, R3, RZ, PT ;
         FFMA R5, R5, 1, R0 ;
         FADD R6, R0, -R5 ;
         FFMA.RZ R6, R6, 1, R5 ;
@@ -736,198 +718,101 @@
         BSYNC B1 ;
 
 .L_x_36:
-        FMUL R0, R0, 1.1920928955078125e-07 ;
-        FMUL R37, R37, R0 ;
+        FMUL R3, R0, 1.1920928955078125e-07 ;
+        FMUL R36, R36, R3 ;
 
 .L_x_32:
         BSYNC B0 ;
 
 .L_x_31:
-        FSETP.GTU.AND P0, PT, |R37|, +INF , PT ;
-; Location ./intfuncs.jl:299
-        MOV R18, 0x1e60 ;
-   @!P0 LOP3.LUT R37, R37, 0x80000000, R36, 0xf8, !PT ;
-<<<<<<< HEAD
-        CALL.REL.NOINC `($_Z6upchan13CuDeviceArrayI5Int32Li1ELi1EES_IS0_Li1ELi1EES_IS0_Li1ELi1EES_IS0_Li1ELi1EES_I9Float16x2Li1ELi1EES_I6Int4x8Li1ELi1EES_IS2_Li1ELi1EES_IS0_Li1ELi1EE$julia_power_by_squaring_25758) ;
-; Location ./promotion.jl:499
+        FSETP.GTU.AND P0, PT, |R36|, +INF , PT ;
+; Location ./intfuncs.jl:310
+        MOV R18, 0x1f30 ;
+   @!P0 LOP3.LUT R36, R36, 0x80000000, R31, 0xf8, !PT ;
+        CALL.REL.NOINC `($_Z6upchan13CuDeviceArrayI5Int32Li1ELi1EES_IS0_Li1ELi1EES_IS0_Li1ELi1EES_IS0_Li1ELi1EES_I9Float16x2Li1ELi1EES_I6Int4x8Li1ELi1EES_IS2_Li1ELi1EES_IS0_Li1ELi1EE$julia_power_by_squaring_25922) ;
+; Location ./promotion.jl:521
         ISETP.NE.U32.AND P0, PT, R0, 0x40, PT ;
         ISETP.NE.AND.EX P0, PT, R3, RZ, PT, P0 ;
 ; Location /home/eschnett/src/kotekan/julia/kernels/upchan.jl:1415
-    @P0 BRA `(.L_x_39) ;
-; Location ./intfuncs.jl:297
-        MOV R19, 0x1ea0 ;
-        CALL.REL.NOINC `($_Z6upchan13CuDeviceArrayI5Int32Li1ELi1EES_IS0_Li1ELi1EES_IS0_Li1ELi1EES_IS0_Li1ELi1EES_I9Float16x2Li1ELi1EES_I6Int4x8Li1ELi1EES_IS2_Li1ELi1EES_IS0_Li1ELi1EE$julia_power_by_squaring_25758) ;
-=======
-        CALL.REL.NOINC `($_Z6upchan13CuDeviceArrayI5Int32Li1ELi1EES_IS0_Li1ELi1EES_IS0_Li1ELi1EES_IS0_Li1ELi1EES_I9Float16x2Li1ELi1EES_I6Int4x8Li1ELi1EES_IS2_Li1ELi1EES_IS0_Li1ELi1EE$julia_power_by_squaring_28565) ;
-; Location ./promotion.jl:477
-        ISETP.NE.U32.AND P0, PT, R0, 0x40, PT ;
-        ISETP.NE.AND.EX P0, PT, R3, RZ, PT, P0 ;
-; Location /home/dstn/kotekan/julia/kernels/upchan.jl:1410
-    @P0 BRA `(.L_x_39) ;
-; Location ./intfuncs.jl:299
-        MOV R18, 0x1eb0 ;
-        CALL.REL.NOINC `($_Z6upchan13CuDeviceArrayI5Int32Li1ELi1EES_IS0_Li1ELi1EES_IS0_Li1ELi1EES_IS0_Li1ELi1EES_I9Float16x2Li1ELi1EES_I6Int4x8Li1ELi1EES_IS2_Li1ELi1EES_IS0_Li1ELi1EE$julia_power_by_squaring_28565) ;
->>>>>>> bdbe7b3b
-        IMAD.MOV.U32 R4, RZ, RZ, R0 ;
-; Location /home/dstn/.julia/packages/CUDA/YIj5X/src/device/intrinsics/math.jl:371
+   @!P0 BRA `(.L_x_39) ;
+        MOV R4, 0x1f80 ;
+        CALL.REL.NOINC `($_Z6upchan13CuDeviceArrayI5Int32Li1ELi1EES_IS0_Li1ELi1EES_IS0_Li1ELi1EES_IS0_Li1ELi1EES_I9Float16x2Li1ELi1EES_I6Int4x8Li1ELi1EES_IS2_Li1ELi1EES_IS0_Li1ELi1EE$julia_AssertionError_25911) ;
+        UMOV UR4, 32@lo(exception1) ;
+        MOV R54, 0x1fe0 ;
+        UMOV UR5, 32@hi(exception1) ;
+        IMAD.U32 R0, RZ, RZ, UR4 ;
+        IMAD.U32 R3, RZ, RZ, UR5 ;
+        CALL.REL.NOINC `($_Z6upchan13CuDeviceArrayI5Int32Li1ELi1EES_IS0_Li1ELi1EES_IS0_Li1ELi1EES_IS0_Li1ELi1EES_I9Float16x2Li1ELi1EES_I6Int4x8Li1ELi1EES_IS2_Li1ELi1EES_IS0_Li1ELi1EE$gpu_report_exception) ;
+        IMAD.MOV.U32 R4, RZ, RZ, c[0x0][0x160] ;
+        MOV R54, 0x2020 ;
+        IMAD.MOV.U32 R5, RZ, RZ, c[0x0][0x164] ;
+        CALL.REL.NOINC `($_Z6upchan13CuDeviceArrayI5Int32Li1ELi1EES_IS0_Li1ELi1EES_IS0_Li1ELi1EES_IS0_Li1ELi1EES_I9Float16x2Li1ELi1EES_I6Int4x8Li1ELi1EES_IS2_Li1ELi1EES_IS0_Li1ELi1EE$gpu_signal_exception) ;
+        BPT.TRAP 0x1 ;
+
+.L_x_39:
+; Location ./intfuncs.jl:310
+        MOV R18, 0x2050 ;
+        CALL.REL.NOINC `($_Z6upchan13CuDeviceArrayI5Int32Li1ELi1EES_IS0_Li1ELi1EES_IS0_Li1ELi1EES_IS0_Li1ELi1EES_I9Float16x2Li1ELi1EES_I6Int4x8Li1ELi1EES_IS2_Li1ELi1EES_IS0_Li1ELi1EE$julia_power_by_squaring_25922) ;
+        MOV R4, R0 ;
+        IMAD.MOV.U32 R5, RZ, RZ, R3 ;
+; Location /home/eschnett/.julia/packages/CUDA/rXson/src/device/intrinsics/math.jl:371
         BSSY B0, `(.L_x_40) ;
-; Location ./intfuncs.jl:299
-        IMAD.MOV.U32 R5, RZ, RZ, R3 ;
-; Location ./float.jl:146
-        I2F.S64 R0, R4 ;
-; Location /home/dstn/.julia/packages/CUDA/YIj5X/src/device/intrinsics/math.jl:378
-        FSETP.GEU.AND P0, PT, |R0|, 1.175494350822287508e-38, PT ;
-   @!P0 FMUL R0, R0, 16777216 ;
-   @!P0 FMUL R38, R38, 16777216 ;
-        MUFU.RCP R3, R0 ;
-        FMUL R3, R3, R38 ;
-; Location /home/dstn/.julia/packages/CUDA/YIj5X/src/device/intrinsics/math.jl:371
-        FADD R38, -RZ, |R3| ;
-        FSETP.GEU.AND P0, PT, |R3|, 2, PT ;
+; Location ./float.jl:159
+        I2F.S64 R3, R4 ;
+; Location /home/eschnett/.julia/packages/CUDA/rXson/src/device/intrinsics/math.jl:378
+        FSETP.GEU.AND P0, PT, |R3|, 1.175494350822287508e-38, PT ;
+   @!P0 FMUL R3, R3, 16777216 ;
+   @!P0 FMUL R37, R37, 16777216 ;
+        MUFU.RCP R0, R3 ;
+        FMUL R0, R0, R37 ;
+; Location /home/eschnett/.julia/packages/CUDA/rXson/src/device/intrinsics/math.jl:371
+        FADD R37, -RZ, |R0| ;
+        FSETP.GEU.AND P0, PT, |R0|, 2, PT ;
    @!P0 BRA `(.L_x_41) ;
-        FSETP.GTU.AND P0, PT, R38, 16777216, PT ;
+        FSETP.GTU.AND P0, PT, R37, 16777216, PT ;
     @P0 BRA `(.L_x_42) ;
-        FMUL R0, R38, 0.5 ;
+        FMUL R3, R37, 0.5 ;
         BSSY B1, `(.L_x_43) ;
-        FRND.TRUNC R7, R0 ;
-        FFMA R4, R7, -2, R38 ;
-        MOV R5, R7 ;
-        ISETP.GE.U32.AND P0, PT, R4, 0x40000000, PT ;
+        FRND.TRUNC R4, R3 ;
+        FFMA R5, R4, -2, R37 ;
+        ISETP.GE.U32.AND P0, PT, R5, 0x40000000, PT ;
    @!P0 BRA `(.L_x_44) ;
-        ISETP.GE.U32.AND P0, PT, R4, -0x7fffffff, PT ;
-    @P0 FADD R0, R7, -1 ;
-    @P0 FSETP.GEU.AND P1, PT, R4, -2, PT ;
-    @P0 FSEL R0, R0, R7, !P1 ;
-    @P0 FADD R5, R0, -1 ;
+        ISETP.GE.U32.AND P0, PT, R5, -0x7fffffff, PT ;
+        FSETP.GEU.OR P1, PT, R5, -2, !P0 ;
+    @P0 FADD R3, R4, -1 ;
+   @!P1 FADD R3, R3, -1 ;
+    @P0 IMAD.MOV.U32 R4, RZ, RZ, R3 ;
     @P0 BRA `(.L_x_44) ;
-        FSETP.GE.AND P1, PT, R4, 4, PT ;
-    @P1 IMAD.MOV.U32 R5, RZ, RZ, 0x40400000 ;
-    @P1 FFMA R0, -R5, 2, R4 ;
-        FADD R5, R7, 1 ;
-    @P1 FSETP.GE.AND P0, PT, R0, RZ, PT ;
-    @P1 FSEL R0, R5, R7, P0 ;
-    @P1 FADD R0, R0, 1 ;
-    @P1 FADD R5, R0, 1 ;
+        FSETP.GE.AND P0, PT, R5, 4, PT ;
+        FADD R4, R4, 1 ;
+    @P0 IMAD.MOV.U32 R6, RZ, RZ, 0x40400000 ;
+    @P0 FFMA R3, -R6, 2, R5 ;
+        FSETP.GE.AND P1, PT, R3, RZ, P0 ;
+    @P0 FADD R3, R4, 1 ;
+    @P1 FADD R3, R3, 1 ;
+    @P0 IMAD.MOV.U32 R4, RZ, RZ, R3 ;
 
 .L_x_44:
         BSYNC B1 ;
 
 .L_x_43:
-        FFMA R38, R5, -2, R38 ;
+        FFMA R37, R4, -2, R37 ;
         BRA `(.L_x_41) ;
 
 .L_x_42:
-        IADD3 R4, R38.reuse, -0x40000000, RZ ;
+        IADD3 R4, R37.reuse, -0x40000000, RZ ;
         BSSY B1, `(.L_x_45) ;
-        LOP3.LUT R0, R38, 0x7fffff, RZ, 0xc0, !PT ;
+        LOP3.LUT R3, R37.reuse, 0x7fffff, RZ, 0xc0, !PT ;
         LOP3.LUT P1, R4, R4, 0xff800000, RZ, 0xc0, !PT ;
-        ISETP.GT.U32.AND P0, PT, R38, 0x7f7fffff, PT ;
-        IMAD.MOV.U32 R38, RZ, RZ, 0x7fffffff ;
-        LOP3.LUT R0, R0, 0x3f800000, RZ, 0xfc, !PT ;
-        FSEL R38, R38, 16777216, P0 ;
+        ISETP.GT.U32.AND P0, PT, R37, 0x7f7fffff, PT ;
+        MOV R37, 0x7fffffff ;
+        LOP3.LUT R3, R3, 0x3f800000, RZ, 0xfc, !PT ;
+        FSEL R37, R37, 16777216, P0 ;
    @!P1 BRA `(.L_x_46) ;
 
 .L_x_47:
         IMNMX.U32 R5, R4, 0xb800000, PT ;
-        IMAD.IADD R0, R5, 0x1, R0 ;
-        IMAD.IADD R4, R4, 0x1, -R5 ;
-        FADD R7, R0, -R0 ;
-        ISETP.NE.AND P1, PT, R4, RZ, PT ;
-        FFMA R7, R7, 1, R0 ;
-        FADD R6, R0, -R7 ;
-        FFMA.RZ R6, R6, 1, R7 ;
-        FRND.TRUNC R7, R6 ;
-        FADD R0, R0, -R7 ;
-        ISETP.NE.AND P0, PT, R0, RZ, PT ;
-    @P0 BRA P1, `(.L_x_47) ;
-
-.L_x_46:
-        BSYNC B1 ;
-
-.L_x_45:
-        FMUL R5, R0, 1.1920928955078125e-07 ;
-        FMUL R38, R38, R5 ;
-
-.L_x_41:
-        BSYNC B0 ;
-
-.L_x_40:
-        FSETP.GTU.AND P0, PT, |R38|, +INF , PT ;
-<<<<<<< HEAD
-; Location ./intfuncs.jl:297
-        MOV R19, 0x22c0 ;
-   @!P0 LOP3.LUT R38, R38, 0x80000000, R7, 0xf8, !PT ;
-        CALL.REL.NOINC `($_Z6upchan13CuDeviceArrayI5Int32Li1ELi1EES_IS0_Li1ELi1EES_IS0_Li1ELi1EES_IS0_Li1ELi1EES_I9Float16x2Li1ELi1EES_I6Int4x8Li1ELi1EES_IS2_Li1ELi1EES_IS0_Li1ELi1EE$julia_power_by_squaring_25758) ;
-        IMAD.MOV.U32 R4, RZ, RZ, R0 ;
-        MOV R5, R3 ;
-; Location /home/eschnett/.julia/packages/CUDA/YIj5X/src/device/intrinsics/math.jl:371
-=======
-; Location ./intfuncs.jl:299
-        MOV R18, 0x22e0 ;
-   @!P0 LOP3.LUT R38, R38, 0x80000000, R3, 0xf8, !PT ;
-        CALL.REL.NOINC `($_Z6upchan13CuDeviceArrayI5Int32Li1ELi1EES_IS0_Li1ELi1EES_IS0_Li1ELi1EES_IS0_Li1ELi1EES_I9Float16x2Li1ELi1EES_I6Int4x8Li1ELi1EES_IS2_Li1ELi1EES_IS0_Li1ELi1EE$julia_power_by_squaring_28565) ;
-        MOV R4, R0 ;
-        IMAD.MOV.U32 R5, RZ, RZ, R3 ;
-; Location /home/dstn/.julia/packages/CUDA/YIj5X/src/device/intrinsics/math.jl:371
->>>>>>> bdbe7b3b
-        BSSY B0, `(.L_x_48) ;
-; Location ./float.jl:146
-        I2F.S64 R3, R4 ;
-; Location /home/dstn/.julia/packages/CUDA/YIj5X/src/device/intrinsics/math.jl:378
-        FSETP.GEU.AND P0, PT, |R3|, 1.175494350822287508e-38, PT ;
-   @!P0 FMUL R3, R3, 16777216 ;
-   @!P0 FMUL R39, R39, 16777216 ;
-        MUFU.RCP R0, R3 ;
-        FMUL R0, R0, R39 ;
-; Location /home/dstn/.julia/packages/CUDA/YIj5X/src/device/intrinsics/math.jl:371
-        FADD R39, -RZ, |R0| ;
-        FSETP.GEU.AND P0, PT, |R0|, 2, PT ;
-   @!P0 BRA `(.L_x_49) ;
-        FSETP.GTU.AND P0, PT, R39, 16777216, PT ;
-    @P0 BRA `(.L_x_50) ;
-        FMUL R3, R39, 0.5 ;
-        BSSY B1, `(.L_x_51) ;
-        FRND.TRUNC R6, R3 ;
-        FFMA R5, R6, -2, R39 ;
-        IMAD.MOV.U32 R4, RZ, RZ, R6 ;
-        ISETP.GE.U32.AND P0, PT, R5, 0x40000000, PT ;
-   @!P0 BRA `(.L_x_52) ;
-        ISETP.GE.U32.AND P0, PT, R5, -0x7fffffff, PT ;
-    @P0 FADD R3, R6, -1 ;
-    @P0 FSETP.GEU.AND P1, PT, R5, -2, PT ;
-    @P0 FSEL R3, R3, R6, !P1 ;
-    @P0 FADD R4, R3, -1 ;
-    @P0 BRA `(.L_x_52) ;
-        FSETP.GE.AND P1, PT, R5, 4, PT ;
-    @P1 IMAD.MOV.U32 R4, RZ, RZ, 0x40400000 ;
-    @P1 FFMA R3, -R4, 2, R5 ;
-        FADD R4, R6, 1 ;
-    @P1 FSETP.GE.AND P0, PT, R3, RZ, PT ;
-    @P1 FSEL R3, R4, R6, P0 ;
-    @P1 FADD R3, R3, 1 ;
-    @P1 FADD R4, R3, 1 ;
-
-.L_x_52:
-        BSYNC B1 ;
-
-.L_x_51:
-        FFMA R39, R4, -2, R39 ;
-        BRA `(.L_x_49) ;
-
-.L_x_50:
-        IADD3 R4, R39.reuse, -0x40000000, RZ ;
-        BSSY B1, `(.L_x_53) ;
-        LOP3.LUT R3, R39.reuse, 0x7fffff, RZ, 0xc0, !PT ;
-        LOP3.LUT P1, R4, R4, 0xff800000, RZ, 0xc0, !PT ;
-        ISETP.GT.U32.AND P0, PT, R39, 0x7f7fffff, PT ;
-        IMAD.MOV.U32 R39, RZ, RZ, 0x7fffffff ;
-        LOP3.LUT R3, R3, 0x3f800000, RZ, 0xfc, !PT ;
-        FSEL R39, R39, 16777216, P0 ;
-   @!P1 BRA `(.L_x_54) ;
-
-.L_x_55:
-        IMNMX.U32 R5, R4, 0xb800000, PT ;
-        IADD3 R3, R5, R3, RZ ;
+        IMAD.IADD R3, R5, 0x1, R3 ;
         IMAD.IADD R4, R4, 0x1, -R5 ;
         FADD R6, R3, -R3 ;
         ISETP.NE.AND P1, PT, R4, RZ, PT ;
@@ -937,53 +822,128 @@
         FRND.TRUNC R6, R7 ;
         FADD R3, R3, -R6 ;
         ISETP.NE.AND P0, PT, R3, RZ, PT ;
+    @P0 BRA P1, `(.L_x_47) ;
+
+.L_x_46:
+        BSYNC B1 ;
+
+.L_x_45:
+        FMUL R4, R3, 1.1920928955078125e-07 ;
+        FMUL R37, R37, R4 ;
+
+.L_x_41:
+        BSYNC B0 ;
+
+.L_x_40:
+        FSETP.GTU.AND P0, PT, |R37|, +INF , PT ;
+; Location ./intfuncs.jl:310
+        MOV R18, 0x2470 ;
+   @!P0 LOP3.LUT R37, R37, 0x80000000, R0, 0xf8, !PT ;
+        CALL.REL.NOINC `($_Z6upchan13CuDeviceArrayI5Int32Li1ELi1EES_IS0_Li1ELi1EES_IS0_Li1ELi1EES_IS0_Li1ELi1EES_I9Float16x2Li1ELi1EES_I6Int4x8Li1ELi1EES_IS2_Li1ELi1EES_IS0_Li1ELi1EE$julia_power_by_squaring_25922) ;
+        IMAD.MOV.U32 R4, RZ, RZ, R0 ;
+; Location /home/eschnett/.julia/packages/CUDA/rXson/src/device/intrinsics/math.jl:371
+        BSSY B0, `(.L_x_48) ;
+; Location ./intfuncs.jl:310
+        IMAD.MOV.U32 R5, RZ, RZ, R3 ;
+; Location ./float.jl:159
+        I2F.S64 R0, R4 ;
+; Location /home/eschnett/.julia/packages/CUDA/rXson/src/device/intrinsics/math.jl:378
+        FSETP.GEU.AND P0, PT, |R0|, 1.175494350822287508e-38, PT ;
+   @!P0 FMUL R0, R0, 16777216 ;
+   @!P0 FMUL R38, R38, 16777216 ;
+        MUFU.RCP R3, R0 ;
+        FMUL R3, R3, R38 ;
+; Location /home/eschnett/.julia/packages/CUDA/rXson/src/device/intrinsics/math.jl:371
+        FADD R38, -RZ, |R3| ;
+        FSETP.GEU.AND P0, PT, |R3|, 2, PT ;
+   @!P0 BRA `(.L_x_49) ;
+        FSETP.GTU.AND P0, PT, R38, 16777216, PT ;
+    @P0 BRA `(.L_x_50) ;
+        FMUL R0, R38, 0.5 ;
+        BSSY B1, `(.L_x_51) ;
+        FRND.TRUNC R5, R0 ;
+        FFMA R4, R5, -2, R38 ;
+        ISETP.GE.U32.AND P0, PT, R4, 0x40000000, PT ;
+   @!P0 BRA `(.L_x_52) ;
+        ISETP.GE.U32.AND P0, PT, R4, -0x7fffffff, PT ;
+        FSETP.GEU.OR P1, PT, R4, -2, !P0 ;
+    @P0 FADD R0, R5, -1 ;
+   @!P1 FADD R0, R0, -1 ;
+    @P0 MOV R5, R0 ;
+    @P0 BRA `(.L_x_52) ;
+        FSETP.GE.AND P0, PT, R4, 4, PT ;
+        FADD R5, R5, 1 ;
+    @P0 IMAD.MOV.U32 R7, RZ, RZ, 0x40400000 ;
+    @P0 FFMA R0, -R7, 2, R4 ;
+        FSETP.GE.AND P1, PT, R0, RZ, P0 ;
+    @P0 FADD R0, R5, 1 ;
+    @P1 FADD R0, R0, 1 ;
+    @P0 IMAD.MOV.U32 R5, RZ, RZ, R0 ;
+
+.L_x_52:
+        BSYNC B1 ;
+
+.L_x_51:
+        FFMA R38, R5, -2, R38 ;
+        BRA `(.L_x_49) ;
+
+.L_x_50:
+        IADD3 R4, R38.reuse, -0x40000000, RZ ;
+        BSSY B1, `(.L_x_53) ;
+        LOP3.LUT R0, R38, 0x7fffff, RZ, 0xc0, !PT ;
+        LOP3.LUT P1, R4, R4, 0xff800000, RZ, 0xc0, !PT ;
+        ISETP.GT.U32.AND P0, PT, R38, 0x7f7fffff, PT ;
+        IMAD.MOV.U32 R38, RZ, RZ, 0x7fffffff ;
+        LOP3.LUT R0, R0, 0x3f800000, RZ, 0xfc, !PT ;
+        FSEL R38, R38, 16777216, P0 ;
+   @!P1 BRA `(.L_x_54) ;
+
+.L_x_55:
+        IMNMX.U32 R5, R4, 0xb800000, PT ;
+        IADD3 R4, -R5.reuse, R4, RZ ;
+        IMAD.IADD R0, R5, 0x1, R0 ;
+        ISETP.NE.AND P1, PT, R4, RZ, PT ;
+        FADD R7, R0, -R0 ;
+        FFMA R7, R7, 1, R0 ;
+        FADD R6, R0, -R7 ;
+        FFMA.RZ R6, R6, 1, R7 ;
+        FRND.TRUNC R7, R6 ;
+        FADD R0, R0, -R7 ;
+        ISETP.NE.AND P0, PT, R0, RZ, PT ;
     @P0 BRA P1, `(.L_x_55) ;
 
 .L_x_54:
         BSYNC B1 ;
 
 .L_x_53:
-        FMUL R4, R3, 1.1920928955078125e-07 ;
-        FMUL R39, R39, R4 ;
+        FMUL R5, R0, 1.1920928955078125e-07 ;
+        FMUL R38, R38, R5 ;
 
 .L_x_49:
         BSYNC B0 ;
 
 .L_x_48:
-<<<<<<< HEAD
-        FSETP.GTU.AND P0, PT, |R18|, +INF , PT ;
-; Location ./intfuncs.jl:297
-        MOV R19, 0x26e0 ;
-   @!P0 LOP3.LUT R18, R18, 0x80000000, R7, 0xf8, !PT ;
-        CALL.REL.NOINC `($_Z6upchan13CuDeviceArrayI5Int32Li1ELi1EES_IS0_Li1ELi1EES_IS0_Li1ELi1EES_IS0_Li1ELi1EES_I9Float16x2Li1ELi1EES_I6Int4x8Li1ELi1EES_IS2_Li1ELi1EES_IS0_Li1ELi1EE$julia_power_by_squaring_25758) ;
-; Location ./promotion.jl:499
+        FSETP.GTU.AND P0, PT, |R38|, +INF , PT ;
+; Location ./intfuncs.jl:310
+        MOV R18, 0x2890 ;
+   @!P0 LOP3.LUT R38, R38, 0x80000000, R3, 0xf8, !PT ;
+        CALL.REL.NOINC `($_Z6upchan13CuDeviceArrayI5Int32Li1ELi1EES_IS0_Li1ELi1EES_IS0_Li1ELi1EES_IS0_Li1ELi1EES_I9Float16x2Li1ELi1EES_I6Int4x8Li1ELi1EES_IS2_Li1ELi1EES_IS0_Li1ELi1EE$julia_power_by_squaring_25922) ;
+; Location ./promotion.jl:521
         ISETP.NE.U32.AND P0, PT, R0, 0x40, PT ;
         ISETP.NE.AND.EX P0, PT, R3, RZ, PT, P0 ;
 ; Location /home/eschnett/src/kotekan/julia/kernels/upchan.jl:1415
    @!P0 BRA `(.L_x_56) ;
-        MOV R4, 0x2730 ;
-        CALL.REL.NOINC `($_Z6upchan13CuDeviceArrayI5Int32Li1ELi1EES_IS0_Li1ELi1EES_IS0_Li1ELi1EES_IS0_Li1ELi1EES_I9Float16x2Li1ELi1EES_I6Int4x8Li1ELi1EES_IS2_Li1ELi1EES_IS0_Li1ELi1EE$julia_AssertionError_25747) ;
-=======
-        FSETP.GTU.AND P0, PT, |R39|, +INF , PT ;
-; Location ./intfuncs.jl:299
-        MOV R18, 0x2710 ;
-   @!P0 LOP3.LUT R39, R39, 0x80000000, R0, 0xf8, !PT ;
-        CALL.REL.NOINC `($_Z6upchan13CuDeviceArrayI5Int32Li1ELi1EES_IS0_Li1ELi1EES_IS0_Li1ELi1EES_IS0_Li1ELi1EES_I9Float16x2Li1ELi1EES_I6Int4x8Li1ELi1EES_IS2_Li1ELi1EES_IS0_Li1ELi1EE$julia_power_by_squaring_28565) ;
-; Location ./promotion.jl:477
-        ISETP.NE.U32.AND P0, PT, R0, 0x40, PT ;
-        ISETP.NE.AND.EX P0, PT, R3, RZ, PT, P0 ;
-; Location /home/dstn/kotekan/julia/kernels/upchan.jl:1410
-   @!P0 BRA `(.L_x_56) ;
->>>>>>> bdbe7b3b
+        MOV R4, 0x28e0 ;
+        CALL.REL.NOINC `($_Z6upchan13CuDeviceArrayI5Int32Li1ELi1EES_IS0_Li1ELi1EES_IS0_Li1ELi1EES_IS0_Li1ELi1EES_I9Float16x2Li1ELi1EES_I6Int4x8Li1ELi1EES_IS2_Li1ELi1EES_IS0_Li1ELi1EE$julia_AssertionError_25911) ;
         UMOV UR4, 32@lo(exception1) ;
-        MOV R55, 0x27a0 ;
+        MOV R54, 0x2940 ;
         UMOV UR5, 32@hi(exception1) ;
         IMAD.U32 R0, RZ, RZ, UR4 ;
         IMAD.U32 R3, RZ, RZ, UR5 ;
         CALL.REL.NOINC `($_Z6upchan13CuDeviceArrayI5Int32Li1ELi1EES_IS0_Li1ELi1EES_IS0_Li1ELi1EES_IS0_Li1ELi1EES_I9Float16x2Li1ELi1EES_I6Int4x8Li1ELi1EES_IS2_Li1ELi1EES_IS0_Li1ELi1EE$gpu_report_exception) ;
         IMAD.MOV.U32 R4, RZ, RZ, c[0x0][0x160] ;
-        MOV R5, c[0x0][0x164] ;
-        MOV R55, 0x27e0 ;
+        MOV R54, 0x2980 ;
+        IMAD.MOV.U32 R5, RZ, RZ, c[0x0][0x164] ;
         CALL.REL.NOINC `($_Z6upchan13CuDeviceArrayI5Int32Li1ELi1EES_IS0_Li1ELi1EES_IS0_Li1ELi1EES_IS0_Li1ELi1EES_I9Float16x2Li1ELi1EES_I6Int4x8Li1ELi1EES_IS2_Li1ELi1EES_IS0_Li1ELi1EE$gpu_signal_exception) ;
         BPT.TRAP 0x1 ;
 
@@ -991,48 +951,47 @@
         LDL.LU R0, [R1+0xc] ;
         BSSY B0, `(.L_x_57) ;
         ISETP.NE.AND P0, PT, R0, RZ, PT ;
-; Location /home/dstn/.julia/packages/CUDA/YIj5X/src/device/intrinsics/math.jl:371
+; Location /home/eschnett/.julia/packages/CUDA/rXson/src/device/intrinsics/math.jl:371
    @!P0 BRA `(.L_x_58) ;
-        FSETP.GTU.AND P0, PT, R16, 16777216, PT ;
+        FSETP.GTU.AND P0, PT, R17, 16777216, PT ;
     @P0 BRA `(.L_x_59) ;
-        FMUL R0, R16, 0.5 ;
+        FMUL R0, R17, 0.5 ;
         BSSY B1, `(.L_x_60) ;
-        FRND.TRUNC R5, R0 ;
-        FFMA R4, R5, -2, R16 ;
-        IMAD.MOV.U32 R3, RZ, RZ, R5 ;
+        FRND.TRUNC R0, R0 ;
+        FFMA R4, R0, -2, R17 ;
         ISETP.GE.U32.AND P0, PT, R4, 0x40000000, PT ;
    @!P0 BRA `(.L_x_61) ;
         ISETP.GE.U32.AND P0, PT, R4, -0x7fffffff, PT ;
-    @P0 FADD R0, R5, -1 ;
-    @P0 FSETP.GEU.AND P1, PT, R4, -2, PT ;
-    @P0 FSEL R0, R0, R5, !P1 ;
+        FSETP.GEU.OR P1, PT, R4, -2, !P0 ;
     @P0 FADD R3, R0, -1 ;
+   @!P1 FADD R3, R3, -1 ;
+    @P0 MOV R0, R3 ;
     @P0 BRA `(.L_x_61) ;
-        FSETP.GE.AND P1, PT, R4, 4, PT ;
-    @P1 IMAD.MOV.U32 R3, RZ, RZ, 0x40400000 ;
-    @P1 FFMA R0, -R3, 2, R4 ;
-        FADD R3, R5, 1 ;
-    @P1 FSETP.GE.AND P0, PT, R0, RZ, PT ;
-    @P1 FSEL R0, R3, R5, P0 ;
-    @P1 FADD R0, R0, 1 ;
-    @P1 FADD R3, R0, 1 ;
+        FSETP.GE.AND P0, PT, R4, 4, PT ;
+        FADD R0, R0, 1 ;
+    @P0 IMAD.MOV.U32 R3, RZ, RZ, 0x40400000 ;
+    @P0 FFMA R3, -R3, 2, R4 ;
+        FSETP.GE.AND P1, PT, R3, RZ, P0 ;
+    @P0 FADD R3, R0, 1 ;
+    @P1 FADD R3, R3, 1 ;
+    @P0 IMAD.MOV.U32 R0, RZ, RZ, R3 ;
 
 .L_x_61:
         BSYNC B1 ;
 
 .L_x_60:
-        FFMA R16, R3, -2, R16 ;
+        FFMA R17, R0, -2, R17 ;
         BRA `(.L_x_58) ;
 
 .L_x_59:
-        IADD3 R3, R16.reuse, -0x40000000, RZ ;
+        IADD3 R3, R17.reuse, -0x40000000, RZ ;
         IMAD.MOV.U32 R4, RZ, RZ, 0x7fffffff ;
-        LOP3.LUT R0, R16.reuse, 0x7fffff, RZ, 0xc0, !PT ;
+        LOP3.LUT R0, R17, 0x7fffff, RZ, 0xc0, !PT ;
         BSSY B1, `(.L_x_62) ;
         LOP3.LUT P0, R3, R3, 0xff800000, RZ, 0xc0, !PT ;
-        ISETP.GT.U32.AND P1, PT, R16, 0x7f7fffff, PT ;
+        ISETP.GT.U32.AND P1, PT, R17, 0x7f7fffff, PT ;
         LOP3.LUT R0, R0, 0x3f800000, RZ, 0xfc, !PT ;
-        FSEL R7, R4, 16777216, P1 ;
+        FSEL R17, R4, 16777216, P1 ;
    @!P0 BRA `(.L_x_63) ;
 
 .L_x_64:
@@ -1054,66 +1013,65 @@
 
 .L_x_62:
         FMUL R0, R0, 1.1920928955078125e-07 ;
-        FMUL R16, R7, R0 ;
+        FMUL R17, R17, R0 ;
 
 .L_x_58:
         BSYNC B0 ;
 
 .L_x_57:
         LDL.LU R0, [R1+0x8] ;
-        FSETP.GTU.AND P0, PT, |R16|, +INF , PT ;
+        FSETP.GTU.AND P0, PT, |R17|, +INF , PT ;
         BSSY B0, `(.L_x_65) ;
-   @!P0 LOP3.LUT R16, R16, 0x80000000, R30, 0xf8, !PT ;
+   @!P0 LOP3.LUT R17, R17, 0x80000000, R29, 0xf8, !PT ;
         ISETP.NE.AND P1, PT, R0, RZ, PT ;
    @!P1 BRA `(.L_x_66) ;
-        FSETP.GTU.AND P0, PT, R17, 16777216, PT ;
+        FSETP.GTU.AND P0, PT, R16, 16777216, PT ;
     @P0 BRA `(.L_x_67) ;
-        FMUL R4, R17, 0.5 ;
+        FMUL R3, R16, 0.5 ;
         BSSY B1, `(.L_x_68) ;
-        FRND.TRUNC R4, R4 ;
-        FFMA R3, R4, -2, R17 ;
-        IMAD.MOV.U32 R0, RZ, RZ, R4 ;
-        ISETP.GE.U32.AND P0, PT, R3, 0x40000000, PT ;
+        FRND.TRUNC R3, R3 ;
+        FFMA R5, R3, -2, R16 ;
+        ISETP.GE.U32.AND P0, PT, R5, 0x40000000, PT ;
    @!P0 BRA `(.L_x_69) ;
-        ISETP.GE.U32.AND P0, PT, R3, -0x7fffffff, PT ;
-    @P0 FADD R0, R4, -1 ;
-    @P0 FSETP.GEU.AND P1, PT, R3, -2, PT ;
-    @P0 FSEL R0, R0, R4, !P1 ;
-    @P0 FADD R0, R0, -1 ;
+        ISETP.GE.U32.AND P0, PT, R5, -0x7fffffff, PT ;
+        FSETP.GEU.OR P1, PT, R5, -2, !P0 ;
+    @P0 FADD R0, R3, -1 ;
+   @!P1 FADD R0, R0, -1 ;
+    @P0 IMAD.MOV.U32 R3, RZ, RZ, R0 ;
     @P0 BRA `(.L_x_69) ;
-        FSETP.GE.AND P1, PT, R3, 4, PT ;
-    @P1 IMAD.MOV.U32 R0, RZ, RZ, 0x40400000 ;
-    @P1 FFMA R3, -R0, 2, R3 ;
-        FADD R0, R4, 1 ;
-    @P1 FSETP.GE.AND P0, PT, R3, RZ, PT ;
-    @P1 FSEL R3, R0, R4, P0 ;
-    @P1 FADD R3, R3, 1 ;
-    @P1 FADD R0, R3, 1 ;
+        FSETP.GE.AND P0, PT, R5, 4, PT ;
+        FADD R3, R3, 1 ;
+    @P0 IMAD.MOV.U32 R0, RZ, RZ, 0x40400000 ;
+    @P0 FFMA R0, -R0, 2, R5 ;
+        FSETP.GE.AND P1, PT, R0, RZ, P0 ;
+    @P0 FADD R0, R3, 1 ;
+    @P1 FADD R0, R0, 1 ;
+    @P0 IMAD.MOV.U32 R3, RZ, RZ, R0 ;
 
 .L_x_69:
         BSYNC B1 ;
 
 .L_x_68:
-        FFMA R17, R0, -2, R17 ;
+        FFMA R16, R3, -2, R16 ;
         BRA `(.L_x_66) ;
 
 .L_x_67:
-        IADD3 R3, R17.reuse, -0x40000000, RZ ;
+        IADD3 R3, R16.reuse, -0x40000000, RZ ;
         IMAD.MOV.U32 R4, RZ, RZ, 0x7fffffff ;
-        LOP3.LUT R0, R17, 0x7fffff, RZ, 0xc0, !PT ;
+        LOP3.LUT R0, R16.reuse, 0x7fffff, RZ, 0xc0, !PT ;
         BSSY B1, `(.L_x_70) ;
         LOP3.LUT P0, R3, R3, 0xff800000, RZ, 0xc0, !PT ;
-        ISETP.GT.U32.AND P1, PT, R17, 0x7f7fffff, PT ;
+        ISETP.GT.U32.AND P1, PT, R16, 0x7f7fffff, PT ;
         LOP3.LUT R0, R0, 0x3f800000, RZ, 0xfc, !PT ;
-        FSEL R17, R4, 16777216, P1 ;
+        FSEL R7, R4, 16777216, P1 ;
    @!P0 BRA `(.L_x_71) ;
 
 .L_x_72:
         IMNMX.U32 R4, R3, 0xb800000, PT ;
-        IADD3 R3, -R4.reuse, R3, RZ ;
-        IMAD.IADD R0, R4, 0x1, R0 ;
+        IADD3 R0, R4, R0, RZ ;
+        IMAD.IADD R3, R3, 0x1, -R4 ;
+        FADD R5, R0, -R0 ;
         ISETP.NE.AND P1, PT, R3, RZ, PT ;
-        FADD R5, R0, -R0 ;
         FFMA R5, R5, 1, R0 ;
         FADD R6, R0, -R5 ;
         FFMA.RZ R6, R6, 1, R5 ;
@@ -1127,3630 +1085,3447 @@
 
 .L_x_70:
         FMUL R0, R0, 1.1920928955078125e-07 ;
-        FMUL R17, R17, R0 ;
+        FMUL R16, R7, R0 ;
 
 .L_x_66:
         BSYNC B0 ;
 
 .L_x_65:
-; Location ./int.jl:481
+; Location ./int.jl:514
         UISETP.GT.AND UP0, UPT, UR39, UR38, UPT ;
-<<<<<<< HEAD
-; Location /home/eschnett/.julia/packages/CUDA/YIj5X/src/device/intrinsics/math.jl:371
+; Location /home/eschnett/.julia/packages/CUDA/rXson/src/device/intrinsics/math.jl:371
         FSETP.GTU.AND P0, PT, |R16|, +INF , PT ;
 ; Location /home/eschnett/src/kotekan/julia/kernels/upchan.jl:1415
-=======
-; Location /home/dstn/.julia/packages/CUDA/YIj5X/src/device/intrinsics/math.jl:371
-        FSETP.GTU.AND P0, PT, |R17|, +INF , PT ;
-; Location /home/dstn/kotekan/julia/kernels/upchan.jl:1410
->>>>>>> bdbe7b3b
         PLOP3.LUT P1, PT, PT, PT, UP0, 0x80, 0x0 ;
-   @!P0 LOP3.LUT R17, R17, 0x80000000, R36, 0xf8, !PT ;
+   @!P0 LOP3.LUT R16, R16, 0x80000000, R31, 0xf8, !PT ;
    @!P1 BRA `(.L_x_73) ;
-        FADD R4, R28, R28 ;
-        FADD R6, R29, R29 ;
-        FMUL R44, R44, 0.0038910505827516317368 ;
-        FMUL R14, R23, 0.0038910505827516317368 ;
-        FMUL R15, R24, 0.0038910505827516317368 ;
-        LOP3.LUT R0, R4.reuse, 0x80000000, RZ, 0xc0, !PT ;
-        FMUL R25, R25, 0.0038910505827516317368 ;
-        FSETP.GEU.AND P1, PT, |R4|, 0.5, PT ;
-        FMUL R26, R26, 0.0038910505827516317368 ;
-        LOP3.LUT R3, R0, 0x3f000000, RZ, 0xfc, !PT ;
-        FRND.TRUNC R56, R29 ;
-        LOP3.LUT R0, R6, 0x80000000, RZ, 0xc0, !PT ;
-; Location /home/dstn/.julia/packages/LLVM/RpBog/src/interop/base.jl:38
-        S2R R57, SR_CTAID.X ;
-        FSETP.GT.AND P0, PT, |R4|.reuse, 8388608, PT ;
-        FADD R8, R4, R3 ;
-        LOP3.LUT R3, R0, 0x3f000000, RZ, 0xfc, !PT ;
-        FADD R0, R31, R31 ;
-        S2R R58, SR_TID.Y ;
-        FRND.TRUNC R5, R8 ;
-        USHF.L.U32 UR9, UR38, 0xc, URZ ;
-        FADD R10, R6, R3 ;
+        FADD R0, R27, R27 ;
+        FMUL R4, R44, 0.0038910505827516317368 ;
+        FADD R8, R30, R30 ;
+        FMUL R7, R39, 0.0038910505827516317368 ;
+        FMUL R23, R23, 0.0038910505827516317368 ;
         LOP3.LUT R3, R0, 0x80000000, RZ, 0xc0, !PT ;
-        S2R R55, SR_TID.X ;
-        ULEA UR10, UR40, 0xfff40000, 0x12 ;
-        LOP3.LUT R7, R3, 0x3f000000, RZ, 0xfc, !PT ;
-        FRND.TRUNC R11, R10 ;
-        FADD R3, R37, R37 ;
-        FADD R8, R38, R38 ;
-        STL [R1+0xbc], RZ ;
-        FADD R9, R0, R7 ;
-        USHF.R.S32.HI UR11, URZ, 0x1f, UR10 ;
-        LOP3.LUT R7, R3, 0x80000000, RZ, 0xc0, !PT ;
-        STL [R1+0xa0], RZ ;
-        FSEL R5, R4, R5, P0 ;
-; Location /home/dstn/kotekan/julia/kernels/upchan.jl:1410
-        UMOV UR4, URZ ;
-        FSETP.GT.AND P0, PT, |R6|, 8388608, PT ;
+        FMUL R24, R24, 0.0038910505827516317368 ;
+        FSETP.GT.AND P0, PT, |R4|, 16777216, PT ;
+        FRND.TRUNC R43, R30 ;
+        LOP3.LUT R5, R3, 0x3f000000, RZ, 0xfc, !PT ;
+        FADD R3, R28, R28 ;
+        FSETP.GT.AND P1, PT, |R0|.reuse, 8388608, PT ;
+; Location /home/eschnett/.julia/packages/LLVM/OLMpi/src/interop/base.jl:38
+        S2R R50, SR_TID.X ;
+        FSETP.GEU.AND P2, PT, |R0|.reuse, 0.5, PT ;
+        FADD R9, R0, R5 ;
+        LOP3.LUT R5, R3, 0x80000000, RZ, 0xc0, !PT ;
+        FRND.TRUNC R49, R36 ;
+        S2R R51, SR_TID.Y ;
+        ULEA UR7, UR40, 0xfff40000, 0x12 ;
+        LOP3.LUT R6, R5, 0x3f000000, RZ, 0xfc, !PT ;
+    @P0 FMUL R4, RZ, R4 ;
+        LOP3.LUT R5, R8, 0x80000000, RZ, 0xc0, !PT ;
+        S2R R48, SR_TID.X ;
+        FSETP.GT.AND P0, PT, |R3|.reuse, 8388608, PT ;
         FRND.TRUNC R9, R9 ;
-        LOP3.LUT R10, R7, 0x3f000000, RZ, 0xfc, !PT ;
-        STL [R1+0xd8], RZ ;
-        FSETP.GEU.AND P2, PT, |R3|, 0.5, PT ;
-        FSEL R18, R6, R11, P0 ;
-        FADD R10, R3, R10 ;
-        FSETP.GT.AND P0, PT, |R0|, 8388608, PT ;
-   @!P1 FRND.TRUNC R5, R4 ;
-        FSETP.GEU.AND P1, PT, |R6|, 0.5, PT ;
-        IMAD.SHL.U32 R55, R55, 0x4, RZ ;
-        FSETP.GEU.AND P3, PT, |R8|.reuse, 0.5, PT ;
-        STL [R1+0xd0], RZ ;
-<<<<<<< HEAD
+        FADD R6, R3, R6 ;
+        LOP3.LUT R5, R5, 0x3f000000, RZ, 0xfc, !PT ;
+        S2R R54, SR_TID.X ;
+        FSETP.NEU.AND P5, PT, R43, R30, PT ;
+        USHF.R.S32.HI UR9, URZ, 0x1f, UR7 ;
+        FADD R14, R8, R5 ;
+        FRND.TRUNC R12, R6 ;
+        FADD R5, R4, R4 ;
+        S2R R56, SR_TID.Y ;
 ; Location /home/eschnett/src/kotekan/julia/kernels/upchan.jl:1415
         UMOV UR4, URZ ;
-        FRND.TRUNC R11, R8 ;
-        USHF.R.S32.HI UR11, URZ, 0x1f, UR10 ;
-; Location ./int.jl:347
-        LOP3.LUT R57, R58, 0x1, RZ, 0xc0, !PT ;
-=======
-        FRND.TRUNC R10, R10 ;
-        LOP3.LUT R4, R8, 0x80000000, RZ, 0xc0, !PT ;
->>>>>>> bdbe7b3b
-        STL [R1+0xb4], RZ ;
-        FSEL R20, R0, R9, P0 ;
-        FADD R9, R39, R39 ;
-        LOP3.LUT R7, R4, 0x3f000000, RZ, 0xfc, !PT ;
-        STL [R1+0xc8], RZ ;
-        FSETP.GT.AND P0, PT, |R44|, 16777216, PT ;
-   @!P1 FRND.TRUNC R18, R6 ;
-        FSETP.GEU.AND P1, PT, |R0|, 0.5, PT ;
-        FADD R4, R8, R7 ;
-        FMUL R7, R19, 0.0038910505827516317368 ;
-        FSETP.GEU.AND P4, PT, |R9|, 0.5, PT ;
+        STL [R1+0xdc], RZ ;
+        FSEL R10, R0, R9, P1 ;
+        FMUL R6, R19, 0.0038910505827516317368 ;
+        FSETP.GT.AND P1, PT, |R7|, 16777216, PT ;
+        FRND.TRUNC R21, R14 ;
+        LOP3.LUT R9, R5, 0x80000000, RZ, 0xc0, !PT ;
+        STL [R1+0xd8], RZ ;
+; Location ./int.jl:527
+        SHF.R.U32.HI R48, RZ, 0x4, R48 ;
+        FSEL R11, R3.reuse, R12, P0 ;
+        STL [R1+0xcc], RZ ;
+        FSETP.GT.AND P0, PT, |R6|, 16777216, PT ;
+   @!P2 FRND.TRUNC R10, R0 ;
+        FSETP.GEU.AND P2, PT, |R3|, 0.5, PT ;
+        STL [R1+0xa8], RZ ;
+        LOP3.LUT R54, R54, 0x10, RZ, 0xc0, !PT ;
+    @P1 FMUL R7, RZ, R7 ;
+        FSETP.GT.AND P1, PT, |R8|, 8388608, PT ;
+        STL [R1+0xd0], RZ ;
+        FADD R12, R7, R7 ;
+        LOP3.LUT R0, R9, 0x3f000000, RZ, 0xfc, !PT ;
+        FMUL R9, R22, 0.0038910505827516317368 ;
+        FSEL R21, R8, R21, P1 ;
+    @P0 FMUL R6, RZ, R6 ;
+        FSETP.GT.AND P0, PT, |R5|.reuse, 8388608, PT ;
+        FADD R13, R5, R0 ;
+        LOP3.LUT R0, R12, 0x80000000, RZ, 0xc0, !PT ;
+   @!P2 FRND.TRUNC R11, R3 ;
+        FSETP.GEU.AND P2, PT, |R8|, 0.5, PT ;
         STL [R1+0xd4], RZ ;
-        FRND.TRUNC R13, R4 ;
-        STL [R1+0xdc], RZ ;
-    @P0 FMUL R44, RZ, R44 ;
-        FSETP.GT.AND P0, PT, |R14|, 16777216, PT ;
-   @!P1 FRND.TRUNC R20, R0 ;
-        FSETP.GT.AND P1, PT, |R3|, 8388608, PT ;
-        LOP3.LUT R4, R9, 0x80000000, RZ, 0xc0, !PT ;
-        FSEL R30, R3, R10, P1 ;
-        FMUL R10, R22, 0.0038910505827516317368 ;
-        FSETP.GT.AND P1, PT, |R7|, 16777216, PT ;
-        FMUL R22, R27, 0.0038910505827516317368 ;
-        FADD R0, R44, R44 ;
-        LOP3.LUT R6, R4, 0x3f000000, RZ, 0xfc, !PT ;
-   @!P2 FRND.TRUNC R30, R3 ;
-        FSETP.GT.AND P2, PT, |R8|, 8388608, PT ;
-    @P0 FMUL R14, RZ, R14 ;
-        LOP3.LUT R4, R0, 0x80000000, RZ, 0xc0, !PT ;
-        FADD R6, R9, R6 ;
-        FSEL R13, R8, R13, P2 ;
-        FSETP.GT.AND P2, PT, |R10|, 16777216, PT ;
-        F2I.TRUNC.NTZ R33, R5 ;
-    @P1 FMUL R7, RZ, R7 ;
-        LOP3.LUT R11, R4, 0x3f000000, RZ, 0xfc, !PT ;
-        FSETP.GEU.AND P1, PT, |R0|.reuse, 0.5, PT ;
-        FADD R3, R7, R7 ;
-        FADD R11, R0, R11 ;
-        FRND.TRUNC R6, R6 ;
-        FFMA R5, R5, -0.5, R28 ;
-        LOP3.LUT R4, R3, 0x80000000, RZ, 0xc0, !PT ;
-    @P2 FMUL R10, RZ, R10 ;
-        FSETP.GEU.AND P2, PT, |R3|, 0.5, PT ;
-        FMUL R34, R5, R5 ;
-        LOP3.LUT R4, R4, 0x3f000000, RZ, 0xfc, !PT ;
-   @!P3 FRND.TRUNC R13, R8 ;
-        FSETP.GT.AND P3, PT, |R9|, 8388608, PT ;
-        FFMA R40, R5, R34, RZ ;
-        FSETP.GT.AND P0, PT, |R3|.reuse, 8388608, PT ;
-        FADD R4, R3, R4 ;
-        IADD3 R42, R33, 0x1, RZ ;
-        FRND.TRUNC R32, R4 ;
-        FSEL R12, R9, R6, P3 ;
-        FADD R6, R14, R14 ;
-        FSETP.GT.AND P3, PT, |R15|, 16777216, PT ;
-        FRND.TRUNC R11, R11 ;
-        FADD R4, R10, R10 ;
-        LOP3.LUT R8, R4, 0x80000000, RZ, 0xc0, !PT ;
-   @!P4 FRND.TRUNC R12, R9 ;
-        FSETP.GT.AND P4, PT, |R0|, 8388608, PT ;
-    @P3 FMUL R15, RZ, R15 ;
-        LOP3.LUT R19, R8, 0x3f000000, RZ, 0xfc, !PT ;
-        FSEL R32, R3, R32, P0 ;
-        FADD R8, R15, R15 ;
-        FSETP.GT.AND P3, PT, |R25|, 16777216, PT ;
-        FADD R19, R4, R19 ;
-        LOP3.LUT R9, R6, 0x80000000, RZ, 0xc0, !PT ;
-        FSEL R11, R0, R11, P4 ;
-   @!P2 FRND.TRUNC R32, R3 ;
-        LOP3.LUT R9, R9, 0x3f000000, RZ, 0xfc, !PT ;
-        FSETP.GT.AND P2, PT, |R26|, 16777216, PT ;
-        FSETP.GEU.AND P4, PT, |R4|, 0.5, PT ;
-        FADD R21, R6, R9 ;
-        FSETP.GT.AND P0, PT, |R4|, 8388608, PT ;
-        FRND.TRUNC R19, R19 ;
-    @P3 FMUL R25, RZ, R25 ;
-        FSETP.GEU.AND P3, PT, |R8|, 0.5, PT ;
-   @!P1 FRND.TRUNC R11, R0 ;
-    @P2 FMUL R26, RZ, R26 ;
-        FSETP.GEU.AND P1, PT, |R6|, 0.5, PT ;
-        FADD R3, R26, R26 ;
-        FRND.TRUNC R21, R21 ;
-        LOP3.LUT R0, R8, 0x80000000, RZ, 0xc0, !PT ;
-        FSEL R35, R4, R19, P0 ;
-        LOP3.LUT R9, R0, 0x3f000000, RZ, 0xfc, !PT ;
-        FADD R0, R25, R25 ;
-        FSETP.GT.AND P0, PT, |R22|, 16777216, PT ;
-   @!P4 FRND.TRUNC R35, R4 ;
-        FADD R9, R8, R9 ;
-        FSETP.GT.AND P4, PT, |R6|, 8388608, PT ;
-        FSETP.GEU.AND P2, PT, |R3|.reuse, 0.5, PT ;
-        FSEL R27, R6, R21, P4 ;
-        FRND.TRUNC R9, R9 ;
-        LOP3.LUT R4, R0.reuse, 0x80000000, RZ, 0xc0, !PT ;
-    @P0 FMUL R22, RZ, R22 ;
+        FSETP.GT.AND P1, PT, |R9|, 16777216, PT ;
+        STL [R1+0xa0], RZ ;
+        FRND.TRUNC R18, R13 ;
+        LOP3.LUT R3, R0, 0x3f000000, RZ, 0xfc, !PT ;
+        FADD R0, R6, R6 ;
+        STL [R1+0xa4], RZ ;
+        FADD R14, R12, R3 ;
+   @!P2 FRND.TRUNC R21, R8 ;
+        LOP3.LUT R13, R0, 0x80000000, RZ, 0xc0, !PT ;
+    @P1 FMUL R9, RZ, R9 ;
+        FSETP.GEU.AND P2, PT, |R5|, 0.5, PT ;
+        LOP3.LUT R13, R13, 0x3f000000, RZ, 0xfc, !PT ;
+        FSETP.GT.AND P1, PT, |R12|, 8388608, PT ;
+        FRND.TRUNC R15, R14 ;
+        FSEL R3, R5, R18, P0 ;
+        FADD R18, R0, R13 ;
+        FSETP.GT.AND P0, PT, |R23|, 16777216, PT ;
+        FADD R8, R9, R9 ;
+        FRND.TRUNC R19, R18 ;
+        LOP3.LUT R13, R8, 0x80000000, RZ, 0xc0, !PT ;
+        LOP3.LUT R13, R13, 0x3f000000, RZ, 0xfc, !PT ;
+        FSEL R22, R12, R15, P1 ;
+    @P0 FMUL R23, RZ, R23 ;
+        FSETP.GT.AND P1, PT, |R24|, 16777216, PT ;
+   @!P2 FRND.TRUNC R3, R5 ;
+        FSETP.GEU.AND P2, PT, |R12|, 0.5, PT ;
+        FADD R14, R23, R23 ;
+        FADD R20, R8, R13 ;
+        FMUL R15, R25, 0.0038910505827516317368 ;
         FSETP.GT.AND P0, PT, |R0|, 8388608, PT ;
+        LOP3.LUT R13, R14, 0x80000000, RZ, 0xc0, !PT ;
+        FRND.TRUNC R29, R20 ;
+        FSEL R5, R0, R19, P0 ;
+        LOP3.LUT R13, R13, 0x3f000000, RZ, 0xfc, !PT ;
+    @P1 FMUL R24, RZ, R24 ;
+        FSETP.GT.AND P0, PT, |R15|, 16777216, PT ;
+        FSETP.GT.AND P1, PT, |R8|, 8388608, PT ;
+        FADD R19, R24, R24 ;
+   @!P2 FRND.TRUNC R22, R12 ;
+        FSETP.GEU.AND P2, PT, |R0|, 0.5, PT ;
+        FADD R25, R14, R13 ;
+        FFMA R4, R3, -0.5, R4 ;
+        LOP3.LUT R13, R19, 0x80000000, RZ, 0xc0, !PT ;
+        LOP3.LUT R18, R13, 0x3f000000, RZ, 0xfc, !PT ;
+        FMUL R13, R26, 0.0038910505827516317368 ;
+    @P0 FMUL R15, RZ, R15 ;
+        FRND.TRUNC R31, R25 ;
+        FSEL R12, R8, R29, P1 ;
+        FADD R20, R19, R18 ;
+        FSETP.GT.AND P0, PT, |R13|, 16777216, PT ;
+        FSETP.GT.AND P1, PT, |R14|, 8388608, PT ;
+        FFMA R7, R22, -0.5, R7 ;
+   @!P2 FRND.TRUNC R5, R0 ;
+        FSETP.GEU.AND P2, PT, |R8|, 0.5, PT ;
+    @P0 FMUL R13, RZ, R13 ;
+        FADD R0, R15, R15 ;
+        FRND.TRUNC R20, R20 ;
+        FSETP.GT.AND P0, PT, |R19|, 8388608, PT ;
+        FADD R26, R13, R13 ;
+        LOP3.LUT R18, R0, 0x80000000, RZ, 0xc0, !PT ;
+        FFMA R6, R5, -0.5, R6 ;
+        LOP3.LUT R25, R18, 0x3f000000, RZ, 0xfc, !PT ;
+   @!P2 FRND.TRUNC R12, R8 ;
+        FSEL R18, R14.reuse, R31, P1 ;
+        FSETP.GEU.AND P2, PT, |R14|, 0.5, PT ;
+        FADD R31, R0, R25 ;
+        FSETP.GEU.AND P1, PT, |R19|.reuse, 0.5, PT ;
+        FSEL R29, R19, R20, P0 ;
+        F2I.TRUNC.NTZ R32, R5 ;
+        LOP3.LUT R8, R26, 0x80000000, RZ, 0xc0, !PT ;
+        FSETP.GT.AND P0, PT, |R0|, 8388608, PT ;
+        LOP3.LUT R25, R8, 0x3f000000, RZ, 0xfc, !PT ;
+        FRND.TRUNC R31, R31 ;
+        FMUL R5, R4, R4 ;
+        FADD R25, R26, R25 ;
+        FFMA R9, R12, -0.5, R9 ;
+        FFMA R34, R4, R5, RZ ;
+   @!P2 FRND.TRUNC R18, R14 ;
+        FSETP.GEU.AND P2, PT, |R0|, 0.5, PT ;
+        IADD3 R32, R32, 0x1, RZ ;
+        FRND.TRUNC R25, R25 ;
+        FSEL R14, R0, R31, P0 ;
+        FSETP.GT.AND P0, PT, |R26|, 8388608, PT ;
+        F2I.TRUNC.NTZ R8, R3 ;
+        F2I.TRUNC.NTZ R31, R22 ;
+        FSEL R20, R26, R25, P0 ;
+        IMAD.MOV.U32 R25, RZ, RZ, 0x3e684e12 ;
+   @!P1 FRND.TRUNC R29, R19 ;
+        FSETP.GEU.AND P1, PT, |R26|, 0.5, PT ;
+        IADD3 R8, R8, 0x1, RZ ;
+        LOP3.LUT R3, R8, 0x1, RZ, 0xc0, !PT ;
+   @!P2 FRND.TRUNC R14, R0 ;
+        IADD3 R31, R31, 0x1, RZ ;
+        ISETP.NE.U32.AND P0, PT, R3, 0x1, PT ;
+        LOP3.LUT R19, R31, 0x1, RZ, 0xc0, !PT ;
+        F2I.TRUNC.NTZ R33, R12 ;
+        IMAD.MOV.U32 R0, RZ, RZ, 0x3f17acc9 ;
+        FFMA R22, R5, -R0, 2.550144195556640625 ;
+   @!P1 FRND.TRUNC R20, R26 ;
+        ISETP.NE.U32.AND P1, PT, R19, 0x1, PT ;
+        FFMA R3, R5, R22, -5.1677198410034179688 ;
+        LOP3.LUT R19, R32, 0x1, RZ, 0xc0, !PT ;
+        FMUL R22, R7, R7 ;
+        FFMA R35, R3, R34, RZ ;
+        ISETP.NE.U32.AND P2, PT, R19, 0x1, PT ;
+        FFMA R19, R22.reuse, -R0, 2.550144195556640625 ;
+        FFMA R26, R5, R25.reuse, -1.334560394287109375 ;
+        IADD3 R33, R33, 0x1, RZ ;
+        FFMA R39, R22.reuse, R25, -1.334560394287109375 ;
+        F2I.TRUNC.NTZ R34, R18 ;
+        FFMA R26, R5, R26, 4.0586924552917480469 ;
+        LOP3.LUT R12, R33, 0x1, RZ, 0xc0, !PT ;
+        FFMA R39, R22, R39, 4.0586924552917480469 ;
+        FFMA R26, R5.reuse, R26, -4.9348020553588867188 ;
+        ISETP.NE.U32.AND P3, PT, R12, 0x1, PT ;
+        FFMA R39, R22.reuse, R39, -4.9348020553588867188 ;
+        FFMA R3, R5, R26, 1 ;
+        FFMA R5, R22, R19, -5.1677198410034179688 ;
+        FMUL R19, R6, R6 ;
+    @P0 FFMA R3, R4, 3.1415927410125732422, R35 ;
+        FFMA R26, R7, R22, RZ ;
+        FFMA R22, R22, R39, 1 ;
+        FFMA R4, R19.reuse, R25, -1.334560394287109375 ;
+        FFMA R12, R19, -R0, 2.550144195556640625 ;
+        FFMA R26, R5, R26, RZ ;
+        FFMA R5, R18, -0.5, R23 ;
+        FFMA R40, R19, R4, 4.0586924552917480469 ;
+        FFMA R4, R29, -0.5, R24 ;
+        FMUL R24, R9, R9 ;
+        FFMA R23, R6, R19, RZ ;
+        FFMA R12, R19.reuse, R12, -5.1677198410034179688 ;
+        F2I.TRUNC.NTZ R35, R29 ;
+        FFMA R39, R24, -R0, 2.550144195556640625 ;
+        FFMA R40, R19, R40, -4.9348020553588867188 ;
+        FFMA R23, R12, R23, RZ ;
+        FFMA R41, R24.reuse, R25, -1.334560394287109375 ;
+        FFMA R12, R24, R39, -5.1677198410034179688 ;
+        FFMA R39, R9, R24, RZ ;
+        IADD3 R34, R34, 0x1, RZ ;
+        FFMA R19, R19, R40, 1 ;
+        FFMA R41, R24, R41, 4.0586924552917480469 ;
+        FFMA R40, R12, R39, RZ ;
+        LOP3.LUT R12, R34, 0x1, RZ, 0xc0, !PT ;
+    @P1 FFMA R22, R7, 3.1415927410125732422, R26 ;
+        FFMA R41, R24, R41, -4.9348020553588867188 ;
+        F2I.TRUNC.NTZ R39, R14 ;
+        ISETP.NE.U32.AND P0, PT, R12, 0x1, PT ;
+        FMUL R12, R5, R5 ;
+        FFMA R18, R24, R41, 1 ;
+        IADD3 R35, R35, 0x1, RZ ;
+    @P3 FFMA R18, R9, 3.1415927410125732422, R40 ;
+        FFMA R9, R12.reuse, R25, -1.334560394287109375 ;
+        FFMA R7, R12, -R0, 2.550144195556640625 ;
+        LOP3.LUT R24, R35, 0x1, RZ, 0xc0, !PT ;
+        FMUL R29, R4, R4 ;
+        FFMA R9, R12.reuse, R9, 4.0586924552917480469 ;
+        FFMA R7, R12, R7, -5.1677198410034179688 ;
+        ISETP.NE.U32.AND P4, PT, R24, 0x1, PT ;
+        FFMA R24, R5, R12, RZ ;
+        FFMA R9, R12, R9, -4.9348020553588867188 ;
+        FFMA R40, R29.reuse, R25, -1.334560394287109375 ;
+        FFMA R26, R29, -R0, 2.550144195556640625 ;
+    @P2 FFMA R19, R6, 3.1415927410125732422, R23 ;
+        FFMA R6, R14, -0.5, R15 ;
+        FFMA R24, R7, R24, RZ ;
+        FFMA R15, R12, R9, 1 ;
+        FFMA R40, R29.reuse, R40, 4.0586924552917480469 ;
+        FFMA R12, R4, R29, RZ ;
+        FFMA R7, R29.reuse, R26, -5.1677198410034179688 ;
+        FADD R9, R36, R36 ;
+        FFMA R40, R29, R40, -4.9348020553588867188 ;
+        IADD3 R39, R39, 0x1, RZ ;
+        FFMA R23, R7, R12, RZ ;
+    @P0 FFMA R15, R5, 3.1415927410125732422, R24 ;
+        LOP3.LUT R7, R9, 0x80000000, RZ, 0xc0, !PT ;
+        FFMA R14, R29, R40, 1 ;
+        FMUL R29, R6, R6 ;
+        F2I.TRUNC.NTZ R26, R20 ;
+        LOP3.LUT R12, R7, 0x3f000000, RZ, 0xfc, !PT ;
+        FFMA R5, R20, -0.5, R13 ;
+        LOP3.LUT R7, R39, 0x1, RZ, 0xc0, !PT ;
+        FFMA R24, R29.reuse, R25, -1.334560394287109375 ;
+        FFMA R40, R29, -R0, 2.550144195556640625 ;
+    @P4 FFMA R14, R4, 3.1415927410125732422, R23 ;
+        ISETP.NE.U32.AND P0, PT, R7, 0x1, PT ;
+        FFMA R42, R29, R24, 4.0586924552917480469 ;
+        FADD R24, R9, R12 ;
+        FFMA R7, R29.reuse, R40, -5.1677198410034179688 ;
+        FFMA R12, R6, R29, RZ ;
+        FFMA R42, R29, R42, -4.9348020553588867188 ;
+        FSETP.GEU.AND P1, PT, |R9|, 0.5, PT ;
+        FFMA R7, R7, R12, RZ ;
+        FFMA R13, R29, R42, 1 ;
+        IADD3 R26, R26, 0x1, RZ ;
+        FRND.TRUNC R24, R24 ;
+        FMUL R12, R5, R5 ;
+    @P0 FFMA R13, R6, 3.1415927410125732422, R7 ;
+        LOP3.LUT R4, R26, 0x1, RZ, 0xc0, !PT ;
+        FADD R42, R37, R37 ;
+        FFMA R7, R12.reuse, -R0, 2.550144195556640625 ;
+        FFMA R23, R12, R25, -1.334560394287109375 ;
+        ISETP.NE.U32.AND P2, PT, R4, 0x1, PT ;
+        F2I.TRUNC.NTZ R6, R10 ;
+        FFMA R4, R12.reuse, R7, -5.1677198410034179688 ;
+        FFMA R23, R12, R23, 4.0586924552917480469 ;
+        FFMA R7, R5, R12, RZ ;
+        FSETP.GT.AND P0, PT, |R9|, 8388608, PT ;
+        FFMA R23, R12, R23, -4.9348020553588867188 ;
+        FFMA R4, R4, R7, RZ ;
+        FSEL R7, R9, R24, P0 ;
+        FFMA R10, R10, -0.5, R27 ;
+        FFMA R12, R12, R23, 1 ;
+    @P2 FFMA R12, R5, 3.1415927410125732422, R4 ;
+        FMUL R29, R10, R10 ;
+        FFMA R4, R11, -0.5, R28 ;
+   @!P1 FRND.TRUNC R7, R9 ;
+        LOP3.LUT R20, R6, 0x1, RZ, 0xc0, !PT ;
+        IADD3 R23, R6, 0x1, RZ ;
+        ISETP.NE.U32.AND P3, PT, R20, 0x1, PT ;
+        FFMA R20, R29, -R0, 2.550144195556640625 ;
+        LOP3.LUT P1, RZ, R6, 0x2, RZ, 0xc0, !PT ;
+        FFMA R6, R10, R29, RZ ;
+        LOP3.LUT P0, RZ, R23, 0x2, RZ, 0xc0, !PT ;
+        FFMA R5, R29, R20, -5.1677198410034179688 ;
+        FMUL R23, R4, R4 ;
+        FFMA R5, R5, R6, RZ ;
+        FFMA R20, R23, -R0, 2.550144195556640625 ;
+        FFMA R6, R29, R25, -1.334560394287109375 ;
+        FFMA R10, R10, 3.1415927410125732422, R5 ;
+        FFMA R5, R23, R20, -5.1677198410034179688 ;
+        FFMA R20, R4, R23, RZ ;
+        FFMA R6, R29, R6, 4.0586924552917480469 ;
+        FFMA R5, R5, R20, RZ ;
+        FFMA R24, R29, R6, -4.9348020553588867188 ;
+        FFMA R6, R23, R25, -1.334560394287109375 ;
+        FFMA R9, R4, 3.1415927410125732422, R5 ;
+        FFMA R4, R21, -0.5, R30 ;
+        FFMA R20, R23, R6, 4.0586924552917480469 ;
+        FFMA R29, R29, R24, 1 ;
+        F2I.TRUNC.NTZ R6, R11 ;
+        FMUL R41, R4, R4 ;
+        FFMA R20, R23, R20, -4.9348020553588867188 ;
+        FFMA R24, R41.reuse, -R0, 2.550144195556640625 ;
+        FFMA R40, R41, R25, -1.334560394287109375 ;
+        FFMA R20, R23, R20, 1 ;
+        F2I.TRUNC.NTZ R21, R21 ;
+        FFMA R5, R41.reuse, R24, -5.1677198410034179688 ;
+        FFMA R24, R4, R41, RZ ;
+        FFMA R40, R41, R40, 4.0586924552917480469 ;
+        FSEL R23, R29, R10, !P3 ;
+        FFMA R5, R5, R24, RZ ;
+        FFMA R40, R41, R40, -4.9348020553588867188 ;
+        FSEL R10, R10, R29, !P3 ;
+        FFMA R4, R4, 3.1415927410125732422, R5 ;
+        LOP3.LUT R5, R6, 0x1, RZ, 0xc0, !PT ;
+        FFMA R41, R41, R40, 1 ;
+        LOP3.LUT R29, R42, 0x80000000, RZ, 0xc0, !PT ;
+        FRND.TRUNC R40, R27 ;
+        ISETP.NE.U32.AND P2, PT, R5, 0x1, PT ;
+    @P0 FADD R10, RZ, -R10 ;
+        LOP3.LUT R5, R21, 0x1, RZ, 0xc0, !PT ;
+        LOP3.LUT R29, R29, 0x3f000000, RZ, 0xfc, !PT ;
+        ISETP.NE.U32.AND P4, PT, R5, 0x1, PT ;
+        FSEL R11, R20, R9, !P2 ;
+        FADD R29, R42, R29 ;
+        FSEL R9, R9, R20, !P2 ;
+        FSEL R24, R41, R4, !P4 ;
+        FSEL R20, R4, R41, !P4 ;
+        FFMA R4, R7, -0.5, R36 ;
+        FRND.TRUNC R29, R29 ;
+        FSETP.NEU.AND P4, PT, R40, R27, PT ;
+        FMUL R41, R4, R4 ;
+        FSETP.GEU.AND P3, PT, |R42|, 0.5, PT ;
+        FSETP.GT.AND P2, PT, |R42|, 8388608, PT ;
+        FFMA R40, R41, -R0, 2.550144195556640625 ;
+        FSEL R23, R23, -R23, !P1 ;
+        FSETP.NEU.AND P0, PT, R49, R36, PT ;
+        FFMA R5, R41, R40, -5.1677198410034179688 ;
+        FFMA R40, R4, R41, RZ ;
+   @!P4 FMUL R23, RZ, R27 ;
+        FFMA R5, R5, R40, RZ ;
+        FSEL R40, R42, R29, P2 ;
+        F2I.TRUNC.NTZ R29, R7 ;
+        FFMA R5, R4, 3.1415927410125732422, R5 ;
+        FFMA R4, R41.reuse, R25, -1.334560394287109375 ;
+        LOP3.LUT P2, RZ, R6.reuse, 0x2, RZ, 0xc0, !PT ;
+        IADD3 R6, R6, 0x1, RZ ;
+        FFMA R4, R41, R4, 4.0586924552917480469 ;
+   @!P3 FRND.TRUNC R40, R42 ;
+        FSETP.GT.AND P3, PT, |R27|, 16777216, PT ;
+        FFMA R4, R41, R4, -4.9348020553588867188 ;
+        FFMA R44, R41, R4, 1 ;
+        FRND.TRUNC R27, R28 ;
+        LOP3.LUT R4, R29, 0x1, RZ, 0xc0, !PT ;
+        ISETP.NE.U32.AND P1, PT, R4, 0x1, PT ;
+    @P3 FADD R10, R23, 1 ;
+        LOP3.LUT P3, RZ, R8, 0x2, RZ, 0xc0, !PT ;
+        FFMA R4, R40, -0.5, R37 ;
+        FSEL R41, R44, R5, !P1 ;
+        F2I.TRUNC.NTZ R40, R40 ;
+        FSEL R5, R5, R44, !P1 ;
+; Location /home/eschnett/.julia/packages/LLVM/OLMpi/src/interop/base.jl:38
+        S2R R44, SR_CTAID.X ;
+        FSETP.NEU.AND P4, PT, R27, R28, PT ;
+        FSEL R27, R11, -R11, !P2 ;
+        FMUL R11, R4, R4 ;
+        FSETP.GT.AND P2, PT, |R28|, 16777216, PT ;
+        FRND.TRUNC R8, R17 ;
+    @P3 FADD R3, RZ, -R3 ;
+        LOP3.LUT P3, RZ, R34, 0x2, RZ, 0xc0, !PT ;
+        FMUL R3, R3, R3 ;
+   @!P4 FMUL R27, RZ, R28 ;
+        FFMA R28, R11, -R0, 2.550144195556640625 ;
+        FMUL R3, R3, 0.0084815751761198043823 ;
+        FFMA R7, R11, R28, -5.1677198410034179688 ;
+        FFMA R28, R4.reuse, R11, RZ ;
+    @P3 FADD R15, RZ, -R15 ;
+        FMUL R60, R3, R60 ;
+        FFMA R7, R7, R28, RZ ;
+        FFMA R28, R11, R25, -1.334560394287109375 ;
+        FMUL R15, R15, R15 ;
+        FFMA R4, R4, 3.1415927410125732422, R7 ;
+        FFMA R28, R11, R28, 4.0586924552917480469 ;
+        LOP3.LUT R7, R40, 0x1, RZ, 0xc0, !PT ;
+        FFMA R28, R11, R28, -4.9348020553588867188 ;
+        ISETP.NE.U32.AND P1, PT, R7, 0x1, PT ;
+        FFMA R11, R11, R28, 1 ;
+        FSEL R28, R11, R4, !P1 ;
+        FSEL R11, R4, R11, !P1 ;
+        FADD R4, R38, R38 ;
+        LOP3.LUT R7, R4.reuse, 0x80000000, RZ, 0xc0, !PT ;
+        FSETP.GEU.AND P4, PT, |R4|.reuse, 0.5, PT ;
+        LOP3.LUT R7, R7, 0x3f000000, RZ, 0xfc, !PT ;
+        FSETP.GT.AND P1, PT, |R4|, 8388608, PT ;
+        FADD R42, R4, R7 ;
+        FRND.TRUNC R43, R42 ;
+        FSEL R43, R4, R43, P1 ;
+        LOP3.LUT P1, RZ, R21.reuse, 0x2, RZ, 0xc0, !PT ;
+        IADD3 R21, R21, 0x1, RZ ;
+   @!P4 FRND.TRUNC R43, R4 ;
+        LOP3.LUT P4, RZ, R6, 0x2, RZ, 0xc0, !PT ;
+        FADD R6, R17, R17 ;
+        FSEL R7, R24, -R24, !P1 ;
+   @!P5 FMUL R7, RZ, R30 ;
+        LOP3.LUT P5, RZ, R21, 0x2, RZ, 0xc0, !PT ;
+        FSETP.GT.AND P1, PT, |R30|, 16777216, PT ;
+        LOP3.LUT R4, R6, 0x80000000, RZ, 0xc0, !PT ;
         LOP3.LUT R21, R4, 0x3f000000, RZ, 0xfc, !PT ;
-        FADD R19, R22, R22 ;
-        LOP3.LUT R4, R3, 0x80000000, RZ, 0xc0, !PT ;
-   @!P1 FRND.TRUNC R27, R6 ;
-        FSETP.GT.AND P1, PT, |R8|, 8388608, PT ;
-        FADD R21, R0, R21 ;
-        LOP3.LUT R4, R4, 0x3f000000, RZ, 0xfc, !PT ;
-        FSEL R36, R8, R9, P1 ;
-        FADD R4, R3, R4 ;
-        FRND.TRUNC R21, R21 ;
-        LOP3.LUT R9, R19, 0x80000000, RZ, 0xc0, !PT ;
-        FSETP.GEU.AND P1, PT, |R0|.reuse, 0.5, PT ;
-        LOP3.LUT R6, R9, 0x3f000000, RZ, 0xfc, !PT ;
-        IMAD.MOV.U32 R9, RZ, RZ, 0x3e684e12 ;
-        FRND.TRUNC R4, R4 ;
-        FADD R6, R19, R6 ;
-        FSEL R24, R0, R21, P0 ;
-        FRND.TRUNC R6, R6 ;
-        FSETP.GT.AND P0, PT, |R3|, 8388608, PT ;
-        FSEL R23, R3, R4, P0 ;
-   @!P3 FRND.TRUNC R36, R8 ;
-        FSETP.GT.AND P0, PT, |R19|, 8388608, PT ;
-        LOP3.LUT R4, R33, 0x1, RZ, 0xc0, !PT ;
+    @P4 FADD R9, RZ, -R9 ;
+        LOP3.LUT P4, RZ, R29.reuse, 0x2, RZ, 0xc0, !PT ;
+        F2I.TRUNC.NTZ R24, R43 ;
+        IADD3 R29, R29, 0x1, RZ ;
+        FADD R4, R6.reuse, R21 ;
+        FSEL R21, R41, -R41, !P4 ;
+    @P5 FADD R20, RZ, -R20 ;
+        LOP3.LUT P4, RZ, R29, 0x2, RZ, 0xc0, !PT ;
+   @!P0 FMUL R21, RZ, R36 ;
+        FSETP.GEU.AND P5, PT, |R6|.reuse, 0.5, PT ;
+        FRND.TRUNC R49, R4 ;
+        FSETP.GT.AND P0, PT, |R6|, 8388608, PT ;
+    @P2 FADD R9, R27, 1 ;
+        LOP3.LUT P2, RZ, R31, 0x2, RZ, 0xc0, !PT ;
+    @P1 FADD R20, R7, 1 ;
+; Location /home/eschnett/src/kotekan/julia/kernels/upchan.jl:1415
+        LOP3.LUT P1, RZ, R50, 0x8, RZ, 0xc0, !PT ;
+        FRND.TRUNC R31, R16 ;
+        IADD3 R4, R40.reuse, 0x1, RZ ;
+    @P4 FADD R5, RZ, -R5 ;
+        LOP3.LUT P4, RZ, R40, 0x2, RZ, 0xc0, !PT ;
+        LOP3.LUT P6, RZ, R4, 0x2, RZ, 0xc0, !PT ;
+        LOP3.LUT R4, R24, 0x1, RZ, 0xc0, !PT ;
+    @P2 FADD R22, RZ, -R22 ;
+        FSEL R28, R28, -R28, !P4 ;
+        FSEL R30, R6, R49, P0 ;
+        FMUL R22, R22, R22 ;
         ISETP.NE.U32.AND P4, PT, R4, 0x1, PT ;
-   @!P1 FRND.TRUNC R24, R0 ;
-        IMAD.MOV.U32 R8, RZ, RZ, 0x3f17acc9 ;
-        FSETP.GEU.AND P1, PT, |R19|.reuse, 0.5, PT ;
-        FFMA R4, R20, -0.5, R31 ;
-        FSEL R21, R19, R6, P0 ;
-        LOP3.LUT P0, RZ, R33, 0x2, RZ, 0xc0, !PT ;
-        FMUL R43, R4, R4 ;
-   @!P2 FRND.TRUNC R23, R3 ;
-        FFMA R0, R18, -0.5, R29 ;
-        FFMA R49, R4, R43, RZ ;
-        FFMA R48, R43, R9, -1.334560394287109375 ;
-        FMUL R41, R0, R0 ;
-   @!P1 FRND.TRUNC R21, R19 ;
-        FFMA R3, R34, -R8.reuse, 2.550144195556640625 ;
-        FFMA R6, R41.reuse, -R8, 2.550144195556640625 ;
-        FFMA R33, R0, R41, RZ ;
-        LOP3.LUT P1, RZ, R42, 0x2, RZ, 0xc0, !PT ;
-        FFMA R3, R34.reuse, R3, -5.1677198410034179688 ;
-        FFMA R6, R41.reuse, R6, -5.1677198410034179688 ;
-        FFMA R42, R41, R9.reuse, -1.334560394287109375 ;
-        FFMA R48, R43, R48, 4.0586924552917480469 ;
-        FFMA R40, R3, R40, RZ ;
-        FFMA R3, R11, -0.5, R44 ;
-        FFMA R19, R34, R9, -1.334560394287109375 ;
-        F2I.TRUNC.NTZ R11, R11 ;
-        FFMA R33, R6, R33, RZ ;
-        FFMA R6, R43, -R8, 2.550144195556640625 ;
-        FFMA R19, R34.reuse, R19, 4.0586924552917480469 ;
-        FFMA R42, R41, R42, 4.0586924552917480469 ;
-        FFMA R48, R43.reuse, R48, -4.9348020553588867188 ;
-        FFMA R6, R43, R6, -5.1677198410034179688 ;
-        FFMA R51, R34, R19, -4.9348020553588867188 ;
-        FFMA R19, R5, 3.1415927410125732422, R40 ;
-        FFMA R40, R0, 3.1415927410125732422, R33 ;
-        FFMA R49, R6, R49, RZ ;
-        FFMA R44, R34, R51, 1 ;
-        FMUL R34, R3, R3 ;
-        FFMA R42, R41, R42, -4.9348020553588867188 ;
-        FFMA R0, R32, -0.5, R7 ;
-        F2I.TRUNC.NTZ R5, R32 ;
-        IADD3 R6, R11, 0x1, RZ ;
-        FFMA R11, R34.reuse, R9, -1.334560394287109375 ;
-        FFMA R7, R34, -R8, 2.550144195556640625 ;
-        FFMA R41, R41, R42, 1 ;
-        LOP3.LUT R33, R6, 0x1, RZ, 0xc0, !PT ;
-        FFMA R11, R34, R11, 4.0586924552917480469 ;
-        FFMA R42, R4, 3.1415927410125732422, R49 ;
-        FFMA R4, R34.reuse, R7, -5.1677198410034179688 ;
-        ISETP.NE.U32.AND P2, PT, R33, 0x1, PT ;
-        FFMA R7, R3, R34, RZ ;
-        FFMA R11, R34, R11, -4.9348020553588867188 ;
-        FFMA R43, R43, R48, 1 ;
-        FFMA R32, R4, R7, RZ ;
-        FFMA R7, R34, R11, 1 ;
-        FMUL R11, R0, R0 ;
-        IADD3 R5, R5, 0x1, RZ ;
-        FFMA R4, R11, R9, -1.334560394287109375 ;
-        LOP3.LUT R33, R5, 0x1, RZ, 0xc0, !PT ;
-    @P2 FFMA R7, R3, 3.1415927410125732422, R32 ;
-        FFMA R32, R11.reuse, -R8, 2.550144195556640625 ;
-        FFMA R34, R11.reuse, R4, 4.0586924552917480469 ;
-        FFMA R48, R0, R11, RZ ;
-        FFMA R4, R30, -0.5, R37 ;
-        FFMA R3, R11, R32, -5.1677198410034179688 ;
-        ISETP.NE.U32.AND P3, PT, R33, 0x1, PT ;
-        FFMA R34, R11, R34, -4.9348020553588867188 ;
-        FMUL R33, R4.reuse, R4 ;
-        FFMA R49, R3, R48, RZ ;
-        FFMA R3, R35, -0.5, R10 ;
-        FFMA R11, R11, R34, 1 ;
-        F2I.TRUNC.NTZ R35, R35 ;
-        FFMA R32, R33.reuse, -R8, 2.550144195556640625 ;
-        FFMA R34, R33, R9, -1.334560394287109375 ;
-        FFMA R51, R4, R33, RZ ;
-        FFMA R10, R33.reuse, R32, -5.1677198410034179688 ;
-        FFMA R34, R33, R34, 4.0586924552917480469 ;
-    @P3 FFMA R11, R0, 3.1415927410125732422, R49 ;
-        FFMA R0, R27, -0.5, R14 ;
-        FFMA R51, R10, R51, RZ ;
-        FFMA R34, R33.reuse, R34, -4.9348020553588867188 ;
-        F2I.TRUNC.NTZ R27, R27 ;
-        FFMA R32, R4, 3.1415927410125732422, R51 ;
-        FFMA R33, R33, R34, 1 ;
-        FMUL R34, R3, R3 ;
-        IADD3 R4, R35, 0x1, RZ ;
-        FFMA R49, R34, R9, -1.334560394287109375 ;
-        LOP3.LUT R10, R4, 0x1, RZ, 0xc0, !PT ;
-        FFMA R35, R34.reuse, -R8, 2.550144195556640625 ;
+        FFMA R4, R43, -0.5, R38 ;
+        FSETP.GT.AND P0, PT, |R36|, 16777216, PT ;
+        FMUL R22, R22, 0.0084815751761198043823 ;
+   @!P5 FRND.TRUNC R30, R6 ;
+    @P6 FADD R11, RZ, -R11 ;
+        FMUL R29, R4, R4 ;
+        LOP3.LUT P6, RZ, R24, 0x2, RZ, 0xc0, !PT ;
+        FMUL R55, R22, R55 ;
+        IADD3 R24, R24, 0x1, RZ ;
+        FFMA R41, R4, R29, RZ ;
+        FSETP.NEU.AND P2, PT, R8, R17, PT ;
+        FRND.TRUNC R36, R37 ;
+        FFMA R6, R29.reuse, -R0, 2.550144195556640625 ;
+        LOP3.LUT P5, RZ, R24, 0x2, RZ, 0xc0, !PT ;
+        FFMA R24, R29, R25, -1.334560394287109375 ;
+        FSETP.NEU.AND P3, PT, R31, R16, PT ;
+        FFMA R6, R29, R6, -5.1677198410034179688 ;
+    @P0 FADD R5, R21, 1 ;
+        FFMA R24, R29, R24, 4.0586924552917480469 ;
+        LOP3.LUT R22, R21.reuse, 0x80000000, RZ, 0x3c, !PT ;
+        FFMA R41, R6, R41, RZ ;
+        F2FP.PACK_AB R21, R21, R7 ;
+        FFMA R6, R29, R24, -4.9348020553588867188 ;
+        LOP3.LUT R7, R7, 0x80000000, RZ, 0x3c, !PT ;
+        FFMA R24, R4, 3.1415927410125732422, R41 ;
+        FFMA R4, R30, -0.5, R17 ;
+        FFMA R41, R29, R6, 1 ;
         F2I.TRUNC.NTZ R30, R30 ;
-        FFMA R49, R34, R49, 4.0586924552917480469 ;
-        ISETP.NE.U32.AND P2, PT, R10, 0x1, PT ;
-        FFMA R10, R34.reuse, R35, -5.1677198410034179688 ;
-        FFMA R35, R3, R34, RZ ;
-        FFMA R49, R34, R49, -4.9348020553588867188 ;
-        IADD3 R27, R27, 0x1, RZ ;
-        FFMA R48, R10, R35, RZ ;
-        FFMA R14, R34, R49, 1 ;
-        FSEL R35, R44, R19, !P4 ;
-        F2I.TRUNC.NTZ R34, R18 ;
-        FSEL R10, R19, R44, !P4 ;
-        FMUL R19, R0, R0 ;
-        FSEL R35, R35, -R35, !P0 ;
-    @P2 FFMA R14, R3, 3.1415927410125732422, R48 ;
-        FFMA R3, R36, -0.5, R15 ;
-        LOP3.LUT R15, R27, 0x1, RZ, 0xc0, !PT ;
-        FFMA R48, R19.reuse, R9, -1.334560394287109375 ;
-        F2I.TRUNC.NTZ R36, R36 ;
-        FFMA R44, R19, -R8, 2.550144195556640625 ;
-        ISETP.NE.U32.AND P2, PT, R15, 0x1, PT ;
-        FFMA R48, R19.reuse, R48, 4.0586924552917480469 ;
-        FFMA R18, R0, R19, RZ ;
-        FFMA R15, R19.reuse, R44, -5.1677198410034179688 ;
-    @P1 FADD R10, RZ, -R10 ;
-        FFMA R48, R19, R48, -4.9348020553588867188 ;
-        F2I.TRUNC.NTZ R44, R20 ;
-        FFMA R15, R15, R18, RZ ;
-        LOP3.LUT R49, R34.reuse, 0x1, RZ, 0xc0, !PT ;
-        FFMA R18, R19, R48, 1 ;
-        FMUL R48, R3, R3 ;
-        LOP3.LUT P5, RZ, R34, 0x2, RZ, 0xc0, !PT ;
-    @P2 FFMA R18, R0, 3.1415927410125732422, R15 ;
-        IADD3 R36, R36, 0x1, RZ ;
-        FFMA R0, R24, -0.5, R25 ;
-        FFMA R19, R48, R9, -1.334560394287109375 ;
-        F2I.TRUNC.NTZ R24, R24 ;
-        LOP3.LUT R25, R36, 0x1, RZ, 0xc0, !PT ;
-        FFMA R15, R48.reuse, -R8, 2.550144195556640625 ;
-        FFMA R19, R48.reuse, R19, 4.0586924552917480469 ;
-        FFMA R20, R3, R48, RZ ;
-        ISETP.NE.U32.AND P3, PT, R25, 0x1, PT ;
-        FFMA R15, R48.reuse, R15, -5.1677198410034179688 ;
-        FFMA R25, R48, R19, -4.9348020553588867188 ;
-        LOP3.LUT R19, R44, 0x1, RZ, 0xc0, !PT ;
-        ISETP.NE.U32.AND P4, PT, R49, 0x1, PT ;
-        FFMA R50, R15, R20, RZ ;
-        ISETP.NE.U32.AND P2, PT, R19, 0x1, PT ;
-        FFMA R19, R48, R25, 1 ;
-        FSEL R48, R41, R40, !P4 ;
-        FMUL R25, R0, R0 ;
-        FSEL R15, R40, R41, !P4 ;
-    @P3 FFMA R19, R3, 3.1415927410125732422, R50 ;
-        IADD3 R40, R24, 0x1, RZ ;
-        FFMA R3, R23, -0.5, R26 ;
-        FSEL R41, R43, R42, !P2 ;
-        F2I.TRUNC.NTZ R26, R23 ;
-        FSEL R20, R42, R43, !P2 ;
-        FFMA R42, R25.reuse, R9, -1.334560394287109375 ;
-        LOP3.LUT R43, R40, 0x1, RZ, 0xc0, !PT ;
-        FFMA R24, R25.reuse, -R8, 2.550144195556640625 ;
-        FSEL R48, R48, -R48, !P5 ;
-        FFMA R42, R25, R42, 4.0586924552917480469 ;
-        ISETP.NE.U32.AND P2, PT, R43, 0x1, PT ;
-        FFMA R24, R25.reuse, R24, -5.1677198410034179688 ;
-        FFMA R43, R0, R25, RZ ;
-        FFMA R42, R25, R42, -4.9348020553588867188 ;
-        FSETP.GT.AND P0, PT, |R28|, 16777216, PT ;
-        FFMA R43, R24, R43, RZ ;
-        FFMA R24, R25, R42, 1 ;
-        FMUL R42, R3, R3 ;
-        IADD3 R26, R26, 0x1, RZ ;
-        LOP3.LUT P5, RZ, R44, 0x2, RZ, 0xc0, !PT ;
-        FFMA R23, R42, -R8, 2.550144195556640625 ;
-    @P2 FFMA R24, R0, 3.1415927410125732422, R43 ;
-        LOP3.LUT R0, R26, 0x1, RZ, 0xc0, !PT ;
-        FFMA R25, R42, R9, -1.334560394287109375 ;
-        LOP3.LUT P6, RZ, R30, 0x2, RZ, 0xc0, !PT ;
-        ISETP.NE.U32.AND P3, PT, R0, 0x1, PT ;
-        FFMA R0, R42.reuse, R23, -5.1677198410034179688 ;
-        FFMA R23, R3, R42, RZ ;
-        FFMA R25, R42, R25, 4.0586924552917480469 ;
-        FFMA R50, R0, R23, RZ ;
-        FFMA R0, R21, -0.5, R22 ;
-        LOP3.LUT R22, R30, 0x1, RZ, 0xc0, !PT ;
-        FFMA R25, R42, R25, -4.9348020553588867188 ;
-        F2I.TRUNC.NTZ R21, R21 ;
-        FMUL R43, R0, R0 ;
-        ISETP.NE.U32.AND P2, PT, R22, 0x1, PT ;
-        FFMA R25, R42, R25, 1 ;
-    @P3 FFMA R25, R3, 3.1415927410125732422, R50 ;
-        FFMA R22, R43, -R8, 2.550144195556640625 ;
-        FSEL R42, R33, R32, !P2 ;
-        FSEL R23, R32, R33, !P2 ;
-        FFMA R32, R43.reuse, R9, -1.334560394287109375 ;
-        FRND.TRUNC R33, R28 ;
-        FFMA R3, R43.reuse, R22, -5.1677198410034179688 ;
-        FFMA R22, R0, R43, RZ ;
-        FFMA R32, R43, R32, 4.0586924552917480469 ;
+        F2FP.PACK_AB R20, R5, R20 ;
+        FMUL R29, R4, R4 ;
+        F2FP.PACK_AB R22, R22, R7 ;
+        FFMA R6, R29.reuse, -R0, 2.550144195556640625 ;
+        FFMA R43, R4, R29, RZ ;
+        FFMA R40, R29.reuse, R25, -1.334560394287109375 ;
+        FFMA R6, R29.reuse, R6, -5.1677198410034179688 ;
+        FFMA R40, R29, R40, 4.0586924552917480469 ;
+        FFMA R43, R6, R43, RZ ;
+        FSEL R6, R41, R24, !P4 ;
+        FFMA R40, R29.reuse, R40, -4.9348020553588867188 ;
+        FSEL R24, R24, R41, !P4 ;
+        FFMA R4, R4, 3.1415927410125732422, R43 ;
+        FRND.TRUNC R41, R38 ;
+        FSETP.NEU.AND P4, PT, R36, R37, PT ;
+        FFMA R43, R29, R40, 1 ;
+        LOP3.LUT R36, R30, 0x1, RZ, 0xc0, !PT ;
+        FADD R40, R16, R16 ;
+        FSEL R29, R6, -R6, !P6 ;
+    @P5 FADD R24, RZ, -R24 ;
+        ISETP.NE.U32.AND P6, PT, R36, 0x1, PT ;
+        FSETP.GT.AND P5, PT, |R40|, 8388608, PT ;
+        FSEL R36, R43, R4, !P6 ;
+        FSEL R6, R4, R43, !P6 ;
+   @!P4 FMUL R28, RZ, R37 ;
+        LOP3.LUT R4, R40, 0x80000000, RZ, 0xc0, !PT ;
+        FSETP.NEU.AND P6, PT, R41, R38, PT ;
+        LOP3.LUT R41, R4, 0x3f000000, RZ, 0xfc, !PT ;
+        FSETP.GT.AND P4, PT, |R37|, 16777216, PT ;
+        LOP3.LUT R4, R50, 0x8, RZ, 0xc0, !PT ;
+        FADD R41, R40, R41 ;
+        LEA R4, R50, R4, 0x4 ;
+        FRND.TRUNC R41, R41 ;
+   @!P6 FMUL R29, RZ, R38 ;
+        FSETP.GEU.AND P6, PT, |R40|, 0.5, PT ;
+        SHF.R.U32.HI R4, RZ, 0x2, R4 ;
+    @P4 FADD R11, R28, 1 ;
+        LOP3.LUT P4, RZ, R32, 0x2, RZ, 0xc0, !PT ;
+        LOP3.LUT R42, R4, 0xe, RZ, 0xc0, !PT ;
+        LOP3.LUT R4, R51, 0x1, RZ, 0xc0, !PT ;
+        SHF.R.S32.HI R32, RZ, 0x1, R51 ;
+        IMAD.MOV R43, RZ, RZ, -R4 ;
+        FSEL R37, R40, R41, P5 ;
+        FSETP.GT.AND P5, PT, |R38|, 16777216, PT ;
+        IMAD.SHL.U32 R38, R51, 0x2, RZ ;
+    @P4 FADD R19, RZ, -R19 ;
+        LOP3.LUT P4, RZ, R35, 0x2, RZ, 0xc0, !PT ;
+   @!P6 FRND.TRUNC R37, R40 ;
+        SGXT R32, R32, 0x1 ;
+        IMAD.SHL.U32 R35, R44, 0x800, RZ ;
+        LOP3.LUT R38, R38, R48, RZ, 0xfc, !PT ;
+        IMAD.SHL.U32 R48, R50, 0x4, RZ ;
+        FMUL R19, R19, R19 ;
+        IMAD.MOV.U32 R44, RZ, RZ, RZ ;
+        IMAD R38, R38, 0x41, RZ ;
+        LOP3.LUT R41, R48, 0x10, RZ, 0xc0, !PT ;
+    @P5 FADD R24, R29, 1 ;
+        LOP3.LUT P5, RZ, R33, 0x2, RZ, 0xc0, !PT ;
+    @P4 FADD R14, RZ, -R14 ;
+        IADD3 R4, R42.reuse, R38, R41 ;
+        IADD3 R40, R42, R41, R38 ;
+        FMUL R14, R14, R14 ;
+        LOP3.LUT R41, R42, 0x10, R48, 0xf8, !PT ;
+        LOP3.LUT R42, R43, 0x410, RZ, 0xc0, !PT ;
+        STL [R1+0x108], R40 ;
+        LOP3.LUT R8, R48, 0x60, RZ, 0xc0, !PT ;
+        FMUL R3, R14, 0.0084815751761198043823 ;
+        LOP3.LUT R33, R32, 0x208, RZ, 0xc0, !PT ;
+    @P5 FADD R18, RZ, -R18 ;
+        LOP3.LUT P5, RZ, R39, 0x2, RZ, 0xc0, !PT ;
+        IMAD R34, R51, 0x80, R8 ;
+        LOP3.LUT R8, R48, 0x1c, RZ, 0xc0, !PT ;
+        FMUL R18, R18, R18 ;
+        LOP3.LUT P4, RZ, R30, 0x2, RZ, 0xc0, !PT ;
+        IMAD.IADD R40, R41.reuse, 0x1, R38 ;
+        SHF.R.U32.HI R38, RZ, 0x4, R54 ;
+        IMAD.IADD R41, R41, 0x1, R42 ;
+        LOP3.LUT R31, R34, R35, RZ, 0xfc, !PT ;
+; Location ./int.jl:88
+        IMAD.SHL.U32 R42, R56, 0x20, RZ ;
+        SHF.R.U32.HI R34, RZ, 0x1, R51 ;
+        IMAD R38, R38, 0x41, R41 ;
+        FFMA R31, R37, -0.5, R16 ;
+        LOP3.LUT R35, R8, 0x800, R35, 0xf8, !PT ;
+; Location /home/eschnett/.julia/packages/LLVM/OLMpi/src/interop/base.jl:38
+        S2R R54, SR_TID.X ;
+        LOP3.LUT R39, R34, 0x20, R42, 0xf8, !PT ;
+        FMUL R34, R31, R31 ;
+        IADD3 R32, R33, R38, RZ ;
+    @P5 FADD R13, RZ, -R13 ;
+        MOV R38, UR38 ;
+        F2I.TRUNC.NTZ R33, R37 ;
+        FSEL R36, R36, -R36, !P4 ;
+   @!P2 FMUL R36, RZ, R17 ;
+        LOP3.LUT P2, RZ, R26, 0x2, RZ, 0xc0, !PT ;
+        IMAD R38, R38, 0x1000, R35 ;
+        FFMA R35, R34.reuse, R25, -1.334560394287109375 ;
+        FFMA R25, R34.reuse, -R0, 2.550144195556640625 ;
+        FSETP.GT.AND P4, PT, |R17|, 16777216, PT ;
+        FMUL R13, R13, R13 ;
+        FFMA R35, R34.reuse, R35, 4.0586924552917480469 ;
+        FFMA R0, R34, R25, -5.1677198410034179688 ;
+        FFMA R25, R31, R34, RZ ;
         IADD3 R30, R30, 0x1, RZ ;
-        FFMA R49, R3, R22, RZ ;
-        FFMA R22, R43, R32, -4.9348020553588867188 ;
-        IADD3 R32, R21, 0x1, RZ ;
-        FRND.TRUNC R50, R37 ;
-        FFMA R3, R43, R22, 1 ;
-        LOP3.LUT R21, R32, 0x1, RZ, 0xc0, !PT ;
-        IMAD.SHL.U32 R43, R57, 0x40, RZ ;
-        FSETP.NEU.AND P4, PT, R33, R28, PT ;
-        FRND.TRUNC R22, R31 ;
-        ISETP.NE.U32.AND P2, PT, R21, 0x1, PT ;
-        IADD3 R21, R34, 0x1, RZ ;
-        LOP3.LUT R34, R58, 0x1, RZ, 0xc0, !PT ;
-        LOP3.LUT P3, RZ, R21, 0x2, RZ, 0xc0, !PT ;
-        FRND.TRUNC R33, R38 ;
-        IADD3 R21, R44, 0x1, RZ ;
-   @!P4 FMUL R35, RZ, R28 ;
-        FSETP.NEU.AND P4, PT, R56, R29, PT ;
-    @P2 FFMA R3, R0, 3.1415927410125732422, R49 ;
-        LOP3.LUT P1, RZ, R21, 0x2, RZ, 0xc0, !PT ;
-        FFMA R0, R13, -0.5, R38 ;
-    @P0 FADD R10, R35, 1 ;
-        LOP3.LUT P0, RZ, R4, 0x2, RZ, 0xc0, !PT ;
-        F2I.TRUNC.NTZ R13, R13 ;
-        FSETP.NEU.AND P2, PT, R22, R31, PT ;
-    @P3 FADD R15, RZ, -R15 ;
-        FSEL R22, R41, -R41, !P5 ;
-        FSETP.GT.AND P5, PT, |R29|, 16777216, PT ;
-   @!P4 FMUL R48, RZ, R29 ;
-        LOP3.LUT P4, RZ, R6, 0x2, RZ, 0xc0, !PT ;
-    @P1 FADD R20, RZ, -R20 ;
-        FRND.TRUNC R6, R39 ;
-        LOP3.LUT P1, RZ, R5, 0x2, RZ, 0xc0, !PT ;
-    @P0 FADD R14, RZ, -R14 ;
-        LOP3.LUT P0, RZ, R30, 0x2, RZ, 0xc0, !PT ;
-   @!P2 FMUL R22, RZ, R31 ;
-        FSETP.GT.AND P2, PT, |R31|, 16777216, PT ;
-        FMUL R14, R14, R14 ;
-        LOP3.LUT R28, R13, 0x1, RZ, 0xc0, !PT ;
-    @P5 FADD R15, R48, 1 ;
-        FSEL R21, R42, -R42, !P6 ;
-        FRND.TRUNC R5, R16 ;
-    @P4 FADD R7, RZ, -R7 ;
-        LOP3.LUT P4, RZ, R27, 0x2, RZ, 0xc0, !PT ;
-        FMUL R27, R0.reuse, R0 ;
-    @P1 FADD R11, RZ, -R11 ;
-        LOP3.LUT P6, RZ, R13, 0x2, RZ, 0xc0, !PT ;
-    @P0 FADD R23, RZ, -R23 ;
-        FFMA R4, R27.reuse, -R8, 2.550144195556640625 ;
-        FFMA R29, R0, R27, RZ ;
-        FSETP.NEU.AND P1, PT, R6, R39, PT ;
-        FFMA R6, R27.reuse, R9, -1.334560394287109375 ;
-        FFMA R4, R27, R4, -5.1677198410034179688 ;
-        IADD3 R13, R13, 0x1, RZ ;
-        FMUL R7, R7, R7 ;
-        FFMA R6, R27.reuse, R6, 4.0586924552917480469 ;
-        FFMA R29, R4, R29, RZ ;
-    @P4 FADD R18, RZ, -R18 ;
-        ISETP.NE.U32.AND P4, PT, R28, 0x1, PT ;
-        FFMA R6, R27, R6, -4.9348020553588867188 ;
-        FFMA R29, R0, 3.1415927410125732422, R29 ;
-        FFMA R0, R12, -0.5, R39 ;
-        LOP3.LUT P0, RZ, R13, 0x2, RZ, 0xc0, !PT ;
-        F2I.TRUNC.NTZ R12, R12 ;
-        FFMA R6, R27, R6, 1 ;
-        FMUL R31, R0, R0 ;
-        FSETP.NEU.AND P5, PT, R33, R38, PT ;
-        FMUL R18, R18, R18 ;
-        FSETP.NEU.AND P3, PT, R50, R37, PT ;
-        FFMA R4, R31, -R8, 2.550144195556640625 ;
-        FSEL R27, R6, R29, !P4 ;
-        FFMA R33, R0, R31, RZ ;
-        FSEL R13, R29, R6, !P4 ;
-        FFMA R4, R31.reuse, R4, -5.1677198410034179688 ;
-; Location /home/dstn/.julia/packages/LLVM/RpBog/src/interop/base.jl:38
-        S2R R29, SR_TID.X ;
-        FRND.TRUNC R28, R17 ;
-        FFMA R6, R31.reuse, R9, -1.334560394287109375 ;
-        FFMA R33, R4, R33, RZ ;
-    @P0 FADD R13, RZ, -R13 ;
-        LOP3.LUT R4, R12, 0x1, RZ, 0xc0, !PT ;
-        FFMA R6, R31.reuse, R6, 4.0586924552917480469 ;
-        FFMA R33, R0, 3.1415927410125732422, R33 ;
-        FADD R0, R16, R16 ;
-        ISETP.NE.U32.AND P0, PT, R4, 0x1, PT ;
-        FFMA R6, R31, R6, -4.9348020553588867188 ;
-        FSEL R27, R27, -R27, !P6 ;
-   @!P5 FMUL R27, RZ, R38 ;
-        LOP3.LUT R4, R0, 0x80000000, RZ, 0xc0, !PT ;
-        FFMA R6, R31, R6, 1 ;
-        FSETP.NEU.AND P6, PT, R5, R16, PT ;
-   @!P3 FMUL R21, RZ, R37 ;
-        LOP3.LUT R5, R4, 0x3f000000, RZ, 0xfc, !PT ;
-        IMAD.SHL.U32 R4, R58, 0x4, RZ ;
-        FSETP.GT.AND P4, PT, |R38|, 16777216, PT ;
-        IMAD.SHL.U32 R38, R58, 0x2, RZ ;
-        FSETP.NEU.AND P5, PT, R28, R17, PT ;
-        FADD R31, R0, R5 ;
-        FSEL R30, R6, R33, !P0 ;
-        FMUL R7, R7, 0.0084815751761198043823 ;
-        FSEL R28, R33, R6, !P0 ;
-        FRND.TRUNC R41, R31 ;
-        SHF.R.U32.HI R33, RZ, 0x2, R58 ;
-        FMUL R14, R14, 0.0084815751761198043823 ;
-        SHF.R.U32.HI R5, RZ, 0x3, R29 ;
-        FMUL R11, R11, R11 ;
-        SGXT.U32 R33, R33, 0x1 ;
-    @P4 FADD R13, R27, 1 ;
-        LOP3.LUT R5, R5, R43, R4, 0xfe, !PT ;
-        FADD R4, R17, R17 ;
-        LOP3.LUT R6, R29, 0xffff, RZ, 0xc0, !PT ;
-        IMAD R34, R34, 0x4, R33 ;
-        FSETP.GT.AND P3, PT, |R37|, 16777216, PT ;
-        FMUL R60, R7, R60 ;
-        LOP3.LUT P4, RZ, R36, 0x2, RZ, 0xc0, !PT ;
-        FMUL R53, R14, R53 ;
-        SHF.L.U32 R37, R29, 0x8, RZ ;
-        FMUL R11, R11, 0.0084815751761198043823 ;
-        SHF.R.U32.HI R6, RZ, 0x8, R6 ;
-    @P2 FADD R20, R22, 1 ;
-        LOP3.LUT P0, RZ, R12, 0x2, RZ, 0xc0, !PT ;
-        FMUL R11, R11, R54 ;
-        LOP3.LUT R33, R4, 0x80000000, RZ, 0xc0, !PT ;
-        LOP3.LUT R6, R37, R6, RZ, 0xfc, !PT ;
-    @P3 FADD R23, R21, 1 ;
-        FSEL R30, R30, -R30, !P0 ;
-   @!P1 FMUL R30, RZ, R39 ;
-        LOP3.LUT R37, R33, 0x3f000000, RZ, 0xfc, !PT ;
-    @P4 FADD R19, RZ, -R19 ;
-        FSETP.GT.AND P1, PT, |R0|, 8388608, PT ;
-        IMAD.SHL.U32 R36, R6, 0x10, RZ ;
-        FSETP.GT.AND P0, PT, |R39|, 16777216, PT ;
-        FADD R39, R4, R37 ;
-        FSEL R41, R0.reuse, R41, P1 ;
-        FMUL R19, R19, R19 ;
-        FSETP.GEU.AND P1, PT, |R0|, 0.5, PT ;
-; Location ./int.jl:494
-        SHF.R.U32.HI R43, RZ, 0x4, R29 ;
-        FRND.TRUNC R39, R39 ;
-        LOP3.LUT P4, RZ, R40, 0x2, RZ, 0xc0, !PT ;
-        SHF.R.U32.HI R31, RZ, 0x1, R58.reuse ;
-        IMAD R34, R34, 0x4, R43 ;
-; Location ./int.jl:340
-        SHF.R.U32.HI R42, RZ, 0x3, R29 ;
-        SHF.R.U32.HI R37, RZ, 0x3, R58 ;
-        LOP3.LUT R33, R31, 0x8, RZ, 0xfc, !PT ;
-   @!P1 FRND.TRUNC R41, R0 ;
-        SGXT.U32 R42, R42, 0x1 ;
-        IMAD R37, R37, 0x2, R34 ;
-        LOP3.LUT R34, R29.reuse, 0x8, RZ, 0xc0, !PT ;
-    @P4 FADD R24, RZ, -R24 ;
-        FSETP.GEU.AND P1, PT, |R4|, 0.5, PT ;
-; Location /home/dstn/kotekan/julia/kernels/upchan.jl:1410
-        IMAD R40, R42.reuse, 0x410, R33 ;
-; Location ./int.jl:340
-        SHF.R.U32.HI R49, RZ, 0x2, R29 ;
-; Location /home/dstn/kotekan/julia/kernels/upchan.jl:1410
-        IMAD R42, R42, 0x410, R31 ;
-        FSETP.GT.AND P4, PT, |R4|, 8388608, PT ;
-        IMAD R6, R29, 0x10, R34 ;
-        LOP3.LUT R38, R38, R43, RZ, 0xfc, !PT ;
-        IMAD R40, R43, 0x208, R40 ;
-; Location ./int.jl:340
-        SGXT.U32 R49, R49, 0x1 ;
-; Location /home/dstn/kotekan/julia/kernels/upchan.jl:1410
-        IMAD R42, R43, 0x208, R42 ;
-        SHF.L.U32 R43, R29, 0x4, RZ ;
-        IMAD R0, R38, 0x41, RZ ;
-        SHF.R.U32.HI R6, RZ, 0x2, R6 ;
-        FMUL R24, R24, R24 ;
-        FSEL R34, R4, R39, P4 ;
-        IMAD R39, R49.reuse, 0x104, R42 ;
-        LOP3.LUT R36, R36, 0x300, R43, 0xf8, !PT ;
-        FMUL R7, R24, 0.0084815751761198043823 ;
-        LOP3.LUT P4, RZ, R26, 0x2, RZ, 0xc0, !PT ;
-        IMAD R26, R49, 0x104, R40 ;
-        LOP3.LUT R43, R55, 0x10, RZ, 0xc0, !PT ;
-   @!P1 FRND.TRUNC R34, R4 ;
-        LOP3.LUT R38, R6, 0xe, RZ, 0xc0, !PT ;
-        FMUL R7, R7, R46 ;
-        SHF.R.U32.HI R40, RZ, 0x1, R58 ;
-        IMAD R49, R37, 0x41, R43.reuse ;
-        IADD3 R6, R38, R0, R43 ;
-        LOP3.LUT P1, RZ, R32, 0x2, RZ, 0xc0, !PT ;
-        F2I.TRUNC.NTZ R37, R41 ;
-        IADD3 R4, R38, R43, R0 ;
-    @P4 FADD R25, RZ, -R25 ;
-        SGXT.U32 R0, R40, 0x1 ;
-; Location ./int.jl:340
-        LOP3.LUT R40, R29, 0x1, RZ, 0xc0, !PT ;
-        STL [R1+0x11c], R4 ;
-        SHF.R.U32.HI R43, RZ, 0x1, R29 ;
-        IMAD R49, R0, 0x208, R49 ;
-        FFMA R0, R41, -0.5, R16 ;
-; Location /home/dstn/kotekan/julia/kernels/upchan.jl:1410
-        IMAD R32, R40, 0x82, R26 ;
-        IADD3 R26, R12, 0x1, RZ ;
-        IMAD R40, R40, 0x82, R39 ;
-        FMUL R39, R0, R0 ;
-    @P1 FADD R3, RZ, -R3 ;
-        LOP3.LUT P1, RZ, R26, 0x2, RZ, 0xc0, !PT ;
-        IMAD.IADD R4, R38, 0x1, R49 ;
-        FFMA R12, R39.reuse, -R8, 2.550144195556640625 ;
-        FFMA R41, R0, R39, RZ ;
-        FFMA R38, R39, R9, -1.334560394287109375 ;
-        LOP3.LUT R42, R37, 0x1, RZ, 0xc0, !PT ;
-        FFMA R12, R39, R12, -5.1677198410034179688 ;
-; Location ./int.jl:340
-        SGXT.U32 R43, R43, 0x1 ;
-        FFMA R38, R39.reuse, R38, 4.0586924552917480469 ;
-        ISETP.NE.U32.AND P4, PT, R42, 0x1, PT ;
-        FFMA R41, R12, R41, RZ ;
-        LOP3.LUT R12, R36, 0x3330, RZ, 0xc0, !PT ;
-        FFMA R38, R39.reuse, R38, -4.9348020553588867188 ;
-    @P1 FADD R28, RZ, -R28 ;
-        FFMA R41, R0, 3.1415927410125732422, R41 ;
-        SHF.L.U32 R0, R12, 0x1, RZ ;
-        FFMA R38, R39, R38, 1 ;
-        LOP3.LUT P1, RZ, R37.reuse, 0x2, RZ, 0xc0, !PT ;
-        F2I.TRUNC.NTZ R36, R34 ;
-        LOP3.LUT R39, R0, 0x4000, RZ, 0xc0, !PT ;
-        FFMA R0, R34, -0.5, R17 ;
-        IADD3 R37, R37, 0x1, RZ ;
-    @P0 FADD R28, R30, 1 ;
-; Location /home/dstn/kotekan/julia/kernels/upchan.jl:1410
-        IMAD R26, R43, 0x41, R40 ;
-        LOP3.LUT R40, R29, 0x10, RZ, 0xc0, !PT ;
-        IMAD R39, R12, 0x8, R39 ;
-        LOP3.LUT P0, RZ, R37, 0x2, RZ, 0xc0, !PT ;
-        FMUL R37, R0, R0 ;
-        FSEL R34, R38, R41, !P4 ;
-        FMUL R25, R25, R25 ;
-        LOP3.LUT R39, R39, 0xffff, RZ, 0xc0, !PT ;
-        FFMA R8, R37, -R8, 2.550144195556640625 ;
-        FSEL R12, R41, R38, !P4 ;
-        FFMA R38, R37.reuse, R9, -1.334560394287109375 ;
-        SHF.R.U32.HI R39, RZ, 0xd, R39 ;
-        FFMA R9, R0, R37, RZ ;
-        FFMA R8, R37.reuse, R8, -5.1677198410034179688 ;
-        FFMA R38, R37, R38, 4.0586924552917480469 ;
-        LOP3.LUT R39, R40, 0xffff, R39, 0xf8, !PT ;
-        IMAD.SHL.U32 R40, R29, 0x2, RZ ;
-        FFMA R9, R8, R9, RZ ;
-        FFMA R38, R37, R38, -4.9348020553588867188 ;
-        LOP3.LUT R39, R39, 0x20, R55, 0xf8, !PT ;
-        FMUL R3, R3, R3 ;
-        LOP3.LUT R41, R36, 0x1, RZ, 0xc0, !PT ;
-        FFMA R38, R37, R38, 1 ;
-        LOP3.LUT R39, R39, 0x8, R40, 0xf8, !PT ;
-        FFMA R9, R0, 3.1415927410125732422, R9 ;
-        ISETP.NE.U32.AND P4, PT, R41, 0x1, PT ;
-; Location ./int.jl:88
-<<<<<<< HEAD
-        IMAD.SHL.U32 R30, R30, 0x20, RZ ;
-        SHF.L.U32 R50, R51, 0xb, RZ ;
-        IMAD.IADD R40, R40, 0x1, R3 ;
-        LOP3.LUT R49, R35, 0x1c, RZ, 0xc0, !PT ;
-    @P0 FADD R28, RZ, -R28 ;
-        LOP3.LUT R44, R44, 0x20, R35.reuse, 0xf8, !PT ;
-        FMUL R14, R14, R14 ;
-        LOP3.LUT R35, R50, 0x60, R35, 0xf8, !PT ;
-        FMUL R25, R25, 0.0084815751761198043823 ;
-        LOP3.LUT R44, R44, 0x2, R58, 0xf8, !PT ;
-        FMUL R24, R24, 0.0084815751761198043823 ;
-        LOP3.LUT R3, R40, R35, RZ, 0xfc, !PT ;
+        FFMA R35, R34, R35, -4.9348020553588867188 ;
+        STL [R1+0x104], R40 ;
+        FFMA R0, R0, R25, RZ ;
+        LOP3.LUT R37, R33, 0x1, RZ, 0xc0, !PT ;
+        FFMA R35, R34, R35, 1 ;
+        SHF.R.U32.HI R25, RZ, 0x3, R51.reuse ;
+        FFMA R0, R31, 3.1415927410125732422, R0 ;
+        ISETP.NE.U32.AND P6, PT, R37, 0x1, PT ;
+    @P2 FADD R12, RZ, -R12 ;
+        FMUL R14, R13, 0.0084815751761198043823 ;
+        IMAD R31, R25, 0x82, R32 ;
+        FSEL R17, R35, R0, !P6 ;
         FMUL R12, R12, R12 ;
-        LOP3.LUT R40, R30, 0x20, RZ, 0xc0, !PT ;
-        FMUL R13, R13, R13 ;
-        LOP3.LUT R35, R48, 0x20, R30, 0xf8, !PT ;
-        STL [R1+0x124], R3 ;
-        IADD3 R38, R40.reuse, R38, RZ ;
-        IMAD.IADD R37, R40.reuse, 0x1, R37 ;
-        FSEL R43, R43, -R43, !P6 ;
-        IMAD.IADD R36, R40.reuse, 0x1, R36 ;
-; Location ./int.jl:347
-        SHF.R.U32.HI R48, RZ, 0x3, R58 ;
-        IMAD.IADD R39, R40, 0x1, R39 ;
-        FSETP.GT.AND P6, PT, |R18|, 16777216, PT ;
-   @!P1 FMUL R43, RZ, R18 ;
-        FSETP.GT.AND P2, PT, |R17|, 16777216, PT ;
-        FMUL R60, R25, R60 ;
-        LOP3.LUT R3, R41, 0x20, R30.reuse, 0xf8, !PT ;
-        FMUL R53, R24, R53 ;
-        LOP3.LUT R30, R29, 0x20, R30, 0xf8, !PT ;
+        FSEL R25, R0, R35, !P6 ;
+        IMAD.SHL.U32 R40, R54, 0x2, RZ ;
+        LOP3.LUT P6, RZ, R33.reuse, 0x2, RZ, 0xc0, !PT ;
         FMUL R12, R12, 0.0084815751761198043823 ;
-        LOP3.LUT R29, R40, 0x8, R29, 0xfe, !PT ;
-        FMUL R15, R15, R15 ;
-        SHF.R.U32.HI R40, RZ, 0x1, R58.reuse ;
+        IADD3 R33, R33, 0x1, RZ ;
+        FMUL R14, R14, R45 ;
+        LOP3.LUT R8, R50, 0x12, RZ, 0xc0, !PT ;
         FMUL R61, R12, R61 ;
-        SHF.R.U32.HI R41, RZ, 0x2, R58 ;
-    @P6 FADD R28, R43, 1 ;
-        SGXT.U32 R40, R40, 0x1 ;
-    @P3 FADD R7, R21, 1 ;
-        SGXT.U32 R41, R41, 0x1 ;
+        FSEL R17, R17, -R17, !P6 ;
+   @!P3 FMUL R17, RZ, R16 ;
+        LOP3.LUT P5, RZ, R30, 0x2, RZ, 0xc0, !PT ;
+        FMUL R13, R3, R46 ;
+        LOP3.LUT P6, RZ, R33, 0x2, RZ, 0xc0, !PT ;
+        STL [R1+0x110], R38 ;
+        FSETP.GT.AND P2, PT, |R16|, 16777216, PT ;
+        FMUL R16, R19, 0.0084815751761198043823 ;
+        LOP3.LUT R8, R8, 0x8, R40, 0xf8, !PT ;
+        FMUL R19, R18, 0.0084815751761198043823 ;
+        F2FP.PACK_AB R18, R9, R10 ;
+        FMUL R53, R16, R53 ;
+        F2FP.PACK_AB R9, R61, R14 ;
+        FMUL R16, R15, 0.0084815751761198043823 ;
+        LOP3.LUT R8, R8, 0x4, R48.reuse, 0xf8, !PT ;
+        STL [R1+0xec], R18 ;
+        SHF.R.S32.HI R26, RZ, 0x2, R51 ;
+        FMUL R16, R16, R47 ;
+        LOP3.LUT R8, R8, 0x20, R48, 0xf8, !PT ;
+        STL [R1+0xf0], R9 ;
+        SGXT R0, R26, 0x1 ;
+    @P5 FADD R6, RZ, -R6 ;
+    @P6 FADD R25, RZ, -R25 ;
+    @P4 FADD R6, R36, 1 ;
+    @P2 FADD R25, R17, 1 ;
+        LOP3.LUT R5, R39, 0x8, RZ, 0xfc, !PT ;
+        FMUL R52, R19, R52 ;
+        LOP3.LUT R18, R17, 0x80000000, RZ, 0x3c, !PT ;
+        SHF.R.U32.HI R8, RZ, 0x1, R8 ;
+        LOP3.LUT R9, R36, 0x80000000, RZ, 0x3c, !PT ;
+        LOP3.LUT R0, R0, 0x104, RZ, 0xc0, !PT ;
+        F2FP.PACK_AB R18, R18, R9 ;
+        LOP3.LUT R7, R39, 0x10, RZ, 0xfc, !PT ;
+        IMAD.IADD R0, R0, 0x1, R31 ;
+        F2FP.PACK_AB R10, R13, R16 ;
+        LOP3.LUT R9, R39, 0x18, RZ, 0xfc, !PT ;
+        IMAD R7, R8.reuse, 0x41, R7 ;
+        F2FP.PACK_AB R16, R25, R6 ;
+        IMAD R6, R8, 0x41, R5 ;
+        F2FP.PACK_AB R15, R24, R11 ;
+        IMAD R5, R8, 0x41, R39 ;
+        F2FP.PACK_AB R11, R52, R53 ;
+        IMAD R8, R8, 0x41, R9 ;
+        F2FP.PACK_AB R12, R55, R60 ;
+        IMAD.SHL.U32 R9, R4, 0x4, RZ ;
 ; Location /home/eschnett/src/kotekan/julia/kernels/upchan.jl:1415
-        CS2R R24, SRZ ;
-        FSETP.NEU.AND P6, PT, R0, R17, PT ;
-        IMAD R38, R40.reuse, 0x41, R38 ;
-        F2FP.PACK_AB R20, R7, R20 ;
-        IMAD R37, R40, 0x41, R37 ;
-        LOP3.LUT R7, R8, 0x80000000, RZ, 0x3c, !PT ;
-        IMAD R36, R40.reuse, 0x41, R36 ;
-        LOP3.LUT R51, R49, 0x800, R50, 0xf8, !PT ;
-        IMAD R40, R40, 0x41, R39 ;
-        LOP3.LUT P1, RZ, R58, 0x8, RZ, 0xc0, !PT ;
-        IMAD R39, R41, 0x104, R38 ;
-        IMAD R38, R41.reuse, 0x104, R37 ;
-        IMAD R37, R41.reuse, 0x104, R36 ;
-        IMAD R36, R41, 0x104, R40 ;
-        SHF.L.U32 R41, R58, 0x1, RZ ;
-        LOP3.LUT R40, R32, 0x1, RZ, 0xc0, !PT ;
-        LOP3.LUT R44, R44, 0x8, R41, 0xf8, !PT ;
-        ISETP.NE.U32.AND P0, PT, R40, 0x1, PT ;
-        LOP3.LUT R44, R44, 0x10, R58, 0xf8, !PT ;
-; Location ./int.jl:347
-        SGXT.U32 R40, R48, 0x1 ;
-        LEA.HI R44, R44, R44, RZ, 0x1 ;
-        FSEL R0, R4, R34, !P0 ;
-        IMAD R48, R40, 0x410, R39 ;
-        SHF.R.S32.HI R18, RZ, 0x1, R44.reuse ;
-        SHF.R.S32.HI R41, RZ, 0x1f, R44 ;
-        IADD3 R32, R32, 0x1, RZ ;
-        STL [R1+0x118], R48 ;
-        LEA.HI R44, R41, R18, RZ, 0x5 ;
-        FRND.TRUNC R41, R16 ;
-        LOP3.LUT P4, RZ, R32, 0x2, RZ, 0xc0, !PT ;
-        LOP3.LUT R39, R44, 0xffffffe0, RZ, 0xc0, !PT ;
-        IMAD R44, R40.reuse, 0x410, R38 ;
-        IMAD R38, R40, 0x410, R37 ;
-        IMAD R37, R40, 0x410, R36 ;
-        STL [R1+0x114], R44 ;
-        IMAD.IADD R36, R18, 0x1, -R39 ;
-        FSEL R18, R34, R4, !P0 ;
-        LOP3.LUT R34, R33, 0x1, RZ, 0xc0, !PT ;
-        IMAD R3, R36, 0x41, R3 ;
-        FSEL R4, R18, -R18, !P5 ;
-        IMAD R29, R36, 0x41, R29 ;
-        FSETP.NEU.AND P0, PT, R41, R16, PT ;
-   @!P6 FMUL R4, RZ, R17 ;
-        STL [R1+0xfc], R3 ;
-        ISETP.NE.U32.AND P5, PT, R34, 0x1, PT ;
-    @P4 FADD R0, RZ, -R0 ;
-        LOP3.LUT P6, RZ, R33.reuse, 0x2, RZ, 0xc0, !PT ;
-        STL [R1+0x104], R29 ;
-        IADD3 R33, R33, 0x1, RZ ;
-    @P2 FADD R0, R4, 1 ;
-        FSEL R17, R31, R42, !P5 ;
-        IMAD R30, R36, 0x41, R30 ;
-        FSEL R18, R42, R31, !P5 ;
-        FMUL R3, R22, 0.0084815751761198043823 ;
-        LOP3.LUT P5, RZ, R33, 0x2, RZ, 0xc0, !PT ;
-        IMAD R31, R36, 0x41, R35 ;
-        FSEL R17, R17, -R17, !P6 ;
-        FMUL R29, R23, 0.0084815751761198043823 ;
-        FMUL R23, R3, R54 ;
-        FMUL R3, R14, 0.0084815751761198043823 ;
-        FMUL R14, R13, 0.0084815751761198043823 ;
-        FMUL R52, R29, R52 ;
-        FSETP.GT.AND P6, PT, |R16|, 16777216, PT ;
-        FMUL R13, R3, R46 ;
-        F2FP.PACK_AB R3, R26, R19 ;
-   @!P0 FMUL R17, RZ, R16 ;
-        F2FP.PACK_AB R19, R10, R11 ;
-        FMUL R16, R15, 0.0084815751761198043823 ;
-        F2FP.PACK_AB R12, R23, R60 ;
-=======
-        IMAD.SHL.U32 R37, R58, 0x20, RZ ;
-        FSEL R8, R34, -R34, !P1 ;
-   @!P6 FMUL R8, RZ, R16 ;
-        SHF.R.U32.HI R0, RZ, 0x1, R39 ;
-        FMUL R14, R25, 0.0084815751761198043823 ;
-        LOP3.LUT P6, RZ, R36, 0x2, RZ, 0xc0, !PT ;
-    @P0 FADD R12, RZ, -R12 ;
-        FSEL R29, R38, R9, !P4 ;
->>>>>>> bdbe7b3b
-        FMUL R14, R14, R45 ;
-        FSETP.GT.AND P1, PT, |R16|, 16777216, PT ;
-; Location /home/dstn/kotekan/julia/kernels/upchan.jl:1410
-        IMAD R16, R0.reuse, 0x41, R31 ;
-        LOP3.LUT R37, R37, 0x20, RZ, 0xc0, !PT ;
-        IMAD R0, R0, 0x41, R33 ;
-        FSEL R29, R29, -R29, !P6 ;
-   @!P5 FMUL R29, RZ, R17 ;
-        FSETP.GT.AND P6, PT, |R17|, 16777216, PT ;
-        FMUL R17, R18, 0.0084815751761198043823 ;
-        IMAD.IADD R41, R37.reuse, 0x1, R0 ;
-        IADD3 R36, R36, 0x1, RZ ;
-        IMAD.IADD R40, R37, 0x1, R16 ;
-        FMUL R0, R19, 0.0084815751761198043823 ;
-        FMUL R52, R17, R52 ;
-        FMUL R16, R3, 0.0084815751761198043823 ;
-        FSEL R9, R9, R38, !P4 ;
-        FMUL R0, R0, R47 ;
-        LOP3.LUT P4, RZ, R36, 0x2, RZ, 0xc0, !PT ;
-        FMUL R61, R16, R61 ;
-        F2FP.PACK_AB R15, R15, R10 ;
-    @P1 FADD R12, R8, 1 ;
-        F2FP.PACK_AB R10, R52, R53 ;
-        IMAD R32, R43, 0x41, R32 ;
-        F2FP.PACK_AB R7, R7, R0 ;
+        SHF.L.U32 R4, R6, 0x2, RZ ;
+        STL [R1+0xf8], R11 ;
+        IMAD.SHL.U32 R6, R5, 0x4, RZ ;
+        F2FP.PACK_AB R19, R29, R28 ;
+        IMAD.SHL.U32 R24, R0.reuse, 0x4, RZ ;
+        STL [R1+0xfc], R12 ;
+        IMAD.SHL.U32 R5, R7, 0x4, RZ ;
+        IADD3 R13, R0, 0x21, RZ ;
+        STL [R1+0x118], R4 ;
+        IADD3 R14, R0.reuse, 0x821, RZ ;
+        F2FP.PACK_AB R3, R27, R23 ;
+        STL [R1+0x160], R24 ;
+        IADD3 R11, R0.reuse, 0x20, RZ ;
+        IADD3 R23, R0.reuse, 0x842, RZ ;
+        STL [R1+0xe4], R19 ;
+        IADD3 R12, R0, 0x1, RZ ;
+        IMAD.SHL.U32 R4, R8, 0x4, RZ ;
+        SHF.L.U32 R11, R11, 0x2, RZ ;
         STL [R1+0xe8], R15 ;
-        F2FP.PACK_AB R0, R61, R14 ;
-        IMAD.IADD R32, R37, 0x1, R32 ;
-        F2FP.PACK_AB R11, R11, R60 ;
+        IADD3 R8, R0, 0x1043, RZ ;
+        IMAD.SHL.U32 R24, R12, 0x4, RZ ;
+        IADD3 R7, R0, 0x1063, RZ ;
         STL [R1+0xf4], R10 ;
-        F2FP.PACK_AB R16, R30, R27 ;
-    @P4 FADD R9, RZ, -R9 ;
-    @P6 FADD R9, R29.reuse, 1 ;
-        STL [R1+0xf0], R7 ;
-        LOP3.LUT R18, R29.reuse, 0x80000000, RZ, 0x3c, !PT ;
-        CS2R R24, SRZ ;
-        F2FP.PACK_AB R17, R29, R8 ;
-        STL [R1+0xec], R0 ;
-        IADD3 R15, R4, 0x841, RZ ;
-        F2FP.PACK_AB R13, R28, R13 ;
-; Location /home/dstn/.julia/packages/LLVM/RpBog/src/interop/base.jl:38
-        S2R R10, SR_TID.X ;
-        SHF.L.U32 R5, R5, 0x5, RZ ;
-        IMAD.SHL.U32 R28, R4, 0x4, RZ ;
-        F2FP.PACK_AB R20, R23, R20 ;
-        STL [R1+0xf8], R11 ;
-        LOP3.LUT R7, R22, 0x80000000, RZ, 0x3c, !PT ;
-        IADD3 R14, R4, 0x821, RZ ;
-        STL [R1+0xe0], R16 ;
-        LOP3.LUT R0, R21, 0x80000000, RZ, 0x3c, !PT ;
-        F2FP.PACK_AB R21, R21, R22 ;
-        STL [R1+0xe4], R13 ;
-        F2FP.PACK_AB R22, R0, R7 ;
-        IMAD.U32 R7, RZ, RZ, UR9 ;
-        IADD3 R19, R4, 0x822, RZ ;
-        IMAD.SHL.U32 R0, R57, 0x800, RZ ;
-        LOP3.LUT R11, R8, 0x80000000, RZ, 0x3c, !PT ;
-        STL [R1+0x120], R5 ;
-        LOP3.LUT R7, R7, 0x10, R55, 0xf8, !PT ;
-        F2FP.PACK_AB R18, R18, R11 ;
-        STL [R1+0x100], R32 ;
-        F2FP.PACK_AB R16, R9, R12 ;
-        IADD3 R11, R4.reuse, 0x20, RZ ;
-        STL [R1+0x108], R41 ;
-        IADD3 R12, R4, 0x1, RZ ;
-        LOP3.LUT R0, R0, 0x800, RZ, 0xc0, !PT ;
-        IMAD.SHL.U32 R27, R11, 0x4, RZ ;
-        LOP3.LUT R7, R7, 0xc, R55.reuse, 0xf8, !PT ;
-        IMAD.SHL.U32 R11, R12, 0x4, RZ ;
-; Location /home/dstn/kotekan/julia/kernels/upchan.jl:1410
-        LOP3.LUT P1, RZ, R10, 0x8, RZ, 0xc0, !PT ;
-        IMAD.SHL.U32 R12, R14, 0x4, RZ ;
-<<<<<<< HEAD
-        F2FP.PACK_AB R21, R21, R8 ;
-        STL [R1+0x160], R11 ;
-        LOP3.LUT R8, R17, 0x80000000, RZ, 0x3c, !PT ;
-; Location /home/eschnett/src/kotekan/julia/kernels/upchan.jl:1415
-        CS2R R34, SRZ ;
-        LOP3.LUT R9, R4, 0x80000000, RZ, 0x3c, !PT ;
-        STL [R1+0x128], R0 ;
-        IADD3 R10, R5, 0x1042, RZ ;
-        F2FP.PACK_AB R18, R8, R9 ;
-        STL [R1+0x15c], R13 ;
-        F2FP.PACK_AB R22, R22, R7 ;
-        SHF.L.U32 R11, R15, 0x2, RZ ;
-        STL [R1+0x158], R12 ;
-        IADD3 R9, R5.reuse, 0x1062, RZ ;
-        IADD3 R8, R5.reuse, 0x1043, RZ ;
-        STL [R1+0x154], R11 ;
-        IADD3 R7, R5, 0x1063, RZ ;
-        F2FP.PACK_AB R17, R17, R4 ;
-        STL [R1+0x110], R38 ;
-        IADD3 R19, R5, 0x822, RZ ;
-=======
-        LOP3.LUT R8, R7, R0, RZ, 0xfc, !PT ;
-        STL [R1+0x104], R40 ;
-        LOP3.LUT R7, R0, 0x1c, R55, 0xf8, !PT ;
-        IMAD.SHL.U32 R0, R6, 0x4, RZ ;
-        IADD3 R10, R4.reuse, 0x1042, RZ ;
+        IMAD.SHL.U32 R12, R13, 0x4, RZ ;
+        F2FP.PACK_AB R17, R17, R36 ;
+        IMAD.SHL.U32 R8, R8, 0x4, RZ ;
+        STL [R1+0x10c], R9 ;
+        IADD3 R19, R0, 0x822, RZ ;
+        SHF.L.U32 R7, R7, 0x2, RZ ;
+        STL [R1+0x114], R6 ;
+        IADD3 R15, R0, 0x841, RZ ;
+        STL [R1+0x11c], R5 ;
+        IADD3 R10, R0.reuse, 0x1042, RZ ;
+        IMAD.SHL.U32 R13, R15, 0x4, RZ ;
+        IADD3 R9, R0.reuse, 0x1062, RZ ;
+        STL [R1+0x120], R4 ;
+        IADD3 R6, R0, 0x1863, RZ ;
+        IMAD.SHL.U32 R10, R10, 0x4, RZ ;
         STL [R1+0x15c], R11 ;
-        IADD3 R9, R4, 0x1062, RZ ;
-        IADD3 R8, R4.reuse, 0x1043, RZ ;
+        IMAD.SHL.U32 R9, R9, 0x4, RZ ;
+        IADD3 R5, R0, 0x1883, RZ ;
+        IMAD.SHL.U32 R6, R6, 0x4, RZ ;
+        STL [R1+0x154], R12 ;
+        IADD3 R4, R0, 0x1864, RZ ;
+        IMAD.SHL.U32 R5, R5, 0x4, RZ ;
+        IADD3 R0, R0, 0x1884, RZ ;
+        STL [R1+0x14c], R13 ;
+        IMAD.SHL.U32 R11, R14, 0x4, RZ ;
+        IMAD.SHL.U32 R4, R4, 0x4, RZ ;
+        STL [R1+0x140], R10 ;
+        SHF.L.U32 R12, R19, 0x2, RZ ;
+        IMAD.SHL.U32 R0, R0, 0x4, RZ ;
+        MOV R19, RZ ;
+        STL [R1+0x150], R11 ;
+        STL [R1+0x148], R12 ;
+        STL [R1+0x13c], R9 ;
+        IMAD.SHL.U32 R11, R23, 0x4, RZ ;
+        STL [R1+0x138], R8 ;
+        IMAD.MOV.U32 R23, RZ, RZ, RZ ;
+        STL [R1+0x144], R11 ;
+        STL [R1+0x134], R7 ;
+        STL [R1+0x130], R6 ;
+        STL [R1+0x12c], R5 ;
+        STL [R1+0x128], R4 ;
         STL [R1+0x124], R0 ;
-        IADD3 R7, R4.reuse, 0x1063, RZ ;
-        IADD3 R6, R4.reuse, 0x1863, RZ ;
-        STL [R1+0x154], R12 ;
-        IADD3 R13, R4.reuse, 0x21, RZ ;
-        IMAD.SHL.U32 R11, R15, 0x4, RZ ;
-        IADD3 R23, R4.reuse, 0x842, RZ ;
-        STL [R1+0x164], R28 ;
-        IADD3 R5, R4, 0x1883, RZ ;
-        IADD3 R0, R4.reuse, 0x1864, RZ ;
-        STL [R1+0x150], R11 ;
-        IADD3 R4, R4, 0x1884, RZ ;
->>>>>>> bdbe7b3b
-        IMAD.SHL.U32 R12, R23, 0x4, RZ ;
-        SHF.L.U32 R13, R13, 0x2, RZ ;
-        STL [R1+0x160], R27 ;
-        IADD3 R26, R37, R26, RZ ;
-        F2FP.PACK_AB R3, R48, R35 ;
-        STL [R1+0x158], R13 ;
-        CS2R R34, SRZ ;
-        SHF.L.U32 R11, R10, 0x2, RZ ;
-        IMAD.SHL.U32 R10, R9, 0x4, RZ ;
-        STL [R1+0xfc], R26 ;
-        IMAD.SHL.U32 R9, R8, 0x4, RZ ;
-        IMAD.SHL.U32 R8, R7, 0x4, RZ ;
-        STL [R1+0x148], R12 ;
-        IMAD.SHL.U32 R7, R6, 0x4, RZ ;
-        SHF.L.U32 R6, R5, 0x2, RZ ;
+        STL [R1+0x158], R24 ;
+        IMAD.MOV.U32 R24, RZ, RZ, RZ ;
+
+.L_x_79:
+        LDL R28, [R1+0x110] ;
+; Location /home/eschnett/.julia/packages/LLVM/OLMpi/src/interop/base.jl:38
+        S2R R0, SR_TID.X ;
+        S2R R15, SR_TID.X ;
+        S2R R4, SR_TID.Y ;
+; Location /home/eschnett/.julia/packages/LLVM/OLMpi/src/interop/pointer.jl:114
+        IMAD.MOV.U32 R8, RZ, RZ, 0x4 ;
+        LDL R27, [R1+0x160] ;
+        LDL R26, [R1+0x15c] ;
+        LDL R14, [R1+0x158] ;
         IMAD.SHL.U32 R5, R0, 0x4, RZ ;
-        STL [R1+0x144], R11 ;
-        IMAD.SHL.U32 R0, R4, 0x4, RZ ;
-        IADD3 R4, R41, 0x10, RZ ;
-        IMAD.SHL.U32 R13, R19, 0x4, RZ ;
-        STL [R1+0x12c], R5 ;
-        STL [R1+0x128], R0 ;
-        STL [R1+0x14c], R13 ;
-        IADD3 R5, R26, 0x10, RZ ;
-        STL [R1+0x140], R10 ;
-        IADD3 R0, R32, 0x10, RZ ;
-        STL [R1+0x13c], R9 ;
-        STL [R1+0x110], R0 ;
-        STL [R1+0x138], R8 ;
-        STL [R1+0x134], R7 ;
-        IADD3 R0, R40, 0x10, RZ ;
-        STL [R1+0x130], R6 ;
-        STL [R1+0x10c], R5 ;
-        STL [R1+0x118], R4 ;
-        STL [R1+0x114], R0 ;
-
-.L_x_79:
-; Location /home/dstn/.julia/packages/LLVM/RpBog/src/interop/base.jl:38
-        S2R R4, SR_CTAID.X ;
-        S2R R0, SR_TID.Y ;
-        S2R R7, SR_TID.X ;
-        S2R R11, SR_TID.X ;
-        S2R R6, SR_TID.X ;
-; Location /home/dstn/.julia/packages/LLVM/RpBog/src/interop/pointer.jl:114
-        IMAD.MOV.U32 R8, RZ, RZ, 0x4 ;
-        LDL R23, [R1+0x164] ;
-        IMAD.SHL.U32 R5, R4, 0x800, RZ ;
-        LDL R19, [R1+0x160] ;
-        IMAD.U32 R4, RZ, RZ, UR9 ;
+        LDL R25, [R1+0x154] ;
+; Location ./int.jl:296
+        IMAD.U32 R0, RZ, RZ, UR4 ;
+        LDL R29, [R1+0x150] ;
+        LOP3.LUT R0, R0, 0x1ff10, R15, 0xc8, !PT ;
+        LDL R31, [R1+0x140] ;
+        LOP3.LUT R0, R0, 0x20, R5, 0xf8, !PT ;
+        LDL R30, [R1+0x13c] ;
+        LOP3.LUT R0, R0, R4, RZ, 0xfc, !PT ;
+; Location ./int.jl:88
+        SHF.L.U32 R0, R0, 0xc, RZ ;
 ; Location ./int.jl:87
-        LOP3.LUT R0, R0, UR4, RZ, 0xfc, !PT ;
-        LDL R14, [R1+0x15c] ;
-        LOP3.LUT R5, R5, 0x800, RZ, 0xc0, !PT ;
-        SHF.L.U32 R7, R7, 0x2, RZ ;
-        LDL R15, [R1+0x158] ;
-        IMAD.SHL.U32 R11, R11, 0x4, RZ ;
-        LOP3.LUT R4, R4, 0x10, R7, 0xf8, !PT ;
-; Location /home/dstn/.julia/packages/LLVM/RpBog/src/interop/base.jl:38
-        S2R R9, SR_CTAID.X ;
-; Location ./int.jl:87
-        LOP3.LUT R0, R0, 0x10, R6, 0xf8, !PT ;
-        LOP3.LUT R4, R4, 0xc, R7, 0xf8, !PT ;
-        LDL R26, [R1+0x154] ;
-        LOP3.LUT R0, R0, 0x20, R11, 0xf8, !PT ;
-        LOP3.LUT R4, R4, R5, RZ, 0xfc, !PT ;
-        LDL R28, [R1+0x144] ;
-; Location ./int.jl:88
-        IMAD.SHL.U32 R0, R0, 0x1000, RZ ;
-        LDL R27, [R1+0x140] ;
-; Location ./int.jl:87
-        IMAD.IADD R4, R4, 0x1, R0 ;
-; Location ./int.jl:288
+        IMAD.IADD R4, R28, 0x1, R0 ;
+; Location ./int.jl:295
         SHF.R.S32.HI R5, RZ, 0x1f, R4 ;
         LEA.HI R5, R5, R4, RZ, 0x1d ;
 ; Location ./int.jl:88
         LOP3.LUT R6, R5, 0xe0000000, RZ, 0xc0, !PT ;
-; Location ./promotion.jl:477
+; Location ./promotion.jl:521
         ISETP.NE.AND P0, PT, R6, R4, PT ;
         ISETP.LT.AND P0, PT, R4, RZ, P0 ;
-; Location ./int.jl:288
+; Location ./int.jl:295
+        SHF.R.S32.HI R5, RZ, 0x1d, R5 ;
+; Location ./int.jl:86
+        IADD3 R6, -R5, 0x1, RZ ;
+   @!P0 IMAD.MOV R6, RZ, RZ, -R5 ;
+        IMAD R4, R6, 0x20000000, R4 ;
+; Location /home/eschnett/.julia/packages/LLVM/OLMpi/src/interop/pointer.jl:114
+        IMAD.WIDE R4, R4, R8, c[0x0][0x210] ;
+; Location /home/eschnett/.julia/packages/IndexSpaces/SkQyK/src/IndexSpaces.jl:872
+        LDG.E.128 R4, [R4.64] ;
+; Location /home/eschnett/src/kotekan/julia/kernels/upchan.jl:1415
+        SEL R10, R6, R4, !P1 ;
+        SEL R12, R7, R5, !P1 ;
+; Location /home/eschnett/.julia/packages/CUDA/rXson/src/device/intrinsics/warp.jl:29
+        SHFL.BFLY PT, R10, R10, 0x8, 0x1f ;
+        SHFL.BFLY PT, R12, R12, 0x8, 0x1f ;
+; Location /home/eschnett/src/kotekan/julia/kernels/upchan.jl:1415
+        SEL R9, R4, R10, !P1 ;
+; Location ./int.jl:88
+        LOP3.LUT R4, R0, 0x40000, RZ, 0xfc, !PT ;
+; Location ./int.jl:87
+        IADD3 R4, R28, R4, RZ ;
+; Location /home/eschnett/src/kotekan/julia/kernels/upchan.jl:1415
+        SEL R11, R5, R12, !P1 ;
+; Location ./int.jl:295
+        SHF.R.S32.HI R5, RZ, 0x1f, R4 ;
+        LEA.HI R5, R5, R4, RZ, 0x1d ;
+; Location /home/eschnett/src/kotekan/julia/kernels/upchan.jl:1415
+        SEL R10, R10, R6, !P1 ;
+; Location ./int.jl:88
+        LOP3.LUT R6, R5, 0xe0000000, RZ, 0xc0, !PT ;
+; Location ./promotion.jl:521
+        ISETP.NE.AND P0, PT, R6, R4, PT ;
+        ISETP.LT.AND P0, PT, R4, RZ, P0 ;
+; Location ./int.jl:295
+        SHF.R.S32.HI R5, RZ, 0x1d, R5 ;
+; Location ./int.jl:86
+        IADD3 R6, -R5, 0x1, RZ ;
+   @!P0 IMAD.MOV R6, RZ, RZ, -R5 ;
+        IMAD R4, R6, 0x20000000, R4 ;
+; Location /home/eschnett/.julia/packages/LLVM/OLMpi/src/interop/pointer.jl:114
+        IMAD.WIDE R4, R4, R8, c[0x0][0x210] ;
+; Location /home/eschnett/src/kotekan/julia/kernels/upchan.jl:1415
+        SEL R12, R12, R7, !P1 ;
+; Location /home/eschnett/.julia/packages/IndexSpaces/SkQyK/src/IndexSpaces.jl:872
+        LDG.E.128 R4, [R4.64] ;
+; Location /home/eschnett/.julia/packages/LLVM/OLMpi/src/interop/base.jl:38
+        PRMT R13, R9, 0x5410, R10 ;
+        STS [R27], R13 ;
+        LDL R27, [R1+0x14c] ;
+        PRMT R9, R9, 0x7632, R10 ;
+        PRMT R10, R11, 0x5410, R12 ;
+        STS [R26], R9 ;
+        STS [R14], R10 ;
+        PRMT R11, R11, 0x7632, R12 ;
+        STS [R25], R11 ;
+        LDL R26, [R1+0x148] ;
+        LDL R25, [R1+0x144] ;
+; Location /home/eschnett/src/kotekan/julia/kernels/upchan.jl:1415
+        SEL R9, R6, R4, !P1 ;
+        SEL R14, R7, R5, !P1 ;
+; Location /home/eschnett/.julia/packages/CUDA/rXson/src/device/intrinsics/warp.jl:29
+        SHFL.BFLY PT, R9, R9, 0x8, 0x1f ;
+        SHFL.BFLY PT, R14, R14, 0x8, 0x1f ;
+; Location /home/eschnett/src/kotekan/julia/kernels/upchan.jl:1415
+        SEL R4, R4, R9, !P1 ;
+        SEL R6, R9, R6, !P1 ;
+        SEL R5, R5, R14, !P1 ;
+        SEL R14, R14, R7, !P1 ;
+; Location /home/eschnett/.julia/packages/LLVM/OLMpi/src/interop/base.jl:38
+        PRMT R7, R4.reuse, 0x5410, R6.reuse ;
+        PRMT R12, R4, 0x7632, R6 ;
+; Location ./int.jl:88
+        LOP3.LUT R4, R0, 0x80000, RZ, 0xfc, !PT ;
+; Location /home/eschnett/.julia/packages/LLVM/OLMpi/src/interop/base.jl:38
+        PRMT R13, R5, 0x5410, R14 ;
+; Location ./int.jl:87
+        IMAD.IADD R4, R28, 0x1, R4 ;
+; Location /home/eschnett/.julia/packages/LLVM/OLMpi/src/interop/base.jl:38
+        PRMT R14, R5, 0x7632, R14 ;
+; Location ./int.jl:295
+        SHF.R.S32.HI R5, RZ, 0x1f, R4 ;
+        LEA.HI R5, R5, R4, RZ, 0x1d ;
+; Location ./int.jl:88
+        LOP3.LUT R6, R5, 0xe0000000, RZ, 0xc0, !PT ;
+; Location ./promotion.jl:521
+        ISETP.NE.AND P0, PT, R6, R4, PT ;
+        ISETP.LT.AND P0, PT, R4, RZ, P0 ;
+; Location ./int.jl:295
         SHF.R.S32.HI R5, RZ, 0x1d, R5 ;
 ; Location ./int.jl:86
         IADD3 R6, -R5, 0x1, RZ ;
    @!P0 IMAD.MOV R6, RZ, RZ, -R5 ;
         LEA R4, R6, R4, 0x1d ;
-; Location /home/dstn/.julia/packages/LLVM/RpBog/src/interop/pointer.jl:114
+; Location /home/eschnett/.julia/packages/LLVM/OLMpi/src/interop/pointer.jl:114
         IMAD.WIDE R4, R4, R8, c[0x0][0x210] ;
-; Location /home/dstn/.julia/packages/IndexSpaces/MMvQv/src/IndexSpaces.jl:872
+; Location /home/eschnett/.julia/packages/LLVM/OLMpi/src/interop/base.jl:38
+        STS [R29], R7 ;
+; Location /home/eschnett/.julia/packages/IndexSpaces/SkQyK/src/IndexSpaces.jl:872
         LDG.E.128 R4, [R4.64] ;
-<<<<<<< HEAD
-        SHF.L.U32 R26, R9, 0x2, RZ ;
-        IMAD.SHL.U32 R27, R11, 0x800, RZ ;
-        LOP3.LUT R26, R26, 0x1c, RZ, 0xc0, !PT ;
-        LOP3.LUT R26, R26, 0x800, R27, 0xf8, !PT ;
-        LDL R27, [R1+0x144] ;
-; Location /home/eschnett/src/kotekan/julia/kernels/upchan.jl:1415
-=======
-        IMAD.SHL.U32 R9, R9, 0x800, RZ ;
-        LOP3.LUT R9, R9, 0x800, RZ, 0xc0, !PT ;
-        LOP3.LUT R9, R9, 0x1c, R11, 0xf8, !PT ;
+; Location ./int.jl:88
+        LOP3.LUT R0, R0, 0xc0000, RZ, 0xfc, !PT ;
+        LDL R29, [R1+0x138] ;
 ; Location ./int.jl:87
-        LOP3.LUT R0, R9, R0, RZ, 0xfc, !PT ;
-; Location /home/dstn/kotekan/julia/kernels/upchan.jl:1410
->>>>>>> bdbe7b3b
-        SEL R10, R6, R4, !P1 ;
-        SEL R12, R7, R5, !P1 ;
-; Location /home/dstn/.julia/packages/CUDA/YIj5X/src/device/intrinsics/warp.jl:29
-        SHFL.BFLY PT, R10, R10, 0x8, 0x1f ;
-        SHFL.BFLY PT, R12, R12, 0x8, 0x1f ;
-<<<<<<< HEAD
-; Location /home/eschnett/src/kotekan/julia/kernels/upchan.jl:1415
-=======
-; Location ./range.jl:883
->>>>>>> bdbe7b3b
-        SEL R9, R4, R10, !P1 ;
-; Location ./int.jl:87
-        LOP3.LUT R4, R0, 0x40000, RZ, 0xfc, !PT ;
-        IADD3 R4, R4, UR9, RZ ;
-<<<<<<< HEAD
-; Location /home/eschnett/src/kotekan/julia/kernels/upchan.jl:1415
-=======
-; Location ./range.jl:883
->>>>>>> bdbe7b3b
-        SEL R11, R5, R12, !P1 ;
-; Location ./int.jl:288
-        SHF.R.S32.HI R5, RZ, 0x1f, R4 ;
-        LEA.HI R5, R5, R4, RZ, 0x1d ;
-<<<<<<< HEAD
-; Location /home/eschnett/src/kotekan/julia/kernels/upchan.jl:1415
-=======
-; Location ./range.jl:883
->>>>>>> bdbe7b3b
-        SEL R10, R10, R6, !P1 ;
-; Location ./int.jl:88
-        LOP3.LUT R6, R5, 0xe0000000, RZ, 0xc0, !PT ;
-; Location ./promotion.jl:477
-        ISETP.NE.AND P0, PT, R6, R4, PT ;
-        ISETP.LT.AND P0, PT, R4, RZ, P0 ;
-; Location ./int.jl:288
-        SHF.R.S32.HI R5, RZ, 0x1d, R5 ;
-; Location ./int.jl:86
-        IADD3 R6, -R5, 0x1, RZ ;
-   @!P0 IMAD.MOV R6, RZ, RZ, -R5 ;
-        IMAD R4, R6, 0x20000000, R4 ;
-; Location /home/dstn/.julia/packages/LLVM/RpBog/src/interop/pointer.jl:114
-        IMAD.WIDE R4, R4, R8, c[0x0][0x210] ;
-<<<<<<< HEAD
-; Location /home/eschnett/src/kotekan/julia/kernels/upchan.jl:1415
-=======
-; Location ./range.jl:883
->>>>>>> bdbe7b3b
-        SEL R12, R12, R7, !P1 ;
-; Location /home/dstn/.julia/packages/IndexSpaces/MMvQv/src/IndexSpaces.jl:872
-        LDG.E.128 R4, [R4.64] ;
-; Location /home/dstn/.julia/packages/LLVM/RpBog/src/interop/base.jl:38
-        PRMT R13, R9.reuse, 0x5410, R10.reuse ;
-        PRMT R9, R9, 0x7632, R10 ;
-        PRMT R10, R11.reuse, 0x5410, R12.reuse ;
-        PRMT R11, R11, 0x7632, R12 ;
-        STS [R23], R13 ;
-        STS [R19], R9 ;
-        STS [R14], R10 ;
-        LDL R23, [R1+0x150] ;
-        STS [R15], R11 ;
-<<<<<<< HEAD
-        LDL R19, [R1+0x150] ;
-        LDL R15, [R1+0x14c] ;
-; Location /home/eschnett/src/kotekan/julia/kernels/upchan.jl:1415
-=======
-        LDL R19, [R1+0x14c] ;
-        LDL R15, [R1+0x148] ;
-; Location /home/dstn/kotekan/julia/kernels/upchan.jl:1410
->>>>>>> bdbe7b3b
-        SEL R9, R6, R4, !P1 ;
-        SEL R14, R7, R5, !P1 ;
-; Location /home/dstn/.julia/packages/CUDA/YIj5X/src/device/intrinsics/warp.jl:29
-        SHFL.BFLY PT, R9, R9, 0x8, 0x1f ;
-        SHFL.BFLY PT, R14, R14, 0x8, 0x1f ;
-<<<<<<< HEAD
-; Location /home/eschnett/src/kotekan/julia/kernels/upchan.jl:1415
-=======
-; Location ./range.jl:883
->>>>>>> bdbe7b3b
-        SEL R4, R4, R9, !P1 ;
-        SEL R6, R9, R6, !P1 ;
-        SEL R5, R5, R14, !P1 ;
-        SEL R14, R14, R7, !P1 ;
-; Location /home/dstn/.julia/packages/LLVM/RpBog/src/interop/base.jl:38
-        PRMT R7, R4.reuse, 0x5410, R6.reuse ;
-        PRMT R12, R4, 0x7632, R6 ;
-; Location ./int.jl:87
-        LOP3.LUT R4, R0, 0x80000, RZ, 0xfc, !PT ;
-; Location /home/dstn/.julia/packages/LLVM/RpBog/src/interop/base.jl:38
-        PRMT R13, R5.reuse, 0x5410, R14.reuse ;
-; Location ./int.jl:87
-        IADD3 R4, R4, UR9, RZ ;
-; Location /home/dstn/.julia/packages/LLVM/RpBog/src/interop/base.jl:38
-        PRMT R14, R5, 0x7632, R14 ;
-; Location ./int.jl:288
-        SHF.R.S32.HI R5, RZ, 0x1f, R4 ;
-        LEA.HI R5, R5, R4, RZ, 0x1d ;
-; Location ./int.jl:88
-        LOP3.LUT R6, R5, 0xe0000000, RZ, 0xc0, !PT ;
-; Location ./promotion.jl:477
-        ISETP.NE.AND P0, PT, R6, R4, PT ;
-        ISETP.LT.AND P0, PT, R4, RZ, P0 ;
-; Location ./int.jl:288
-        SHF.R.S32.HI R5, RZ, 0x1d, R5 ;
-; Location ./int.jl:86
-        IADD3 R6, -R5, 0x1, RZ ;
-   @!P0 IADD3 R6, -R5, RZ, RZ ;
-        IMAD R4, R6, 0x20000000, R4 ;
-; Location /home/dstn/.julia/packages/LLVM/RpBog/src/interop/pointer.jl:114
-        IMAD.WIDE R4, R4, R8, c[0x0][0x210] ;
-; Location /home/dstn/.julia/packages/LLVM/RpBog/src/interop/base.jl:38
-        STS [R26], R7 ;
-; Location /home/dstn/.julia/packages/IndexSpaces/MMvQv/src/IndexSpaces.jl:872
-        LDG.E.128 R4, [R4.64] ;
-; Location ./int.jl:87
-        LOP3.LUT R0, R0, 0xc0000, RZ, 0xfc, !PT ;
-        LDL R26, [R1+0x13c] ;
-        IADD3 R0, R0, UR9, RZ ;
-; Location ./int.jl:288
+        IMAD.IADD R0, R28, 0x1, R0 ;
+; Location /home/eschnett/.julia/packages/LLVM/OLMpi/src/interop/base.jl:38
+        STS [R27], R12 ;
+; Location ./int.jl:295
         SHF.R.S32.HI R9, RZ, 0x1f, R0 ;
+        LDL R28, [R1+0x134] ;
         LEA.HI R9, R9, R0, RZ, 0x1d ;
+        LDL R27, [R1+0x130] ;
 ; Location ./int.jl:88
         LOP3.LUT R10, R9, 0xe0000000, RZ, 0xc0, !PT ;
-; Location ./promotion.jl:477
+; Location ./promotion.jl:521
         ISETP.NE.AND P0, PT, R10, R0, PT ;
         ISETP.LT.AND P0, PT, R0, RZ, P0 ;
-; Location ./int.jl:288
+; Location ./int.jl:295
         SHF.R.S32.HI R9, RZ, 0x1d, R9 ;
 ; Location ./int.jl:86
         IADD3 R10, -R9, 0x1, RZ ;
    @!P0 IMAD.MOV R10, RZ, RZ, -R9 ;
         IMAD R9, R10, 0x20000000, R0 ;
-; Location /home/dstn/.julia/packages/LLVM/RpBog/src/interop/pointer.jl:114
+; Location /home/eschnett/.julia/packages/LLVM/OLMpi/src/interop/pointer.jl:114
         IMAD.WIDE R8, R9, R8, c[0x0][0x210] ;
-; Location /home/dstn/.julia/packages/IndexSpaces/MMvQv/src/IndexSpaces.jl:872
+; Location /home/eschnett/.julia/packages/IndexSpaces/SkQyK/src/IndexSpaces.jl:872
         LDG.E.128 R8, [R8.64] ;
-; Location /home/dstn/.julia/packages/LLVM/RpBog/src/interop/base.jl:38
-        STS [R23], R12 ;
-        STS [R19], R13 ;
-        STS [R15], R14 ;
-        LDL R23, [R1+0x138] ;
-        LDL R19, [R1+0x134] ;
-        LDL R15, [R1+0x130] ;
-        LDL R13, [R1+0x12c] ;
-        LDL R12, [R1+0x128] ;
-; Location /home/dstn/.julia/packages/CUDA/YIj5X/src/device/intrinsics/synchronization.jl:16
-        UMOV UR5, 0x100 ;
-        UMOV UR6, URZ ;
-        UMOV UR7, URZ ;
-        UMOV UR8, UR4 ;
-<<<<<<< HEAD
+; Location /home/eschnett/.julia/packages/LLVM/OLMpi/src/interop/base.jl:38
+        STS [R26], R13 ;
+        STS [R25], R14 ;
+        LDL R26, [R1+0x12c] ;
+        LDL R25, [R1+0x128] ;
+        LDL R13, [R1+0x124] ;
 ; Location /home/eschnett/src/kotekan/julia/kernels/upchan.jl:1415
-=======
-; Location /home/dstn/kotekan/julia/kernels/upchan.jl:1410
->>>>>>> bdbe7b3b
         SEL R0, R6, R4, !P1 ;
-; Location /home/dstn/.julia/packages/CUDA/YIj5X/src/device/intrinsics/warp.jl:29
+; Location /home/eschnett/.julia/packages/CUDA/rXson/src/device/intrinsics/warp.jl:29
         SHFL.BFLY PT, R0, R0, 0x8, 0x1f ;
-<<<<<<< HEAD
 ; Location /home/eschnett/src/kotekan/julia/kernels/upchan.jl:1415
-=======
-; Location ./range.jl:883
->>>>>>> bdbe7b3b
         SEL R4, R4, R0, !P1 ;
         SEL R0, R0, R6, !P1 ;
-; Location /home/dstn/kotekan/julia/kernels/upchan.jl:1410
         SEL R6, R7, R5, !P1 ;
-; Location /home/dstn/.julia/packages/CUDA/YIj5X/src/device/intrinsics/warp.jl:29
+; Location /home/eschnett/.julia/packages/CUDA/rXson/src/device/intrinsics/warp.jl:29
         SHFL.BFLY PT, R6, R6, 0x8, 0x1f ;
-<<<<<<< HEAD
 ; Location /home/eschnett/src/kotekan/julia/kernels/upchan.jl:1415
-=======
-; Location ./range.jl:883
->>>>>>> bdbe7b3b
         SEL R5, R5, R6, !P1 ;
         SEL R7, R6, R7, !P1 ;
-; Location /home/dstn/.julia/packages/LLVM/RpBog/src/interop/base.jl:38
+; Location /home/eschnett/.julia/packages/LLVM/OLMpi/src/interop/base.jl:38
         PRMT R6, R4.reuse, 0x5410, R0.reuse ;
         PRMT R0, R4, 0x7632, R0 ;
-        STS [R28], R6 ;
-        STS [R27], R0 ;
-<<<<<<< HEAD
+        STS [R31], R6 ;
+        STS [R30], R0 ;
 ; Location /home/eschnett/src/kotekan/julia/kernels/upchan.jl:1415
-=======
-; Location /home/dstn/kotekan/julia/kernels/upchan.jl:1410
->>>>>>> bdbe7b3b
-        SEL R6, R11, R9, !P1 ;
         SEL R0, R10, R8, !P1 ;
-; Location /home/dstn/.julia/packages/CUDA/YIj5X/src/device/intrinsics/warp.jl:29
-        SHFL.BFLY PT, R6, R6, 0x8, 0x1f ;
+; Location /home/eschnett/.julia/packages/CUDA/rXson/src/device/intrinsics/warp.jl:29
         SHFL.BFLY PT, R0, R0, 0x8, 0x1f ;
-; Location /home/dstn/.julia/packages/LLVM/RpBog/src/interop/base.jl:38
+; Location /home/eschnett/.julia/packages/LLVM/OLMpi/src/interop/base.jl:38
         PRMT R4, R5.reuse, 0x5410, R7.reuse ;
         PRMT R5, R5, 0x7632, R7 ;
-        STS [R26], R4 ;
-        STS [R23], R5 ;
-<<<<<<< HEAD
+        STS [R29], R4 ;
+        STS [R28], R5 ;
+        LDL R5, [R1+0x114] ;
 ; Location /home/eschnett/src/kotekan/julia/kernels/upchan.jl:1415
-=======
-; Location ./range.jl:883
->>>>>>> bdbe7b3b
-        SEL R9, R9, R6, !P1 ;
         SEL R8, R8, R0, !P1 ;
         SEL R0, R0, R10, !P1 ;
+; Location /home/eschnett/.julia/packages/LLVM/OLMpi/src/interop/base.jl:38
+        PRMT R4, R8, 0x5410, R0 ;
+        STS [R27], R4 ;
+        LDL R4, [R1+0x118] ;
+; Location /home/eschnett/src/kotekan/julia/kernels/upchan.jl:1415
+        SEL R6, R11, R9, !P1 ;
+; Location /home/eschnett/.julia/packages/LLVM/OLMpi/src/interop/base.jl:38
+        S2R R12, SR_TID.X ;
+; Location /home/eschnett/.julia/packages/CUDA/rXson/src/device/intrinsics/warp.jl:29
+        SHFL.BFLY PT, R6, R6, 0x8, 0x1f ;
+        STL [R1+0xb0], R5 ;
+        LDL R5, [R1+0x11c] ;
+        STL [R1+0xb4], R4 ;
+        LDL R4, [R1+0x120] ;
+; Location /home/eschnett/.julia/packages/LLVM/OLMpi/src/interop/base.jl:38
+        PRMT R0, R8, 0x7632, R0 ;
+        SHF.R.U32.HI R12, RZ, 0x3, R12 ;
+        STS [R26], R0 ;
+; Location /home/eschnett/src/kotekan/julia/kernels/upchan.jl:1415
+        SEL R9, R9, R6, !P1 ;
         SEL R6, R6, R11, !P1 ;
-; Location /home/dstn/.julia/packages/LLVM/RpBog/src/interop/base.jl:38
-        PRMT R4, R8.reuse, 0x5410, R0.reuse ;
-        PRMT R0, R8, 0x7632, R0 ;
+; Location /home/eschnett/.julia/packages/CUDA/rXson/src/device/intrinsics/synchronization.jl:16
+        LOP3.LUT R0, R12, UR4, RZ, 0xfc, !PT ;
+        LOP3.LUT R0, R0, 0x4, R15, 0xf8, !PT ;
+; Location /home/eschnett/.julia/packages/LLVM/OLMpi/src/interop/base.jl:38
         PRMT R7, R9.reuse, 0x5410, R6.reuse ;
         PRMT R6, R9, 0x7632, R6 ;
-        STS [R19], R4 ;
-        STS [R15], R0 ;
-        STS [R13], R7 ;
-        STS [R12], R6 ;
-; Location /home/dstn/.julia/packages/CUDA/YIj5X/src/device/intrinsics/synchronization.jl:16
+        STL [R1+0x100], R0 ;
+        STS [R25], R7 ;
+; Location ./int.jl:295
+        SHF.R.U32.HI R0, RZ, 0x6, R0 ;
+; Location /home/eschnett/.julia/packages/LLVM/OLMpi/src/interop/base.jl:38
+        STS [R13], R6 ;
+        STL [R1+0xe0], R0 ;
+; Location ./int.jl:295
+        UMOV UR5, URZ ;
+        UMOV UR6, UR4 ;
+; Location /home/eschnett/.julia/packages/CUDA/rXson/src/device/intrinsics/synchronization.jl:16
         BAR.SYNC 0x0 ;
+        STL [R1+0xb8], R5 ;
+        STL [R1+0xbc], R4 ;
 
 .L_x_75:
-        LDL R0, [R1+0x100] ;
-        LDL.LU R8, [R1+0xd4] ;
-        LDL R6, [R1+0xec] ;
-        LDL R9, [R1+0xf8] ;
-        LDL R12, [R1+0x10c] ;
-        LDL.LU R40, [R1+0xb4] ;
-        LDL R13, [R1+0xf0] ;
-        LDL R10, [R1+0xf4] ;
-        LDL R14, [R1+0xe8] ;
-; Location /home/dstn/.julia/packages/LLVM/RpBog/src/interop/base.jl:38
-        MOV R37, 0x64006400 ;
-        IMAD.MOV.U32 R61, RZ, RZ, 0x54005400 ;
-        LDL R33, [R1+0xe4] ;
-        LDL R38, [R1+0xe0] ;
-        LEA R0, R0, UR6, 0x2 ;
-        LDS R4, [R0] ;
-; Location ./int.jl:366
-        LOP3.LUT R27, R8, 0x88888888, RZ, 0x3c, !PT ;
-        STL [R1+0xc0], R0 ;
-        IMAD.MOV.U32 R0, RZ, RZ, 0x4800 ;
-; Location /home/dstn/.julia/packages/LLVM/RpBog/src/interop/base.jl:38
-        HADD2 R5, R0.reuse.H0_H0, 1024, 1024 ;
-        HADD2 R7, R0.H0_H0, 64, 64 ;
+; Location ./int.jl:295
+        LDL R10, [R1+0x100] ;
+        LDL R9, [R1+0xe0] ;
+        LDL.LU R8, [R1+0xd8] ;
+        LDL R6, [R1+0xf0] ;
+        LDL R4, [R1+0xfc] ;
+        LDL.LU R36, [R1+0xa8] ;
+        LDL R26, [R1+0xf8] ;
+        LDL R37, [R1+0xf4] ;
+; Location /home/eschnett/.julia/packages/LLVM/OLMpi/src/interop/base.jl:38
+        S2R R0, SR_TID.X ;
+        S2R R48, SR_TID.Y ;
+        IMAD.MOV.U32 R56, RZ, RZ, 0x64006400 ;
+        MOV R15, 0x54005400 ;
+; Location ./int.jl:373
+        LOP3.LUT R19, R19, 0x88888888, RZ, 0x3c, !PT ;
+        LDL R14, [R1+0xec] ;
+        LDL R39, [R1+0xe4] ;
+        LDL R38, [R1+0xe8] ;
+; Location ./int.jl:529
+        SHF.L.U32 R0, R0, 0x3, RZ ;
+; Location ./int.jl:372
+        LOP3.LUT R0, R0, 0x18, RZ, 0xc0, !PT ;
+        SHF.R.U32.HI R59, RZ, 0x1, R48 ;
+; Location /home/eschnett/.julia/packages/LLVM/OLMpi/src/interop/base.jl:38
+        LOP3.LUT R60, R19, 0xf000f0, R15, 0xe2, !PT ;
+; Location ./int.jl:87
+        IADD3 R28, R10, UR5, RZ ;
+        LOP3.LUT R27, R28.reuse, R0, RZ, 0xfc, !PT ;
+; Location /home/eschnett/.julia/packages/LLVM/OLMpi/src/interop/base.jl:38
+        S2R R0, SR_TID.Y ;
+; Location ./int.jl:88
+        LOP3.LUT R35, R28, 0x1, RZ, 0xc0, !PT ;
+        SHF.R.S32.HI R34, RZ, 0x1, R28.reuse ;
+        SHF.R.S32.HI R29, RZ, 0x4, R27 ;
+        IMAD.MOV R35, RZ, RZ, -R35 ;
+        SHF.R.S32.HI R28, RZ, 0x2, R28 ;
+        SHF.R.S32.HI R27, RZ, 0x3, R27 ;
+        SGXT R34, R34, 0x1 ;
+        SGXT R29, R29, 0x1 ;
+        LOP3.LUT R35, R35, 0x410, RZ, 0xc0, !PT ;
+        IMAD.SHL.U32 R0, R0, 0x20, RZ ;
+        SGXT R28, R28, 0x1 ;
+        LOP3.LUT R59, R59, 0x20, R0, 0xf8, !PT ;
+        SGXT R27, R27, 0x1 ;
+        LOP3.LUT R34, R34, 0x208, RZ, 0xc0, !PT ;
+        LOP3.LUT R29, R29, 0x41, RZ, 0xc0, !PT ;
+; Location ./int.jl:87
+        LOP3.LUT R0, R35, 0x8, R59, 0xfe, !PT ;
+; Location ./int.jl:88
+        LOP3.LUT R28, R28, 0x104, RZ, 0xc0, !PT ;
+        LOP3.LUT R27, R27, 0x82, RZ, 0xc0, !PT ;
+; Location ./int.jl:87
+        IADD3 R0, R34, R0, R29 ;
+; Location ./int.jl:296
+        LOP3.LUT R25, R9, 0x3, RZ, 0xc0, !PT ;
+; Location ./int.jl:87
+        IADD3 R0, R28, R0, R27 ;
+        IMAD R0, R25, 0x821, R0 ;
+; Location /home/eschnett/.julia/packages/LLVM/OLMpi/src/interop/base.jl:38
+        IMAD.SHL.U32 R9, R0, 0x4, RZ ;
+        LDS R10, [R9] ;
+        MOV R0, 0x4800 ;
+        PRMT R7, R0, 0x7610, R7 ;
+; Location ./int.jl:373
+        LOP3.LUT R33, R8, 0x88888888, RZ, 0x3c, !PT ;
+; Location /home/eschnett/.julia/packages/LLVM/OLMpi/src/interop/base.jl:38
+        HADD2 R5, R7.reuse.H0_H0, 1024, 1024 ;
+        HADD2 R7, R7.H0_H0, 64, 64 ;
+; Location ./int.jl:528
+        SHF.R.U32.HI R0, RZ, 0x8, R33 ;
+; Location /home/eschnett/.julia/packages/LLVM/OLMpi/src/interop/base.jl:38
         IMAD.MOV.U32 R11, RZ, RZ, R6 ;
-; Location ./int.jl:366
-        LOP3.LUT R4, R4, 0x88888888, RZ, 0x3c, !PT ;
-; Location ./int.jl:495
-        SHF.R.U32.HI R8, RZ, 0x8, R4 ;
-; Location /home/dstn/.julia/packages/LLVM/RpBog/src/interop/base.jl:38
-        LOP3.LUT R0, R8.reuse, 0xf000f, R37, 0xe2, !PT ;
-        LOP3.LUT R8, R8, 0xf000f0, R61, 0xe2, !PT ;
-        HADD2 R23, R8, -R7 ;
-        HMUL2 R8, -R11, R23 ;
-        STL [R1+0x80], R23 ;
-        LOP3.LUT R6, R4, 0xf000f, R37, 0xe2, !PT ;
-        LDL.LU R23, [R1+0xd0] ;
-        HADD2 R49, R6, -R5 ;
-        HMUL2 R6, -R11, R49 ;
-        STL [R1+0x8c], R49 ;
-        LDL.LU R49, [R1+0xa0] ;
-        LOP3.LUT R26, R27, 0xf000f, R37, 0xe2, !PT ;
-; Location ./int.jl:495
-        SHF.R.U32.HI R31, RZ, 0x8, R27 ;
-; Location /home/dstn/.julia/packages/LLVM/RpBog/src/interop/base.jl:38
-        HADD2 R26, R26, -R5 ;
-        LOP3.LUT R4, R4, 0xf000f0, R61, 0xe2, !PT ;
-        HFMA2 R26, R9, R26, R6 ;
-        LEA R6, R12, UR6, 0x2 ;
-        HADD2 R48, R4, -R7 ;
-        LOP3.LUT R30, R31, 0xf000f, R37, 0xe2, !PT ;
-        HADD2 R41, R0, -R5.reuse ;
-        STL [R1+0xcc], R6 ;
-        HMUL2 R4, -R11.reuse, R48 ;
-        HADD2 R30, R30, -R5 ;
-        LDS R6, [R6] ;
-        HMUL2 R0, -R11, R41 ;
-        LOP3.LUT R27, R27, 0xf000f0, R61, 0xe2, !PT ;
-        STL [R1+0x88], R48 ;
-        HFMA2 R30, R9, R30, R0 ;
-; Location ./int.jl:366
-        LOP3.LUT R0, R24, 0x88888888, RZ, 0x3c, !PT ;
-; Location /home/dstn/.julia/packages/LLVM/RpBog/src/interop/base.jl:38
-        HADD2 R27, R27, -R7 ;
-; Location ./int.jl:366
-        LOP3.LUT R48, R40, 0x88888888, RZ, 0x3c, !PT ;
-; Location /home/dstn/.julia/packages/LLVM/RpBog/src/interop/base.jl:38
-        LOP3.LUT R40, R48, 0xf000f0, R61.reuse, 0xe2, !PT ;
-        LOP3.LUT R12, R0.reuse, 0xf000f0, R61.reuse, 0xe2, !PT ;
-        HFMA2 R27, R9, R27, R4 ;
-        LOP3.LUT R31, R31, 0xf000f0, R61, 0xe2, !PT ;
-        HADD2 R40, R40, -R7.reuse ;
-        STL [R1+0x84], R41 ;
-        IMAD.MOV.U32 R4, RZ, RZ, R13 ;
-        HADD2 R44, R12, -R7 ;
-        HFMA2 R27, -R10, R40, R27 ;
-        LOP3.LUT R13, R0, 0xf000f, R37.reuse, 0xe2, !PT ;
-        HADD2 R31, R31, -R7 ;
-        STL [R1+0x28], R44 ;
-        HFMA2 R27, R4, R44, R27 ;
-        LOP3.LUT R41, R48, 0xf000f, R37, 0xe2, !PT ;
-; Location ./int.jl:495
-        SHF.R.U32.HI R48, RZ, 0x8, R48 ;
-        SHF.R.U32.HI R0, RZ, 0x8, R0 ;
-; Location /home/dstn/.julia/packages/LLVM/RpBog/src/interop/base.jl:38
-        HFMA2 R31, R9, R31, R8 ;
-        LOP3.LUT R44, R48.reuse, 0xf000f0, R61, 0xe2, !PT ;
-        IMAD.MOV.U32 R8, RZ, RZ, R14 ;
-        LOP3.LUT R48, R48, 0xf000f, R37.reuse, 0xe2, !PT ;
-        LOP3.LUT R14, R0.reuse, 0xf000f, R37, 0xe2, !PT ;
-        HADD2 R44, R44, -R7 ;
-        LOP3.LUT R0, R0, 0xf000f0, R61, 0xe2, !PT ;
-        HADD2 R48, R48, -R5 ;
-        HFMA2 R31, -R10, R44, R31 ;
-        HADD2 R28, R0, -R7 ;
-        HADD2 R24, R14, -R5 ;
-        HFMA2 R30, -R10, R48, R30 ;
-        HFMA2 R31, R4, R28, R31 ;
+        LOP3.LUT R32, R33.reuse, 0xf000f, R56, 0xe2, !PT ;
+        LOP3.LUT R33, R33, 0xf000f0, R15, 0xe2, !PT ;
+        STL [R1+0xc0], R9 ;
+        HADD2 R33, R33, -R7 ;
+; Location ./int.jl:373
+        LOP3.LUT R10, R10, 0x88888888, RZ, 0x3c, !PT ;
+; Location ./int.jl:528
+        SHF.R.U32.HI R8, RZ, 0x8, R10 ;
+; Location /home/eschnett/.julia/packages/LLVM/OLMpi/src/interop/base.jl:38
+        LOP3.LUT R12, R10.reuse, 0xf000f, R56, 0xe2, !PT ;
+        LOP3.LUT R10, R10, 0xf000f0, R15, 0xe2, !PT ;
+        IMAD.MOV.U32 R9, RZ, RZ, R4 ;
+        HADD2 R51, R10, -R7 ;
+        HMUL2 R10, -R11, R51 ;
+        STL [R1+0x7c], R51 ;
+        LOP3.LUT R6, R0, 0xf000f, R56.reuse, 0xe2, !PT ;
+        HFMA2 R33, R9, R33, R10 ;
+        LOP3.LUT R4, R8.reuse, 0xf000f, R56, 0xe2, !PT ;
+        IMAD.MOV.U32 R10, RZ, RZ, R26 ;
+        LOP3.LUT R8, R8, 0xf000f0, R15.reuse, 0xe2, !PT ;
+        LOP3.LUT R0, R0, 0xf000f0, R15, 0xe2, !PT ;
+; Location ./int.jl:373
+        LOP3.LUT R51, R36, 0x88888888, RZ, 0x3c, !PT ;
+; Location /home/eschnett/.julia/packages/LLVM/OLMpi/src/interop/base.jl:38
+        LOP3.LUT R26, R51, 0xf000f0, R15, 0xe2, !PT ;
+        S2R R15, SR_TID.Y ;
+        HADD2 R45, R4, -R5.reuse ;
+        HADD2 R6, R6, -R5.reuse ;
+        HMUL2 R4, -R11, R45 ;
+        HADD2 R52, R12, -R5 ;
+        HFMA2 R6, R9, R6, R4 ;
+        LOP3.LUT R4, R19, 0xf000f, R56, 0xe2, !PT ;
+        STL [R1+0x78], R45 ;
+        HADD2 R8, R8, -R7 ;
+        HADD2 R32, R32, -R5.reuse ;
+        HMUL2 R12, -R11.reuse, R52 ;
+        HADD2 R30, R4, -R5 ;
+        HADD2 R0, R0, -R7 ;
+        LOP3.LUT R45, R51, 0xf000f, R56, 0xe2, !PT ;
+; Location ./int.jl:88
+        IMAD.SHL.U32 R36, R15, 0x20, RZ ;
+        SHF.R.U32.HI R15, RZ, 0x1, R15 ;
+; Location /home/eschnett/.julia/packages/LLVM/OLMpi/src/interop/base.jl:38
+        HMUL2 R4, -R11, R8 ;
+        HFMA2 R32, R9, R32, R12 ;
+        LOP3.LUT R15, R15, 0x20, R36, 0xf8, !PT ;
+        HADD2 R45, R45, -R5 ;
+        STL [R1+0x2c], R30 ;
+        HFMA2 R0, R9, R0, R4 ;
+        IMAD.MOV.U32 R4, RZ, RZ, R37 ;
+        HFMA2 R32, -R10, R45, R32 ;
+        LOP3.LUT R15, R15, 0x10, RZ, 0xfc, !PT ;
+        HADD2 R26, R26, -R7 ;
+; Location ./int.jl:528
+        SHF.R.U32.HI R51, RZ, 0x8, R51 ;
+; Location /home/eschnett/.julia/packages/LLVM/OLMpi/src/interop/base.jl:38
+        HFMA2 R32, R4, R30, R32 ;
+        HADD2 R60, R60, -R7 ;
+        STL [R1+0x84], R52 ;
+; Location ./int.jl:87
+        IADD3 R30, R29, R15, R35 ;
+; Location ./int.jl:528
+        SHF.R.U32.HI R19, RZ, 0x8, R19 ;
+        LDL.LU R36, [R1+0xd0] ;
+; Location ./int.jl:87
+        IADD3 R30, R27, R30, R34 ;
+; Location /home/eschnett/.julia/packages/LLVM/OLMpi/src/interop/base.jl:38
+        HFMA2 R33, -R10, R26, R33 ;
+        STL [R1+0x1f8], R26 ;
+; Location ./int.jl:87
+        IMAD.IADD R30, R28, 0x1, R30 ;
+        STL [R1+0x204], R26 ;
+        STL [R1+0x20c], R26 ;
+        IMAD R30, R25, 0x821, R30 ;
+; Location /home/eschnett/.julia/packages/LLVM/OLMpi/src/interop/base.jl:38
+        LOP3.LUT R52, R51, 0xf000f, R56, 0xe2, !PT ;
+        HFMA2 R33, R4, R60, R33 ;
+        STL [R1+0x200], R60 ;
+        IMAD.MOV.U32 R26, RZ, RZ, 0x54005400 ;
+        IMAD.SHL.U32 R60, R30, 0x4, RZ ;
+        LOP3.LUT R51, R51, 0xf000f0, R26, 0xe2, !PT ;
+        LOP3.LUT R30, R19.reuse, 0xf000f, R56, 0xe2, !PT ;
+        LOP3.LUT R19, R19, 0xf000f0, R26, 0xe2, !PT ;
+        HADD2 R51, R51, -R7.reuse ;
+        LDS R37, [R60] ;
+        HADD2 R53, R19, -R7 ;
+        HFMA2 R0, -R10, R51, R0 ;
+        STL [R1+0x44], R53 ;
+        HFMA2 R0, R4, R53, R0 ;
+        LDL.LU R53, [R1+0xa0] ;
+        HMUL2 R13, -R3, R33 ;
+        STL [R1+0x74], R8 ;
+        HMUL2 R12, R3, R32 ;
+; Location /home/eschnett/.julia/packages/IndexSpaces/SkQyK/src/IndexSpaces.jl:1968
+        IMAD.MOV.U32 R15, RZ, RZ, R20 ;
+; Location /home/eschnett/.julia/packages/LLVM/OLMpi/src/interop/base.jl:38
+        MOV R8, R14 ;
+; Location /home/eschnett/.julia/packages/IndexSpaces/SkQyK/src/IndexSpaces.jl:1968
+        MOV R14, R22 ;
+; Location /home/eschnett/.julia/packages/LLVM/OLMpi/src/interop/base.jl:38
+        HFMA2 R32, R8.reuse, R32, R13 ;
+; Location /home/eschnett/.julia/packages/IndexSpaces/SkQyK/src/IndexSpaces.jl:1968
+        IMAD.MOV.U32 R13, RZ, RZ, R21 ;
+; Location /home/eschnett/.julia/packages/LLVM/OLMpi/src/interop/base.jl:38
+        HFMA2 R33, R8, R33, R12 ;
+; Location /home/eschnett/.julia/packages/IndexSpaces/SkQyK/src/IndexSpaces.jl:1968
+        IMAD.MOV.U32 R12, RZ, RZ, R20 ;
+; Location /home/eschnett/.julia/packages/LLVM/OLMpi/src/interop/base.jl:38
+        HADD2 R52, R52, -R5.reuse ;
+        HADD2 R40, R30, -R5 ;
+; Location /home/eschnett/.julia/packages/IndexSpaces/SkQyK/src/IndexSpaces.jl:1968
+        HMMA.16816.F16 R32, R12, R32, RZ ;
+; Location /home/eschnett/.julia/packages/LLVM/OLMpi/src/interop/base.jl:38
+        HFMA2 R6, -R10, R52, R6 ;
+        HFMA2 R6, R4, R40, R6 ;
+        HMUL2 R30, -R3.reuse, R0 ;
+        HMUL2 R31, R3, R6.reuse ;
+        HFMA2 R30, R8.reuse, R6, R30 ;
+        HFMA2 R31, R8, R0, R31 ;
+        MOV R0, R39 ;
+        IMAD.MOV.U32 R6, RZ, RZ, R38 ;
+; Location ./int.jl:373
+        LOP3.LUT R37, R37, 0x88888888, RZ, 0x3c, !PT ;
+; Location /home/eschnett/.julia/packages/IndexSpaces/SkQyK/src/IndexSpaces.jl:1968
+        HMMA.16816.F16 R30, R12, R30, RZ ;
+; Location /home/eschnett/.julia/packages/LLVM/OLMpi/src/interop/base.jl:38
+        LOP3.LUT R19, R37, 0xf000f0, R26, 0xe2, !PT ;
+        HMUL2 R13, -R0.reuse, R33.reuse ;
+        HMUL2 R12, R0, R32.reuse ;
+; Location /home/eschnett/.julia/packages/IndexSpaces/SkQyK/src/IndexSpaces.jl:1968
+        MOV R14, R18 ;
+; Location /home/eschnett/.julia/packages/LLVM/OLMpi/src/interop/base.jl:38
+        HFMA2 R32, R6.reuse, R32, R13 ;
+; Location /home/eschnett/.julia/packages/IndexSpaces/SkQyK/src/IndexSpaces.jl:1968
+        IMAD.MOV.U32 R13, RZ, RZ, R17 ;
+; Location /home/eschnett/.julia/packages/LLVM/OLMpi/src/interop/base.jl:38
+        HFMA2 R33, R6, R33, R12 ;
+; Location /home/eschnett/.julia/packages/IndexSpaces/SkQyK/src/IndexSpaces.jl:1968
+        IMAD.MOV.U32 R12, RZ, RZ, R16.reuse ;
+        IMAD.MOV.U32 R15, RZ, RZ, R16 ;
+; Location /home/eschnett/.julia/packages/LLVM/OLMpi/src/interop/base.jl:38
+        HADD2 R58, R19, -R7 ;
+        STL [R1+0x58], R40 ;
+        STL [R1+0x98], R58 ;
+; Location /home/eschnett/.julia/packages/IndexSpaces/SkQyK/src/IndexSpaces.jl:1968
+        HMMA.16816.F16 R14, R12, R32, RZ ;
+; Location /home/eschnett/.julia/packages/LLVM/OLMpi/src/interop/base.jl:38
+        LOP3.LUT R40, R37, 0xf000f, R56, 0xe2, !PT ;
+        HMUL2 R32, -R11, R58 ;
+; Location ./int.jl:88
+        IMAD.SHL.U32 R58, R48, 0x20, RZ ;
+        SHF.R.U32.HI R48, RZ, 0x1, R48 ;
+; Location /home/eschnett/.julia/packages/LLVM/OLMpi/src/interop/base.jl:38
+        HADD2 R33, R40, -R5 ;
+        LOP3.LUT R48, R48, 0x20, R58, 0xf8, !PT ;
+        HMUL2 R19, -R11, R33 ;
+        HMUL2 R13, R0.reuse, R30.reuse ;
+        LOP3.LUT R48, R48, 0x18, RZ, 0xfc, !PT ;
+        HMUL2 R12, -R0, R31.reuse ;
+        STL [R1+0x9c], R33 ;
+        HFMA2 R13, R6.reuse, R31, R13 ;
+; Location ./int.jl:87
+        IADD3 R31, R29, R48, R35 ;
+; Location /home/eschnett/.julia/packages/LLVM/OLMpi/src/interop/base.jl:38
+        HFMA2 R12, R6, R30, R12 ;
+; Location ./int.jl:373
+        LOP3.LUT R33, R23, 0x88888888, RZ, 0x3c, !PT ;
+; Location ./int.jl:87
+        IADD3 R23, R27, R31, R34 ;
+; Location /home/eschnett/.julia/packages/LLVM/OLMpi/src/interop/base.jl:38
+        LOP3.LUT R31, R33, 0xf000f0, R26, 0xe2, !PT ;
+        HADD2 R41, R31, -R7 ;
+; Location ./int.jl:87
+        IMAD.IADD R23, R28, 0x1, R23 ;
+        STL [R1+0x34], R41 ;
+        IMAD R23, R25, 0x821, R23 ;
+; Location /home/eschnett/.julia/packages/LLVM/OLMpi/src/interop/base.jl:38
+        SHF.L.U32 R58, R23, 0x2, RZ ;
+; Location ./int.jl:373
+        LOP3.LUT R36, R36, 0x88888888, RZ, 0x3c, !PT ;
+; Location /home/eschnett/.julia/packages/LLVM/OLMpi/src/interop/base.jl:38
+        LOP3.LUT R38, R36, 0xf000f, R56, 0xe2, !PT ;
+        HADD2 R38, R38, -R5 ;
+        LOP3.LUT R39, R36, 0xf000f0, R26, 0xe2, !PT ;
+        HFMA2 R19, R9, R38, R19 ;
+        HADD2 R39, R39, -R7 ;
+        HFMA2 R30, R9, R39, R32 ;
+        LOP3.LUT R32, R33, 0xf000f, R56, 0xe2, !PT ;
+        HADD2 R39, R32, -R5 ;
+        STL [R1+0x38], R39 ;
+; Location ./int.jl:373
+        LOP3.LUT R38, R53, 0x88888888, RZ, 0x3c, !PT ;
+; Location /home/eschnett/.julia/packages/LLVM/OLMpi/src/interop/base.jl:38
+        LOP3.LUT R48, R38.reuse, 0xf000f0, R26, 0xe2, !PT ;
+        LOP3.LUT R53, R38, 0xf000f, R56, 0xe2, !PT ;
+        HADD2 R48, R48, -R7 ;
+        HADD2 R53, R53, -R5 ;
+        HFMA2 R30, -R10.reuse, R48, R30 ;
+        HFMA2 R32, -R10, R53, R19 ;
+; Location /home/eschnett/.julia/packages/IndexSpaces/SkQyK/src/IndexSpaces.jl:1968
+        IMAD.MOV.U32 R19, RZ, RZ, R16 ;
+; Location /home/eschnett/.julia/packages/LLVM/OLMpi/src/interop/base.jl:38
+        HFMA2 R31, R4.reuse, R41, R30 ;
+        LDL.LU R41, [R1+0xd4] ;
+        HFMA2 R30, R4, R39, R32 ;
+; Location ./int.jl:87
+        LOP3.LUT R39, R59, R35, RZ, 0xfc, !PT ;
+; Location /home/eschnett/.julia/packages/LLVM/OLMpi/src/interop/base.jl:38
+        HMUL2 R35, -R3.reuse, R31 ;
+; Location /home/eschnett/.julia/packages/IndexSpaces/SkQyK/src/IndexSpaces.jl:1968
+        HMMA.16816.F16 R12, R16, R12, RZ ;
+; Location /home/eschnett/.julia/packages/LLVM/OLMpi/src/interop/base.jl:38
+        HMUL2 R23, R3, R30.reuse ;
+        LDS R32, [R58] ;
+        HFMA2 R30, R8, R30, R35 ;
+; Location ./int.jl:528
+        SHF.R.U32.HI R19, RZ, 0x8, R37 ;
+; Location /home/eschnett/.julia/packages/LLVM/OLMpi/src/interop/base.jl:38
+        LOP3.LUT R35, R19.reuse, 0xf000f, R56, 0xe2, !PT ;
+        LOP3.LUT R19, R19, 0xf000f0, R26, 0xe2, !PT ;
+        HADD2 R49, R19, -R7 ;
+        HADD2 R57, R35, -R5 ;
+        HMUL2 R35, -R11, R49 ;
+        STL [R1+0x88], R49 ;
+        LDL.LU R49, [R1+0xa4] ;
+; Location ./int.jl:87
+        IADD3 R29, R34, R39, R29 ;
+; Location ./int.jl:528
+        SHF.R.U32.HI R34, RZ, 0x8, R36 ;
+; Location /home/eschnett/.julia/packages/LLVM/OLMpi/src/interop/base.jl:38
+        LOP3.LUT R36, R34.reuse, 0xf000f, R56, 0xe2, !PT ;
+        HMUL2 R37, -R11, R57 ;
+        LOP3.LUT R34, R34, 0xf000f0, R26, 0xe2, !PT ;
+; Location ./int.jl:528
+        SHF.R.U32.HI R38, RZ, 0x8, R38 ;
+; Location /home/eschnett/.julia/packages/LLVM/OLMpi/src/interop/base.jl:38
+        HADD2 R36, R36, -R5 ;
+; Location ./int.jl:87
+        IADD3 R19, R28, R29, R27 ;
+; Location /home/eschnett/.julia/packages/LLVM/OLMpi/src/interop/base.jl:38
+        HADD2 R34, R34, -R7 ;
+        HFMA2 R27, R9, R36, R37 ;
+        LOP3.LUT R36, R38, 0xf000f0, R26, 0xe2, !PT ;
+; Location ./int.jl:528
+        SHF.R.U32.HI R29, RZ, 0x8, R33 ;
+; Location /home/eschnett/.julia/packages/LLVM/OLMpi/src/interop/base.jl:38
+        HFMA2 R28, R9, R34, R35 ;
+        HADD2 R36, R36, -R7 ;
+        LOP3.LUT R34, R29.reuse, 0xf000f0, R26, 0xe2, !PT ;
+        LOP3.LUT R29, R29, 0xf000f, R56, 0xe2, !PT ;
+        HFMA2 R28, -R10, R36, R28 ;
+        STL [R1+0x1cc], R36 ;
+        HFMA2 R31, R8, R31, R23 ;
+; Location /home/eschnett/.julia/packages/IndexSpaces/SkQyK/src/IndexSpaces.jl:1968
+        IMAD.MOV.U32 R23, RZ, RZ, R20 ;
+        STL [R1+0x1d0], R36 ;
+; Location ./int.jl:373
+        LOP3.LUT R37, R32, 0x88888888, RZ, 0x3c, !PT ;
+; Location /home/eschnett/.julia/packages/LLVM/OLMpi/src/interop/base.jl:38
+        HADD2 R55, R29, -R5 ;
+        IMAD.MOV.U32 R36, RZ, RZ, 0x64006400 ;
+; Location /home/eschnett/.julia/packages/IndexSpaces/SkQyK/src/IndexSpaces.jl:1968
+        HMMA.16816.F16 R30, R20, R30, RZ ;
+        STL [R1+0x28], R55 ;
+; Location ./int.jl:87
+        IMAD R19, R25, 0x821, R19 ;
+; Location ./int.jl:528
+        SHF.R.U32.HI R25, RZ, 0x8, R37 ;
+        STL [R1+0x1fc], R45 ;
+        STL [R1+0x208], R45 ;
+; Location ./int.jl:373
+        LOP3.LUT R35, R41, 0x88888888, RZ, 0x3c, !PT ;
+; Location /home/eschnett/.julia/packages/LLVM/OLMpi/src/interop/base.jl:38
+        LOP3.LUT R41, R38, 0xf000f, R56, 0xe2, !PT ;
+        HADD2 R38, R34, -R7 ;
         HADD2 R41, R41, -R5 ;
-        HFMA2 R30, R4, R24, R30 ;
-        HMUL2 R19, -R3, R31 ;
-; Location ./int.jl:366
-        LOP3.LUT R6, R6, 0x88888888, RZ, 0x3c, !PT ;
-; Location /home/dstn/.julia/packages/LLVM/RpBog/src/interop/base.jl:38
-        HADD2 R15, R13, -R5 ;
-        HFMA2 R26, -R10, R41, R26 ;
-        HMUL2 R0, R3, R30.reuse ;
-        HFMA2 R30, R8, R30, R19 ;
-        HFMA2 R26, R4, R15, R26 ;
-        HFMA2 R31, R8.reuse, R31, R0 ;
-        HMUL2 R13, -R3.reuse, R27.reuse ;
-        HMUL2 R12, R3, R26.reuse ;
-        STL [R1+0x2c], R15 ;
-        HFMA2 R26, R8.reuse, R26, R13 ;
-; Location /home/dstn/.julia/packages/IndexSpaces/MMvQv/src/IndexSpaces.jl:1968
-        IMAD.MOV.U32 R13, RZ, RZ, R21 ;
-; Location /home/dstn/.julia/packages/LLVM/RpBog/src/interop/base.jl:38
-        HFMA2 R27, R8, R27, R12 ;
-; Location /home/dstn/.julia/packages/IndexSpaces/MMvQv/src/IndexSpaces.jl:1968
-        MOV R12, R20 ;
-        IMAD.MOV.U32 R14, RZ, RZ, R22 ;
-        STL [R1+0x38], R28 ;
-        IMAD.MOV.U32 R15, RZ, RZ, R20 ;
-        STL [R1+0x3c], R24 ;
-; Location /home/dstn/.julia/packages/LLVM/RpBog/src/interop/base.jl:38
-        LOP3.LUT R28, R6, 0xf000f, R37, 0xe2, !PT ;
-; Location /home/dstn/.julia/packages/IndexSpaces/MMvQv/src/IndexSpaces.jl:1968
-        HMMA.16816.F16 R26, R12, R26, RZ ;
-; Location /home/dstn/.julia/packages/LLVM/RpBog/src/interop/base.jl:38
-        HADD2 R51, R28, -R5 ;
-; Location /home/dstn/.julia/packages/IndexSpaces/MMvQv/src/IndexSpaces.jl:1968
-        HMMA.16816.F16 R30, R12, R30, RZ ;
-; Location /home/dstn/.julia/packages/LLVM/RpBog/src/interop/base.jl:38
-        HMUL2 R28, -R11, R51 ;
-        STL [R1+0x9c], R51 ;
-; Location ./int.jl:366
-        LOP3.LUT R19, R23, 0x88888888, RZ, 0x3c, !PT ;
-; Location /home/dstn/.julia/packages/LLVM/RpBog/src/interop/base.jl:38
-        LOP3.LUT R23, R6, 0xf000f0, R61.reuse, 0xe2, !PT ;
-        LOP3.LUT R0, R19, 0xf000f0, R61, 0xe2, !PT ;
-        HADD2 R50, R23, -R7.reuse ;
-        HADD2 R0, R0, -R7 ;
+        STL [R1+0x1c], R38 ;
+        HFMA2 R29, R4, R38, R28 ;
+        HFMA2 R34, -R10, R41, R27 ;
+        LOP3.LUT R27, R37, 0xf000f0, R26, 0xe2, !PT ;
+        LOP3.LUT R23, R35, 0xf000f, R56, 0xe2, !PT ;
+        LOP3.LUT R38, R37, 0xf000f, R36, 0xe2, !PT ;
+        HFMA2 R34, R4, R55, R34 ;
+        HADD2 R54, R38, -R5 ;
+        HMUL2 R28, -R3, R29 ;
+        HADD2 R50, R27, -R7 ;
+        HADD2 R32, R23, -R5 ;
+        HMUL2 R27, -R11, R54 ;
+        HFMA2 R28, R8, R34, R28 ;
+        HMUL2 R34, R3, R34 ;
+        HFMA2 R32, R9, R32, R27 ;
+; Location ./int.jl:373
+        LOP3.LUT R27, R49, 0x88888888, RZ, 0x3c, !PT ;
+; Location /home/eschnett/.julia/packages/LLVM/OLMpi/src/interop/base.jl:38
+        LOP3.LUT R33, R35, 0xf000f0, R26, 0xe2, !PT ;
+        HFMA2 R29, R8, R29, R34 ;
+; Location ./int.jl:373
+        LOP3.LUT R34, R24, 0x88888888, RZ, 0x3c, !PT ;
+; Location /home/eschnett/.julia/packages/LLVM/OLMpi/src/interop/base.jl:38
+        LOP3.LUT R55, R27, 0xf000f, R36, 0xe2, !PT ;
+        STL [R1+0x94], R54 ;
+        HADD2 R33, R33, -R7 ;
         HMUL2 R23, -R11, R50 ;
-        HFMA2 R23, R9, R0, R23 ;
-; Location ./int.jl:366
-        LOP3.LUT R0, R25, 0x88888888, RZ, 0x3c, !PT ;
-; Location /home/dstn/.julia/packages/LLVM/RpBog/src/interop/base.jl:38
-        LOP3.LUT R24, R19, 0xf000f, R37, 0xe2, !PT ;
-; Location ./int.jl:366
-        LOP3.LUT R55, R49, 0x88888888, RZ, 0x3c, !PT ;
-; Location /home/dstn/.julia/packages/LLVM/RpBog/src/interop/base.jl:38
-        LOP3.LUT R13, R0, 0xf000f0, R61, 0xe2, !PT ;
-; Location ./int.jl:495
-        SHF.R.U32.HI R6, RZ, 0x8, R6 ;
-; Location /home/dstn/.julia/packages/LLVM/RpBog/src/interop/base.jl:38
-        HADD2 R24, R24, -R5 ;
-        LOP3.LUT R53, R55, 0xf000f, R37, 0xe2, !PT ;
-        HADD2 R47, R13, -R7 ;
-; Location ./int.jl:495
-        SHF.R.U32.HI R19, RZ, 0x8, R19 ;
-; Location /home/dstn/.julia/packages/LLVM/RpBog/src/interop/base.jl:38
-        LOP3.LUT R51, R55, 0xf000f0, R61, 0xe2, !PT ;
-        LOP3.LUT R13, R6, 0xf000f, R37.reuse, 0xe2, !PT ;
-        HFMA2 R12, R9, R24, R28 ;
-        LOP3.LUT R14, R0, 0xf000f, R37, 0xe2, !PT ;
-        HADD2 R53, R53, -R5 ;
-        LOP3.LUT R6, R6, 0xf000f0, R61, 0xe2, !PT ;
-        HADD2 R51, R51, -R7 ;
-        LOP3.LUT R24, R19, 0xf000f, R37, 0xe2, !PT ;
-        HADD2 R46, R13, -R5.reuse ;
-        HADD2 R43, R14, -R5 ;
-        HFMA2 R12, -R10, R53, R12 ;
-        HADD2 R15, R6, -R7 ;
-        HADD2 R24, R24, -R5 ;
-        HFMA2 R23, -R10, R51, R23 ;
-        HMUL2 R6, -R11, R46 ;
-        HFMA2 R28, R4.reuse, R43, R12 ;
-        LOP3.LUT R25, R19, 0xf000f0, R61, 0xe2, !PT ;
-        HFMA2 R29, R4, R47, R23 ;
-; Location ./int.jl:495
-        SHF.R.U32.HI R55, RZ, 0x8, R55 ;
-; Location /home/dstn/.julia/packages/LLVM/RpBog/src/interop/base.jl:38
-        HFMA2 R24, R9, R24, R6 ;
-; Location ./int.jl:495
-        SHF.R.U32.HI R0, RZ, 0x8, R0 ;
-; Location /home/dstn/.julia/packages/LLVM/RpBog/src/interop/base.jl:38
-        HMUL2 R6, R3, R28 ;
-        LOP3.LUT R54, R55, 0xf000f0, R61, 0xe2, !PT ;
-        HADD2 R25, R25, -R7 ;
-        HMUL2 R13, -R11, R15 ;
-        HMUL2 R12, -R3, R29.reuse ;
-        LOP3.LUT R55, R55, 0xf000f, R37.reuse, 0xe2, !PT ;
-        HFMA2 R29, R8, R29, R6 ;
-        LOP3.LUT R6, R0.reuse, 0xf000f, R37, 0xe2, !PT ;
-        HFMA2 R25, R9, R25, R13 ;
-        LOP3.LUT R0, R0, 0xf000f0, R61, 0xe2, !PT ;
-        HADD2 R54, R54, -R7 ;
-        LDL R37, [R1+0xfc] ;
+        LOP3.LUT R24, R34.reuse, 0xf000f, R36, 0xe2, !PT ;
         HADD2 R55, R55, -R5 ;
-        HADD2 R42, R0, -R7 ;
-        HFMA2 R25, -R10, R54, R25 ;
-        HADD2 R39, R6, -R5 ;
-        HFMA2 R24, -R10, R55, R24 ;
-        HFMA2 R25, R4.reuse, R42, R25 ;
-        HFMA2 R24, R4, R39, R24 ;
-        HMUL2 R6, -R3.reuse, R25.reuse ;
-        HMUL2 R0, R3, R24.reuse ;
-        HFMA2 R24, R8.reuse, R24, R6 ;
-        IMAD.MOV.U32 R6, RZ, RZ, R33 ;
-        LDL.LU R33, [R1+0xdc] ;
-        HFMA2 R28, R8.reuse, R28, R12 ;
-; Location /home/dstn/.julia/packages/IndexSpaces/MMvQv/src/IndexSpaces.jl:1968
-        IMAD.MOV.U32 R12, RZ, RZ, R20 ;
-        MOV R13, R21 ;
-        STL [R1+0x90], R15 ;
-        IMAD.MOV.U32 R14, RZ, RZ, R22 ;
-; Location /home/dstn/.julia/packages/LLVM/RpBog/src/interop/base.jl:38
-        HFMA2 R25, R8, R25, R0 ;
-; Location /home/dstn/.julia/packages/IndexSpaces/MMvQv/src/IndexSpaces.jl:1968
-        IMAD.MOV.U32 R15, RZ, RZ, R20 ;
-        HMMA.16816.F16 R28, R12, R28, RZ ;
-; Location /home/dstn/.julia/packages/LLVM/RpBog/src/interop/base.jl:38
-        IMAD.MOV.U32 R0, RZ, RZ, R38 ;
-; Location /home/dstn/.julia/packages/IndexSpaces/MMvQv/src/IndexSpaces.jl:1968
-        HMMA.16816.F16 R24, R12, R24, RZ ;
-; Location /home/dstn/.julia/packages/LLVM/RpBog/src/interop/base.jl:38
-        HMUL2 R19, R0.reuse, R26 ;
-        HMUL2 R23, -R0, R27.reuse ;
-        HFMA2 R27, R6, R27, R19 ;
-        HMUL2 R32, -R0.reuse, R31.reuse ;
-        HMUL2 R19, R0, R30 ;
-; Location /home/dstn/.julia/packages/IndexSpaces/MMvQv/src/IndexSpaces.jl:1968
-        MOV R12, R16 ;
-; Location /home/dstn/.julia/packages/LLVM/RpBog/src/interop/base.jl:38
-        HFMA2 R26, R6.reuse, R26, R23 ;
-; Location /home/dstn/.julia/packages/IndexSpaces/MMvQv/src/IndexSpaces.jl:1968
-        IMAD.MOV.U32 R13, RZ, RZ, R17 ;
-; Location /home/dstn/.julia/packages/LLVM/RpBog/src/interop/base.jl:38
-        HFMA2 R30, R6.reuse, R30, R32 ;
-; Location /home/dstn/.julia/packages/IndexSpaces/MMvQv/src/IndexSpaces.jl:1968
-        IMAD.MOV.U32 R14, RZ, RZ, R18 ;
-; Location /home/dstn/.julia/packages/LLVM/RpBog/src/interop/base.jl:38
-        HFMA2 R31, R6, R31, R19 ;
-; Location /home/dstn/.julia/packages/IndexSpaces/MMvQv/src/IndexSpaces.jl:1968
-        IMAD.MOV.U32 R15, RZ, RZ, R16 ;
-; Location /home/dstn/.julia/packages/LLVM/RpBog/src/interop/base.jl:38
-        HMUL2 R32, -R0, R29 ;
-        HMUL2 R19, R0, R28 ;
-; Location /home/dstn/.julia/packages/IndexSpaces/MMvQv/src/IndexSpaces.jl:1968
-        HMMA.16816.F16 R26, R12.reuse, R26, RZ ;
-        HMMA.16816.F16 R14, R12, R30, RZ ;
-; Location /home/dstn/.julia/packages/LLVM/RpBog/src/interop/base.jl:38
-        HFMA2 R12, R6, R28, R32 ;
-        HMUL2 R28, R0, R24 ;
-        LDL.LU R32, [R1+0xc8] ;
-        HFMA2 R13, R6, R29, R19 ;
-        HMUL2 R29, -R0, R25.reuse ;
-        HFMA2 R25, R6, R25, R28 ;
-        STL [R1+0x94], R46 ;
-        LDL.LU R46, [R1+0xbc] ;
-; Location ./int.jl:366
-        LOP3.LUT R28, R33, 0x88888888, RZ, 0x3c, !PT ;
-        LDL R33, [R1+0x110] ;
-; Location /home/dstn/.julia/packages/LLVM/RpBog/src/interop/base.jl:38
-        LEA R60, R37, UR6, 0x2 ;
-        LDL.LU R37, [R1+0xd8] ;
-        LDS R23, [R60] ;
-; Location /home/dstn/.julia/packages/IndexSpaces/MMvQv/src/IndexSpaces.jl:1968
+        HFMA2 R33, R9, R33, R23 ;
+        LOP3.LUT R23, R34, 0xf000f0, R26.reuse, 0xe2, !PT ;
+        LOP3.LUT R54, R27, 0xf000f0, R26, 0xe2, !PT ;
+        HADD2 R46, R24, -R5 ;
+        HFMA2 R32, -R10, R55, R32 ;
+        HADD2 R54, R54, -R7.reuse ;
+        HADD2 R47, R23, -R7 ;
+        HFMA2 R33, -R10, R54, R33 ;
+; Location /home/eschnett/.julia/packages/IndexSpaces/SkQyK/src/IndexSpaces.jl:1968
+        MOV R23, R20 ;
+; Location /home/eschnett/.julia/packages/LLVM/OLMpi/src/interop/base.jl:38
+        HFMA2 R32, R4.reuse, R46, R32 ;
+        HFMA2 R33, R4, R47, R33 ;
+        HMUL2 R24, R3, R32 ;
+        HMUL2 R38, -R3, R33.reuse ;
+; Location /home/eschnett/.julia/packages/IndexSpaces/SkQyK/src/IndexSpaces.jl:1968
+        HMMA.16816.F16 R28, R20, R28, RZ ;
+; Location /home/eschnett/.julia/packages/LLVM/OLMpi/src/interop/base.jl:38
+        HFMA2 R33, R8, R33, R24 ;
+        LOP3.LUT R24, R25.reuse, 0xf000f, R36, 0xe2, !PT ;
+        LOP3.LUT R25, R25, 0xf000f0, R26, 0xe2, !PT ;
+; Location ./int.jl:528
+        SHF.R.U32.HI R23, RZ, 0x8, R35 ;
+; Location /home/eschnett/.julia/packages/LLVM/OLMpi/src/interop/base.jl:38
+        HFMA2 R32, R8, R32, R38 ;
+        LOP3.LUT R35, R23.reuse, 0xf000f, R36, 0xe2, !PT ;
+        LOP3.LUT R37, R23, 0xf000f0, R26, 0xe2, !PT ;
+; Location /home/eschnett/.julia/packages/IndexSpaces/SkQyK/src/IndexSpaces.jl:1968
+        IMAD.MOV.U32 R23, RZ, RZ, R20 ;
+; Location /home/eschnett/.julia/packages/LLVM/OLMpi/src/interop/base.jl:38
+        HADD2 R45, R24, -R5 ;
+        HADD2 R40, R25, -R7 ;
+        HMUL2 R24, -R0.reuse, R31 ;
+        HMUL2 R25, R0, R30.reuse ;
+; Location ./int.jl:528
+        SHF.R.U32.HI R27, RZ, 0x8, R27 ;
+; Location /home/eschnett/.julia/packages/LLVM/OLMpi/src/interop/base.jl:38
+        HFMA2 R24, R6, R30, R24 ;
+        HFMA2 R25, R6, R31, R25 ;
+        LOP3.LUT R49, R27, 0xf000f0, R26, 0xe2, !PT ;
+; Location /home/eschnett/.julia/packages/IndexSpaces/SkQyK/src/IndexSpaces.jl:1968
+        HMMA.16816.F16 R30, R20, R32, RZ ;
+; Location /home/eschnett/.julia/packages/LLVM/OLMpi/src/interop/base.jl:38
+        HADD2 R37, R37, -R7 ;
+        STL [R1+0x90], R50 ;
+        HMUL2 R38, -R11, R40 ;
+; Location ./int.jl:528
+        SHF.R.U32.HI R23, RZ, 0x8, R34 ;
+; Location /home/eschnett/.julia/packages/LLVM/OLMpi/src/interop/base.jl:38
+        HADD2 R35, R35, -R5 ;
+        HMUL2 R39, -R11, R45 ;
+        HFMA2 R37, R9, R37, R38 ;
+        LOP3.LUT R50, R27, 0xf000f, R36.reuse, 0xe2, !PT ;
+        HADD2 R49, R49, -R7 ;
+        LOP3.LUT R27, R23.reuse, 0xf000f, R36, 0xe2, !PT ;
+        LOP3.LUT R23, R23, 0xf000f0, R26, 0xe2, !PT ;
+        HFMA2 R35, R9, R35, R39 ;
+        STL [R1+0x70], R40 ;
+        HADD2 R50, R50, -R5 ;
+        HFMA2 R37, -R10.reuse, R49, R37 ;
+        HADD2 R43, R23, -R7 ;
+        HFMA2 R34, -R10, R50, R35 ;
+        HFMA2 R35, R4, R43, R37 ;
+        LDL.LU R37, [R1+0xcc] ;
+        LDL.LU R40, [R1+0xdc] ;
+        STL [R1+0x80], R45 ;
+        HADD2 R42, R27, -R5 ;
+        IMAD.SHL.U32 R45, R19, 0x4, RZ ;
+        HFMA2 R34, R4, R42, R34 ;
+        LDS R39, [R45] ;
+        HMUL2 R23, R3.reuse, R34.reuse ;
+        HMUL2 R27, -R3, R35.reuse ;
+        HFMA2 R35, R8.reuse, R35, R23 ;
+; Location /home/eschnett/.julia/packages/IndexSpaces/SkQyK/src/IndexSpaces.jl:1968
+        MOV R23, R20 ;
+; Location /home/eschnett/.julia/packages/LLVM/OLMpi/src/interop/base.jl:38
+        HFMA2 R34, R8, R34, R27 ;
+; Location /home/eschnett/.julia/packages/IndexSpaces/SkQyK/src/IndexSpaces.jl:1968
+        HMMA.16816.F16 R34, R20, R34, RZ ;
         IMAD.MOV.U32 R19, RZ, RZ, R16 ;
-; Location /home/dstn/.julia/packages/LLVM/RpBog/src/interop/base.jl:38
-        HFMA2 R24, R6, R24, R29 ;
-        STL [R1+0x1c4], R54 ;
-        STL [R1+0x1cc], R54 ;
-; Location /home/dstn/.julia/packages/IndexSpaces/MMvQv/src/IndexSpaces.jl:1968
-        HMMA.16816.F16 R12, R16, R12, RZ ;
-; Location /home/dstn/.julia/packages/LLVM/RpBog/src/interop/base.jl:38
-        MOV R54, 0x64006400 ;
-; Location /home/dstn/.julia/packages/IndexSpaces/MMvQv/src/IndexSpaces.jl:1968
+; Location /home/eschnett/.julia/packages/LLVM/OLMpi/src/interop/base.jl:38
+        HMUL2 R27, -R0, R29 ;
+; Location /home/eschnett/.julia/packages/IndexSpaces/SkQyK/src/IndexSpaces.jl:1968
         HMMA.16816.F16 R24, R16, R24, RZ ;
-        STL [R1+0x1e8], R48 ;
-        STL [R1+0x1f8], R48 ;
-        STL [R1+0x210], R48 ;
-; Location ./int.jl:366
-        LOP3.LUT R23, R23, 0x88888888, RZ, 0x3c, !PT ;
-; Location /home/dstn/.julia/packages/LLVM/RpBog/src/interop/base.jl:38
-        LOP3.LUT R19, R23.reuse, 0xf000f0, R61, 0xe2, !PT ;
-        LOP3.LUT R29, R23, 0xf000f, R54, 0xe2, !PT ;
-; Location ./int.jl:495
-        SHF.R.U32.HI R23, RZ, 0x8, R23 ;
-        STL [R1+0x6c], R39 ;
-; Location /home/dstn/.julia/packages/LLVM/RpBog/src/interop/base.jl:38
-        HADD2 R48, R19, -R7 ;
-        LOP3.LUT R19, R23, 0xf000f0, R61, 0xe2, !PT ;
-        STL [R1+0x200], R41 ;
-        STL [R1+0x208], R41 ;
-; Location ./int.jl:495
-        SHF.R.U32.HI R39, RZ, 0x8, R28 ;
-; Location /home/dstn/.julia/packages/LLVM/RpBog/src/interop/base.jl:38
-        LOP3.LUT R38, R39.reuse, 0xf000f, R54, 0xe2, !PT ;
-        LOP3.LUT R39, R39, 0xf000f0, R61, 0xe2, !PT ;
-        HADD2 R41, R19, -R7 ;
-        HMUL2 R19, -R11, R41 ;
-        HADD2 R39, R39, -R7 ;
-        HFMA2 R39, R9, R39, R19 ;
-        LOP3.LUT R30, R28.reuse, 0xf000f, R54.reuse, 0xe2, !PT ;
-        LOP3.LUT R31, R28, 0xf000f0, R61, 0xe2, !PT ;
-        STL [R1+0x1e4], R44 ;
-        LOP3.LUT R28, R23, 0xf000f, R54, 0xe2, !PT ;
-; Location ./int.jl:366
-        LOP3.LUT R32, R32, 0x88888888, RZ, 0x3c, !PT ;
-        STL [R1+0x1f4], R44 ;
-        STL [R1+0x20c], R44 ;
-; Location /home/dstn/.julia/packages/LLVM/RpBog/src/interop/base.jl:38
-        HADD2 R30, R30, -R5 ;
-; Location ./int.jl:366
-        LOP3.LUT R35, R35, 0x88888888, RZ, 0x3c, !PT ;
-        STL [R1+0x1fc], R40 ;
-; Location /home/dstn/.julia/packages/LLVM/RpBog/src/interop/base.jl:38
-        HADD2 R31, R31, -R7 ;
-        STL [R1+0x204], R40 ;
-        HADD2 R44, R29, -R5.reuse ;
-        HMUL2 R23, -R11.reuse, R48 ;
-        HMUL2 R29, -R11, R44 ;
-        HADD2 R40, R28, -R5 ;
-        LOP3.LUT R28, R32, 0xf000f0, R61, 0xe2, !PT ;
-        STL [R1+0x40], R47 ;
-        HFMA2 R30, R9, R30, R29 ;
-        HFMA2 R31, R9, R31, R23 ;
-        STL [R1+0x98], R50 ;
-        HADD2 R28, R28, -R7 ;
-        LOP3.LUT R49, R35.reuse, 0xf000f, R54, 0xe2, !PT ;
-        HADD2 R38, R38, -R5 ;
-        HMUL2 R23, -R11, R40 ;
-        LOP3.LUT R47, R35, 0xf000f0, R61, 0xe2, !PT ;
-; Location ./int.jl:495
-        SHF.R.U32.HI R50, RZ, 0x8, R35 ;
-; Location /home/dstn/.julia/packages/LLVM/RpBog/src/interop/base.jl:38
-        HADD2 R47, R47, -R7 ;
-        HFMA2 R31, -R10, R28, R31 ;
-        LOP3.LUT R52, R50.reuse, 0xf000f, R54, 0xe2, !PT ;
-        HFMA2 R38, R9, R38, R23 ;
-        LOP3.LUT R50, R50, 0xf000f0, R61, 0xe2, !PT ;
-        HADD2 R49, R49, -R5 ;
-        HFMA2 R31, R4, R47, R31 ;
-        HADD2 R52, R52, -R5 ;
-        HADD2 R50, R50, -R7 ;
-        HMUL2 R35, -R3, R31 ;
-        STL [R1+0x5c], R42 ;
-        STL [R1+0x4c], R43 ;
-        STL [R1+0x1c8], R55 ;
-        STL [R1+0x1d0], R55 ;
-        STL [R1+0x1ec], R55 ;
-        STL [R1+0x21c], R55 ;
-; Location ./int.jl:366
-        LOP3.LUT R46, R46, 0x88888888, RZ, 0x3c, !PT ;
-        LOP3.LUT R59, R34, 0x88888888, RZ, 0x3c, !PT ;
-; Location /home/dstn/.julia/packages/LLVM/RpBog/src/interop/base.jl:38
-        LOP3.LUT R57, R59, 0xf000f, R54, 0xe2, !PT ;
-        STL [R1+0x1d4], R51 ;
-        HADD2 R57, R57, -R5 ;
-        STL [R1+0x1dc], R51 ;
-        STL [R1+0x214], R51 ;
-        STL [R1+0x1d8], R53 ;
-        STL [R1+0x1e0], R53 ;
-        STL [R1+0x218], R53 ;
-        LEA R33, R33, UR6, 0x2 ;
-        LDS R19, [R33] ;
-        STL [R1+0xc4], R33 ;
-        LOP3.LUT R33, R32, 0xf000f, R54, 0xe2, !PT ;
-; Location ./int.jl:495
-        SHF.R.U32.HI R32, RZ, 0x8, R32 ;
-; Location /home/dstn/.julia/packages/LLVM/RpBog/src/interop/base.jl:38
-        LOP3.LUT R29, R32.reuse, 0xf000f, R54, 0xe2, !PT ;
-        HADD2 R33, R33, -R5 ;
-        LOP3.LUT R32, R32, 0xf000f0, R61, 0xe2, !PT ;
-        HADD2 R29, R29, -R5 ;
-        HFMA2 R30, -R10, R33, R30 ;
-        HADD2 R32, R32, -R7 ;
-        HFMA2 R38, -R10, R29, R38 ;
-        HFMA2 R30, R4, R49, R30 ;
-        HFMA2 R39, -R10, R32, R39 ;
-        HFMA2 R38, R4, R52, R38 ;
-        HMUL2 R23, R3.reuse, R30.reuse ;
-        HFMA2 R30, R8, R30, R35 ;
-        HFMA2 R39, R4, R50, R39 ;
-        HMUL2 R35, R3.reuse, R38 ;
-; Location ./int.jl:366
-        LOP3.LUT R19, R19, 0x88888888, RZ, 0x3c, !PT ;
-; Location /home/dstn/.julia/packages/LLVM/RpBog/src/interop/base.jl:38
-        HMUL2 R36, -R3, R39 ;
-        HFMA2 R39, R8.reuse, R39, R35 ;
-; Location ./int.jl:366
-        LOP3.LUT R35, R37, 0x88888888, RZ, 0x3c, !PT ;
-; Location /home/dstn/.julia/packages/LLVM/RpBog/src/interop/base.jl:38
-        LOP3.LUT R37, R19.reuse, 0xf000f, R54.reuse, 0xe2, !PT ;
-        LOP3.LUT R42, R19, 0xf000f0, R61, 0xe2, !PT ;
-        HFMA2 R31, R8.reuse, R31, R23 ;
-        LOP3.LUT R43, R35, 0xf000f, R54, 0xe2, !PT ;
-; Location /home/dstn/.julia/packages/IndexSpaces/MMvQv/src/IndexSpaces.jl:1968
+; Location /home/eschnett/.julia/packages/LLVM/OLMpi/src/interop/base.jl:38
+        HMUL2 R23, R0, R30 ;
+        HMUL2 R19, R0, R28.reuse ;
+        HFMA2 R28, R6, R28, R27 ;
+        HMUL2 R27, -R0, R31 ;
+        HFMA2 R30, R6, R30, R27 ;
+; Location ./int.jl:373
+        LOP3.LUT R39, R39, 0x88888888, RZ, 0x3c, !PT ;
+; Location /home/eschnett/.julia/packages/LLVM/OLMpi/src/interop/base.jl:38
+        HMUL2 R32, -R0, R35 ;
+; Location ./int.jl:528
+        SHF.R.U32.HI R27, RZ, 0x8, R39 ;
+; Location /home/eschnett/.julia/packages/LLVM/OLMpi/src/interop/base.jl:38
+        HMUL2 R33, R0, R34.reuse ;
+        STL [R1+0xc4], R58 ;
+        HFMA2 R31, R6.reuse, R31, R23 ;
+        HFMA2 R32, R6.reuse, R34, R32 ;
+        LOP3.LUT R59, R27.reuse, 0xf000f, R36, 0xe2, !PT ;
+        HFMA2 R29, R6.reuse, R29, R19 ;
+; Location /home/eschnett/.julia/packages/IndexSpaces/SkQyK/src/IndexSpaces.jl:1968
+        IMAD.MOV.U32 R19, RZ, RZ, R16 ;
+; Location /home/eschnett/.julia/packages/LLVM/OLMpi/src/interop/base.jl:38
+        HFMA2 R33, R6, R35, R33 ;
+        LOP3.LUT R58, R27, 0xf000f0, R26, 0xe2, !PT ;
+        STL [R1+0x60], R43 ;
+; Location ./int.jl:373
+        LOP3.LUT R35, R44, 0x88888888, RZ, 0x3c, !PT ;
+; Location /home/eschnett/.julia/packages/LLVM/OLMpi/src/interop/base.jl:38
+        HADD2 R59, R59, -R5 ;
+        STL [R1+0x68], R42 ;
+        HADD2 R58, R58, -R7 ;
+; Location /home/eschnett/.julia/packages/IndexSpaces/SkQyK/src/IndexSpaces.jl:1968
+        HMMA.16816.F16 R28, R16.reuse, R28, RZ ;
+        HMMA.16816.F16 R30, R16, R30, RZ ;
+; Location /home/eschnett/.julia/packages/LLVM/OLMpi/src/interop/base.jl:38
+        HMUL2 R19, -R11, R58 ;
+        STL [R1+0x6c], R46 ;
+        LOP3.LUT R56, R39, 0xf000f0, R26, 0xe2, !PT ;
+        STL [R1+0x8c], R57 ;
+; Location ./int.jl:373
+        LOP3.LUT R34, R37, 0x88888888, RZ, 0x3c, !PT ;
+        LOP3.LUT R38, R40, 0x88888888, RZ, 0x3c, !PT ;
+; Location ./int.jl:528
+        SHF.R.U32.HI R23, RZ, 0x8, R38 ;
+        SHF.R.U32.HI R27, RZ, 0x8, R34 ;
+; Location /home/eschnett/.julia/packages/LLVM/OLMpi/src/interop/base.jl:38
+        LOP3.LUT R43, R23.reuse, 0xf000f0, R26, 0xe2, !PT ;
+        LOP3.LUT R42, R23, 0xf000f, R36, 0xe2, !PT ;
+; Location ./int.jl:528
+        SHF.R.U32.HI R40, RZ, 0x8, R35 ;
+; Location /home/eschnett/.julia/packages/LLVM/OLMpi/src/interop/base.jl:38
+        HADD2 R43, R43, -R7 ;
+        LOP3.LUT R37, R27.reuse, 0xf000f0, R26, 0xe2, !PT ;
+        HADD2 R42, R42, -R5 ;
+        LOP3.LUT R27, R27, 0xf000f, R36.reuse, 0xe2, !PT ;
+        HMUL2 R23, -R11, R59 ;
+        LOP3.LUT R44, R40.reuse, 0xf000f, R36, 0xe2, !PT ;
+        HFMA2 R43, R9, R43, R19 ;
+        LOP3.LUT R40, R40, 0xf000f0, R26, 0xe2, !PT ;
+        HADD2 R37, R37, -R7 ;
+        HFMA2 R42, R9, R42, R23 ;
+        HADD2 R27, R27, -R5 ;
+; Location /home/eschnett/.julia/packages/IndexSpaces/SkQyK/src/IndexSpaces.jl:1968
+        IMAD.MOV.U32 R19, RZ, RZ, R16 ;
+; Location /home/eschnett/.julia/packages/LLVM/OLMpi/src/interop/base.jl:38
+        HADD2 R40, R40, -R7 ;
+        HFMA2 R43, -R10, R37, R43 ;
+        HADD2 R44, R44, -R5 ;
+        HFMA2 R42, -R10, R27, R42 ;
+        HFMA2 R43, R4.reuse, R40, R43 ;
+        HFMA2 R42, R4, R44, R42 ;
+; Location /home/eschnett/.julia/packages/IndexSpaces/SkQyK/src/IndexSpaces.jl:1968
+        HMMA.16816.F16 R32, R16, R32, RZ ;
+; Location /home/eschnett/.julia/packages/LLVM/OLMpi/src/interop/base.jl:38
+        HMUL2 R23, -R3, R43 ;
+        HMUL2 R19, R3, R42.reuse ;
+        HFMA2 R42, R8.reuse, R42, R23 ;
+; Location /home/eschnett/.julia/packages/IndexSpaces/SkQyK/src/IndexSpaces.jl:1968
         IMAD.MOV.U32 R23, RZ, RZ, R20 ;
-; Location /home/dstn/.julia/packages/LLVM/RpBog/src/interop/base.jl:38
-        HFMA2 R38, R8, R38, R36 ;
-        HADD2 R56, R37, -R5 ;
-        HADD2 R55, R42, -R7 ;
-        HADD2 R42, R43, -R5 ;
-        LOP3.LUT R36, R35, 0xf000f0, R61, 0xe2, !PT ;
-        HMUL2 R43, -R11.reuse, R56 ;
-; Location /home/dstn/.julia/packages/IndexSpaces/MMvQv/src/IndexSpaces.jl:1968
-        HMMA.16816.F16 R30, R20, R30, RZ ;
-; Location /home/dstn/.julia/packages/LLVM/RpBog/src/interop/base.jl:38
-        HMUL2 R37, -R11, R55 ;
-; Location ./int.jl:495
-        SHF.R.U32.HI R19, RZ, 0x8, R19 ;
-; Location /home/dstn/.julia/packages/LLVM/RpBog/src/interop/base.jl:38
-        HADD2 R36, R36, -R7 ;
-; Location /home/dstn/.julia/packages/IndexSpaces/MMvQv/src/IndexSpaces.jl:1968
-        HMMA.16816.F16 R38, R20, R38, RZ ;
-        STL [R1+0x7c], R56 ;
-; Location /home/dstn/.julia/packages/LLVM/RpBog/src/interop/base.jl:38
-        HFMA2 R23, R9.reuse, R42, R43 ;
-        LOP3.LUT R42, R46.reuse, 0xf000f0, R61.reuse, 0xe2, !PT ;
-        LOP3.LUT R43, R46, 0xf000f, R54.reuse, 0xe2, !PT ;
-        HFMA2 R36, R9, R36, R37 ;
-        LOP3.LUT R56, R59, 0xf000f0, R61, 0xe2, !PT ;
-        HADD2 R42, R42, -R7 ;
-; Location ./int.jl:495
-        SHF.R.U32.HI R35, RZ, 0x8, R35 ;
-; Location /home/dstn/.julia/packages/LLVM/RpBog/src/interop/base.jl:38
-        HADD2 R43, R43, -R5 ;
-        LOP3.LUT R37, R19, 0xf000f, R54, 0xe2, !PT ;
-        LOP3.LUT R19, R19, 0xf000f0, R61.reuse, 0xe2, !PT ;
+; Location /home/eschnett/.julia/packages/LLVM/OLMpi/src/interop/base.jl:38
+        HFMA2 R43, R8, R43, R19 ;
+        LOP3.LUT R19, R38, 0xf000f, R36, 0xe2, !PT ;
+        LOP3.LUT R46, R34, 0xf000f0, R26, 0xe2, !PT ;
+; Location /home/eschnett/.julia/packages/IndexSpaces/SkQyK/src/IndexSpaces.jl:1968
+        HMMA.16816.F16 R42, R20, R42, RZ ;
+; Location /home/eschnett/.julia/packages/LLVM/OLMpi/src/interop/base.jl:38
+        LOP3.LUT R23, R38, 0xf000f0, R26.reuse, 0xe2, !PT ;
+        LOP3.LUT R38, R35, 0xf000f0, R26, 0xe2, !PT ;
+        LDL R26, [R1+0xb0] ;
+        LOP3.LUT R57, R39, 0xf000f, R36, 0xe2, !PT ;
         HADD2 R56, R56, -R7 ;
-        LOP3.LUT R34, R35.reuse, 0xf000f, R54, 0xe2, !PT ;
-        HFMA2 R36, -R10.reuse, R42, R36 ;
-        LOP3.LUT R35, R35, 0xf000f0, R61, 0xe2, !PT ;
-        HFMA2 R23, -R10, R43, R23 ;
-        HADD2 R53, R37, -R5 ;
-        HADD2 R51, R19, -R7 ;
-        HFMA2 R37, R4.reuse, R56, R36 ;
-        STL [R1+0x1c0], R43 ;
-        HFMA2 R36, R4, R57, R23 ;
-; Location ./int.jl:495
-        SHF.R.U32.HI R46, RZ, 0x8, R46 ;
-; Location /home/dstn/.julia/packages/LLVM/RpBog/src/interop/base.jl:38
-        HADD2 R35, R35, -R7 ;
-        HMUL2 R45, -R11, R51 ;
-        HMUL2 R23, -R3.reuse, R37 ;
-        IMAD.MOV.U32 R43, RZ, RZ, 0x54005400 ;
-        HMUL2 R19, R3, R36.reuse ;
-; Location ./int.jl:495
-        SHF.R.U32.HI R59, RZ, 0x8, R59 ;
-; Location /home/dstn/.julia/packages/LLVM/RpBog/src/interop/base.jl:38
-        HFMA2 R35, R9, R35, R45 ;
-        HFMA2 R36, R8.reuse, R36, R23 ;
-        LOP3.LUT R45, R46.reuse, 0xf000f0, R43.reuse, 0xe2, !PT ;
-        HFMA2 R37, R8, R37, R19 ;
-        LOP3.LUT R46, R46, 0xf000f, R54, 0xe2, !PT ;
-; Location /home/dstn/.julia/packages/IndexSpaces/MMvQv/src/IndexSpaces.jl:1968
-        IMAD.MOV.U32 R23, RZ, RZ, R20 ;
-; Location /home/dstn/.julia/packages/LLVM/RpBog/src/interop/base.jl:38
-        HADD2 R34, R34, -R5 ;
-        LOP3.LUT R61, R59.reuse, 0xf000f, R54, 0xe2, !PT ;
-        HMUL2 R58, -R11, R53 ;
-        LOP3.LUT R59, R59, 0xf000f0, R43, 0xe2, !PT ;
-        HADD2 R45, R45, -R7 ;
-        HFMA2 R34, R9, R34, R58 ;
-        HADD2 R46, R46, -R5 ;
-; Location /home/dstn/.julia/packages/IndexSpaces/MMvQv/src/IndexSpaces.jl:1968
-        HMMA.16816.F16 R36, R20, R36, RZ ;
-; Location /home/dstn/.julia/packages/LLVM/RpBog/src/interop/base.jl:38
-        HADD2 R59, R59, -R7 ;
-        HFMA2 R35, -R10.reuse, R45, R35 ;
-        HADD2 R61, R61, -R5 ;
-        HFMA2 R34, -R10, R46, R34 ;
-        HFMA2 R35, R4.reuse, R59, R35 ;
-        HFMA2 R34, R4, R61, R34 ;
+        HADD2 R57, R57, -R5.reuse ;
+        STL [R1+0x64], R47 ;
+        HADD2 R19, R19, -R5 ;
+        HMUL2 R39, -R11, R57 ;
+        HADD2 R23, R23, -R7 ;
+        HMUL2 R61, -R11, R56 ;
+        HFMA2 R19, R9.reuse, R19, R39 ;
+        LOP3.LUT R47, R34, 0xf000f, R36.reuse, 0xe2, !PT ;
+        HFMA2 R23, R9, R23, R61 ;
+        LOP3.LUT R39, R35, 0xf000f, R36, 0xe2, !PT ;
+        HADD2 R46, R46, -R7 ;
+        STL [R1+0x1c8], R6 ;
+        HADD2 R47, R47, -R5 ;
+        HADD2 R38, R38, -R7 ;
+        LDL R61, [R1+0xbc] ;
+        HFMA2 R23, -R10.reuse, R46, R23 ;
+        HADD2 R39, R39, -R5 ;
+        HFMA2 R19, -R10, R47, R19 ;
+        HFMA2 R35, R4.reuse, R38, R23 ;
+        HFMA2 R34, R4, R39, R19 ;
         HMUL2 R23, -R3.reuse, R35.reuse ;
         HMUL2 R19, R3, R34.reuse ;
         HFMA2 R34, R8.reuse, R34, R23 ;
-; Location /home/dstn/.julia/packages/IndexSpaces/MMvQv/src/IndexSpaces.jl:1968
-        IMAD.MOV.U32 R23, RZ, RZ, R20 ;
-; Location /home/dstn/.julia/packages/LLVM/RpBog/src/interop/base.jl:38
+; Location /home/eschnett/.julia/packages/IndexSpaces/SkQyK/src/IndexSpaces.jl:1968
+        MOV R23, R20 ;
+; Location /home/eschnett/.julia/packages/LLVM/OLMpi/src/interop/base.jl:38
         HFMA2 R35, R8, R35, R19 ;
-        HMUL2 R58, -R0.reuse, R39 ;
-        HMUL2 R19, R0, R38.reuse ;
-        HFMA2 R38, R6, R38, R58 ;
-        HMUL2 R58, -R0, R31 ;
-; Location /home/dstn/.julia/packages/IndexSpaces/MMvQv/src/IndexSpaces.jl:1968
+; Location /home/eschnett/.julia/packages/IndexSpaces/SkQyK/src/IndexSpaces.jl:1968
         HMMA.16816.F16 R34, R20, R34, RZ ;
-; Location /home/dstn/.julia/packages/LLVM/RpBog/src/interop/base.jl:38
-        HMUL2 R27, R2, R27 ;
-        HMUL2 R23, R0, R30.reuse ;
-        HFMA2 R30, R6, R30, R58 ;
-        HMUL2 R58, -R0, R37 ;
-        HFMA2 R31, R6, R31, R23 ;
-        HMUL2 R23, R0, R36.reuse ;
-        HFMA2 R36, R6, R36, R58 ;
-        HMNMX2 R58, R27, -7, -7, !PT ;
+; Location /home/eschnett/.julia/packages/LLVM/OLMpi/src/interop/base.jl:38
+        HMUL2 R19, R0, R42 ;
+        HMUL2 R23, -R0, R43.reuse ;
+        HFMA2 R43, R6.reuse, R43, R19 ;
+; Location /home/eschnett/.julia/packages/IndexSpaces/SkQyK/src/IndexSpaces.jl:1968
+        IMAD.MOV.U32 R19, RZ, RZ, R16 ;
+; Location /home/eschnett/.julia/packages/LLVM/OLMpi/src/interop/base.jl:38
+        HFMA2 R42, R6, R42, R23 ;
         HMUL2 R14, R2, R14 ;
-        STL [R1+0x78], R55 ;
-        STL [R1+0x74], R53 ;
-        HMNMX2 R27, R14, -7, -7, !PT ;
-        HMNMX2 R14, R58, 7, 7, PT ;
-        STL [R1+0x70], R51 ;
-        LDL R55, [R1+0x104] ;
-        LDL R53, [R1+0x108] ;
-        LDL R51, [R1+0x114] ;
-        LDL R58, [R1+0x118] ;
-        HFMA2 R39, R6.reuse, R39, R19 ;
-; Location /home/dstn/.julia/packages/IndexSpaces/MMvQv/src/IndexSpaces.jl:1968
-        MOV R19, R16 ;
-; Location /home/dstn/.julia/packages/LLVM/RpBog/src/interop/base.jl:38
-        HFMA2 R37, R6, R37, R23 ;
-        HMUL2 R26, R2, R26 ;
-; Location /home/dstn/.julia/packages/IndexSpaces/MMvQv/src/IndexSpaces.jl:1968
-        HMMA.16816.F16 R38, R16, R38, RZ ;
-; Location /home/dstn/.julia/packages/LLVM/RpBog/src/interop/base.jl:38
-        HMNMX2 R23, R26, -7, -7, !PT ;
-        HMUL2 R26, R0, R34 ;
-; Location /home/dstn/.julia/packages/IndexSpaces/MMvQv/src/IndexSpaces.jl:1968
-        HMMA.16816.F16 R30, R16.reuse, R30, RZ ;
-        HMMA.16816.F16 R36, R16, R36, RZ ;
-; Location /home/dstn/.julia/packages/LLVM/RpBog/src/interop/base.jl:38
-        HMUL2 R19, -R0, R35 ;
-        HFMA2 R34, R6.reuse, R34, R19 ;
-        HMNMX2 R19, R27, 7, 7, PT ;
-        HFMA2 R35, R6, R35, R26 ;
-        HMUL2 R26, R2, R15 ;
-        HADD2 R15, R19, R5 ;
-; Location /home/dstn/.julia/packages/IndexSpaces/MMvQv/src/IndexSpaces.jl:1968
+; Location /home/eschnett/.julia/packages/IndexSpaces/SkQyK/src/IndexSpaces.jl:1968
+        HMMA.16816.F16 R42, R16, R42, RZ ;
+; Location /home/eschnett/.julia/packages/LLVM/OLMpi/src/interop/base.jl:38
+        HMNMX2 R14, R14, -7, -7, !PT ;
+        HMUL2 R19, R0.reuse, R34.reuse ;
+        HMUL2 R23, -R0, R35.reuse ;
+        HFMA2 R35, R6, R35, R19 ;
+        HMUL2 R19, R2.reuse, R15 ;
+        HMUL2 R15, R2, R13 ;
+        HFMA2 R34, R6, R34, R23 ;
+        HMNMX2 R23, R14, 7, 7, PT ;
+        HMUL2 R14, R2, R12 ;
+        HMNMX2 R13, R19, -7, -7, !PT ;
+        HMNMX2 R15, R15, -7, -7, !PT ;
+        LDL R6, [R1+0xb8] ;
+        HMNMX2 R13, R13, 7, 7, PT ;
+        HMNMX2 R15, R15, 7, 7, PT ;
+        HMNMX2 R14, R14, -7, -7, !PT ;
+; Location /home/eschnett/.julia/packages/IndexSpaces/SkQyK/src/IndexSpaces.jl:1968
         IMAD.MOV.U32 R19, RZ, RZ, R16 ;
+; Location /home/eschnett/.julia/packages/LLVM/OLMpi/src/interop/base.jl:38
+        HADD2 R13, R13, R5.reuse ;
+        HMNMX2 R14, R14, 7, 7, PT ;
+        HADD2 R15, R15, R5 ;
+        HADD2 R12, R23, R5.reuse ;
+; Location /home/eschnett/.julia/packages/IndexSpaces/SkQyK/src/IndexSpaces.jl:1968
         HMMA.16816.F16 R34, R16, R34, RZ ;
-; Location /home/dstn/.julia/packages/LLVM/RpBog/src/interop/base.jl:38
-        HMUL2 R31, R2.reuse, R31 ;
-        HMUL2 R39, R2.reuse, R39 ;
-        HMUL2 R13, R2.reuse, R13 ;
-        HMUL2 R25, R2.reuse, R25 ;
-        HMNMX2 R31, R31, -7, -7, !PT ;
-        HMUL2 R37, R2.reuse, R37 ;
-        HMNMX2 R39, R39, -7, -7, !PT ;
-        HMUL2 R30, R2, R30 ;
-        HMNMX2 R26, R26, -7, -7, !PT ;
-        HMUL2 R38, R2.reuse, R38 ;
-        HMNMX2 R13, R13, -7, -7, !PT ;
-        HMUL2 R12, R2.reuse, R12 ;
-        HMNMX2 R25, R25, -7, -7, !PT ;
-        HMUL2 R24, R2.reuse, R24 ;
-        HMNMX2 R31, R31, 7, 7, PT ;
-        HMUL2 R36, R2, R36 ;
-        HMNMX2 R39, R39, 7, 7, PT ;
+; Location /home/eschnett/.julia/packages/LLVM/OLMpi/src/interop/base.jl:38
         HADD2 R14, R14, R5 ;
-        HMNMX2 R23, R23, 7, 7, PT ;
+        PRMT R13, R13, 0x6240, R15 ;
+        HMUL2 R43, R2, R43 ;
         LDL R19, [R1+0xc0] ;
-        HMUL2 R35, R2, R35 ;
-        HMNMX2 R26, R26, 7, 7, PT ;
+; Location ./int.jl:529
+        SHF.L.U32 R13, R13, 0x4, RZ ;
+; Location /home/eschnett/.julia/packages/LLVM/OLMpi/src/interop/base.jl:38
+        PRMT R12, R12, 0x6240, R14 ;
+        LOP3.LUT R12, R12, 0xf0f0f0f, R13, 0xe2, !PT ;
+        LDL R13, [R1+0xb4] ;
+        HMNMX2 R43, R43, -7, -7, !PT ;
+        HMUL2 R42, R2, R42 ;
+        HMUL2 R35, R2.reuse, R35 ;
         HMUL2 R34, R2, R34 ;
-        HMNMX2 R37, R37, -7, -7, !PT ;
         HMNMX2 R35, R35, -7, -7, !PT ;
-        HMNMX2 R30, R30, -7, -7, !PT ;
-        HMNMX2 R13, R13, 7, 7, PT ;
-        HMNMX2 R38, R38, -7, -7, !PT ;
-        HMNMX2 R25, R25, 7, 7, PT ;
-        HADD2 R31, R31, R5.reuse ;
-        HMNMX2 R12, R12, -7, -7, !PT ;
-        HADD2 R39, R39, R5.reuse ;
-        HMNMX2 R24, R24, -7, -7, !PT ;
-        HADD2 R26, R26, R5 ;
-        HMNMX2 R36, R36, -7, -7, !PT ;
+        HMNMX2 R43, R43, 7, 7, PT ;
+        HMNMX2 R35, R35, 7, 7, PT ;
         HMNMX2 R34, R34, -7, -7, !PT ;
-        HMNMX2 R37, R37, 7, 7, PT ;
-        HMNMX2 R35, R35, 7, 7, PT ;
-        HADD2 R13, R13, R5.reuse ;
-        HMNMX2 R30, R30, 7, 7, PT ;
-        HADD2 R25, R25, R5 ;
-        HMNMX2 R38, R38, 7, 7, PT ;
-        HMNMX2 R12, R12, 7, 7, PT ;
-        HMNMX2 R24, R24, 7, 7, PT ;
-        HADD2 R37, R37, R5.reuse ;
-        HMNMX2 R36, R36, 7, 7, PT ;
+        HMNMX2 R42, R42, -7, -7, !PT ;
         HADD2 R35, R35, R5.reuse ;
         HMNMX2 R34, R34, 7, 7, PT ;
-        HADD2 R30, R30, R5.reuse ;
-        PRMT R31, R31, 0x6240, R39 ;
-        HADD2 R38, R38, R5.reuse ;
-        PRMT R14, R14, 0x6240, R26 ;
+        HADD2 R43, R43, R5 ;
+        HMNMX2 R42, R42, 7, 7, PT ;
+        HADD2 R34, R34, R5.reuse ;
+        PRMT R35, R35, 0x6240, R43 ;
+        HADD2 R42, R42, R5 ;
+; Location ./int.jl:529
+        IMAD.SHL.U32 R35, R35, 0x10, RZ ;
+; Location /home/eschnett/.julia/packages/LLVM/OLMpi/src/interop/base.jl:38
+        PRMT R34, R34, 0x6240, R42 ;
+        LOP3.LUT R34, R34, 0xf0f0f0f, R35, 0xe2, !PT ;
+; Location ./int.jl:373
+        LOP3.LUT R34, R34, 0x88888888, RZ, 0x3c, !PT ;
+; Location /home/eschnett/.julia/packages/LLVM/OLMpi/src/interop/base.jl:38
+        STS [R26], R34 ;
+        LDL.LU R26, [R1+0x20c] ;
+        HMUL2 R25, R2.reuse, R25 ;
+        HMUL2 R29, R2.reuse, R29 ;
+        HMUL2 R31, R2.reuse, R31 ;
+        HMUL2 R33, R2.reuse, R33 ;
+        HMNMX2 R25, R25, -7, -7, !PT ;
+        HMUL2 R23, R2.reuse, R24 ;
+        HMNMX2 R29, R29, -7, -7, !PT ;
+        HMUL2 R24, R2.reuse, R28 ;
+        HMNMX2 R31, R31, -7, -7, !PT ;
+        HMUL2 R30, R2.reuse, R30 ;
+        HMNMX2 R33, R33, -7, -7, !PT ;
+        HMUL2 R32, R2, R32 ;
+        HMNMX2 R25, R25, 7, 7, PT ;
+        HMNMX2 R29, R29, 7, 7, PT ;
+        HMNMX2 R31, R31, 7, 7, PT ;
+        HMNMX2 R33, R33, 7, 7, PT ;
+        HMNMX2 R23, R23, -7, -7, !PT ;
+        HMNMX2 R24, R24, -7, -7, !PT ;
+        HMNMX2 R30, R30, -7, -7, !PT ;
+        HMNMX2 R32, R32, -7, -7, !PT ;
+        HADD2 R25, R25, R5.reuse ;
+        HMNMX2 R23, R23, 7, 7, PT ;
+        HADD2 R29, R29, R5.reuse ;
+        HMNMX2 R24, R24, 7, 7, PT ;
+        HADD2 R31, R31, R5.reuse ;
+        HMNMX2 R30, R30, 7, 7, PT ;
+        HADD2 R33, R33, R5.reuse ;
+        HMNMX2 R32, R32, 7, 7, PT ;
         HADD2 R23, R23, R5.reuse ;
-        PRMT R13, R13, 0x6240, R25 ;
-        HADD2 R12, R12, R5 ;
+        PRMT R25, R25, 0x6240, R29 ;
         HADD2 R24, R24, R5.reuse ;
-        PRMT R35, R37, 0x6240, R35 ;
-        HADD2 R36, R36, R5.reuse ;
-; Location ./int.jl:496
+        PRMT R31, R31, 0x6240, R33 ;
+        HADD2 R30, R30, R5 ;
+        HADD2 R32, R32, R5 ;
+; Location ./int.jl:529
+        IMAD.SHL.U32 R25, R25, 0x10, RZ ;
+; Location /home/eschnett/.julia/packages/LLVM/OLMpi/src/interop/base.jl:38
+        PRMT R23, R23, 0x6240, R24 ;
+; Location ./int.jl:529
         IMAD.SHL.U32 R31, R31, 0x10, RZ ;
-; Location /home/dstn/.julia/packages/LLVM/RpBog/src/interop/base.jl:38
-        HADD2 R34, R34, R5 ;
-        PRMT R30, R30, 0x6240, R38 ;
-; Location ./int.jl:496
-        IMAD.SHL.U32 R14, R14, 0x10, RZ ;
-; Location /home/dstn/.julia/packages/LLVM/RpBog/src/interop/base.jl:38
-        PRMT R15, R23, 0x6240, R15 ;
-; Location ./int.jl:496
-        IMAD.SHL.U32 R13, R13, 0x10, RZ ;
-; Location /home/dstn/.julia/packages/LLVM/RpBog/src/interop/base.jl:38
-        PRMT R12, R12, 0x6240, R24 ;
-        PRMT R34, R36, 0x6240, R34 ;
-; Location ./int.jl:496
-        SHF.L.U32 R35, R35, 0x4, RZ ;
-        STL [R1+0xb8], R60 ;
-; Location /home/dstn/.julia/packages/LLVM/RpBog/src/interop/base.jl:38
+; Location /home/eschnett/.julia/packages/LLVM/OLMpi/src/interop/base.jl:38
+        PRMT R30, R30, 0x6240, R32 ;
+        LOP3.LUT R23, R23, 0xf0f0f0f, R25, 0xe2, !PT ;
         LOP3.LUT R30, R30, 0xf0f0f0f, R31, 0xe2, !PT ;
-        LOP3.LUT R14, R15, 0xf0f0f0f, R14, 0xe2, !PT ;
-        STL [R1+0x68], R40 ;
-        LOP3.LUT R12, R12, 0xf0f0f0f, R13, 0xe2, !PT ;
-        LOP3.LUT R34, R34, 0xf0f0f0f, R35, 0xe2, !PT ;
-        STL [R1+0x64], R41 ;
-; Location ./int.jl:366
+; Location ./int.jl:373
+        LOP3.LUT R12, R12, 0x88888888, RZ, 0x3c, !PT ;
+        LOP3.LUT R23, R23, 0x88888888, RZ, 0x3c, !PT ;
         LOP3.LUT R30, R30, 0x88888888, RZ, 0x3c, !PT ;
-        LOP3.LUT R14, R14, 0x88888888, RZ, 0x3c, !PT ;
-        STL [R1+0x50], R48 ;
+        STL [R1+0xac], R45 ;
+; Location /home/eschnett/.julia/packages/LLVM/OLMpi/src/interop/base.jl:38
+        STS [R13], R12 ;
+        STS [R6], R23 ;
+        STS [R61], R30 ;
+        LDS R12, [R45] ;
+        IMAD.MOV.U32 R6, RZ, RZ, 0x54005400 ;
+        LDS R19, [R19] ;
+        LDL.LU R45, [R1+0x208] ;
+        STL [R1+0xdc], R12 ;
+; Location ./int.jl:373
         LOP3.LUT R12, R12, 0x88888888, RZ, 0x3c, !PT ;
-        LOP3.LUT R34, R34, 0x88888888, RZ, 0x3c, !PT ;
-        STL [R1+0x60], R44 ;
-        STL [R1+0x1bc], R42 ;
-        STL [R1+0x1f0], R42 ;
-        STL [R1+0x19c], R45 ;
-        LDL R36, [R1+0x74] ;
-        LDL R42, [R1+0x88] ;
-; Location /home/dstn/.julia/packages/LLVM/RpBog/src/interop/base.jl:38
-        LEA R55, R55, UR6, 0x2 ;
-        LEA R53, R53, UR6, 0x2 ;
-        STS [R55], R30 ;
-        LEA R51, R51, UR6, 0x2 ;
-        STS [R53], R14 ;
-        LEA R58, R58, UR6, 0x2 ;
-        STS [R51], R12 ;
-        STS [R58], R34 ;
-        LDS R12, [R60] ;
-        STL [R1+0xa4], R58 ;
-        STL [R1+0xdc], R12 ;
-; Location ./int.jl:366
-        LOP3.LUT R12, R12, 0x88888888, RZ, 0x3c, !PT ;
-; Location /home/dstn/.julia/packages/LLVM/RpBog/src/interop/base.jl:38
-        LOP3.LUT R58, R12, 0xf000f0, R43, 0xe2, !PT ;
-        HADD2 R58, R58, -R7 ;
-        LOP3.LUT R60, R12, 0xf000f, R54, 0xe2, !PT ;
-; Location ./int.jl:495
+; Location /home/eschnett/.julia/packages/LLVM/OLMpi/src/interop/base.jl:38
+        LOP3.LUT R13, R12, 0xf000f, R36, 0xe2, !PT ;
+        HADD2 R26, R13, -R5 ;
+        HMUL2 R30, -R11, R26 ;
+        STL [R1+0x8], R26 ;
+        LDL.LU R26, [R1+0x204] ;
+        LOP3.LUT R61, R12, 0xf000f0, R6, 0xe2, !PT ;
+        HADD2 R61, R61, -R7 ;
+; Location ./int.jl:528
         SHF.R.U32.HI R12, RZ, 0x8, R12 ;
-; Location /home/dstn/.julia/packages/LLVM/RpBog/src/interop/base.jl:38
-        HMUL2 R13, -R11, R58 ;
-        LDS R19, [R19] ;
-        HFMA2 R31, R9, R28, R13 ;
-        LOP3.LUT R13, R12.reuse, 0xf000f, R54, 0xe2, !PT ;
-        LOP3.LUT R12, R12, 0xf000f0, R43, 0xe2, !PT ;
-        HFMA2 R31, -R10, R47, R31 ;
-        STL [R1+0xa8], R51 ;
+; Location /home/eschnett/.julia/packages/LLVM/OLMpi/src/interop/base.jl:38
+        HMUL2 R13, -R11, R61 ;
+        HFMA2 R31, R9.reuse, R46, R13 ;
+        LOP3.LUT R13, R12.reuse, 0xf000f, R36, 0xe2, !PT ;
+        HFMA2 R30, R9, R47, R30 ;
+        LOP3.LUT R12, R12, 0xf000f0, R6, 0xe2, !PT ;
+        HFMA2 R31, -R10, R38, R31 ;
+        STL [R1+0xd8], R19 ;
         HADD2 R15, R13, -R5 ;
         HADD2 R14, R12, -R7 ;
-        STL [R1+0xb0], R55 ;
-        HMUL2 R34, -R11.reuse, R15 ;
+        STL [R1+0x1e4], R51 ;
+        HMUL2 R34, -R11, R15 ;
         HMUL2 R35, -R11, R14 ;
-        STL [R1+0xac], R53 ;
-        HFMA2 R34, R9.reuse, R29, R34 ;
-        HFMA2 R35, R9, R32, R35 ;
-        LDL.LU R51, [R1+0x214] ;
-        HFMA2 R34, -R10, R52, R34 ;
-        HFMA2 R35, -R10, R50, R35 ;
-        LDL R43, [R1+0xcc] ;
-        HFMA2 R34, R4, R40, R34 ;
-        LDL.LU R40, [R1+0x204] ;
-        HFMA2 R35, R4, R41, R35 ;
-        LDL.LU R41, [R1+0x208] ;
-        HFMA2 R31, R4, R48, R31 ;
-        LDL.LU R48, [R1+0x210] ;
-        HADD2 R60, R60, -R5 ;
-        STL [R1+0x14], R15 ;
-        HMUL2 R30, -R11, R60 ;
-        STL [R1+0x10], R14 ;
-        HFMA2 R30, R9, R33, R30 ;
-        STL [R1+0xd4], R19 ;
-        HFMA2 R30, -R10, R49, R30 ;
-        LDL.LU R55, [R1+0x21c] ;
-        HFMA2 R30, R4, R44, R30 ;
-        HMUL2 R13, -R3.reuse, R31.reuse ;
-; Location /home/dstn/.julia/packages/IndexSpaces/MMvQv/src/IndexSpaces.jl:1968
+        STL [R1+0x1f4], R51 ;
+        HFMA2 R34, R9.reuse, R27, R34 ;
+        HFMA2 R35, R9, R37, R35 ;
+        STL [R1+0xc8], R60 ;
+        HFMA2 R34, -R10.reuse, R44, R34 ;
+        HFMA2 R35, -R10, R40, R35 ;
+        STL [R1+0x1c4], R54 ;
+        HFMA2 R34, R4, R59, R34 ;
+        HFMA2 R30, -R10, R39, R30 ;
+; Location ./int.jl:373
+        LOP3.LUT R19, R19, 0x88888888, RZ, 0x3c, !PT ;
+; Location /home/eschnett/.julia/packages/LLVM/OLMpi/src/interop/base.jl:38
+        HFMA2 R35, R4.reuse, R58, R35 ;
+        STL [R1+0x1f0], R54 ;
+        HMUL2 R23, R3.reuse, R34 ;
+        HFMA2 R31, R4.reuse, R56, R31 ;
+        STL [R1+0x18], R15 ;
+        HFMA2 R30, R4, R57, R30 ;
+        HMUL2 R24, -R3.reuse, R35.reuse ;
+        STL [R1+0x14], R14 ;
+        HFMA2 R35, R8, R35, R23 ;
+        LOP3.LUT R23, R19, 0xf000f, R36, 0xe2, !PT ;
+        HMUL2 R13, -R3.reuse, R31 ;
+        LDL R51, [R1+0x2c] ;
+        HMUL2 R12, R3, R30 ;
+        HFMA2 R30, R8.reuse, R30, R13 ;
+; Location /home/eschnett/.julia/packages/IndexSpaces/SkQyK/src/IndexSpaces.jl:1968
+        IMAD.MOV.U32 R13, RZ, RZ, R21 ;
+; Location /home/eschnett/.julia/packages/LLVM/OLMpi/src/interop/base.jl:38
+        HFMA2 R31, R8.reuse, R31, R12 ;
+; Location /home/eschnett/.julia/packages/IndexSpaces/SkQyK/src/IndexSpaces.jl:1968
+        MOV R12, R20 ;
+        IMAD.MOV.U32 R15, RZ, RZ, R20 ;
+        LDL R54, [R1+0x7c] ;
         IMAD.MOV.U32 R14, RZ, RZ, R22 ;
-; Location /home/dstn/.julia/packages/LLVM/RpBog/src/interop/base.jl:38
-        HMUL2 R12, R3.reuse, R30.reuse ;
-; Location /home/dstn/.julia/packages/IndexSpaces/MMvQv/src/IndexSpaces.jl:1968
+; Location /home/eschnett/.julia/packages/LLVM/OLMpi/src/interop/base.jl:38
+        HFMA2 R34, R8, R34, R24 ;
+        STL [R1+0x1e8], R52 ;
+; Location /home/eschnett/.julia/packages/IndexSpaces/SkQyK/src/IndexSpaces.jl:1968
+        HMMA.16816.F16 R30, R12, R30, RZ ;
+        STL [R1+0x1d4], R48 ;
+        STL [R1+0x1dc], R48 ;
+; Location /home/eschnett/.julia/packages/LLVM/OLMpi/src/interop/base.jl:38
+        LOP3.LUT R15, R19, 0xf000f0, R6, 0xe2, !PT ;
+        LDS R6, [R60] ;
+        STL [R1+0x1d8], R53 ;
+        LDL.LU R60, [R1+0x200] ;
+        LDL R48, [R1+0x78] ;
+        STL [R1+0x1e0], R53 ;
+        STL [R1+0x1ec], R41 ;
+        STL [R1+0x1c0], R55 ;
+        STL [R1+0x1bc], R0 ;
+        STL [R1+0x1b8], R50 ;
+        HADD2 R45, R23, -R5 ;
+; Location ./int.jl:528
+        SHF.R.U32.HI R19, RZ, 0x8, R19 ;
+        LDL R53, [R1+0x74] ;
+; Location /home/eschnett/.julia/packages/LLVM/OLMpi/src/interop/base.jl:38
+        HMUL2 R24, -R11, R45 ;
+        STL [R1+0x24], R45 ;
+        LDL R41, [R1+0x84] ;
+        STL [R1+0x1b4], R49 ;
+        LDL.LU R45, [R1+0x1fc] ;
+        LDL R37, [R1+0x68] ;
+        LDL R46, [R1+0x80] ;
+        LDL R47, [R1+0x8] ;
+        HADD2 R26, R15, -R7 ;
+        STL [R1+0xd0], R6 ;
+        HMUL2 R23, -R11, R26 ;
+        STL [R1+0x20], R26 ;
+        LDL R0, [R1+0x64] ;
+        LDL R50, [R1+0x6c] ;
+        LDL.LU R26, [R1+0x1f8] ;
+; Location /home/eschnett/.julia/packages/IndexSpaces/SkQyK/src/IndexSpaces.jl:1968
+        MOV R15, R20 ;
+        LDL R49, [R1+0x90] ;
+        HMMA.16816.F16 R34, R12, R34, RZ ;
+        LDL R15, [R1+0x58] ;
+        LDL R14, [R1+0x44] ;
+; Location /home/eschnett/.julia/packages/LLVM/OLMpi/src/interop/base.jl:38
+        HFMA2 R45, R9, R45, R24 ;
+        HFMA2 R32, -R10, R51, R45 ;
+        LDL.LU R51, [R1+0x1f4] ;
+        HFMA2 R26, R9, R26, R23 ;
+        LOP3.LUT R23, R19, 0xf000f, R36, 0xe2, !PT ;
+        HFMA2 R26, -R10, R60, R26 ;
+        HADD2 R52, R23, -R5 ;
+        HFMA2 R33, R4.reuse, R54, R26 ;
+        HMUL2 R26, -R11, R52 ;
+        STL [R1+0x10], R52 ;
+        IMAD.MOV.U32 R24, RZ, RZ, 0x54005400 ;
+        HFMA2 R32, R4, R41, R32 ;
+        HMUL2 R13, -R3, R33 ;
+        LDL.LU R41, [R1+0x1ec] ;
+        LDL.LU R54, [R1+0x1f0] ;
+        LDL.LU R52, [R1+0x1e8] ;
+        LOP3.LUT R19, R19, 0xf000f0, R24, 0xe2, !PT ;
+        HADD2 R51, R19, -R7 ;
+        HMUL2 R27, -R11, R51 ;
+        STL [R1+0xc], R51 ;
+        LDL.LU R51, [R1+0x1e4] ;
+        HFMA2 R26, R9, R52, R26 ;
+        HFMA2 R26, -R10, R15, R26 ;
+        HFMA2 R26, R4, R48, R26 ;
+        LDL.LU R48, [R1+0x1dc] ;
+        HMUL2 R19, R3.reuse, R26 ;
+        HMUL2 R12, R3, R32.reuse ;
+; Location /home/eschnett/.julia/packages/IndexSpaces/SkQyK/src/IndexSpaces.jl:1968
         IMAD.MOV.U32 R15, RZ, RZ, R20.reuse ;
-; Location /home/dstn/.julia/packages/LLVM/RpBog/src/interop/base.jl:38
-        HFMA2 R30, R8.reuse, R30, R13 ;
-; Location /home/dstn/.julia/packages/IndexSpaces/MMvQv/src/IndexSpaces.jl:1968
+; Location /home/eschnett/.julia/packages/LLVM/OLMpi/src/interop/base.jl:38
+        HFMA2 R32, R8.reuse, R32, R13 ;
+; Location /home/eschnett/.julia/packages/IndexSpaces/SkQyK/src/IndexSpaces.jl:1968
         IMAD.MOV.U32 R13, RZ, RZ, R21 ;
-; Location /home/dstn/.julia/packages/LLVM/RpBog/src/interop/base.jl:38
-        HFMA2 R31, R8.reuse, R31, R12 ;
-; Location /home/dstn/.julia/packages/IndexSpaces/MMvQv/src/IndexSpaces.jl:1968
+; Location /home/eschnett/.julia/packages/LLVM/OLMpi/src/interop/base.jl:38
+        HFMA2 R33, R8, R33, R12 ;
+; Location /home/eschnett/.julia/packages/IndexSpaces/SkQyK/src/IndexSpaces.jl:1968
         IMAD.MOV.U32 R12, RZ, RZ, R20 ;
-; Location ./int.jl:366
-        LOP3.LUT R19, R19, 0x88888888, RZ, 0x3c, !PT ;
-; Location /home/dstn/.julia/packages/LLVM/RpBog/src/interop/base.jl:38
-        HMUL2 R23, R3.reuse, R34 ;
-        LDL.LU R44, [R1+0x20c] ;
-; Location /home/dstn/.julia/packages/IndexSpaces/MMvQv/src/IndexSpaces.jl:1968
-        HMMA.16816.F16 R30, R12, R30, RZ ;
-; Location /home/dstn/.julia/packages/LLVM/RpBog/src/interop/base.jl:38
-        HMUL2 R24, -R3, R35.reuse ;
-        LDL.LU R53, [R1+0x218] ;
-        MOV R15, 0x54005400 ;
-        HFMA2 R35, R8, R35, R23 ;
-        LOP3.LUT R15, R19.reuse, 0xf000f0, R15, 0xe2, !PT ;
-        LOP3.LUT R23, R19, 0xf000f, R54, 0xe2, !PT ;
-        LDL R51, [R1+0x84] ;
-        LDS R43, [R43] ;
-        HADD2 R40, R15, -R7 ;
-        HADD2 R41, R23, -R5 ;
-        STL [R1+0x18], R40 ;
-        HMUL2 R23, -R11, R40 ;
-        LDL R48, [R1+0x28] ;
-        LDL.LU R40, [R1+0x1fc] ;
-        HFMA2 R34, R8, R34, R24 ;
-        HMUL2 R24, -R11, R41 ;
-        STL [R1+0x1c], R41 ;
-        LDL R55, [R1+0x8c] ;
-        LDL.LU R41, [R1+0x200] ;
-        LDL R44, [R1+0x2c] ;
-        LDL R53, [R1+0x80] ;
-        HFMA2 R40, R9, R40, R23 ;
-        HFMA2 R33, -R10.reuse, R48, R40 ;
-        LDL.LU R48, [R1+0x1f8] ;
-        HFMA2 R41, R9, R41, R24 ;
-; Location ./int.jl:495
-        SHF.R.U32.HI R19, RZ, 0x8, R19 ;
-; Location /home/dstn/.julia/packages/IndexSpaces/MMvQv/src/IndexSpaces.jl:1968
-        IMAD.MOV.U32 R15, RZ, RZ, R20 ;
-        STL [R1+0xd0], R43 ;
-; Location /home/dstn/.julia/packages/LLVM/RpBog/src/interop/base.jl:38
-        HFMA2 R32, -R10, R44, R41 ;
-        LDL.LU R44, [R1+0x1f4] ;
-        LOP3.LUT R23, R19, 0xf000f, R54, 0xe2, !PT ;
-; Location /home/dstn/.julia/packages/IndexSpaces/MMvQv/src/IndexSpaces.jl:1968
-        HMMA.16816.F16 R34, R12, R34, RZ ;
-        LDL R15, [R1+0x3c] ;
-; Location /home/dstn/.julia/packages/LLVM/RpBog/src/interop/base.jl:38
-        IMAD.MOV.U32 R24, RZ, RZ, 0x54005400 ;
-        LDL R14, [R1+0x38] ;
-        HFMA2 R33, R4, R42, R33 ;
-        LDL R41, [R1+0x78] ;
-        LDL R40, [R1+0x7c] ;
-        HADD2 R48, R23, -R5 ;
-        LOP3.LUT R19, R19, 0xf000f0, R24, 0xe2, !PT ;
-        HFMA2 R32, R4, R55, R32 ;
-        LDL.LU R42, [R1+0x1f0] ;
-        HMUL2 R26, -R11, R48 ;
-        STL [R1+0xc], R48 ;
-        LDL.LU R55, [R1+0x1ec] ;
-        LDL.LU R48, [R1+0x1e8] ;
-        HADD2 R44, R19, -R7 ;
-        HMUL2 R27, -R11, R44 ;
-        STL [R1+0x8], R44 ;
-        LDL.LU R44, [R1+0x1e4] ;
-        HMUL2 R13, -R3.reuse, R33 ;
-        HMUL2 R12, R3, R32 ;
-        LDL R55, [R1+0x40] ;
-        HFMA2 R26, R9, R48, R26 ;
-        HFMA2 R26, -R10, R15, R26 ;
-        HFMA2 R26, R4, R51, R26 ;
-        LDL.LU R51, [R1+0x1dc] ;
-        HFMA2 R27, R9, R44, R27 ;
+; Location /home/eschnett/.julia/packages/LLVM/OLMpi/src/interop/base.jl:38
+        HFMA2 R27, R9, R51, R27 ;
+        LDL R51, [R1+0x9c] ;
         HFMA2 R27, -R10, R14, R27 ;
-        HMUL2 R19, R3.reuse, R26.reuse ;
         HFMA2 R27, R4, R53, R27 ;
+; Location /home/eschnett/.julia/packages/IndexSpaces/SkQyK/src/IndexSpaces.jl:1968
+        MOV R14, R22 ;
         LDL.LU R53, [R1+0x1e0] ;
+; Location /home/eschnett/.julia/packages/LLVM/OLMpi/src/interop/base.jl:38
         HMUL2 R23, -R3, R27.reuse ;
         HFMA2 R27, R8.reuse, R27, R19 ;
-; Location ./int.jl:366
-        LOP3.LUT R19, R43, 0x88888888, RZ, 0x3c, !PT ;
-; Location /home/dstn/.julia/packages/LLVM/RpBog/src/interop/base.jl:38
-        HFMA2 R26, R8.reuse, R26, R23 ;
-; Location /home/dstn/.julia/packages/IndexSpaces/MMvQv/src/IndexSpaces.jl:1968
-        MOV R14, R22 ;
-; Location /home/dstn/.julia/packages/LLVM/RpBog/src/interop/base.jl:38
-        HFMA2 R32, R8.reuse, R32, R13 ;
-        LOP3.LUT R23, R19.reuse, 0xf000f0, R24, 0xe2, !PT ;
-        HFMA2 R33, R8, R33, R12 ;
-        LOP3.LUT R24, R19, 0xf000f, R54, 0xe2, !PT ;
-; Location /home/dstn/.julia/packages/IndexSpaces/MMvQv/src/IndexSpaces.jl:1968
-        IMAD.MOV.U32 R12, RZ, RZ, R20 ;
-        LDL R43, [R1+0xc4] ;
-        IMAD.MOV.U32 R13, RZ, RZ, R21 ;
-        IMAD.MOV.U32 R15, RZ, RZ, R20 ;
-        HMMA.16816.F16 R32, R12.reuse, R32, RZ ;
+; Location ./int.jl:373
+        LOP3.LUT R19, R6, 0x88888888, RZ, 0x3c, !PT ;
+; Location /home/eschnett/.julia/packages/LLVM/OLMpi/src/interop/base.jl:38
+        HFMA2 R26, R8, R26, R23 ;
+; Location /home/eschnett/.julia/packages/IndexSpaces/SkQyK/src/IndexSpaces.jl:1968
+        HMMA.16816.F16 R32, R12, R32, RZ ;
+        LDL R6, [R1+0xc4] ;
+; Location /home/eschnett/.julia/packages/LLVM/OLMpi/src/interop/base.jl:38
+        LOP3.LUT R23, R19, 0xf000f0, R24, 0xe2, !PT ;
+        LOP3.LUT R24, R19, 0xf000f, R36, 0xe2, !PT ;
+; Location /home/eschnett/.julia/packages/IndexSpaces/SkQyK/src/IndexSpaces.jl:1968
         HMMA.16816.F16 R26, R12, R26, RZ ;
-        LDL R14, [R1+0x4c] ;
+        LDL R14, [R1+0x38] ;
         LDL R15, [R1+0x98] ;
-; Location /home/dstn/.julia/packages/LLVM/RpBog/src/interop/base.jl:38
-        HADD2 R51, R24, -R5 ;
-        HMUL2 R13, -R11, R51 ;
-        STL [R1+0x54], R51 ;
-        LDL.LU R51, [R1+0x1d4] ;
+; Location /home/eschnett/.julia/packages/LLVM/OLMpi/src/interop/base.jl:38
+        HADD2 R48, R24, -R5 ;
+        HMUL2 R13, -R11, R48 ;
+        STL [R1+0x54], R48 ;
+        LDL.LU R48, [R1+0x1d4] ;
         HADD2 R53, R23, -R7 ;
         HMUL2 R12, -R11, R53 ;
-        STL [R1+0x58], R53 ;
-; Location ./int.jl:495
+        STL [R1+0x5c], R53 ;
+        LDS R6, [R6] ;
+        LDL.LU R53, [R1+0x1d8] ;
+        HFMA2 R12, R9, R48, R12 ;
+        LDL R48, [R1+0x34] ;
+; Location ./int.jl:528
         SHF.R.U32.HI R19, RZ, 0x8, R19 ;
-; Location /home/dstn/.julia/packages/LLVM/RpBog/src/interop/base.jl:38
-        LDS R43, [R43] ;
-        LDL.LU R53, [R1+0x1d8] ;
-        HFMA2 R12, R9, R51, R12 ;
-        LDL R51, [R1+0x9c] ;
-        HFMA2 R12, -R10, R55, R12 ;
-        LDL.LU R55, [R1+0x1d0] ;
+; Location /home/eschnett/.julia/packages/LLVM/OLMpi/src/interop/base.jl:38
+        HFMA2 R13, R9, R53, R13 ;
+        STL [R1+0x184], R45 ;
+        HFMA2 R13, -R10, R14, R13 ;
+        STL [R1+0xd4], R6 ;
+        HFMA2 R28, R4, R51, R13 ;
+; Location /home/eschnett/.julia/packages/IndexSpaces/SkQyK/src/IndexSpaces.jl:1968
+        MOV R14, R22 ;
+        STL [R1+0x1b0], R51 ;
+        LDL R53, [R1+0x10] ;
+        LDL.LU R51, [R1+0x44] ;
+; Location /home/eschnett/.julia/packages/LLVM/OLMpi/src/interop/base.jl:38
+        HFMA2 R12, -R10, R48, R12 ;
         HFMA2 R29, R4, R15, R12 ;
-        HFMA2 R13, R9, R53, R13 ;
-        HFMA2 R13, -R10, R14, R13 ;
-; Location /home/dstn/.julia/packages/IndexSpaces/MMvQv/src/IndexSpaces.jl:1968
+        HMUL2 R12, R3.reuse, R28.reuse ;
+        HMUL2 R13, -R3, R29.reuse ;
+; Location /home/eschnett/.julia/packages/IndexSpaces/SkQyK/src/IndexSpaces.jl:1968
+        IMAD.MOV.U32 R15, RZ, RZ, R20.reuse ;
+; Location /home/eschnett/.julia/packages/LLVM/OLMpi/src/interop/base.jl:38
+        HFMA2 R29, R8.reuse, R29, R12 ;
+; Location /home/eschnett/.julia/packages/IndexSpaces/SkQyK/src/IndexSpaces.jl:1968
+        IMAD.MOV.U32 R12, RZ, RZ, R20 ;
+; Location /home/eschnett/.julia/packages/LLVM/OLMpi/src/interop/base.jl:38
+        HFMA2 R28, R8, R28, R13 ;
+; Location /home/eschnett/.julia/packages/IndexSpaces/SkQyK/src/IndexSpaces.jl:1968
+        IMAD.MOV.U32 R13, RZ, RZ, R21 ;
+; Location /home/eschnett/.julia/packages/LLVM/OLMpi/src/interop/base.jl:38
+        IMAD.MOV.U32 R48, RZ, RZ, 0x54005400 ;
+; Location /home/eschnett/.julia/packages/IndexSpaces/SkQyK/src/IndexSpaces.jl:1968
+        HMMA.16816.F16 R28, R12, R28, RZ ;
+        LDL R14, [R1+0x88] ;
+        LDL R15, [R1+0x8c] ;
+; Location /home/eschnett/.julia/packages/LLVM/OLMpi/src/interop/base.jl:38
+        LOP3.LUT R12, R19.reuse, 0xf000f0, R48, 0xe2, !PT ;
+        LOP3.LUT R19, R19, 0xf000f, R36, 0xe2, !PT ;
+        LDL.LU R36, [R1+0x1d0] ;
+        HADD2 R52, R19, -R5 ;
+        LDL R19, [R1+0x1c] ;
+        HMUL2 R13, -R11, R52 ;
+        STL [R1+0x50], R52 ;
+        STL [R1+0x1a8], R52 ;
+        LDL.LU R52, [R1+0x28] ;
+        HADD2 R36, R12, -R7 ;
+        HMUL2 R12, -R11, R36 ;
+        STL [R1+0x30], R36 ;
+        LDL.LU R36, [R1+0x1cc] ;
+        HFMA2 R13, R9, R41, R13 ;
+        HFMA2 R13, -R10, R52, R13 ;
+        HFMA2 R24, R4, R15, R13 ;
+; Location /home/eschnett/.julia/packages/IndexSpaces/SkQyK/src/IndexSpaces.jl:1968
+        IMAD.MOV.U32 R15, RZ, RZ, R20 ;
+; Location /home/eschnett/.julia/packages/LLVM/OLMpi/src/interop/base.jl:38
+        HFMA2 R12, R9, R36, R12 ;
+        LDL R36, [R1+0x60] ;
+        HFMA2 R12, -R10, R19, R12 ;
+        HFMA2 R25, R4, R14, R12 ;
+        HMUL2 R12, R3.reuse, R24.reuse ;
+        HMUL2 R13, -R3, R25.reuse ;
+; Location /home/eschnett/.julia/packages/IndexSpaces/SkQyK/src/IndexSpaces.jl:1968
         IMAD.MOV.U32 R14, RZ, RZ, R22 ;
-        MOV R15, R20 ;
-; Location /home/dstn/.julia/packages/LLVM/RpBog/src/interop/base.jl:38
-        HFMA2 R28, R4, R51, R13 ;
-        HMUL2 R13, -R3.reuse, R29.reuse ;
-        HMUL2 R12, R3, R28.reuse ;
-        HFMA2 R28, R8.reuse, R28, R13 ;
-; Location /home/dstn/.julia/packages/IndexSpaces/MMvQv/src/IndexSpaces.jl:1968
-        IMAD.MOV.U32 R13, RZ, RZ, R21 ;
-; Location /home/dstn/.julia/packages/LLVM/RpBog/src/interop/base.jl:38
-        HFMA2 R29, R8, R29, R12 ;
-; Location /home/dstn/.julia/packages/IndexSpaces/MMvQv/src/IndexSpaces.jl:1968
+; Location /home/eschnett/.julia/packages/LLVM/OLMpi/src/interop/base.jl:38
+        HFMA2 R25, R8.reuse, R25, R12 ;
+; Location /home/eschnett/.julia/packages/IndexSpaces/SkQyK/src/IndexSpaces.jl:1968
         IMAD.MOV.U32 R12, RZ, RZ, R20 ;
-        HMMA.16816.F16 R28, R12, R28, RZ ;
-        LDL R14, [R1+0x90] ;
-        LDL R15, [R1+0x94] ;
-; Location /home/dstn/.julia/packages/LLVM/RpBog/src/interop/base.jl:38
-        IMAD.MOV.U32 R12, RZ, RZ, 0x54005400 ;
-        LOP3.LUT R12, R19.reuse, 0xf000f0, R12, 0xe2, !PT ;
-        LOP3.LUT R19, R19, 0xf000f, R54, 0xe2, !PT ;
-        LDL.LU R54, [R1+0x1cc] ;
-        HADD2 R55, R12, -R7 ;
-        HMUL2 R12, -R11, R55 ;
-        STL [R1+0x20], R55 ;
-        LDL.LU R55, [R1+0x1c8] ;
-        HADD2 R54, R19, -R5 ;
-        LDL R19, [R1+0x6c] ;
-        HMUL2 R13, -R11, R54 ;
+; Location /home/eschnett/.julia/packages/LLVM/OLMpi/src/interop/base.jl:38
+        HFMA2 R24, R8, R24, R13 ;
+; Location /home/eschnett/.julia/packages/IndexSpaces/SkQyK/src/IndexSpaces.jl:1968
+        MOV R13, R21 ;
+; Location ./int.jl:373
+        LOP3.LUT R19, R6, 0x88888888, RZ, 0x3c, !PT ;
+        LDL.LU R6, [R1+0x1c8] ;
+; Location /home/eschnett/.julia/packages/IndexSpaces/SkQyK/src/IndexSpaces.jl:1968
+        HMMA.16816.F16 R14, R12, R24, RZ ;
+; Location /home/eschnett/.julia/packages/LLVM/OLMpi/src/interop/base.jl:38
+        IMAD.MOV.U32 R12, RZ, RZ, 0x64006400 ;
+        LOP3.LUT R13, R19, 0xf000f0, R48, 0xe2, !PT ;
+        LOP3.LUT R12, R19, 0xf000f, R12, 0xe2, !PT ;
+        HADD2 R54, R13, -R7 ;
+        HADD2 R55, R12, -R5 ;
+        HMUL2 R13, -R11.reuse, R55 ;
+        STL [R1+0x4c], R55 ;
+        LDL.LU R55, [R1+0x1c0] ;
+        HMUL2 R12, -R11, R54 ;
         STL [R1+0x48], R54 ;
         LDL.LU R54, [R1+0x1c4] ;
         HFMA2 R13, R9, R55, R13 ;
-        LDL R55, [R1+0x5c] ;
-        STL [R1+0xd8], R43 ;
-        HFMA2 R13, -R10, R19, R13 ;
-        HFMA2 R24, R4, R15, R13 ;
+        LDL R55, [R1+0x94] ;
+        HFMA2 R23, -R10, R50, R13 ;
+; Location ./int.jl:528
+        SHF.R.U32.HI R19, RZ, 0x8, R19 ;
+        LDL.LU R50, [R1+0x1b8] ;
+; Location /home/eschnett/.julia/packages/LLVM/OLMpi/src/interop/base.jl:38
         HFMA2 R12, R9, R54, R12 ;
-; Location /home/dstn/.julia/packages/IndexSpaces/MMvQv/src/IndexSpaces.jl:1968
-        MOV R15, R20 ;
-        STL [R1+0x198], R44 ;
-; Location /home/dstn/.julia/packages/LLVM/RpBog/src/interop/base.jl:38
-        HFMA2 R12, -R10, R55, R12 ;
-; Location ./int.jl:366
-        LOP3.LUT R19, R43, 0x88888888, RZ, 0x3c, !PT ;
-; Location /home/dstn/.julia/packages/LLVM/RpBog/src/interop/base.jl:38
-        IMAD.MOV.U32 R55, RZ, RZ, 0x64006400 ;
-        LDL.LU R43, [R1+0x1c0] ;
-        HFMA2 R25, R4, R14, R12 ;
-        HMUL2 R12, R3.reuse, R24.reuse ;
-        STL [R1+0x1b8], R51 ;
-        HMUL2 R13, -R3, R25.reuse ;
-; Location /home/dstn/.julia/packages/IndexSpaces/MMvQv/src/IndexSpaces.jl:1968
-        IMAD.MOV.U32 R14, RZ, RZ, R22 ;
-; Location /home/dstn/.julia/packages/LLVM/RpBog/src/interop/base.jl:38
-        HFMA2 R25, R8.reuse, R25, R12 ;
-; Location /home/dstn/.julia/packages/IndexSpaces/MMvQv/src/IndexSpaces.jl:1968
-        IMAD.MOV.U32 R12, RZ, RZ, R20 ;
-; Location /home/dstn/.julia/packages/LLVM/RpBog/src/interop/base.jl:38
-        HFMA2 R24, R8, R24, R13 ;
-; Location /home/dstn/.julia/packages/IndexSpaces/MMvQv/src/IndexSpaces.jl:1968
-        IMAD.MOV.U32 R13, RZ, RZ, R21 ;
-        STL [R1+0x1b4], R53 ;
-        LDL R51, [R1+0x10] ;
-        HMMA.16816.F16 R14, R12, R24, RZ ;
-        LDL R54, [R1+0x8] ;
-        LDL.LU R53, [R1+0x2c] ;
-; Location /home/dstn/.julia/packages/LLVM/RpBog/src/interop/base.jl:38
-        IMAD.MOV.U32 R13, RZ, RZ, 0x54005400 ;
-        LOP3.LUT R12, R19, 0xf000f, R55, 0xe2, !PT ;
-        LOP3.LUT R13, R19, 0xf000f0, R13, 0xe2, !PT ;
-        HADD2 R48, R12, -R5 ;
-        HADD2 R42, R13, -R7 ;
-        HMUL2 R12, -R11.reuse, R42 ;
-        STL [R1+0x34], R42 ;
-        LDL.LU R42, [R1+0x1bc] ;
-        HMUL2 R13, -R11, R48 ;
-; Location ./int.jl:495
-        SHF.R.U32.HI R19, RZ, 0x8, R19 ;
-; Location /home/dstn/.julia/packages/LLVM/RpBog/src/interop/base.jl:38
-        HFMA2 R13, R9.reuse, R43, R13 ;
-        LDL R43, [R1+0x8c] ;
-        HFMA2 R23, -R10, R57, R13 ;
-        HFMA2 R12, R9, R42, R12 ;
-        HFMA2 R12, -R10, R56, R12 ;
-        HFMA2 R13, R4.reuse, R41, R12 ;
-        HFMA2 R12, R4, R40, R23 ;
-        IMAD.MOV.U32 R42, RZ, RZ, 0x54005400 ;
-        HMUL2 R24, -R3.reuse, R13.reuse ;
-        LDL R41, [R1+0xb8] ;
+        LDL R54, [R1+0xc] ;
+        HFMA2 R12, -R10, R0, R12 ;
+        LDL.LU R0, [R1+0x1bc] ;
+        HFMA2 R13, R4, R49, R12 ;
+        LDL.LU R49, [R1+0x1b4] ;
+        HMUL2 R24, -R3, R13 ;
+        HFMA2 R12, R4, R55, R23 ;
         HMUL2 R23, R3, R12.reuse ;
         HFMA2 R12, R8.reuse, R12, R24 ;
-        LDL R40, [R1+0xc0] ;
         HFMA2 R13, R8, R13, R23 ;
-; Location /home/dstn/.julia/packages/IndexSpaces/MMvQv/src/IndexSpaces.jl:1968
+; Location /home/eschnett/.julia/packages/IndexSpaces/SkQyK/src/IndexSpaces.jl:1968
+        MOV R23, R20 ;
+; Location /home/eschnett/.julia/packages/LLVM/OLMpi/src/interop/base.jl:38
+        IMAD.MOV.U32 R55, RZ, RZ, 0x64006400 ;
+; Location /home/eschnett/.julia/packages/IndexSpaces/SkQyK/src/IndexSpaces.jl:1968
+        HMMA.16816.F16 R12, R20, R12, RZ ;
+; Location /home/eschnett/.julia/packages/LLVM/OLMpi/src/interop/base.jl:38
+        LOP3.LUT R23, R19.reuse, 0xf000f0, R48, 0xe2, !PT ;
+        LOP3.LUT R19, R19, 0xf000f, R55, 0xe2, !PT ;
+        HADD2 R45, R19, -R5 ;
+        HADD2 R41, R23, -R7 ;
+        HMUL2 R23, -R11.reuse, R45 ;
+        STL [R1+0x40], R45 ;
+        STL [R1+0x188], R45 ;
+        LDL R45, [R1+0x70] ;
+        HMUL2 R19, -R11, R41 ;
+        HFMA2 R23, R9.reuse, R50, R23 ;
+        HFMA2 R19, R9, R49, R19 ;
+        HMUL2 R42, -R0.reuse, R13 ;
+        HMUL2 R43, R0, R12 ;
+        STL [R1+0x3c], R41 ;
+        HFMA2 R19, -R10.reuse, R36, R19 ;
+        HFMA2 R23, -R10, R37, R23 ;
+        LDL.LU R49, [R1+0x2c] ;
+        HFMA2 R24, R4, R46, R23 ;
+        LDL R50, [R1+0x98] ;
+        HFMA2 R42, R6.reuse, R12, R42 ;
+; Location /home/eschnett/.julia/packages/IndexSpaces/SkQyK/src/IndexSpaces.jl:1968
+        MOV R12, R16 ;
+; Location /home/eschnett/.julia/packages/LLVM/OLMpi/src/interop/base.jl:38
+        HFMA2 R43, R6, R13, R43 ;
+; Location /home/eschnett/.julia/packages/IndexSpaces/SkQyK/src/IndexSpaces.jl:1968
+        IMAD.MOV.U32 R13, RZ, RZ, R17 ;
+        LDL R41, [R1+0xac] ;
+        LDL R46, [R1+0xc0] ;
+; Location /home/eschnett/.julia/packages/LLVM/OLMpi/src/interop/base.jl:38
+        HFMA2 R25, R4, R45, R19 ;
+        HMUL2 R19, R3.reuse, R24.reuse ;
+        HMUL2 R23, -R3, R25.reuse ;
+        HFMA2 R25, R8.reuse, R25, R19 ;
+        HFMA2 R24, R8, R24, R23 ;
+; Location /home/eschnett/.julia/packages/IndexSpaces/SkQyK/src/IndexSpaces.jl:1968
         IMAD.MOV.U32 R23, RZ, RZ, R20 ;
-        HMMA.16816.F16 R12, R20, R12, RZ ;
-; Location /home/dstn/.julia/packages/LLVM/RpBog/src/interop/base.jl:38
-        LOP3.LUT R23, R19.reuse, 0xf000f0, R42, 0xe2, !PT ;
-        LOP3.LUT R19, R19, 0xf000f, R55, 0xe2, !PT ;
-        HADD2 R37, R23, -R7 ;
-        HADD2 R44, R19, -R5 ;
-        HMUL2 R19, -R11, R37 ;
-        HFMA2 R19, R9, R45, R19 ;
-        LDL R45, [R1+0x70] ;
-        HMUL2 R23, -R11, R44 ;
-        HFMA2 R23, R9, R46, R23 ;
-        HFMA2 R19, -R10.reuse, R59, R19 ;
-        STL [R1+0x24], R37 ;
-        HFMA2 R23, -R10, R61, R23 ;
-        HMUL2 R38, -R0, R13 ;
-        LDL R46, [R1+0x60] ;
-        HFMA2 R24, R4, R36, R23 ;
-        HMUL2 R39, R0, R12 ;
-        HFMA2 R38, R6.reuse, R12, R38 ;
-; Location /home/dstn/.julia/packages/IndexSpaces/MMvQv/src/IndexSpaces.jl:1968
-        IMAD.MOV.U32 R12, RZ, RZ, R16 ;
-; Location /home/dstn/.julia/packages/LLVM/RpBog/src/interop/base.jl:38
-        HFMA2 R39, R6, R13, R39 ;
-; Location /home/dstn/.julia/packages/IndexSpaces/MMvQv/src/IndexSpaces.jl:1968
-        IMAD.MOV.U32 R13, RZ, RZ, R17 ;
-; Location /home/dstn/.julia/packages/LLVM/RpBog/src/interop/base.jl:38
-        HFMA2 R25, R4, R45, R19 ;
-        HMUL2 R19, R3.reuse, R24 ;
-        HMUL2 R23, -R3, R25.reuse ;
-        HFMA2 R25, R8, R25, R19 ;
-        HFMA2 R24, R8, R24, R23 ;
-; Location /home/dstn/.julia/packages/IndexSpaces/MMvQv/src/IndexSpaces.jl:1968
-        MOV R23, R20 ;
-; Location /home/dstn/.julia/packages/LLVM/RpBog/src/interop/base.jl:38
+; Location /home/eschnett/.julia/packages/LLVM/OLMpi/src/interop/base.jl:38
         HMUL2 R19, R0, R30 ;
-; Location /home/dstn/.julia/packages/IndexSpaces/MMvQv/src/IndexSpaces.jl:1968
+; Location /home/eschnett/.julia/packages/IndexSpaces/SkQyK/src/IndexSpaces.jl:1968
         HMMA.16816.F16 R24, R20, R24, RZ ;
-; Location /home/dstn/.julia/packages/LLVM/RpBog/src/interop/base.jl:38
+; Location /home/eschnett/.julia/packages/LLVM/OLMpi/src/interop/base.jl:38
         HMUL2 R23, -R0, R31.reuse ;
         HFMA2 R31, R6.reuse, R31, R19 ;
-; Location /home/dstn/.julia/packages/IndexSpaces/MMvQv/src/IndexSpaces.jl:1968
+; Location /home/eschnett/.julia/packages/IndexSpaces/SkQyK/src/IndexSpaces.jl:1968
         IMAD.MOV.U32 R19, RZ, RZ, R16 ;
-; Location /home/dstn/.julia/packages/LLVM/RpBog/src/interop/base.jl:38
+; Location /home/eschnett/.julia/packages/LLVM/OLMpi/src/interop/base.jl:38
         HFMA2 R30, R6, R30, R23 ;
         HMUL2 R23, -R0, R35 ;
-; Location /home/dstn/.julia/packages/IndexSpaces/MMvQv/src/IndexSpaces.jl:1968
+; Location /home/eschnett/.julia/packages/IndexSpaces/SkQyK/src/IndexSpaces.jl:1968
         HMMA.16816.F16 R36, R16, R30, RZ ;
-; Location /home/dstn/.julia/packages/LLVM/RpBog/src/interop/base.jl:38
+; Location /home/eschnett/.julia/packages/LLVM/OLMpi/src/interop/base.jl:38
         HMUL2 R19, R0.reuse, R34 ;
         HMUL2 R30, -R0.reuse, R33 ;
         HMUL2 R31, R0, R32 ;
         HFMA2 R35, R6.reuse, R35, R19 ;
-; Location /home/dstn/.julia/packages/IndexSpaces/MMvQv/src/IndexSpaces.jl:1968
-        IMAD.MOV.U32 R19, RZ, RZ, R16 ;
-; Location /home/dstn/.julia/packages/LLVM/RpBog/src/interop/base.jl:38
+; Location /home/eschnett/.julia/packages/IndexSpaces/SkQyK/src/IndexSpaces.jl:1968
+        MOV R19, R16 ;
+; Location /home/eschnett/.julia/packages/LLVM/OLMpi/src/interop/base.jl:38
         HFMA2 R34, R6.reuse, R34, R23 ;
         HFMA2 R30, R6.reuse, R32, R30 ;
         HFMA2 R31, R6, R33, R31 ;
-; Location /home/dstn/.julia/packages/IndexSpaces/MMvQv/src/IndexSpaces.jl:1968
+; Location /home/eschnett/.julia/packages/IndexSpaces/SkQyK/src/IndexSpaces.jl:1968
         HMMA.16816.F16 R34, R16, R34, RZ ;
-; Location /home/dstn/.julia/packages/LLVM/RpBog/src/interop/base.jl:38
+; Location /home/eschnett/.julia/packages/LLVM/OLMpi/src/interop/base.jl:38
         HMUL2 R23, -R0, R27 ;
-; Location /home/dstn/.julia/packages/IndexSpaces/MMvQv/src/IndexSpaces.jl:1968
+; Location /home/eschnett/.julia/packages/IndexSpaces/SkQyK/src/IndexSpaces.jl:1968
         HMMA.16816.F16 R30, R16, R30, RZ ;
-; Location /home/dstn/.julia/packages/LLVM/RpBog/src/interop/base.jl:38
+; Location /home/eschnett/.julia/packages/LLVM/OLMpi/src/interop/base.jl:38
         HMUL2 R19, R0, R26.reuse ;
         HFMA2 R26, R6.reuse, R26, R23 ;
         HFMA2 R27, R6, R27, R19 ;
-; Location /home/dstn/.julia/packages/IndexSpaces/MMvQv/src/IndexSpaces.jl:1968
+; Location /home/eschnett/.julia/packages/IndexSpaces/SkQyK/src/IndexSpaces.jl:1968
         IMAD.MOV.U32 R19, RZ, RZ, R16 ;
-; Location /home/dstn/.julia/packages/LLVM/RpBog/src/interop/base.jl:38
+; Location /home/eschnett/.julia/packages/LLVM/OLMpi/src/interop/base.jl:38
         HMUL2 R23, -R0, R29 ;
-; Location /home/dstn/.julia/packages/IndexSpaces/MMvQv/src/IndexSpaces.jl:1968
+; Location /home/eschnett/.julia/packages/IndexSpaces/SkQyK/src/IndexSpaces.jl:1968
         HMMA.16816.F16 R26, R16, R26, RZ ;
-; Location /home/dstn/.julia/packages/LLVM/RpBog/src/interop/base.jl:38
+; Location /home/eschnett/.julia/packages/LLVM/OLMpi/src/interop/base.jl:38
         HMUL2 R19, R0, R28.reuse ;
         HFMA2 R28, R6.reuse, R28, R23 ;
         HFMA2 R29, R6, R29, R19 ;
-; Location /home/dstn/.julia/packages/IndexSpaces/MMvQv/src/IndexSpaces.jl:1968
+; Location /home/eschnett/.julia/packages/IndexSpaces/SkQyK/src/IndexSpaces.jl:1968
         IMAD.MOV.U32 R19, RZ, RZ, R16 ;
-; Location /home/dstn/.julia/packages/LLVM/RpBog/src/interop/base.jl:38
+; Location /home/eschnett/.julia/packages/LLVM/OLMpi/src/interop/base.jl:38
         HMUL2 R23, -R0, R15 ;
-; Location /home/dstn/.julia/packages/IndexSpaces/MMvQv/src/IndexSpaces.jl:1968
+; Location /home/eschnett/.julia/packages/IndexSpaces/SkQyK/src/IndexSpaces.jl:1968
         HMMA.16816.F16 R28, R16, R28, RZ ;
-; Location /home/dstn/.julia/packages/LLVM/RpBog/src/interop/base.jl:38
+; Location /home/eschnett/.julia/packages/LLVM/OLMpi/src/interop/base.jl:38
         HMUL2 R19, R0, R14.reuse ;
         HFMA2 R14, R6.reuse, R14, R23 ;
         HFMA2 R15, R6, R15, R19 ;
-; Location /home/dstn/.julia/packages/IndexSpaces/MMvQv/src/IndexSpaces.jl:1968
-        MOV R19, R16 ;
+; Location /home/eschnett/.julia/packages/IndexSpaces/SkQyK/src/IndexSpaces.jl:1968
+        IMAD.MOV.U32 R19, RZ, RZ, R16 ;
         HMMA.16816.F16 R32, R16, R14, RZ ;
-; Location /home/dstn/.julia/packages/LLVM/RpBog/src/interop/base.jl:38
-        HMUL2 R37, R2, R37 ;
-        LDL R19, [R1+0x50] ;
-; Location /home/dstn/.julia/packages/IndexSpaces/MMvQv/src/IndexSpaces.jl:1968
+        LDL R19, [R1+0xbc] ;
         IMAD.MOV.U32 R14, RZ, RZ, R18 ;
         IMAD.MOV.U32 R15, RZ, RZ, R16 ;
-        HMMA.16816.F16 R38, R12, R38, RZ ;
-; Location /home/dstn/.julia/packages/LLVM/RpBog/src/interop/base.jl:38
+        HMMA.16816.F16 R42, R12, R42, RZ ;
+; Location /home/eschnett/.julia/packages/LLVM/OLMpi/src/interop/base.jl:38
         HMUL2 R13, -R0.reuse, R25.reuse ;
         HMUL2 R12, R0, R24.reuse ;
         HFMA2 R24, R6.reuse, R24, R13 ;
-; Location /home/dstn/.julia/packages/IndexSpaces/MMvQv/src/IndexSpaces.jl:1968
+; Location /home/eschnett/.julia/packages/IndexSpaces/SkQyK/src/IndexSpaces.jl:1968
         IMAD.MOV.U32 R13, RZ, RZ, R17 ;
-; Location /home/dstn/.julia/packages/LLVM/RpBog/src/interop/base.jl:38
+; Location /home/eschnett/.julia/packages/LLVM/OLMpi/src/interop/base.jl:38
         HFMA2 R25, R6, R25, R12 ;
-; Location /home/dstn/.julia/packages/IndexSpaces/MMvQv/src/IndexSpaces.jl:1968
+; Location /home/eschnett/.julia/packages/IndexSpaces/SkQyK/src/IndexSpaces.jl:1968
         MOV R12, R16 ;
         HMMA.16816.F16 R24, R12, R24, RZ ;
-        LDL R14, [R1+0xa8] ;
-; Location /home/dstn/.julia/packages/LLVM/RpBog/src/interop/base.jl:38
-        HMUL2 R39, R2.reuse, R39 ;
-        HMUL2 R38, R2, R38 ;
-        LDL R15, [R1+0xa4] ;
-        HMNMX2 R39, R39, -7, -7, !PT ;
-        HMNMX2 R38, R38, -7, -7, !PT ;
-        HMNMX2 R39, R39, 7, 7, PT ;
-        HMNMX2 R38, R38, 7, 7, PT ;
+        LDL R12, [R1+0xb4] ;
+; Location /home/eschnett/.julia/packages/LLVM/OLMpi/src/interop/base.jl:38
+        HMUL2 R42, R2, R42 ;
+        LDL R15, [R1+0xb8] ;
+        HMNMX2 R42, R42, -7, -7, !PT ;
+        HMNMX2 R42, R42, 7, 7, PT ;
+        HMUL2 R24, R2, R24 ;
+        HMNMX2 R24, R24, -7, -7, !PT ;
+        HMNMX2 R24, R24, 7, 7, PT ;
+        HADD2 R42, R42, R5 ;
+        HADD2 R24, R24, R5 ;
+        PRMT R24, R42, 0x6240, R24 ;
+        LDL R42, [R1+0xb0] ;
+        HMUL2 R37, R2.reuse, R37 ;
+        HMUL2 R35, R2.reuse, R35 ;
+        HMUL2 R31, R2.reuse, R31 ;
+        HMUL2 R27, R2.reuse, R27 ;
+        HMUL2 R43, R2, R43 ;
         HMUL2 R25, R2.reuse, R25 ;
-        HMUL2 R24, R2, R24 ;
+        HMNMX2 R37, R37, -7, -7, !PT ;
+        HMUL2 R29, R2.reuse, R29 ;
+        HMNMX2 R35, R35, -7, -7, !PT ;
+        HMUL2 R33, R2.reuse, R33 ;
+        HMNMX2 R31, R31, -7, -7, !PT ;
+        HMUL2 R36, R2.reuse, R36 ;
+        HMNMX2 R27, R27, -7, -7, !PT ;
+        HMUL2 R34, R2.reuse, R34 ;
+        HMNMX2 R43, R43, -7, -7, !PT ;
+        HMUL2 R30, R2.reuse, R30 ;
         HMNMX2 R25, R25, -7, -7, !PT ;
-        HMNMX2 R24, R24, -7, -7, !PT ;
-        HMNMX2 R25, R25, 7, 7, PT ;
-        HMNMX2 R24, R24, 7, 7, PT ;
-        HADD2 R39, R39, R5.reuse ;
-        HADD2 R25, R25, R5.reuse ;
-        HADD2 R38, R38, R5 ;
-        HADD2 R24, R24, R5 ;
-        PRMT R25, R39, 0x6240, R25 ;
-        LDL R39, [R1+0xb0] ;
-        PRMT R24, R38, 0x6240, R24 ;
-        LDL R38, [R1+0xac] ;
-        HMUL2 R35, R2.reuse, R35 ;
-        HMUL2 R31, R2, R31 ;
-        HMUL2 R27, R2.reuse, R27 ;
-        HMUL2 R29, R2.reuse, R29 ;
-        HMUL2 R33, R2.reuse, R33 ;
-        HMNMX2 R37, R37, -7, -7, !PT ;
-        HMUL2 R36, R2.reuse, R36 ;
-        HMNMX2 R35, R35, -7, -7, !PT ;
-        HMUL2 R34, R2.reuse, R34 ;
-        HMNMX2 R31, R31, -7, -7, !PT ;
-        HMUL2 R30, R2.reuse, R30 ;
-        HMNMX2 R27, R27, -7, -7, !PT ;
         HMUL2 R26, R2.reuse, R26 ;
+        HMNMX2 R37, R37, 7, 7, PT ;
+        HMUL2 R28, R2.reuse, R28 ;
+        HMNMX2 R35, R35, 7, 7, PT ;
+        HMUL2 R32, R2, R32 ;
         HMNMX2 R29, R29, -7, -7, !PT ;
-        HMUL2 R28, R2.reuse, R28 ;
         HMNMX2 R33, R33, -7, -7, !PT ;
-        HMUL2 R32, R2, R32 ;
-        HMNMX2 R37, R37, 7, 7, PT ;
-        HMNMX2 R35, R35, 7, 7, PT ;
         HMNMX2 R31, R31, 7, 7, PT ;
         HMNMX2 R27, R27, 7, 7, PT ;
         HMNMX2 R36, R36, -7, -7, !PT ;
         HMNMX2 R34, R34, -7, -7, !PT ;
+        HMNMX2 R30, R30, -7, -7, !PT ;
+        HMNMX2 R26, R26, -7, -7, !PT ;
+        HMNMX2 R43, R43, 7, 7, PT ;
+        HMNMX2 R25, R25, 7, 7, PT ;
+        HADD2 R37, R37, R5.reuse ;
+        HMNMX2 R28, R28, -7, -7, !PT ;
+        HADD2 R35, R35, R5 ;
+        HMNMX2 R32, R32, -7, -7, !PT ;
         HMNMX2 R29, R29, 7, 7, PT ;
         HMNMX2 R33, R33, 7, 7, PT ;
-        HMNMX2 R30, R30, -7, -7, !PT ;
-        HMNMX2 R26, R26, -7, -7, !PT ;
-        HADD2 R37, R37, R5.reuse ;
-        HMNMX2 R28, R28, -7, -7, !PT ;
-        HADD2 R35, R35, R5.reuse ;
-        HMNMX2 R32, R32, -7, -7, !PT ;
         HADD2 R31, R31, R5.reuse ;
         HMNMX2 R36, R36, 7, 7, PT ;
         HADD2 R27, R27, R5.reuse ;
         HMNMX2 R34, R34, 7, 7, PT ;
+        HADD2 R43, R43, R5.reuse ;
+        HMNMX2 R30, R30, 7, 7, PT ;
+        HADD2 R25, R25, R5.reuse ;
+        HMNMX2 R26, R26, 7, 7, PT ;
         HADD2 R29, R29, R5.reuse ;
-        HMNMX2 R30, R30, 7, 7, PT ;
-        HADD2 R33, R33, R5 ;
-        HMNMX2 R26, R26, 7, 7, PT ;
         HMNMX2 R28, R28, 7, 7, PT ;
+        HADD2 R33, R33, R5.reuse ;
         HMNMX2 R32, R32, 7, 7, PT ;
         HADD2 R36, R36, R5.reuse ;
         PRMT R35, R37, 0x6240, R35 ;
         HADD2 R34, R34, R5.reuse ;
         PRMT R27, R31, 0x6240, R27 ;
         HADD2 R30, R30, R5.reuse ;
+        PRMT R25, R43, 0x6240, R25 ;
+        HADD2 R26, R26, R5.reuse ;
         PRMT R29, R29, 0x6240, R33 ;
-        HADD2 R26, R26, R5.reuse ;
         HADD2 R28, R28, R5 ;
         HADD2 R32, R32, R5 ;
-; Location ./int.jl:496
+; Location ./int.jl:529
         IMAD.SHL.U32 R35, R35, 0x10, RZ ;
-; Location /home/dstn/.julia/packages/LLVM/RpBog/src/interop/base.jl:38
+; Location /home/eschnett/.julia/packages/LLVM/OLMpi/src/interop/base.jl:38
         PRMT R34, R36, 0x6240, R34 ;
-; Location ./int.jl:496
+; Location ./int.jl:529
         IMAD.SHL.U32 R27, R27, 0x10, RZ ;
-; Location /home/dstn/.julia/packages/LLVM/RpBog/src/interop/base.jl:38
+; Location /home/eschnett/.julia/packages/LLVM/OLMpi/src/interop/base.jl:38
         PRMT R26, R30, 0x6240, R26 ;
-; Location ./int.jl:496
-        IMAD.SHL.U32 R29, R29, 0x10, RZ ;
-; Location /home/dstn/.julia/packages/LLVM/RpBog/src/interop/base.jl:38
+; Location ./int.jl:529
+        IMAD.SHL.U32 R25, R25, 0x10, RZ ;
+; Location /home/eschnett/.julia/packages/LLVM/OLMpi/src/interop/base.jl:38
         PRMT R28, R28, 0x6240, R32 ;
-        STL [R1+0x44], R48 ;
-; Location ./int.jl:496
-        SHF.L.U32 R25, R25, 0x4, RZ ;
-; Location /home/dstn/.julia/packages/LLVM/RpBog/src/interop/base.jl:38
+        STL [R1+0x1ac], R52 ;
+; Location ./int.jl:529
+        SHF.L.U32 R29, R29, 0x4, RZ ;
+; Location /home/eschnett/.julia/packages/LLVM/OLMpi/src/interop/base.jl:38
         LOP3.LUT R34, R34, 0xf0f0f0f, R35, 0xe2, !PT ;
-        STL [R1+0x1a0], R48 ;
+        STL [R1+0x18c], R45 ;
         LOP3.LUT R26, R26, 0xf0f0f0f, R27, 0xe2, !PT ;
         LOP3.LUT R28, R28, 0xf0f0f0f, R29, 0xe2, !PT ;
-        STL [R1+0x1b0], R48 ;
+        STL [R1+0x1a0], R16 ;
         LOP3.LUT R24, R24, 0xf0f0f0f, R25, 0xe2, !PT ;
-; Location ./int.jl:366
+; Location ./int.jl:373
         LOP3.LUT R34, R34, 0x88888888, RZ, 0x3c, !PT ;
-        STL [R1+0x1ac], R56 ;
+        LDL.LU R52, [R1+0x1c] ;
         LOP3.LUT R26, R26, 0x88888888, RZ, 0x3c, !PT ;
         LOP3.LUT R28, R28, 0x88888888, RZ, 0x3c, !PT ;
-        STL [R1+0x1a8], R59 ;
+        LDL.LU R45, [R1+0x60] ;
         LOP3.LUT R24, R24, 0x88888888, RZ, 0x3c, !PT ;
-        LDL.LU R48, [R1+0x5c] ;
-        LDL.LU R56, [R1+0x6c] ;
-        LDL R59, [R1+0x78] ;
-        STL [R1+0x30], R44 ;
-        STL [R1+0x1a4], R44 ;
-        LDL R37, [R1+0x74] ;
-        LDL R36, [R1+0x24] ;
-        LDL R44, [R1+0x7c] ;
-; Location /home/dstn/.julia/packages/LLVM/RpBog/src/interop/base.jl:38
-        STS [R39], R34 ;
-        STS [R38], R26 ;
-        STS [R14], R28 ;
-        STS [R15], R24 ;
-        LDS R14, [R41] ;
-        LDS R15, [R40] ;
-; Location ./int.jl:366
-        LOP3.LUT R41, R14, 0x88888888, RZ, 0x3c, !PT ;
-; Location /home/dstn/.julia/packages/LLVM/RpBog/src/interop/base.jl:38
-        LOP3.LUT R39, R41.reuse, 0xf000f0, R42, 0xe2, !PT ;
-        LOP3.LUT R40, R41, 0xf000f, R55, 0xe2, !PT ;
-; Location ./int.jl:495
-        SHF.R.U32.HI R41, RZ, 0x8, R41 ;
-; Location /home/dstn/.julia/packages/LLVM/RpBog/src/interop/base.jl:38
-        LOP3.LUT R38, R41.reuse, 0xf000f0, R42, 0xe2, !PT ;
-        LOP3.LUT R41, R41, 0xf000f, R55, 0xe2, !PT ;
-        HADD2 R40, R40, -R5 ;
-        HADD2 R41, R41, -R5 ;
-        HADD2 R38, R38, -R7 ;
-        HMUL2 R12, -R11.reuse, R40 ;
-        STL [R1+0x194], R41 ;
-        HMUL2 R24, -R11, R41 ;
-        HFMA2 R12, R9, R49, R12 ;
-        STL [R1+0x190], R38 ;
-        HMUL2 R23, -R11, R38 ;
-        LDL R49, [R1+0x14] ;
-        LDL.LU R41, [R1+0x68] ;
-        LDL.LU R38, [R1+0x64] ;
-        HADD2 R39, R39, -R7 ;
-        HMUL2 R13, -R11, R39 ;
-        HFMA2 R13, R9, R47, R13 ;
-        HFMA2 R30, -R10.reuse, R46, R12 ;
-        HFMA2 R13, -R10, R19, R13 ;
-        HFMA2 R30, R4.reuse, R60, R30 ;
-        HFMA2 R31, R4, R58, R13 ;
-        HMUL2 R12, R3, R30 ;
-        HMUL2 R13, -R3, R31.reuse ;
-        STL [R1+0xc8], R14 ;
-        HFMA2 R31, R8.reuse, R31, R12 ;
-; Location ./int.jl:366
+        LDL.LU R16, [R1+0x6c] ;
+        STL [R1+0x198], R17 ;
+        STL [R1+0x1a4], R2 ;
+        STL [R1+0x190], R0 ;
+        LDL R17, [R1+0x94] ;
+        LDL.LU R2, [R1+0x64] ;
+        STL [R1+0x19c], R18 ;
+        LDL R0, [R1+0x4c] ;
+        STL [R1+0x194], R6 ;
+        LDL R18, [R1+0x90] ;
+        LDL R37, [R1+0x80] ;
+        LDL R6, [R1+0x48] ;
+        LDL R36, [R1+0x3c] ;
+; Location /home/eschnett/.julia/packages/LLVM/OLMpi/src/interop/base.jl:38
+        STS [R42], R34 ;
+        STS [R12], R26 ;
+        STS [R15], R28 ;
+        STS [R19], R24 ;
+        LDS R12, [R41] ;
+        LDS R15, [R46] ;
+        STL [R1+0xcc], R12 ;
+; Location ./int.jl:373
+        LOP3.LUT R12, R12, 0x88888888, RZ, 0x3c, !PT ;
+; Location /home/eschnett/.julia/packages/LLVM/OLMpi/src/interop/base.jl:38
+        LOP3.LUT R41, R12.reuse, 0xf000f0, R48, 0xe2, !PT ;
+        LOP3.LUT R42, R12, 0xf000f, R55, 0xe2, !PT ;
+        HADD2 R41, R41, -R7 ;
+        HADD2 R42, R42, -R5 ;
+        HMUL2 R14, -R11.reuse, R41 ;
+        HMUL2 R13, -R11, R42 ;
+        HFMA2 R14, R9.reuse, R38, R14 ;
+        HFMA2 R13, R9, R39, R13 ;
+        HFMA2 R14, -R10.reuse, R56, R14 ;
+; Location ./int.jl:528
+        SHF.R.U32.HI R12, RZ, 0x8, R12 ;
+; Location /home/eschnett/.julia/packages/LLVM/OLMpi/src/interop/base.jl:38
+        HFMA2 R30, -R10, R57, R13 ;
+        STL [R1+0xa8], R15 ;
+        HFMA2 R31, R4.reuse, R61, R14 ;
+        HFMA2 R30, R4, R47, R30 ;
+        LOP3.LUT R43, R12.reuse, 0xf000f0, R48, 0xe2, !PT ;
+        HMUL2 R13, -R3.reuse, R31.reuse ;
+        LOP3.LUT R38, R12, 0xf000f, R55, 0xe2, !PT ;
+        HMUL2 R12, R3, R30.reuse ;
+; Location ./int.jl:373
         LOP3.LUT R19, R15, 0x88888888, RZ, 0x3c, !PT ;
-; Location /home/dstn/.julia/packages/LLVM/RpBog/src/interop/base.jl:38
-        HFMA2 R30, R8, R30, R13 ;
-        STL [R1+0xb4], R15 ;
-; Location /home/dstn/.julia/packages/IndexSpaces/MMvQv/src/IndexSpaces.jl:1968
-        IMAD.MOV.U32 R12, RZ, RZ, R20 ;
+; Location /home/eschnett/.julia/packages/LLVM/OLMpi/src/interop/base.jl:38
+        HFMA2 R30, R8.reuse, R30, R13 ;
+; Location /home/eschnett/.julia/packages/IndexSpaces/SkQyK/src/IndexSpaces.jl:1968
         IMAD.MOV.U32 R13, RZ, RZ, R21 ;
-        IMAD.MOV.U32 R14, RZ, RZ, R22 ;
+; Location /home/eschnett/.julia/packages/LLVM/OLMpi/src/interop/base.jl:38
+        HFMA2 R31, R8, R31, R12 ;
+; Location /home/eschnett/.julia/packages/IndexSpaces/SkQyK/src/IndexSpaces.jl:1968
+        IMAD.MOV.U32 R12, RZ, RZ, R20.reuse ;
+        MOV R14, R22 ;
         IMAD.MOV.U32 R15, RZ, RZ, R20 ;
-; Location /home/dstn/.julia/packages/LLVM/RpBog/src/interop/base.jl:38
+        LDL R39, [R1+0x84] ;
+        HMMA.16816.F16 R30, R12, R30, RZ ;
+        LDL R15, [R1+0x18] ;
+; Location /home/eschnett/.julia/packages/LLVM/OLMpi/src/interop/base.jl:38
+        HADD2 R43, R43, -R7 ;
+        LDL R14, [R1+0x14] ;
         LOP3.LUT R47, R19.reuse, 0xf000f, R55, 0xe2, !PT ;
-        LOP3.LUT R46, R19, 0xf000f0, R42, 0xe2, !PT ;
-; Location /home/dstn/.julia/packages/IndexSpaces/MMvQv/src/IndexSpaces.jl:1968
-        HMMA.16816.F16 R30, R12, R30, RZ ;
-        LDL.LU R14, [R1+0x28] ;
-; Location /home/dstn/.julia/packages/LLVM/RpBog/src/interop/base.jl:38
+        LOP3.LUT R46, R19, 0xf000f0, R48, 0xe2, !PT ;
+        HMUL2 R23, -R11, R43 ;
         HADD2 R47, R47, -R5 ;
         HADD2 R46, R46, -R7 ;
-        LDL R15, [R1+0x88] ;
+        HFMA2 R23, R9, R40, R23 ;
+        LDL R40, [R1+0x7c] ;
         HMUL2 R13, -R11.reuse, R47 ;
         HMUL2 R12, -R11, R46 ;
-        STL [R1+0x17c], R47 ;
-        STL [R1+0x180], R46 ;
-        LDL.LU R47, [R1+0x1c] ;
-        LDL.LU R46, [R1+0x18] ;
-        HFMA2 R24, R9, R52, R24 ;
-        HFMA2 R23, R9, R50, R23 ;
-; Location ./int.jl:495
+        STL [R1+0x174], R47 ;
+        STL [R1+0x178], R46 ;
+        LDL.LU R47, [R1+0x24] ;
+        LDL.LU R46, [R1+0x20] ;
+        HADD2 R38, R38, -R5 ;
+        HMUL2 R24, -R11, R38 ;
+        HFMA2 R24, R9, R44, R24 ;
+        HFMA2 R24, -R10.reuse, R59, R24 ;
+        HFMA2 R23, -R10, R58, R23 ;
+        HFMA2 R33, R9, R60, R12 ;
+; Location /home/eschnett/.julia/packages/IndexSpaces/SkQyK/src/IndexSpaces.jl:1968
+        IMAD.MOV.U32 R12, RZ, RZ, R20 ;
+; Location ./int.jl:528
         SHF.R.U32.HI R19, RZ, 0x8, R19 ;
-        LDL R52, [R1+0x98] ;
-        LDL R50, [R1+0x48] ;
-; Location /home/dstn/.julia/packages/LLVM/RpBog/src/interop/base.jl:38
-        HFMA2 R24, -R10.reuse, R41, R24 ;
-        HFMA2 R23, -R10, R38, R23 ;
-        HFMA2 R24, R4, R49, R24 ;
-        HFMA2 R23, R4, R51, R23 ;
-        LOP3.LUT R42, R19, 0xf000f0, R42, 0xe2, !PT ;
-        HMUL2 R35, R3.reuse, R24 ;
-        LDL R49, [R1+0xcc] ;
+        LDL.LU R60, [R1+0x68] ;
+; Location /home/eschnett/.julia/packages/LLVM/OLMpi/src/interop/base.jl:38
+        HFMA2 R24, R4.reuse, R15, R24 ;
+        HFMA2 R23, R4, R14, R23 ;
+        HMUL2 R35, R3.reuse, R24.reuse ;
         HMUL2 R34, -R3, R23.reuse ;
-        HFMA2 R35, R8, R23, R35 ;
-        LDL.LU R51, [R1+0x1b8] ;
-        HFMA2 R23, R9, R53, R13 ;
-        LDL.LU R53, [R1+0x1b4] ;
+        HFMA2 R35, R8.reuse, R23, R35 ;
+        HFMA2 R23, R9, R49, R13 ;
+        LDL R49, [R1+0xc8] ;
         HFMA2 R34, R8, R24, R34 ;
-; Location /home/dstn/.julia/packages/IndexSpaces/MMvQv/src/IndexSpaces.jl:1968
+; Location /home/eschnett/.julia/packages/IndexSpaces/SkQyK/src/IndexSpaces.jl:1968
         IMAD.MOV.U32 R13, RZ, RZ, R21 ;
-; Location /home/dstn/.julia/packages/LLVM/RpBog/src/interop/base.jl:38
-        HFMA2 R23, -R10, R43, R23 ;
-        LOP3.LUT R43, R19, 0xf000f, R55, 0xe2, !PT ;
-        HADD2 R42, R42, -R7 ;
-        LDL.LU R19, [R1+0x38] ;
-        HFMA2 R33, R9, R14, R12 ;
-; Location /home/dstn/.julia/packages/IndexSpaces/MMvQv/src/IndexSpaces.jl:1968
-        MOV R12, R20 ;
-        IMAD.MOV.U32 R14, RZ, RZ, R22 ;
-; Location /home/dstn/.julia/packages/LLVM/RpBog/src/interop/base.jl:38
-        HFMA2 R33, -R10, R15, R33 ;
-; Location /home/dstn/.julia/packages/IndexSpaces/MMvQv/src/IndexSpaces.jl:1968
+        MOV R14, R22 ;
+; Location /home/eschnett/.julia/packages/LLVM/OLMpi/src/interop/base.jl:38
+        HFMA2 R33, -R10.reuse, R40, R33 ;
+; Location /home/eschnett/.julia/packages/IndexSpaces/SkQyK/src/IndexSpaces.jl:1968
         IMAD.MOV.U32 R15, RZ, RZ, R20 ;
+; Location /home/eschnett/.julia/packages/LLVM/OLMpi/src/interop/base.jl:38
+        HFMA2 R23, -R10, R39, R23 ;
+; Location /home/eschnett/.julia/packages/IndexSpaces/SkQyK/src/IndexSpaces.jl:1968
         HMMA.16816.F16 R34, R12, R34, RZ ;
-; Location /home/dstn/.julia/packages/LLVM/RpBog/src/interop/base.jl:38
+; Location /home/eschnett/.julia/packages/LLVM/OLMpi/src/interop/base.jl:38
         HFMA2 R32, R4.reuse, R47, R23 ;
         HFMA2 R33, R4, R46, R33 ;
         HMUL2 R12, R3.reuse, R32.reuse ;
         HMUL2 R13, -R3, R33.reuse ;
         HFMA2 R33, R8.reuse, R33, R12 ;
-; Location /home/dstn/.julia/packages/IndexSpaces/MMvQv/src/IndexSpaces.jl:1968
+; Location /home/eschnett/.julia/packages/IndexSpaces/SkQyK/src/IndexSpaces.jl:1968
         IMAD.MOV.U32 R12, RZ, RZ, R20 ;
-; Location /home/dstn/.julia/packages/LLVM/RpBog/src/interop/base.jl:38
+; Location /home/eschnett/.julia/packages/LLVM/OLMpi/src/interop/base.jl:38
         HFMA2 R32, R8, R32, R13 ;
-; Location /home/dstn/.julia/packages/IndexSpaces/MMvQv/src/IndexSpaces.jl:1968
-        MOV R13, R21 ;
-        STL [R1+0x178], R42 ;
+; Location /home/eschnett/.julia/packages/IndexSpaces/SkQyK/src/IndexSpaces.jl:1968
+        IMAD.MOV.U32 R13, RZ, RZ, R21 ;
+; Location /home/eschnett/.julia/packages/LLVM/OLMpi/src/interop/base.jl:38
+        LOP3.LUT R39, R19.reuse, 0xf000f0, R48, 0xe2, !PT ;
+        LOP3.LUT R40, R19, 0xf000f, R55, 0xe2, !PT ;
+        LDL.LU R19, [R1+0x58] ;
+; Location /home/eschnett/.julia/packages/IndexSpaces/SkQyK/src/IndexSpaces.jl:1968
         HMMA.16816.F16 R32, R12, R32, RZ ;
-        LDL.LU R14, [R1+0x3c] ;
-        LDL R15, [R1+0x80] ;
-; Location /home/dstn/.julia/packages/LLVM/RpBog/src/interop/base.jl:38
-        HMUL2 R12, -R11, R42 ;
-        LDL.LU R42, [R1+0x84] ;
+        LDL R14, [R1+0x74] ;
+        LDL R15, [R1+0x78] ;
+; Location /home/eschnett/.julia/packages/LLVM/OLMpi/src/interop/base.jl:38
+        HADD2 R39, R39, -R7 ;
+        HADD2 R40, R40, -R5 ;
+        HMUL2 R12, -R11.reuse, R39 ;
+        HMUL2 R13, -R11, R40 ;
+        HFMA2 R12, R9.reuse, R51, R12 ;
+        LDL.LU R51, [R1+0x1b0] ;
         LDS R49, [R49] ;
-        LDL R53, [R1+0xc] ;
-        HADD2 R43, R43, -R5 ;
-        HMUL2 R13, -R11, R43 ;
-        HFMA2 R12, R9.reuse, R19, R12 ;
-        HFMA2 R13, R9, R14, R13 ;
-        HFMA2 R12, -R10.reuse, R15, R12 ;
-        HFMA2 R13, -R10, R42, R13 ;
+        HFMA2 R13, R9, R19, R13 ;
+        HFMA2 R12, -R10.reuse, R14, R12 ;
+        HFMA2 R13, -R10, R15, R13 ;
         HFMA2 R27, R4.reuse, R54, R12 ;
-; Location /home/dstn/.julia/packages/IndexSpaces/MMvQv/src/IndexSpaces.jl:1968
-        IMAD.MOV.U32 R14, RZ, RZ, R22 ;
-        MOV R15, R20 ;
-; Location /home/dstn/.julia/packages/LLVM/RpBog/src/interop/base.jl:38
         HFMA2 R26, R4, R53, R13 ;
         HMUL2 R13, -R3.reuse, R27.reuse ;
         HMUL2 R12, R3, R26.reuse ;
+; Location /home/eschnett/.julia/packages/IndexSpaces/SkQyK/src/IndexSpaces.jl:1968
+        IMAD.MOV.U32 R14, RZ, RZ, R22 ;
+; Location /home/eschnett/.julia/packages/LLVM/OLMpi/src/interop/base.jl:38
         HFMA2 R26, R8.reuse, R26, R13 ;
-; Location /home/dstn/.julia/packages/IndexSpaces/MMvQv/src/IndexSpaces.jl:1968
+; Location /home/eschnett/.julia/packages/IndexSpaces/SkQyK/src/IndexSpaces.jl:1968
         IMAD.MOV.U32 R13, RZ, RZ, R21 ;
-; Location /home/dstn/.julia/packages/LLVM/RpBog/src/interop/base.jl:38
+; Location /home/eschnett/.julia/packages/LLVM/OLMpi/src/interop/base.jl:38
         HFMA2 R27, R8, R27, R12 ;
-; Location /home/dstn/.julia/packages/IndexSpaces/MMvQv/src/IndexSpaces.jl:1968
-        IMAD.MOV.U32 R12, RZ, RZ, R20 ;
+; Location /home/eschnett/.julia/packages/IndexSpaces/SkQyK/src/IndexSpaces.jl:1968
+        MOV R12, R20 ;
+        IMAD.MOV.U32 R15, RZ, RZ, R20 ;
+; Location ./int.jl:373
+        LOP3.LUT R19, R49, 0x88888888, RZ, 0x3c, !PT ;
+; Location /home/eschnett/.julia/packages/LLVM/OLMpi/src/interop/base.jl:38
+        LOP3.LUT R53, R19.reuse, 0xf000f0, R48, 0xe2, !PT ;
+        LOP3.LUT R54, R19, 0xf000f, R55, 0xe2, !PT ;
+; Location /home/eschnett/.julia/packages/IndexSpaces/SkQyK/src/IndexSpaces.jl:1968
         HMMA.16816.F16 R26, R12, R26, RZ ;
-        LDL.LU R15, [R1+0x4c] ;
-; Location ./int.jl:366
-        LOP3.LUT R19, R49, 0x88888888, RZ, 0x3c, !PT ;
-        STL [R1+0x18c], R43 ;
-; Location /home/dstn/.julia/packages/LLVM/RpBog/src/interop/base.jl:38
-        LOP3.LUT R54, R19, 0xf000f, R55, 0xe2, !PT ;
-        LDL.LU R14, [R1+0x40] ;
-        IMAD.MOV.U32 R43, RZ, RZ, 0x54005400 ;
-        LOP3.LUT R53, R19, 0xf000f0, R43, 0xe2, !PT ;
+        LDL.LU R14, [R1+0x34] ;
+; Location /home/eschnett/.julia/packages/LLVM/OLMpi/src/interop/base.jl:38
+        HADD2 R53, R53, -R7 ;
+        LDL.LU R15, [R1+0x38] ;
         HADD2 R54, R54, -R5 ;
-        HADD2 R53, R53, -R7 ;
-        STL [R1+0x16c], R54 ;
-        HMUL2 R13, -R11.reuse, R54 ;
-        HMUL2 R12, -R11, R53 ;
-        STL [R1+0x168], R53 ;
-        LDL.LU R54, [R1+0x58] ;
+        HMUL2 R12, -R11.reuse, R53 ;
+        STL [R1+0x164], R53 ;
+        HMUL2 R13, -R11, R54 ;
+        STL [R1+0x168], R54 ;
         LDL.LU R53, [R1+0x54] ;
-; Location ./int.jl:495
+        LDL.LU R54, [R1+0x5c] ;
+; Location ./int.jl:528
         SHF.R.U32.HI R19, RZ, 0x8, R19 ;
+; Location /home/eschnett/.julia/packages/LLVM/OLMpi/src/interop/base.jl:38
+        HFMA2 R12, R9, R14, R12 ;
+        HFMA2 R13, R9, R15, R13 ;
+        HFMA2 R12, -R10.reuse, R50, R12 ;
+        HFMA2 R13, -R10, R51, R13 ;
+        LOP3.LUT R50, R19, 0xf000f0, R48, 0xe2, !PT ;
+        HFMA2 R28, R4.reuse, R53, R13 ;
+        HFMA2 R29, R4, R54, R12 ;
+        HMUL2 R12, R3.reuse, R28.reuse ;
+        HMUL2 R13, -R3, R29.reuse ;
+; Location /home/eschnett/.julia/packages/IndexSpaces/SkQyK/src/IndexSpaces.jl:1968
+        IMAD.MOV.U32 R14, RZ, RZ, R22 ;
+; Location /home/eschnett/.julia/packages/LLVM/OLMpi/src/interop/base.jl:38
+        HFMA2 R29, R8.reuse, R29, R12 ;
+; Location /home/eschnett/.julia/packages/IndexSpaces/SkQyK/src/IndexSpaces.jl:1968
+        MOV R12, R20 ;
+; Location /home/eschnett/.julia/packages/LLVM/OLMpi/src/interop/base.jl:38
+        HFMA2 R28, R8, R28, R13 ;
+; Location /home/eschnett/.julia/packages/IndexSpaces/SkQyK/src/IndexSpaces.jl:1968
+        IMAD.MOV.U32 R13, RZ, RZ, R21 ;
+        IMAD.MOV.U32 R15, RZ, RZ, R20 ;
+; Location /home/eschnett/.julia/packages/LLVM/OLMpi/src/interop/base.jl:38
+        HADD2 R50, R50, -R7 ;
+; Location /home/eschnett/.julia/packages/IndexSpaces/SkQyK/src/IndexSpaces.jl:1968
+        HMMA.16816.F16 R28, R12, R28, RZ ;
         STL [R1+0xa0], R49 ;
+; Location /home/eschnett/.julia/packages/LLVM/OLMpi/src/interop/base.jl:38
+        LOP3.LUT R51, R19, 0xf000f, R55, 0xe2, !PT ;
+        LDL R14, [R1+0x8c] ;
+        HMUL2 R12, -R11, R50 ;
+        LDL R19, [R1+0x88] ;
+        HFMA2 R12, R9, R52, R12 ;
+        LDL.LU R52, [R1+0x1ac] ;
         LDL R49, [R1+0xc4] ;
-; Location /home/dstn/.julia/packages/LLVM/RpBog/src/interop/base.jl:38
-        HFMA2 R13, R9, R15, R13 ;
-        HFMA2 R13, -R10, R51, R13 ;
-        LOP3.LUT R51, R19, 0xf000f0, R43, 0xe2, !PT ;
-        HADD2 R51, R51, -R7 ;
-        HMUL2 R25, -R11, R51 ;
-        HFMA2 R25, R9.reuse, R48, R25 ;
-        LDL.LU R48, [R1+0x1b0] ;
-        HFMA2 R12, R9, R14, R12 ;
-        HFMA2 R12, -R10, R52, R12 ;
-; Location /home/dstn/.julia/packages/IndexSpaces/MMvQv/src/IndexSpaces.jl:1968
-        IMAD.MOV.U32 R14, RZ, RZ, R22 ;
-; Location /home/dstn/.julia/packages/LLVM/RpBog/src/interop/base.jl:38
-        HFMA2 R29, R4.reuse, R54, R12 ;
-        HFMA2 R28, R4, R53, R13 ;
-        HMUL2 R13, -R3.reuse, R29.reuse ;
-        HMUL2 R12, R3, R28.reuse ;
-; Location /home/dstn/.julia/packages/IndexSpaces/MMvQv/src/IndexSpaces.jl:1968
-        IMAD.MOV.U32 R15, RZ, RZ, R20.reuse ;
-; Location /home/dstn/.julia/packages/LLVM/RpBog/src/interop/base.jl:38
-        HFMA2 R28, R8.reuse, R28, R13 ;
-; Location /home/dstn/.julia/packages/IndexSpaces/MMvQv/src/IndexSpaces.jl:1968
-        IMAD.MOV.U32 R13, RZ, RZ, R21 ;
-; Location /home/dstn/.julia/packages/LLVM/RpBog/src/interop/base.jl:38
-        HFMA2 R29, R8, R29, R12 ;
-; Location /home/dstn/.julia/packages/IndexSpaces/MMvQv/src/IndexSpaces.jl:1968
-        IMAD.MOV.U32 R12, RZ, RZ, R20 ;
-; Location /home/dstn/.julia/packages/LLVM/RpBog/src/interop/base.jl:38
-        LOP3.LUT R52, R19, 0xf000f, R55, 0xe2, !PT ;
-        LDL R19, [R1+0x90] ;
-; Location /home/dstn/.julia/packages/IndexSpaces/MMvQv/src/IndexSpaces.jl:1968
-        HMMA.16816.F16 R28, R12, R28, RZ ;
-; Location /home/dstn/.julia/packages/LLVM/RpBog/src/interop/base.jl:38
+        HADD2 R51, R51, -R5 ;
+        LDL R15, [R1+0x30] ;
+        HMUL2 R13, -R11, R51 ;
+        HFMA2 R13, R9, R52, R13 ;
+        LDL.LU R52, [R1+0x1a8] ;
         LDS R49, [R49] ;
-        LDL R14, [R1+0x94] ;
-        LDL R15, [R1+0x20] ;
-        HADD2 R52, R52, -R5 ;
-        HMUL2 R24, -R11, R52 ;
-        HFMA2 R24, R9, R56, R24 ;
-        LDL.LU R56, [R1+0x1ac] ;
-        LDL R48, [R1+0x34] ;
-        STL [R1+0xbc], R49 ;
-        HFMA2 R25, -R10.reuse, R19, R25 ;
-; Location ./int.jl:366
-        LOP3.LUT R19, R49, 0x88888888, RZ, 0x3c, !PT ;
-; Location /home/dstn/.julia/packages/LLVM/RpBog/src/interop/base.jl:38
-        HFMA2 R24, -R10, R14, R24 ;
-        HFMA2 R25, R4.reuse, R15, R25 ;
-        HFMA2 R24, R4, R50, R24 ;
-        HMUL2 R13, -R3.reuse, R25.reuse ;
-        HMUL2 R12, R3, R24.reuse ;
-        LOP3.LUT R49, R19, 0xf000f0, R43, 0xe2, !PT ;
-        HFMA2 R24, R8.reuse, R24, R13 ;
-; Location /home/dstn/.julia/packages/IndexSpaces/MMvQv/src/IndexSpaces.jl:1968
-        IMAD.MOV.U32 R13, RZ, RZ, R21 ;
-; Location /home/dstn/.julia/packages/LLVM/RpBog/src/interop/base.jl:38
-        HFMA2 R25, R8, R25, R12 ;
-; Location /home/dstn/.julia/packages/IndexSpaces/MMvQv/src/IndexSpaces.jl:1968
-        MOV R12, R20 ;
+        HFMA2 R12, -R10.reuse, R19, R12 ;
+        HFMA2 R13, -R10, R14, R13 ;
+        HFMA2 R25, R4, R15, R12 ;
+; Location /home/eschnett/.julia/packages/IndexSpaces/SkQyK/src/IndexSpaces.jl:1968
         IMAD.MOV.U32 R14, RZ, RZ, R22 ;
         IMAD.MOV.U32 R15, RZ, RZ, R20 ;
-; Location /home/dstn/.julia/packages/LLVM/RpBog/src/interop/base.jl:38
-        LOP3.LUT R50, R19, 0xf000f, R55, 0xe2, !PT ;
+; Location ./int.jl:373
+        LOP3.LUT R19, R49, 0x88888888, RZ, 0x3c, !PT ;
+        STL [R1+0xa4], R49 ;
+; Location /home/eschnett/.julia/packages/LLVM/OLMpi/src/interop/base.jl:38
+        LOP3.LUT R49, R19.reuse, 0xf000f0, R48, 0xe2, !PT ;
+        HFMA2 R24, R4, R52, R13 ;
+        LOP3.LUT R52, R19, 0xf000f, R55, 0xe2, !PT ;
+        HMUL2 R13, -R3.reuse, R25 ;
+; Location ./int.jl:528
+        SHF.R.U32.HI R19, RZ, 0x8, R19 ;
+; Location /home/eschnett/.julia/packages/LLVM/OLMpi/src/interop/base.jl:38
+        HMUL2 R12, R3, R24 ;
+        HFMA2 R24, R8.reuse, R24, R13 ;
+        LOP3.LUT R48, R19, 0xf000f0, R48, 0xe2, !PT ;
+        HFMA2 R25, R8, R25, R12 ;
+; Location /home/eschnett/.julia/packages/IndexSpaces/SkQyK/src/IndexSpaces.jl:1968
+        MOV R12, R20 ;
+        IMAD.MOV.U32 R13, RZ, RZ, R21 ;
+; Location /home/eschnett/.julia/packages/LLVM/OLMpi/src/interop/base.jl:38
+        HADD2 R48, R48, -R7 ;
+; Location /home/eschnett/.julia/packages/IndexSpaces/SkQyK/src/IndexSpaces.jl:1968
+        HMMA.16816.F16 R14, R12, R24, RZ ;
+; Location /home/eschnett/.julia/packages/LLVM/OLMpi/src/interop/base.jl:38
+        HMUL2 R25, -R11, R48 ;
+        HFMA2 R25, R9, R45, R25 ;
+        LDL.LU R45, [R1+0x18c] ;
+        HADD2 R52, R52, -R5 ;
         HADD2 R49, R49, -R7 ;
-        HADD2 R50, R50, -R5 ;
-; Location /home/dstn/.julia/packages/IndexSpaces/MMvQv/src/IndexSpaces.jl:1968
-        HMMA.16816.F16 R14, R12, R24, RZ ;
-; Location /home/dstn/.julia/packages/LLVM/RpBog/src/interop/base.jl:38
-        HMUL2 R12, -R11.reuse, R49 ;
-        HMUL2 R13, -R11, R50 ;
-        HFMA2 R12, R9.reuse, R56, R12 ;
-        HFMA2 R13, R9, R57, R13 ;
-; Location ./int.jl:495
-        SHF.R.U32.HI R19, RZ, 0x8, R19 ;
-; Location /home/dstn/.julia/packages/LLVM/RpBog/src/interop/base.jl:38
-        HFMA2 R12, -R10.reuse, R59, R12 ;
-        LDL.LU R57, [R1+0xa8] ;
-        HFMA2 R23, -R10, R44, R13 ;
-        LDL.LU R59, [R1+0x1a8] ;
-        LDL.LU R44, [R1+0x1a4] ;
-        LDL.LU R56, [R1+0xa4] ;
-        HFMA2 R13, R4, R48, R12 ;
-        LDL.LU R48, [R1+0x1a0] ;
+        HMUL2 R12, -R11.reuse, R52 ;
+        HMUL2 R13, -R11, R49 ;
+        HFMA2 R12, R9, R16, R12 ;
+        HFMA2 R13, R9, R2, R13 ;
+        LDL.LU R16, [R1+0x1a0] ;
+        HFMA2 R12, -R10.reuse, R17, R12 ;
+        HFMA2 R13, -R10, R18, R13 ;
+        LDL.LU R17, [R1+0x198] ;
+        HFMA2 R12, R4, R0, R12 ;
+        LDL.LU R0, [R1+0x190] ;
+        HFMA2 R13, R4, R6, R13 ;
+        LDL.LU R6, [R1+0x194] ;
+        LDL.LU R18, [R1+0x19c] ;
+        HFMA2 R25, -R10, R45, R25 ;
+        LOP3.LUT R55, R19, 0xf000f, R55, 0xe2, !PT ;
+        LDL.LU R45, [R1+0x188] ;
         HMUL2 R24, -R3, R13 ;
-        LOP3.LUT R55, R19, 0xf000f, R55, 0xe2, !PT ;
         HADD2 R55, R55, -R5 ;
-        HFMA2 R12, R4, R48, R23 ;
-        HMUL2 R23, R3, R12.reuse ;
-        HFMA2 R12, R8.reuse, R12, R24 ;
+        LDL.LU R2, [R1+0x1a4] ;
+        HMUL2 R23, R3, R12 ;
+        HFMA2 R12, R8, R12, R24 ;
+        HMUL2 R24, -R11, R55 ;
+        HFMA2 R24, R9, R60, R24 ;
         HFMA2 R13, R8, R13, R23 ;
-; Location /home/dstn/.julia/packages/IndexSpaces/MMvQv/src/IndexSpaces.jl:1968
+        LDL.LU R60, [R1+0xbc] ;
+        HFMA2 R24, -R10, R37, R24 ;
+; Location /home/eschnett/.julia/packages/IndexSpaces/SkQyK/src/IndexSpaces.jl:1968
+        MOV R23, R20 ;
+; Location /home/eschnett/.julia/packages/LLVM/OLMpi/src/interop/base.jl:38
+        HFMA2 R25, R4, R36, R25 ;
+; Location /home/eschnett/.julia/packages/IndexSpaces/SkQyK/src/IndexSpaces.jl:1968
+        HMMA.16816.F16 R12, R20, R12, RZ ;
+; Location /home/eschnett/.julia/packages/LLVM/OLMpi/src/interop/base.jl:38
+        HMUL2 R23, -R3.reuse, R25 ;
+        HFMA2 R24, R4, R45, R24 ;
+        LDL.LU R45, [R1+0x184] ;
+        HMUL2 R19, R3, R24 ;
+        HFMA2 R24, R8.reuse, R24, R23 ;
+; Location /home/eschnett/.julia/packages/IndexSpaces/SkQyK/src/IndexSpaces.jl:1968
         IMAD.MOV.U32 R23, RZ, RZ, R20 ;
-; Location /home/dstn/.julia/packages/LLVM/RpBog/src/interop/base.jl:38
-        LOP3.LUT R48, R19, 0xf000f0, R43, 0xe2, !PT ;
-        HADD2 R48, R48, -R7 ;
-; Location /home/dstn/.julia/packages/IndexSpaces/MMvQv/src/IndexSpaces.jl:1968
-        HMMA.16816.F16 R12, R20, R12, RZ ;
-; Location /home/dstn/.julia/packages/LLVM/RpBog/src/interop/base.jl:38
-        HMUL2 R19, -R11, R48 ;
-        HMUL2 R23, -R11, R55 ;
-        HFMA2 R23, R9.reuse, R61, R23 ;
-        HFMA2 R19, R9, R59, R19 ;
-        LDL.LU R61, [R1+0xb0] ;
-        HFMA2 R23, -R10.reuse, R37, R23 ;
-        HFMA2 R19, -R10, R45, R19 ;
-        LDL.LU R59, [R1+0xac] ;
-        HFMA2 R24, R4, R44, R23 ;
-        LDL.LU R45, [R1+0x19c] ;
-        LDL.LU R44, [R1+0x198] ;
-        HFMA2 R25, R4, R36, R19 ;
-        HMUL2 R19, R3.reuse, R24 ;
-        HMUL2 R23, -R3, R25.reuse ;
+; Location /home/eschnett/.julia/packages/LLVM/OLMpi/src/interop/base.jl:38
         HFMA2 R25, R8, R25, R19 ;
-        HFMA2 R24, R8, R24, R23 ;
-; Location /home/dstn/.julia/packages/IndexSpaces/MMvQv/src/IndexSpaces.jl:1968
-        MOV R23, R20 ;
-; Location /home/dstn/.julia/packages/LLVM/RpBog/src/interop/base.jl:38
         HMUL2 R19, R0, R30 ;
-; Location /home/dstn/.julia/packages/IndexSpaces/MMvQv/src/IndexSpaces.jl:1968
+; Location /home/eschnett/.julia/packages/IndexSpaces/SkQyK/src/IndexSpaces.jl:1968
         HMMA.16816.F16 R24, R20, R24, RZ ;
-; Location /home/dstn/.julia/packages/LLVM/RpBog/src/interop/base.jl:38
+; Location /home/eschnett/.julia/packages/LLVM/OLMpi/src/interop/base.jl:38
         HMUL2 R23, -R0, R31.reuse ;
         HFMA2 R31, R6.reuse, R31, R19 ;
-; Location /home/dstn/.julia/packages/IndexSpaces/MMvQv/src/IndexSpaces.jl:1968
+; Location /home/eschnett/.julia/packages/IndexSpaces/SkQyK/src/IndexSpaces.jl:1968
         IMAD.MOV.U32 R19, RZ, RZ, R16 ;
-; Location /home/dstn/.julia/packages/LLVM/RpBog/src/interop/base.jl:38
+; Location /home/eschnett/.julia/packages/LLVM/OLMpi/src/interop/base.jl:38
         HFMA2 R30, R6, R30, R23 ;
         HMUL2 R23, -R0, R35 ;
-; Location /home/dstn/.julia/packages/IndexSpaces/MMvQv/src/IndexSpaces.jl:1968
+; Location /home/eschnett/.julia/packages/IndexSpaces/SkQyK/src/IndexSpaces.jl:1968
         HMMA.16816.F16 R36, R16, R30, RZ ;
-; Location /home/dstn/.julia/packages/LLVM/RpBog/src/interop/base.jl:38
+; Location /home/eschnett/.julia/packages/LLVM/OLMpi/src/interop/base.jl:38
         HMUL2 R19, R0.reuse, R34 ;
         HMUL2 R30, -R0.reuse, R33 ;
         HMUL2 R31, R0, R32 ;
         HFMA2 R35, R6.reuse, R35, R19 ;
-; Location /home/dstn/.julia/packages/IndexSpaces/MMvQv/src/IndexSpaces.jl:1968
+; Location /home/eschnett/.julia/packages/IndexSpaces/SkQyK/src/IndexSpaces.jl:1968
         IMAD.MOV.U32 R19, RZ, RZ, R16 ;
-; Location /home/dstn/.julia/packages/LLVM/RpBog/src/interop/base.jl:38
+; Location /home/eschnett/.julia/packages/LLVM/OLMpi/src/interop/base.jl:38
         HFMA2 R34, R6.reuse, R34, R23 ;
         HFMA2 R30, R6.reuse, R32, R30 ;
         HFMA2 R31, R6, R33, R31 ;
-; Location /home/dstn/.julia/packages/IndexSpaces/MMvQv/src/IndexSpaces.jl:1968
+; Location /home/eschnett/.julia/packages/IndexSpaces/SkQyK/src/IndexSpaces.jl:1968
         HMMA.16816.F16 R34, R16, R34, RZ ;
-; Location /home/dstn/.julia/packages/LLVM/RpBog/src/interop/base.jl:38
+; Location /home/eschnett/.julia/packages/LLVM/OLMpi/src/interop/base.jl:38
         HMUL2 R23, -R0, R27 ;
-; Location /home/dstn/.julia/packages/IndexSpaces/MMvQv/src/IndexSpaces.jl:1968
+; Location /home/eschnett/.julia/packages/IndexSpaces/SkQyK/src/IndexSpaces.jl:1968
         HMMA.16816.F16 R30, R16, R30, RZ ;
-; Location /home/dstn/.julia/packages/LLVM/RpBog/src/interop/base.jl:38
+; Location /home/eschnett/.julia/packages/LLVM/OLMpi/src/interop/base.jl:38
         HMUL2 R19, R0, R26.reuse ;
         HFMA2 R26, R6.reuse, R26, R23 ;
         HFMA2 R27, R6, R27, R19 ;
-; Location /home/dstn/.julia/packages/IndexSpaces/MMvQv/src/IndexSpaces.jl:1968
-        IMAD.MOV.U32 R19, RZ, RZ, R16 ;
-; Location /home/dstn/.julia/packages/LLVM/RpBog/src/interop/base.jl:38
+; Location /home/eschnett/.julia/packages/IndexSpaces/SkQyK/src/IndexSpaces.jl:1968
+        MOV R19, R16 ;
+; Location /home/eschnett/.julia/packages/LLVM/OLMpi/src/interop/base.jl:38
         HMUL2 R23, -R0, R29 ;
-; Location /home/dstn/.julia/packages/IndexSpaces/MMvQv/src/IndexSpaces.jl:1968
+; Location /home/eschnett/.julia/packages/IndexSpaces/SkQyK/src/IndexSpaces.jl:1968
         HMMA.16816.F16 R26, R16, R26, RZ ;
-; Location /home/dstn/.julia/packages/LLVM/RpBog/src/interop/base.jl:38
+; Location /home/eschnett/.julia/packages/LLVM/OLMpi/src/interop/base.jl:38
         HMUL2 R19, R0, R28.reuse ;
         HFMA2 R28, R6.reuse, R28, R23 ;
         HFMA2 R29, R6, R29, R19 ;
-; Location /home/dstn/.julia/packages/IndexSpaces/MMvQv/src/IndexSpaces.jl:1968
+; Location /home/eschnett/.julia/packages/IndexSpaces/SkQyK/src/IndexSpaces.jl:1968
         IMAD.MOV.U32 R19, RZ, RZ, R16 ;
-; Location /home/dstn/.julia/packages/LLVM/RpBog/src/interop/base.jl:38
+; Location /home/eschnett/.julia/packages/LLVM/OLMpi/src/interop/base.jl:38
         HMUL2 R23, -R0, R15 ;
-; Location /home/dstn/.julia/packages/IndexSpaces/MMvQv/src/IndexSpaces.jl:1968
+; Location /home/eschnett/.julia/packages/IndexSpaces/SkQyK/src/IndexSpaces.jl:1968
         HMMA.16816.F16 R28, R16, R28, RZ ;
-; Location /home/dstn/.julia/packages/LLVM/RpBog/src/interop/base.jl:38
+; Location /home/eschnett/.julia/packages/LLVM/OLMpi/src/interop/base.jl:38
         HMUL2 R19, R0, R14.reuse ;
         HFMA2 R14, R6.reuse, R14, R23 ;
         HFMA2 R15, R6, R15, R19 ;
-; Location /home/dstn/.julia/packages/IndexSpaces/MMvQv/src/IndexSpaces.jl:1968
-        MOV R19, R16 ;
-        LDL.LU R23, [R1+0x60] ;
+; Location /home/eschnett/.julia/packages/IndexSpaces/SkQyK/src/IndexSpaces.jl:1968
+        IMAD.MOV.U32 R19, RZ, RZ, R16 ;
+; Location /home/eschnett/.julia/packages/LLVM/OLMpi/src/interop/base.jl:38
+        HMUL2 R44, -R0, R13 ;
+        LDL.LU R23, [R1+0xac] ;
+        HFMA2 R44, R6, R12, R44 ;
+; Location /home/eschnett/.julia/packages/IndexSpaces/SkQyK/src/IndexSpaces.jl:1968
         HMMA.16816.F16 R32, R16, R14, RZ ;
-        LDL.LU R19, [R1+0x50] ;
+        LDL.LU R19, [R1+0xc0] ;
         IMAD.MOV.U32 R14, RZ, RZ, R18 ;
-        IMAD.MOV.U32 R15, RZ, RZ, R16.reuse ;
-; Location /home/dstn/.julia/packages/LLVM/RpBog/src/interop/base.jl:38
-        HMUL2 R45, R0.reuse, R12.reuse ;
-        HMUL2 R44, -R0, R13.reuse ;
-        HFMA2 R45, R6.reuse, R13, R45 ;
-; Location /home/dstn/.julia/packages/IndexSpaces/MMvQv/src/IndexSpaces.jl:1968
-        IMAD.MOV.U32 R13, RZ, RZ, R17 ;
-; Location /home/dstn/.julia/packages/LLVM/RpBog/src/interop/base.jl:38
-        HFMA2 R44, R6, R12, R44 ;
-; Location /home/dstn/.julia/packages/IndexSpaces/MMvQv/src/IndexSpaces.jl:1968
+        IMAD.MOV.U32 R15, RZ, RZ, R16 ;
+; Location /home/eschnett/.julia/packages/LLVM/OLMpi/src/interop/base.jl:38
+        HMUL2 R29, R2, R29 ;
+        HMUL2 R28, R2, R28 ;
+        HMNMX2 R29, R29, -7, -7, !PT ;
+        HMUL2 R33, R2.reuse, R33 ;
+        HMUL2 R32, R2, R32 ;
+        HMNMX2 R33, R33, -7, -7, !PT ;
+        HMNMX2 R29, R29, 7, 7, PT ;
+        HMNMX2 R33, R33, 7, 7, PT ;
+        HMNMX2 R28, R28, -7, -7, !PT ;
+        HMNMX2 R32, R32, -7, -7, !PT ;
+        HADD2 R29, R29, R5.reuse ;
+        HMNMX2 R28, R28, 7, 7, PT ;
+        HADD2 R33, R33, R5 ;
+        HMNMX2 R32, R32, 7, 7, PT ;
+        HADD2 R28, R28, R5.reuse ;
+        PRMT R29, R29, 0x6240, R33 ;
+        HADD2 R32, R32, R5 ;
+; Location ./int.jl:529
+        IMAD.SHL.U32 R29, R29, 0x10, RZ ;
+; Location /home/eschnett/.julia/packages/LLVM/OLMpi/src/interop/base.jl:38
+        PRMT R28, R28, 0x6240, R32 ;
+        HMUL2 R45, R0, R12 ;
+; Location /home/eschnett/.julia/packages/IndexSpaces/SkQyK/src/IndexSpaces.jl:1968
         IMAD.MOV.U32 R12, RZ, RZ, R16 ;
+; Location /home/eschnett/.julia/packages/LLVM/OLMpi/src/interop/base.jl:38
+        HFMA2 R45, R6, R13, R45 ;
+; Location /home/eschnett/.julia/packages/IndexSpaces/SkQyK/src/IndexSpaces.jl:1968
+        MOV R13, R17 ;
         HMMA.16816.F16 R44, R12, R44, RZ ;
-; Location /home/dstn/.julia/packages/LLVM/RpBog/src/interop/base.jl:38
+; Location /home/eschnett/.julia/packages/LLVM/OLMpi/src/interop/base.jl:38
         HMUL2 R13, -R0.reuse, R25.reuse ;
         HMUL2 R12, R0, R24.reuse ;
         HFMA2 R24, R6.reuse, R24, R13 ;
-; Location /home/dstn/.julia/packages/IndexSpaces/MMvQv/src/IndexSpaces.jl:1968
-        IMAD.MOV.U32 R13, RZ, RZ, R17 ;
-; Location /home/dstn/.julia/packages/LLVM/RpBog/src/interop/base.jl:38
+; Location /home/eschnett/.julia/packages/IndexSpaces/SkQyK/src/IndexSpaces.jl:1968
+        MOV R13, R17 ;
+; Location /home/eschnett/.julia/packages/LLVM/OLMpi/src/interop/base.jl:38
         HFMA2 R25, R6, R25, R12 ;
-; Location /home/dstn/.julia/packages/IndexSpaces/MMvQv/src/IndexSpaces.jl:1968
-        MOV R12, R16 ;
+; Location /home/eschnett/.julia/packages/IndexSpaces/SkQyK/src/IndexSpaces.jl:1968
+        IMAD.MOV.U32 R12, RZ, RZ, R16 ;
         HMMA.16816.F16 R24, R12, R24, RZ ;
-        LDL.LU R14, [R1+0xb8] ;
-; Location /home/dstn/.julia/packages/LLVM/RpBog/src/interop/base.jl:38
-        HMUL2 R37, R2.reuse, R37 ;
+        LDL R14, [R1+0xb0] ;
+; Location /home/eschnett/.julia/packages/LLVM/OLMpi/src/interop/base.jl:38
+        HMUL2 R45, R2, R45 ;
+        LDL R15, [R1+0xb4] ;
+        HMNMX2 R45, R45, -7, -7, !PT ;
+        HMNMX2 R45, R45, 7, 7, PT ;
+        HMUL2 R25, R2, R25 ;
+        HMNMX2 R25, R25, -7, -7, !PT ;
+        HMNMX2 R25, R25, 7, 7, PT ;
+        HADD2 R45, R45, R5 ;
+        HADD2 R25, R25, R5 ;
+        PRMT R25, R45, 0x6240, R25 ;
+        LDL.LU R45, [R1+0xb8] ;
+        LOP3.LUT R28, R28, 0xf0f0f0f, R29, 0xe2, !PT ;
+        LDL.LU R29, [R1+0x8] ;
+        HMUL2 R30, R2.reuse, R30 ;
+        HMUL2 R26, R2, R26 ;
+        HMNMX2 R30, R30, -7, -7, !PT ;
+        HMNMX2 R26, R26, -7, -7, !PT ;
+        HMUL2 R36, R2, R36 ;
+        HMNMX2 R30, R30, 7, 7, PT ;
+        HMNMX2 R26, R26, 7, 7, PT ;
+        HMNMX2 R12, R36, -7, -7, !PT ;
+        HADD2 R30, R30, R5.reuse ;
+        LDL.LU R36, [R1+0x18] ;
+        HADD2 R26, R26, R5 ;
+        PRMT R26, R30, 0x6240, R26 ;
+        LDL.LU R30, [R1+0x14] ;
+        STL [R1+0x17c], R46 ;
+        STL [R1+0x180], R47 ;
+        LDL.LU R46, [R1+0x84] ;
+        LDL.LU R47, [R1+0x7c] ;
+        HMUL2 R37, R2, R37 ;
         HMUL2 R35, R2.reuse, R35 ;
-        LDL.LU R15, [R1+0xc0] ;
         HMUL2 R31, R2.reuse, R31 ;
         HMUL2 R27, R2.reuse, R27 ;
-        HMUL2 R29, R2, R29 ;
-        HMUL2 R33, R2.reuse, R33 ;
         HMNMX2 R37, R37, -7, -7, !PT ;
-        HMUL2 R45, R2.reuse, R45 ;
+        HMUL2 R34, R2.reuse, R34 ;
         HMNMX2 R35, R35, -7, -7, !PT ;
-        HMUL2 R36, R2.reuse, R36 ;
         HMNMX2 R31, R31, -7, -7, !PT ;
-        HMUL2 R34, R2.reuse, R34 ;
         HMNMX2 R27, R27, -7, -7, !PT ;
-        HMUL2 R30, R2.reuse, R30 ;
-        HMNMX2 R29, R29, -7, -7, !PT ;
-        HMUL2 R25, R2.reuse, R25 ;
-        HMNMX2 R33, R33, -7, -7, !PT ;
-        HMUL2 R26, R2.reuse, R26 ;
+        HMUL2 R44, R2.reuse, R44 ;
         HMNMX2 R37, R37, 7, 7, PT ;
-        HMUL2 R28, R2.reuse, R28 ;
+        HMUL2 R24, R2, R24 ;
         HMNMX2 R35, R35, 7, 7, PT ;
-        HMUL2 R32, R2.reuse, R32 ;
         HMNMX2 R31, R31, 7, 7, PT ;
-        HMUL2 R44, R2.reuse, R44 ;
         HMNMX2 R27, R27, 7, 7, PT ;
-        HMUL2 R24, R2, R24 ;
-        HMNMX2 R45, R45, -7, -7, !PT ;
-        HMNMX2 R25, R25, -7, -7, !PT ;
-        HMNMX2 R12, R36, -7, -7, !PT ;
         HMNMX2 R34, R34, -7, -7, !PT ;
-        HMNMX2 R29, R29, 7, 7, PT ;
-        HMNMX2 R33, R33, 7, 7, PT ;
-        HMNMX2 R30, R30, -7, -7, !PT ;
-        HMNMX2 R26, R26, -7, -7, !PT ;
         HADD2 R37, R37, R5.reuse ;
-        HMNMX2 R28, R28, -7, -7, !PT ;
+        HMNMX2 R44, R44, -7, -7, !PT ;
         HADD2 R35, R35, R5.reuse ;
-        HMNMX2 R32, R32, -7, -7, !PT ;
+        HMNMX2 R24, R24, -7, -7, !PT ;
         HADD2 R31, R31, R5.reuse ;
-        HMNMX2 R44, R44, -7, -7, !PT ;
+        HMNMX2 R12, R12, 7, 7, PT ;
         HADD2 R27, R27, R5 ;
-        HMNMX2 R24, R24, -7, -7, !PT ;
-        HMNMX2 R45, R45, 7, 7, PT ;
-        HMNMX2 R25, R25, 7, 7, PT ;
-        HADD2 R29, R29, R5.reuse ;
-        HMNMX2 R12, R12, 7, 7, PT ;
-        HADD2 R33, R33, R5 ;
         HMNMX2 R34, R34, 7, 7, PT ;
-        STL [R1+0x188], R47 ;
-        HMNMX2 R30, R30, 7, 7, PT ;
-        HMNMX2 R26, R26, 7, 7, PT ;
-        STL [R1+0x184], R46 ;
-        HMNMX2 R28, R28, 7, 7, PT ;
-        HMNMX2 R32, R32, 7, 7, PT ;
-        HADD2 R45, R45, R5.reuse ;
         HMNMX2 R44, R44, 7, 7, PT ;
-        HADD2 R25, R25, R5.reuse ;
         HMNMX2 R24, R24, 7, 7, PT ;
         HADD2 R12, R12, R5.reuse ;
         PRMT R35, R37, 0x6240, R35 ;
         HADD2 R34, R34, R5.reuse ;
         PRMT R27, R31, 0x6240, R27 ;
-        HADD2 R30, R30, R5.reuse ;
-        PRMT R29, R29, 0x6240, R33 ;
-        HADD2 R26, R26, R5.reuse ;
-        LDL.LU R47, [R1+0x88] ;
-        HADD2 R28, R28, R5 ;
-        HADD2 R32, R32, R5.reuse ;
-        PRMT R25, R45, 0x6240, R25 ;
         HADD2 R44, R44, R5.reuse ;
-; Location ./int.jl:496
+        HADD2 R24, R24, R5 ;
+; Location ./int.jl:529
         IMAD.SHL.U32 R35, R35, 0x10, RZ ;
-; Location /home/dstn/.julia/packages/LLVM/RpBog/src/interop/base.jl:38
-        HADD2 R24, R24, R5 ;
+; Location /home/eschnett/.julia/packages/LLVM/OLMpi/src/interop/base.jl:38
         PRMT R12, R12, 0x6240, R34 ;
-; Location ./int.jl:496
+; Location ./int.jl:529
         IMAD.SHL.U32 R27, R27, 0x10, RZ ;
-; Location /home/dstn/.julia/packages/LLVM/RpBog/src/interop/base.jl:38
-        PRMT R26, R30, 0x6240, R26 ;
-; Location ./int.jl:496
-        IMAD.SHL.U32 R29, R29, 0x10, RZ ;
-; Location /home/dstn/.julia/packages/LLVM/RpBog/src/interop/base.jl:38
-        PRMT R28, R28, 0x6240, R32 ;
-        LDL.LU R46, [R1+0x8c] ;
+        SHF.L.U32 R25, R25, 0x4, RZ ;
+; Location /home/eschnett/.julia/packages/LLVM/OLMpi/src/interop/base.jl:38
         PRMT R24, R44, 0x6240, R24 ;
-; Location ./int.jl:496
-        SHF.L.U32 R25, R25, 0x4, RZ ;
-; Location /home/dstn/.julia/packages/LLVM/RpBog/src/interop/base.jl:38
-        IMAD.MOV.U32 R34, RZ, RZ, 0x64006400 ;
         LOP3.LUT R12, R12, 0xf0f0f0f, R35, 0xe2, !PT ;
-        LDL.LU R30, [R1+0x14] ;
         LOP3.LUT R26, R26, 0xf0f0f0f, R27, 0xe2, !PT ;
-        LOP3.LUT R28, R28, 0xf0f0f0f, R29, 0xe2, !PT ;
-        LDL.LU R32, [R1+0x8] ;
         LOP3.LUT R24, R24, 0xf0f0f0f, R25, 0xe2, !PT ;
-; Location ./int.jl:366
+; Location ./int.jl:373
         LOP3.LUT R12, R12, 0x88888888, RZ, 0x3c, !PT ;
-        LDL.LU R25, [R1+0x10] ;
         LOP3.LUT R26, R26, 0x88888888, RZ, 0x3c, !PT ;
         LOP3.LUT R28, R28, 0x88888888, RZ, 0x3c, !PT ;
-        STL [R1+0x174], R53 ;
         LOP3.LUT R24, R24, 0x88888888, RZ, 0x3c, !PT ;
-; Location /home/dstn/.julia/packages/LLVM/RpBog/src/interop/base.jl:38
-        STS [R61], R12 ;
-        STS [R59], R26 ;
-        STS [R57], R28 ;
-        STS [R56], R24 ;
-        LDL.LU R53, [R1+0x9c] ;
-        STL [R1+0x170], R54 ;
-        LDL.LU R36, [R1+0x48] ;
-        LDL.LU R37, [R1+0x20] ;
-        LDL.LU R54, [R1+0x98] ;
-        LDL.LU R45, [R1+0x24] ;
-        LDL.LU R44, [R1+0x30] ;
-        LDS R35, [R14] ;
-        LDS R24, [R15] ;
-; Location ./int.jl:366
-        LOP3.LUT R12, R35, 0x88888888, RZ, 0x3c, !PT ;
-; Location /home/dstn/.julia/packages/LLVM/RpBog/src/interop/base.jl:38
-        LOP3.LUT R13, R12.reuse, 0xf000f0, R43, 0xe2, !PT ;
-        LOP3.LUT R14, R12, 0xf000f, R34, 0xe2, !PT ;
+; Location /home/eschnett/.julia/packages/LLVM/OLMpi/src/interop/base.jl:38
+        STS [R14], R12 ;
+        STS [R15], R26 ;
+        STS [R45], R28 ;
+        STS [R60], R24 ;
+        LDS R44, [R23] ;
+        IMAD.MOV.U32 R15, RZ, RZ, 0x64006400 ;
+        LDS R19, [R19] ;
+        IMAD.MOV.U32 R23, RZ, RZ, 0x54005400 ;
+; Location ./int.jl:373
+        LOP3.LUT R12, R44, 0x88888888, RZ, 0x3c, !PT ;
+; Location /home/eschnett/.julia/packages/LLVM/OLMpi/src/interop/base.jl:38
+        LOP3.LUT R13, R12.reuse, 0xf000f0, R23, 0xe2, !PT ;
+        LOP3.LUT R14, R12, 0xf000f, R15, 0xe2, !PT ;
         HADD2 R13, R13, -R7 ;
         HADD2 R14, R14, -R5 ;
-; Location ./int.jl:495
-        SHF.R.U32.HI R12, RZ, 0x8, R12 ;
-; Location /home/dstn/.julia/packages/LLVM/RpBog/src/interop/base.jl:38
         HMUL2 R13, -R11.reuse, R13 ;
         HMUL2 R14, -R11, R14 ;
-        HFMA2 R13, R9.reuse, R19, R13 ;
-        LOP3.LUT R19, R12.reuse, 0xf000f, R34, 0xe2, !PT ;
-        HFMA2 R14, R9, R23, R14 ;
-        LOP3.LUT R23, R12, 0xf000f0, R43, 0xe2, !PT ;
-        HADD2 R19, R19, -R5 ;
+        HFMA2 R13, R9.reuse, R56, R13 ;
+        HFMA2 R14, R9, R57, R14 ;
+; Location ./int.jl:528
+        SHF.R.U32.HI R12, RZ, 0x8, R12 ;
+; Location /home/eschnett/.julia/packages/LLVM/OLMpi/src/interop/base.jl:38
+        HFMA2 R13, -R10.reuse, R61, R13 ;
+        STL [R1+0x16c], R54 ;
+        HFMA2 R14, -R10, R29, R14 ;
+        HFMA2 R13, R4.reuse, R41, R13 ;
+        LOP3.LUT R24, R12.reuse, 0xf000f, R15, 0xe2, !PT ;
+        HFMA2 R26, R4, R42, R14 ;
+        LOP3.LUT R23, R12, 0xf000f0, R23, 0xe2, !PT ;
+        HMUL2 R14, -R3.reuse, R13.reuse ;
+; Location /home/eschnett/.julia/packages/IndexSpaces/SkQyK/src/IndexSpaces.jl:1968
+        IMAD.MOV.U32 R15, RZ, RZ, R20.reuse ;
+; Location /home/eschnett/.julia/packages/LLVM/OLMpi/src/interop/base.jl:38
+        HMUL2 R27, R3, R26.reuse ;
+; Location /home/eschnett/.julia/packages/IndexSpaces/SkQyK/src/IndexSpaces.jl:1968
+        IMAD.MOV.U32 R12, RZ, RZ, R20 ;
+; Location /home/eschnett/.julia/packages/LLVM/OLMpi/src/interop/base.jl:38
+        HFMA2 R26, R8.reuse, R26, R14 ;
+; Location /home/eschnett/.julia/packages/IndexSpaces/SkQyK/src/IndexSpaces.jl:1968
+        IMAD.MOV.U32 R14, RZ, RZ, R22 ;
+; Location /home/eschnett/.julia/packages/LLVM/OLMpi/src/interop/base.jl:38
+        HFMA2 R27, R8, R13, R27 ;
+; Location /home/eschnett/.julia/packages/IndexSpaces/SkQyK/src/IndexSpaces.jl:1968
+        MOV R13, R21 ;
+; Location /home/eschnett/.julia/packages/LLVM/OLMpi/src/interop/base.jl:38
+        HADD2 R24, R24, -R5 ;
+        LDL.LU R54, [R1+0x98] ;
+        STL [R1+0x170], R53 ;
+; Location /home/eschnett/.julia/packages/IndexSpaces/SkQyK/src/IndexSpaces.jl:1968
+        HMMA.16816.F16 R26, R12, R26, RZ ;
+; Location /home/eschnett/.julia/packages/LLVM/OLMpi/src/interop/base.jl:38
         HADD2 R23, R23, -R7 ;
-        HMUL2 R19, -R11.reuse, R19 ;
+        HMUL2 R24, -R11.reuse, R24 ;
+        LDL.LU R42, [R1+0x4c] ;
         HMUL2 R23, -R11, R23 ;
-        HFMA2 R19, R9.reuse, R41, R19 ;
-        LDL.LU R41, [R1+0x194] ;
-        HFMA2 R23, R9, R38, R23 ;
-        LDL.LU R38, [R1+0x190] ;
-        HFMA2 R13, -R10.reuse, R58, R13 ;
-        HFMA2 R14, -R10, R60, R14 ;
-; Location /home/dstn/.julia/packages/IndexSpaces/MMvQv/src/IndexSpaces.jl:1968
+        HFMA2 R59, R9.reuse, R59, R24 ;
+        LDL.LU R41, [R1+0x70] ;
+        HFMA2 R23, R9, R58, R23 ;
+        HFMA2 R59, -R10.reuse, R36, R59 ;
+        LDL.LU R53, [R1+0x9c] ;
+        HFMA2 R23, -R10, R30, R23 ;
+        HFMA2 R24, R4.reuse, R38, R59 ;
+        LDL.LU R36, [R1+0xc8] ;
+        HFMA2 R23, R4, R43, R23 ;
+        HMUL2 R25, R3.reuse, R24 ;
+        IMAD.MOV.U32 R43, RZ, RZ, 0x64006400 ;
+; Location ./int.jl:373
+        LOP3.LUT R30, R19, 0x88888888, RZ, 0x3c, !PT ;
+; Location /home/eschnett/.julia/packages/LLVM/OLMpi/src/interop/base.jl:38
+        HMUL2 R12, -R3, R23 ;
+        MOV R59, 0x54005400 ;
+        HMUL2 R28, -R0, R27 ;
+        LDL.LU R38, [R1+0x50] ;
+        HFMA2 R25, R8, R23, R25 ;
+        HMUL2 R23, R0, R26.reuse ;
+        LOP3.LUT R29, R30.reuse, 0xf000f, R43, 0xe2, !PT ;
+        HFMA2 R26, R6, R26, R28 ;
+        LOP3.LUT R28, R30, 0xf000f0, R59, 0xe2, !PT ;
+        LDL.LU R61, [R1+0x80] ;
+        HADD2 R29, R29, -R5 ;
+        HADD2 R28, R28, -R7 ;
+        LDL.LU R57, [R1+0x3c] ;
+        HMUL2 R29, -R11, R29 ;
+        HMUL2 R28, -R11, R28 ;
+        LDL.LU R56, [R1+0x40] ;
+        HFMA2 R29, R9.reuse, R46, R29 ;
+        HFMA2 R28, R9, R47, R28 ;
+        LDL.LU R46, [R1+0x17c] ;
+        LDL.LU R47, [R1+0x180] ;
+        HFMA2 R24, R8, R24, R12 ;
+; Location /home/eschnett/.julia/packages/IndexSpaces/SkQyK/src/IndexSpaces.jl:1968
         IMAD.MOV.U32 R12, RZ, RZ, R20 ;
-; Location /home/dstn/.julia/packages/LLVM/RpBog/src/interop/base.jl:38
-        HFMA2 R13, R4.reuse, R39, R13 ;
-; Location /home/dstn/.julia/packages/IndexSpaces/MMvQv/src/IndexSpaces.jl:1968
-        MOV R15, R20 ;
-; Location /home/dstn/.julia/packages/LLVM/RpBog/src/interop/base.jl:38
-        HFMA2 R28, R4, R40, R14 ;
-        LDL.LU R60, [R1+0x70] ;
-        HMUL2 R14, -R3.reuse, R13.reuse ;
-        HMUL2 R29, R3, R28.reuse ;
-        LDL.LU R40, [R1+0x44] ;
-        HFMA2 R28, R8.reuse, R28, R14 ;
-; Location /home/dstn/.julia/packages/IndexSpaces/MMvQv/src/IndexSpaces.jl:1968
-        IMAD.MOV.U32 R14, RZ, RZ, R22 ;
-; Location /home/dstn/.julia/packages/LLVM/RpBog/src/interop/base.jl:38
-        HFMA2 R29, R8, R13, R29 ;
-; Location /home/dstn/.julia/packages/IndexSpaces/MMvQv/src/IndexSpaces.jl:1968
+; Location /home/eschnett/.julia/packages/LLVM/OLMpi/src/interop/base.jl:38
+        HFMA2 R27, R6, R27, R23 ;
+        LDL.LU R58, [R1+0x48] ;
+; Location /home/eschnett/.julia/packages/IndexSpaces/SkQyK/src/IndexSpaces.jl:1968
+        HMMA.16816.F16 R24, R12, R24, RZ ;
+        IMAD.MOV.U32 R12, RZ, RZ, R16 ;
+        MOV R14, R18 ;
+        IMAD.MOV.U32 R13, RZ, RZ, R17 ;
+        IMAD.MOV.U32 R15, RZ, RZ, R16 ;
+        HMMA.16816.F16 R26, R12, R26, RZ ;
+        LDL.LU R12, [R1+0x78] ;
+        LDL.LU R14, [R1+0x10] ;
+        LDL.LU R13, [R1+0x74] ;
+        LDL.LU R15, [R1+0xc] ;
+; Location ./int.jl:528
+        SHF.R.U32.HI R30, RZ, 0x8, R30 ;
+; Location /home/eschnett/.julia/packages/LLVM/OLMpi/src/interop/base.jl:38
+        LOP3.LUT R23, R30, 0xf000f, R43, 0xe2, !PT ;
+        HADD2 R23, R23, -R5 ;
+        HMUL2 R23, -R11, R23 ;
+        HFMA2 R28, -R10.reuse, R46, R28 ;
+        LDL.LU R46, [R1+0x178] ;
+        HFMA2 R29, -R10, R47, R29 ;
+        LDL.LU R47, [R1+0x174] ;
+        HFMA2 R23, R9, R12, R23 ;
+        HFMA2 R32, -R10, R14, R23 ;
+        LDS R23, [R36] ;
+        LDL.LU R36, [R1+0xc4] ;
+        LOP3.LUT R30, R30, 0xf000f0, R59, 0xe2, !PT ;
+        HADD2 R30, R30, -R7 ;
+        HMUL2 R30, -R11, R30 ;
+        HFMA2 R33, R9, R13, R30 ;
+        HFMA2 R33, -R10, R15, R33 ;
+        HFMA2 R32, R4.reuse, R40, R32 ;
+        HFMA2 R33, R4.reuse, R39, R33 ;
+; Location /home/eschnett/.julia/packages/IndexSpaces/SkQyK/src/IndexSpaces.jl:1968
+        IMAD.MOV.U32 R12, RZ, RZ, R20.reuse ;
+        MOV R14, R22 ;
         IMAD.MOV.U32 R13, RZ, RZ, R21 ;
-        LDL.LU R58, [R1+0x74] ;
-        HMMA.16816.F16 R28, R12, R28, RZ ;
-; Location /home/dstn/.julia/packages/LLVM/RpBog/src/interop/base.jl:38
-        HFMA2 R19, -R10, R30, R19 ;
-        HFMA2 R23, -R10, R25, R23 ;
-; Location ./int.jl:366
-        LOP3.LUT R30, R24, 0x88888888, RZ, 0x3c, !PT ;
-; Location /home/dstn/.julia/packages/LLVM/RpBog/src/interop/base.jl:38
-        LOP3.LUT R25, R30, 0xf000f, R34, 0xe2, !PT ;
+        LDL.LU R39, [R1+0x30] ;
+        IMAD.MOV.U32 R15, RZ, RZ, R20 ;
+; Location /home/eschnett/.julia/packages/LLVM/OLMpi/src/interop/base.jl:38
+        HFMA2 R28, R4, R46, R28 ;
+        LDL.LU R46, [R1+0x94] ;
+        HFMA2 R29, R4, R47, R29 ;
+        HMUL2 R30, -R3.reuse, R28.reuse ;
+        LDL.LU R47, [R1+0x90] ;
+        HMUL2 R31, R3.reuse, R29.reuse ;
+        HFMA2 R30, R8.reuse, R29, R30 ;
+        HFMA2 R31, R8, R28, R31 ;
+        HMUL2 R29, -R3, R33 ;
+        HMUL2 R28, R3, R32.reuse ;
+        HFMA2 R32, R8.reuse, R32, R29 ;
+        HFMA2 R33, R8, R33, R28 ;
+; Location /home/eschnett/.julia/packages/IndexSpaces/SkQyK/src/IndexSpaces.jl:1968
+        HMMA.16816.F16 R30, R12.reuse, R30, RZ ;
+        HMMA.16816.F16 R32, R12, R32, RZ ;
+; Location /home/eschnett/.julia/packages/LLVM/OLMpi/src/interop/base.jl:38
+        HMUL2 R29, -R0, R25 ;
+        HMUL2 R28, R0, R24.reuse ;
+        HFMA2 R24, R6.reuse, R24, R29 ;
+        HFMA2 R25, R6, R25, R28 ;
+; Location /home/eschnett/.julia/packages/IndexSpaces/SkQyK/src/IndexSpaces.jl:1968
+        IMAD.MOV.U32 R12, RZ, RZ, R16.reuse ;
+        MOV R14, R18 ;
+        IMAD.MOV.U32 R13, RZ, RZ, R17 ;
+        IMAD.MOV.U32 R15, RZ, RZ, R16 ;
+; Location /home/eschnett/.julia/packages/LLVM/OLMpi/src/interop/base.jl:38
+        HMUL2 R35, -R0, R31 ;
+; Location /home/eschnett/.julia/packages/IndexSpaces/SkQyK/src/IndexSpaces.jl:1968
+        HMMA.16816.F16 R28, R12, R24, RZ ;
+; Location /home/eschnett/.julia/packages/LLVM/OLMpi/src/interop/base.jl:38
+        HMUL2 R34, R0, R30.reuse ;
+        HFMA2 R30, R6, R30, R35 ;
+; Location ./int.jl:373
+        LOP3.LUT R35, R23, 0x88888888, RZ, 0x3c, !PT ;
+; Location /home/eschnett/.julia/packages/LLVM/OLMpi/src/interop/base.jl:38
+        HMUL2 R24, R0.reuse, R32 ;
+        HMUL2 R25, -R0, R33.reuse ;
+        HFMA2 R33, R6.reuse, R33, R24 ;
+        LDS R24, [R36] ;
+        HFMA2 R31, R6, R31, R34 ;
+        LOP3.LUT R34, R35.reuse, 0xf000f, R43, 0xe2, !PT ;
+        LOP3.LUT R36, R35, 0xf000f0, R59, 0xe2, !PT ;
+        HADD2 R34, R34, -R5 ;
+        HADD2 R36, R36, -R7 ;
+        HMUL2 R36, -R11.reuse, R36 ;
+        HMUL2 R34, -R11, R34 ;
+        HFMA2 R36, R9.reuse, R54, R36 ;
+        LDL.LU R54, [R1+0x16c] ;
+        HFMA2 R34, R9, R53, R34 ;
+        LDL.LU R53, [R1+0x170] ;
+        HFMA2 R32, R6, R32, R25 ;
+; Location /home/eschnett/.julia/packages/IndexSpaces/SkQyK/src/IndexSpaces.jl:1968
+        HMMA.16816.F16 R30, R12.reuse, R30, RZ ;
+        HMMA.16816.F16 R32, R12, R32, RZ ;
+        LDL.LU R14, [R1+0x88] ;
+        LDL.LU R15, [R1+0x8c] ;
+; Location /home/eschnett/.julia/packages/LLVM/OLMpi/src/interop/base.jl:38
+        HFMA2 R36, -R10, R54, R36 ;
+        LDL.LU R54, [R1+0x168] ;
+        HFMA2 R34, -R10, R53, R34 ;
+        LDL.LU R53, [R1+0x164] ;
+; Location ./int.jl:528
+        SHF.R.U32.HI R35, RZ, 0x8, R35 ;
+; Location /home/eschnett/.julia/packages/LLVM/OLMpi/src/interop/base.jl:38
+        LOP3.LUT R25, R35.reuse, 0xf000f0, R59, 0xe2, !PT ;
+        LOP3.LUT R35, R35, 0xf000f, R43, 0xe2, !PT ;
+        HADD2 R25, R25, -R7 ;
+        HADD2 R35, R35, -R5 ;
+        HMUL2 R25, -R11.reuse, R25 ;
+        HMUL2 R12, -R11, R35 ;
+        HFMA2 R37, R9.reuse, R14, R25 ;
+        HFMA2 R25, R9, R15, R12 ;
+        HFMA2 R25, -R10.reuse, R38, R25 ;
+        HFMA2 R37, -R10, R39, R37 ;
+; Location /home/eschnett/.julia/packages/IndexSpaces/SkQyK/src/IndexSpaces.jl:1968
+        IMAD.MOV.U32 R12, RZ, RZ, R20.reuse ;
+        MOV R14, R22 ;
+        IMAD.MOV.U32 R15, RZ, RZ, R20 ;
+; Location /home/eschnett/.julia/packages/LLVM/OLMpi/src/interop/base.jl:38
+        HFMA2 R37, R4.reuse, R50, R37 ;
+        HFMA2 R34, R4.reuse, R54, R34 ;
+        HFMA2 R36, R4, R53, R36 ;
+        HMUL2 R35, R3.reuse, R34 ;
+        HMUL2 R13, -R3, R36.reuse ;
+        HFMA2 R35, R8, R36, R35 ;
+        HFMA2 R36, R4, R51, R25 ;
+; Location ./int.jl:373
+        LOP3.LUT R25, R24, 0x88888888, RZ, 0x3c, !PT ;
+; Location /home/eschnett/.julia/packages/LLVM/OLMpi/src/interop/base.jl:38
+        LOP3.LUT R38, R25, 0xf000f, R43, 0xe2, !PT ;
+        HADD2 R38, R38, -R5 ;
+        LOP3.LUT R39, R25, 0xf000f0, R59, 0xe2, !PT ;
+; Location ./int.jl:528
+        SHF.R.U32.HI R25, RZ, 0x8, R25 ;
+; Location /home/eschnett/.julia/packages/LLVM/OLMpi/src/interop/base.jl:38
+        HMUL2 R38, -R11, R38 ;
+        HFMA2 R40, R9, R46, R38 ;
+        LOP3.LUT R38, R25.reuse, 0xf000f0, R59, 0xe2, !PT ;
+        LOP3.LUT R25, R25, 0xf000f, R43, 0xe2, !PT ;
+        HADD2 R39, R39, -R7.reuse ;
+        HFMA2 R40, -R10, R42, R40 ;
+        HADD2 R7, R38, -R7 ;
         HADD2 R25, R25, -R5 ;
-        HMUL2 R25, -R11, R25 ;
-        HFMA2 R25, R9, R46, R25 ;
-        LDL.LU R46, [R1+0x184] ;
-        HFMA2 R19, R4, R41, R19 ;
-        LDL.LU R41, [R1+0x34] ;
-        HFMA2 R23, R4, R38, R23 ;
-        HMUL2 R27, R3.reuse, R19 ;
-        HMUL2 R26, -R3, R23.reuse ;
-        HFMA2 R27, R8, R23, R27 ;
-        HMUL2 R23, -R0, R29 ;
-        HFMA2 R26, R8, R19, R26 ;
-        HMUL2 R19, R0, R28.reuse ;
-        HFMA2 R28, R6, R28, R23 ;
-        LOP3.LUT R23, R30, 0xf000f0, R43, 0xe2, !PT ;
-        HADD2 R23, R23, -R7 ;
-        HMUL2 R23, -R11, R23 ;
-        HFMA2 R23, R9, R47, R23 ;
-        LDL.LU R47, [R1+0x188] ;
-        HFMA2 R23, -R10.reuse, R46, R23 ;
-        LDL.LU R46, [R1+0x180] ;
-        HFMA2 R25, -R10, R47, R25 ;
-        LDL.LU R47, [R1+0x17c] ;
-; Location ./int.jl:495
-        SHF.R.U32.HI R30, RZ, 0x8, R30 ;
-; Location /home/dstn/.julia/packages/LLVM/RpBog/src/interop/base.jl:38
-        HFMA2 R29, R6, R29, R19 ;
-        LOP3.LUT R19, R30.reuse, 0xf000f, R34, 0xe2, !PT ;
-        LOP3.LUT R30, R30, 0xf000f0, R43, 0xe2, !PT ;
-        LDL.LU R34, [R1+0xcc] ;
-        HADD2 R19, R19, -R5 ;
-        LDL.LU R43, [R1+0x18c] ;
-        HMUL2 R19, -R11, R19 ;
-        HFMA2 R19, R9, R42, R19 ;
-        LDL.LU R42, [R1+0x178] ;
-        HFMA2 R23, R4, R46, R23 ;
-        LDL.LU R46, [R1+0xc] ;
-        HFMA2 R25, R4, R47, R25 ;
-        LDL.LU R47, [R1+0x80] ;
-; Location /home/dstn/.julia/packages/IndexSpaces/MMvQv/src/IndexSpaces.jl:1968
-        HMMA.16816.F16 R26, R12, R26, RZ ;
-; Location /home/dstn/.julia/packages/LLVM/RpBog/src/interop/base.jl:38
-        HADD2 R30, R30, -R7 ;
-; Location /home/dstn/.julia/packages/IndexSpaces/MMvQv/src/IndexSpaces.jl:1968
-        IMAD.MOV.U32 R12, RZ, RZ, R16 ;
+        HFMA2 R38, R4, R52, R40 ;
+        HMUL2 R40, -R11.reuse, R7 ;
+        HMUL2 R7, -R11, R25 ;
+        HFMA2 R40, R9.reuse, R41, R40 ;
+        HFMA2 R7, R9, R61, R7 ;
+        HFMA2 R40, -R10.reuse, R57, R40 ;
+        LDL.LU R61, [R1+0xe0] ;
+        HFMA2 R7, -R10, R56, R7 ;
+        LDL.LU R57, [R1+0xb0] ;
+        LDL.LU R56, [R1+0xb4] ;
+        HFMA2 R34, R8, R34, R13 ;
+; Location /home/eschnett/.julia/packages/IndexSpaces/SkQyK/src/IndexSpaces.jl:1968
+        IMAD.MOV.U32 R13, RZ, RZ, R21 ;
+; Location /home/eschnett/.julia/packages/LLVM/OLMpi/src/interop/base.jl:38
+        HMUL2 R39, -R11, R39 ;
+; Location /home/eschnett/.julia/packages/IndexSpaces/SkQyK/src/IndexSpaces.jl:1968
+        HMMA.16816.F16 R34, R12, R34, RZ ;
+; Location /home/eschnett/.julia/packages/LLVM/OLMpi/src/interop/base.jl:38
+        HFMA2 R39, R9, R47, R39 ;
+        HMUL2 R13, -R3.reuse, R37.reuse ;
+        HMUL2 R12, R3, R36.reuse ;
+        HFMA2 R36, R8.reuse, R36, R13 ;
+; Location /home/eschnett/.julia/packages/IndexSpaces/SkQyK/src/IndexSpaces.jl:1968
+        IMAD.MOV.U32 R13, RZ, RZ, R21 ;
+; Location /home/eschnett/.julia/packages/LLVM/OLMpi/src/interop/base.jl:38
+        HFMA2 R37, R8, R37, R12 ;
+; Location /home/eschnett/.julia/packages/IndexSpaces/SkQyK/src/IndexSpaces.jl:1968
+        IMAD.MOV.U32 R12, RZ, RZ, R20 ;
+; Location /home/eschnett/.julia/packages/LLVM/OLMpi/src/interop/base.jl:38
+        HFMA2 R39, -R10, R58, R39 ;
+        HFMA2 R39, R4, R49, R39 ;
+; Location /home/eschnett/.julia/packages/IndexSpaces/SkQyK/src/IndexSpaces.jl:1968
+        HMMA.16816.F16 R36, R12, R36, RZ ;
+; Location /home/eschnett/.julia/packages/LLVM/OLMpi/src/interop/base.jl:38
+        HMUL2 R13, -R3.reuse, R39 ;
+        HMUL2 R12, R3, R38 ;
+        HFMA2 R38, R8.reuse, R38, R13 ;
+; Location /home/eschnett/.julia/packages/IndexSpaces/SkQyK/src/IndexSpaces.jl:1968
+        IMAD.MOV.U32 R13, RZ, RZ, R21 ;
+; Location /home/eschnett/.julia/packages/LLVM/OLMpi/src/interop/base.jl:38
+        HFMA2 R39, R8, R39, R12 ;
+; Location /home/eschnett/.julia/packages/IndexSpaces/SkQyK/src/IndexSpaces.jl:1968
+        MOV R12, R20 ;
+; Location /home/eschnett/.julia/packages/LLVM/OLMpi/src/interop/base.jl:38
+        HMUL2 R25, -R0.reuse, R35.reuse ;
+        HMUL2 R11, R0, R34.reuse ;
+        HFMA2 R34, R6.reuse, R34, R25 ;
+; Location /home/eschnett/.julia/packages/IndexSpaces/SkQyK/src/IndexSpaces.jl:1968
+        HMMA.16816.F16 R38, R12, R38, RZ ;
+; Location /home/eschnett/.julia/packages/LLVM/OLMpi/src/interop/base.jl:38
+        HFMA2 R35, R6, R35, R11 ;
+        HFMA2 R48, R4.reuse, R48, R40 ;
+        HFMA2 R7, R4, R55, R7 ;
+; Location /home/eschnett/.julia/packages/IndexSpaces/SkQyK/src/IndexSpaces.jl:1968
+        IMAD.MOV.U32 R12, RZ, RZ, R16.reuse ;
+        MOV R14, R18 ;
         IMAD.MOV.U32 R13, RZ, RZ, R17 ;
-        IMAD.MOV.U32 R14, RZ, RZ, R18 ;
         IMAD.MOV.U32 R15, RZ, RZ, R16 ;
-; Location /home/dstn/.julia/packages/LLVM/RpBog/src/interop/base.jl:38
-        HMUL2 R30, -R11, R30 ;
-; Location /home/dstn/.julia/packages/IndexSpaces/MMvQv/src/IndexSpaces.jl:1968
-        HMMA.16816.F16 R12, R12, R28, RZ ;
-; Location /home/dstn/.julia/packages/LLVM/RpBog/src/interop/base.jl:38
-        HMUL2 R31, R3, R25 ;
-        HFMA2 R28, -R10, R46, R19 ;
-        HFMA2 R31, R8, R23, R31 ;
-        HFMA2 R28, R4, R43, R28 ;
-        IMAD.MOV.U32 R46, RZ, RZ, 0x64006400 ;
-        LDL.LU R43, [R1+0x78] ;
-        HMUL2 R14, R3, R28 ;
-        HFMA2 R29, R9, R47, R30 ;
-        HMUL2 R30, -R3.reuse, R23 ;
-        HFMA2 R29, -R10, R32, R29 ;
-        HFMA2 R30, R8, R25, R30 ;
-        HFMA2 R29, R4, R42, R29 ;
-        LDS R25, [R34] ;
-; Location /home/dstn/.julia/packages/IndexSpaces/MMvQv/src/IndexSpaces.jl:1968
-        MOV R23, R20 ;
-; Location /home/dstn/.julia/packages/LLVM/RpBog/src/interop/base.jl:38
-        HMUL2 R15, -R3, R29.reuse ;
-        IMAD.MOV.U32 R47, RZ, RZ, 0x54005400 ;
-        HFMA2 R29, R8.reuse, R29, R14 ;
-        LDL.LU R42, [R1+0x7c] ;
-        HFMA2 R28, R8, R28, R15 ;
-; Location /home/dstn/.julia/packages/IndexSpaces/MMvQv/src/IndexSpaces.jl:1968
-        HMMA.16816.F16 R30, R20.reuse, R30, RZ ;
-        LDL.LU R34, [R1+0xc4] ;
-        HMMA.16816.F16 R28, R20, R28, RZ ;
-; Location /home/dstn/.julia/packages/LLVM/RpBog/src/interop/base.jl:38
-        HMUL2 R14, -R0, R27 ;
-        HMUL2 R15, R0, R26.reuse ;
-        HFMA2 R14, R6.reuse, R26, R14 ;
-        HFMA2 R15, R6, R27, R15 ;
-        HMUL2 R26, -R0.reuse, R31.reuse ;
-        HMUL2 R27, R0, R30.reuse ;
-        HFMA2 R26, R6.reuse, R30, R26 ;
-        HFMA2 R27, R6, R31, R27 ;
-        HMUL2 R30, -R0.reuse, R29 ;
-; Location ./int.jl:366
-        LOP3.LUT R31, R25, 0x88888888, RZ, 0x3c, !PT ;
-; Location /home/dstn/.julia/packages/LLVM/RpBog/src/interop/base.jl:38
-        HMUL2 R23, R0, R28 ;
-        HFMA2 R28, R6, R28, R30 ;
-        LOP3.LUT R30, R31.reuse, 0xf000f, R46, 0xe2, !PT ;
-        LOP3.LUT R32, R31, 0xf000f0, R47, 0xe2, !PT ;
-        HADD2 R30, R30, -R5 ;
-        HADD2 R32, R32, -R7 ;
-        HMUL2 R30, -R11.reuse, R30 ;
-        HMUL2 R32, -R11, R32 ;
-        HFMA2 R30, R9.reuse, R53, R30 ;
-        LDL.LU R53, [R1+0x174] ;
-        HFMA2 R32, R9, R54, R32 ;
-        LDL.LU R54, [R1+0x170] ;
-; Location /home/dstn/.julia/packages/IndexSpaces/MMvQv/src/IndexSpaces.jl:1968
-        IMAD.MOV.U32 R19, RZ, RZ, R16 ;
-; Location /home/dstn/.julia/packages/LLVM/RpBog/src/interop/base.jl:38
-        HMUL2 R13, R2.reuse, R13 ;
-        HMUL2 R12, R2, R12 ;
-; Location ./promotion.jl:477
-        UIADD3 UR5, UR5, -0x40, URZ ;
-        UIADD3 UR6, UP0, UR6, 0x2084, URZ ;
-; Location /home/dstn/.julia/packages/LLVM/RpBog/src/interop/base.jl:38
-        LDS R34, [R34] ;
-        HFMA2 R30, -R10, R53, R30 ;
-        LDL.LU R53, [R1+0x168] ;
-        HFMA2 R32, -R10, R54, R32 ;
-        LDL.LU R54, [R1+0x16c] ;
-; Location ./int.jl:495
-        SHF.R.U32.HI R31, RZ, 0x8, R31 ;
-; Location /home/dstn/.julia/packages/LLVM/RpBog/src/interop/base.jl:38
-        HFMA2 R29, R6, R29, R23 ;
-        LOP3.LUT R23, R31.reuse, 0xf000f0, R47, 0xe2, !PT ;
-        LOP3.LUT R31, R31, 0xf000f, R46, 0xe2, !PT ;
-        HFMA2 R32, R4.reuse, R53, R32 ;
-        LDL.LU R53, [R1+0x94] ;
-        HFMA2 R30, R4, R54, R30 ;
-        LDL.LU R54, [R1+0x90] ;
-        HADD2 R31, R31, -R5 ;
-; Location /home/dstn/.julia/packages/IndexSpaces/MMvQv/src/IndexSpaces.jl:1968
-        HMMA.16816.F16 R14, R16, R14, RZ ;
-; Location /home/dstn/.julia/packages/LLVM/RpBog/src/interop/base.jl:38
-        HADD2 R23, R23, -R7 ;
-; Location /home/dstn/.julia/packages/IndexSpaces/MMvQv/src/IndexSpaces.jl:1968
-        HMMA.16816.F16 R26, R16, R26, RZ ;
-; Location /home/dstn/.julia/packages/LLVM/RpBog/src/interop/base.jl:38
-        HMUL2 R23, -R11, R23 ;
-; Location /home/dstn/.julia/packages/IndexSpaces/MMvQv/src/IndexSpaces.jl:1968
-        HMMA.16816.F16 R28, R16, R28, RZ ;
-; Location /home/dstn/.julia/packages/LLVM/RpBog/src/interop/base.jl:38
-        HMUL2 R19, -R11, R31 ;
-        HMUL2 R31, R3, R30 ;
-        HFMA2 R31, R8, R32, R31 ;
-        HMUL2 R15, R2.reuse, R15 ;
-        HMUL2 R27, R2.reuse, R27 ;
-        HMUL2 R14, R2, R14 ;
-        HMNMX2 R13, R13, -7, -7, !PT ;
-        HMUL2 R29, R2, R29 ;
-        HMNMX2 R27, R27, -7, -7, !PT ;
-        HMNMX2 R12, R12, -7, -7, !PT ;
-        HMNMX2 R29, R29, -7, -7, !PT ;
-        HMNMX2 R14, R14, -7, -7, !PT ;
-        HMNMX2 R13, R13, 7, 7, PT ;
-        HMNMX2 R27, R27, 7, 7, PT ;
-        HMNMX2 R29, R29, 7, 7, PT ;
-        HMNMX2 R12, R12, 7, 7, PT ;
-        HMNMX2 R14, R14, 7, 7, PT ;
-        HADD2 R13, R13, R5.reuse ;
-        HADD2 R27, R27, R5.reuse ;
-        HADD2 R29, R29, R5.reuse ;
-        HADD2 R12, R12, R5 ;
-        PRMT R27, R27, 0x6240, R29 ;
-; Location ./int.jl:496
-        IMAD.SHL.U32 R27, R27, 0x10, RZ ;
-; Location ./promotion.jl:477
-        ISETP.NE.AND P0, PT, RZ, UR5, PT ;
-        UIADD3.X UR7, URZ, UR7, URZ, UP0, !UPT ;
-; Location /home/dstn/.julia/packages/LLVM/RpBog/src/interop/base.jl:38
-        HFMA2 R19, R9, R53, R19 ;
-        HFMA2 R19, -R10, R36, R19 ;
-        HFMA2 R33, R9, R54, R23 ;
-        HMUL2 R23, -R3, R32 ;
-        HFMA2 R32, R4, R52, R19 ;
-; Location ./int.jl:366
-        LOP3.LUT R19, R34, 0x88888888, RZ, 0x3c, !PT ;
-; Location /home/dstn/.julia/packages/LLVM/RpBog/src/interop/base.jl:38
-        HFMA2 R33, -R10, R37, R33 ;
-        LOP3.LUT R36, R19.reuse, 0xf000f, R46, 0xe2, !PT ;
-        HFMA2 R30, R8, R30, R23 ;
-; Location /home/dstn/.julia/packages/IndexSpaces/MMvQv/src/IndexSpaces.jl:1968
-        IMAD.MOV.U32 R23, RZ, RZ, R20 ;
-; Location /home/dstn/.julia/packages/LLVM/RpBog/src/interop/base.jl:38
-        HFMA2 R33, R4, R51, R33 ;
-        HADD2 R36, R36, -R5 ;
-        HMUL2 R38, -R3, R33 ;
-        LOP3.LUT R37, R19, 0xf000f0, R47, 0xe2, !PT ;
-        HMUL2 R36, -R11, R36 ;
-; Location /home/dstn/.julia/packages/IndexSpaces/MMvQv/src/IndexSpaces.jl:1968
-        HMMA.16816.F16 R30, R20, R30, RZ ;
-; Location ./int.jl:495
-        SHF.R.U32.HI R19, RZ, 0x8, R19 ;
-; Location /home/dstn/.julia/packages/LLVM/RpBog/src/interop/base.jl:38
-        HMUL2 R23, R3, R32.reuse ;
-        HFMA2 R32, R8, R32, R38 ;
-        HFMA2 R38, R9, R42, R36 ;
-        LOP3.LUT R36, R19.reuse, 0xf000f0, R47, 0xe2, !PT ;
-        HADD2 R37, R37, -R7.reuse ;
-        LOP3.LUT R19, R19, 0xf000f, R46, 0xe2, !PT ;
-        HFMA2 R38, -R10, R40, R38 ;
-        HADD2 R7, R36, -R7 ;
-        HMUL2 R37, -R11, R37 ;
-        HFMA2 R36, R4, R50, R38 ;
-        HADD2 R38, R19, -R5 ;
-        HFMA2 R37, R9, R43, R37 ;
-        HMUL2 R39, -R11.reuse, R7 ;
-        HMUL2 R7, -R11, R38 ;
-        HFMA2 R33, R8, R33, R23 ;
-; Location /home/dstn/.julia/packages/IndexSpaces/MMvQv/src/IndexSpaces.jl:1968
-        MOV R23, R20 ;
-; Location /home/dstn/.julia/packages/LLVM/RpBog/src/interop/base.jl:38
-        HFMA2 R37, -R10, R41, R37 ;
-        HFMA2 R38, R9.reuse, R60, R39 ;
-        HFMA2 R7, R9, R58, R7 ;
-        HFMA2 R37, R4, R49, R37 ;
-        HFMA2 R38, -R10, R45, R38 ;
-        HFMA2 R7, -R10, R44, R7 ;
-; Location /home/dstn/.julia/packages/IndexSpaces/MMvQv/src/IndexSpaces.jl:1968
-        HMMA.16816.F16 R32, R20, R32, RZ ;
-; Location /home/dstn/.julia/packages/LLVM/RpBog/src/interop/base.jl:38
-        HMUL2 R19, R3.reuse, R36 ;
-        HFMA2 R39, R4.reuse, R48, R38 ;
-        HFMA2 R7, R4, R55, R7 ;
-        HMUL2 R23, -R3, R37.reuse ;
-        HFMA2 R37, R8, R37, R19 ;
-        HFMA2 R36, R8, R36, R23 ;
-; Location /home/dstn/.julia/packages/IndexSpaces/MMvQv/src/IndexSpaces.jl:1968
-        IMAD.MOV.U32 R23, RZ, RZ, R20.reuse ;
-; Location /home/dstn/.julia/packages/LLVM/RpBog/src/interop/base.jl:38
-        HMUL2 R11, R0.reuse, R30 ;
-        HMUL2 R38, -R3.reuse, R39 ;
-        HMUL2 R4, R3, R7 ;
-        HMUL2 R19, -R0, R31.reuse ;
-; Location /home/dstn/.julia/packages/IndexSpaces/MMvQv/src/IndexSpaces.jl:1968
+; Location /home/eschnett/.julia/packages/LLVM/OLMpi/src/interop/base.jl:38
+        HMUL2 R4, -R3.reuse, R48 ;
+        HMUL2 R9, R3, R7 ;
+; Location /home/eschnett/.julia/packages/IndexSpaces/SkQyK/src/IndexSpaces.jl:1968
+        MOV R10, R22 ;
+        IMAD.MOV.U32 R11, RZ, RZ, R20 ;
+        HMMA.16816.F16 R34, R12, R34, RZ ;
+; Location /home/eschnett/.julia/packages/LLVM/OLMpi/src/interop/base.jl:38
+        HFMA2 R12, R8.reuse, R7, R4 ;
+        HFMA2 R13, R8, R48, R9 ;
+; Location /home/eschnett/.julia/packages/IndexSpaces/SkQyK/src/IndexSpaces.jl:1968
+        IMAD.MOV.U32 R8, RZ, RZ, R20 ;
         IMAD.MOV.U32 R9, RZ, RZ, R21 ;
-; Location /home/dstn/.julia/packages/LLVM/RpBog/src/interop/base.jl:38
-        HFMA2 R31, R6, R31, R11 ;
-; Location /home/dstn/.julia/packages/IndexSpaces/MMvQv/src/IndexSpaces.jl:1968
-        MOV R10, R22 ;
-; Location /home/dstn/.julia/packages/LLVM/RpBog/src/interop/base.jl:38
-        HFMA2 R38, R8.reuse, R7, R38 ;
-; Location /home/dstn/.julia/packages/IndexSpaces/MMvQv/src/IndexSpaces.jl:1968
-        IMAD.MOV.U32 R11, RZ, RZ, R20.reuse ;
-; Location /home/dstn/.julia/packages/LLVM/RpBog/src/interop/base.jl:38
-        HFMA2 R39, R8, R39, R4 ;
-; Location /home/dstn/.julia/packages/IndexSpaces/MMvQv/src/IndexSpaces.jl:1968
-        IMAD.MOV.U32 R8, RZ, RZ, R20 ;
-        HMMA.16816.F16 R36, R20, R36, RZ ;
-        HMMA.16816.F16 R38, R8, R38, RZ ;
-; Location /home/dstn/.julia/packages/LLVM/RpBog/src/interop/base.jl:38
-        HMUL2 R4, R0, R32 ;
-        HMUL2 R7, -R0, R33.reuse ;
-        HFMA2 R33, R6.reuse, R33, R4 ;
-        HFMA2 R32, R6, R32, R7 ;
+        HMMA.16816.F16 R12, R8, R12, RZ ;
+; Location /home/eschnett/.julia/packages/LLVM/OLMpi/src/interop/base.jl:38
         HMUL2 R4, R0.reuse, R36 ;
         HMUL2 R7, -R0, R37.reuse ;
         HFMA2 R37, R6, R37, R4 ;
-        HMUL2 R4, -R0.reuse, R39 ;
-        HMUL2 R0, R0, R38 ;
-; Location /home/dstn/.julia/packages/IndexSpaces/MMvQv/src/IndexSpaces.jl:1968
+        HMUL2 R4, R0, R38 ;
+        HFMA2 R36, R6, R36, R7 ;
+        HMUL2 R7, -R0, R39 ;
+        HFMA2 R39, R6.reuse, R39, R4 ;
+; Location /home/eschnett/.julia/packages/IndexSpaces/SkQyK/src/IndexSpaces.jl:1968
         IMAD.MOV.U32 R8, RZ, RZ, R16.reuse ;
-; Location /home/dstn/.julia/packages/LLVM/RpBog/src/interop/base.jl:38
-        HFMA2 R30, R6.reuse, R30, R19 ;
-; Location /home/dstn/.julia/packages/IndexSpaces/MMvQv/src/IndexSpaces.jl:1968
-        IMAD.MOV.U32 R19, RZ, RZ, R16 ;
-        MOV R11, R16 ;
+        MOV R10, R18 ;
         IMAD.MOV.U32 R9, RZ, RZ, R17 ;
-; Location /home/dstn/.julia/packages/LLVM/RpBog/src/interop/base.jl:38
-        HFMA2 R36, R6.reuse, R36, R7 ;
-; Location /home/dstn/.julia/packages/IndexSpaces/MMvQv/src/IndexSpaces.jl:1968
-        IMAD.MOV.U32 R10, RZ, RZ, R18 ;
-; Location /home/dstn/.julia/packages/LLVM/RpBog/src/interop/base.jl:38
-        HFMA2 R38, R6, R38, R4 ;
-        HFMA2 R39, R6, R39, R0 ;
-; Location /home/dstn/.julia/packages/IndexSpaces/MMvQv/src/IndexSpaces.jl:1968
-        HMMA.16816.F16 R30, R16, R30, RZ ;
-        HMMA.16816.F16 R32, R8.reuse, R32, RZ ;
+; Location /home/eschnett/.julia/packages/LLVM/OLMpi/src/interop/base.jl:38
+        HFMA2 R38, R6, R38, R7 ;
+; Location /home/eschnett/.julia/packages/IndexSpaces/SkQyK/src/IndexSpaces.jl:1968
+        IMAD.MOV.U32 R11, RZ, RZ, R16 ;
+; Location /home/eschnett/.julia/packages/LLVM/OLMpi/src/interop/base.jl:38
+        HMUL2 R4, -R0.reuse, R13.reuse ;
+        HMUL2 R0, R0, R12.reuse ;
+        HFMA2 R12, R6.reuse, R12, R4 ;
+        HFMA2 R13, R6, R13, R0 ;
+; Location /home/eschnett/.julia/packages/IndexSpaces/SkQyK/src/IndexSpaces.jl:1968
         HMMA.16816.F16 R36, R8.reuse, R36, RZ ;
-        HMMA.16816.F16 R38, R8, R38, RZ ;
-; Location /home/dstn/.julia/packages/LLVM/RpBog/src/interop/base.jl:38
-        HMUL2 R4, R2, R26 ;
-        HMUL2 R6, R2.reuse, R28 ;
-        HMUL2 R30, R2.reuse, R30 ;
+        HMMA.16816.F16 R38, R8.reuse, R38, RZ ;
+        HMMA.16816.F16 R12, R8, R12, RZ ;
+; Location /home/eschnett/.julia/packages/LLVM/OLMpi/src/interop/base.jl:38
+        HMUL2 R27, R2, R27 ;
+        HMUL2 R29, R2.reuse, R29 ;
         HMUL2 R31, R2.reuse, R31 ;
-        HMUL2 R32, R2.reuse, R32 ;
-        HMUL2 R33, R2, R33 ;
-        HMNMX2 R7, R15, -7, -7, !PT ;
+        HMUL2 R33, R2.reuse, R33 ;
+        HMUL2 R26, R2.reuse, R26 ;
+        HMUL2 R28, R2.reuse, R28 ;
+        HMUL2 R4, R2, R30 ;
+        HMUL2 R6, R2.reuse, R32 ;
+        HMUL2 R34, R2.reuse, R34 ;
+        HMUL2 R35, R2.reuse, R35 ;
         HMUL2 R36, R2.reuse, R36 ;
+        HMUL2 R38, R2.reuse, R38 ;
         HMUL2 R37, R2, R37 ;
+        HMUL2 R39, R2.reuse, R39 ;
+        HMUL2 R12, R2.reuse, R12 ;
+        HMUL2 R13, R2, R13 ;
+        HMNMX2 R27, R27, -7, -7, !PT ;
+        HMNMX2 R7, R29, -7, -7, !PT ;
+        HMNMX2 R31, R31, -7, -7, !PT ;
+        HMNMX2 R33, R33, -7, -7, !PT ;
+        HMNMX2 R26, R26, -7, -7, !PT ;
+        HMNMX2 R28, R28, -7, -7, !PT ;
         HMNMX2 R4, R4, -7, -7, !PT ;
-        HMUL2 R38, R2.reuse, R38 ;
-        HMUL2 R39, R2, R39 ;
         HMNMX2 R6, R6, -7, -7, !PT ;
-        HMNMX2 R30, R30, -7, -7, !PT ;
-        HMNMX2 R31, R31, -7, -7, !PT ;
-        HMNMX2 R32, R32, -7, -7, !PT ;
+        HMNMX2 R34, R34, -7, -7, !PT ;
+        HMNMX2 R35, R35, -7, -7, !PT ;
         HMNMX2 R36, R36, -7, -7, !PT ;
-        HMNMX2 R33, R33, -7, -7, !PT ;
+        HMNMX2 R38, R38, -7, -7, !PT ;
         HMNMX2 R37, R37, -7, -7, !PT ;
-        HMNMX2 R38, R38, -7, -7, !PT ;
         HMNMX2 R39, R39, -7, -7, !PT ;
+        HMNMX2 R12, R12, -7, -7, !PT ;
+        HMNMX2 R13, R13, -7, -7, !PT ;
+        HMNMX2 R27, R27, 7, 7, PT ;
         HMNMX2 R7, R7, 7, 7, PT ;
+        HMNMX2 R31, R31, 7, 7, PT ;
+        HMNMX2 R33, R33, 7, 7, PT ;
+        HMNMX2 R26, R26, 7, 7, PT ;
+        HMNMX2 R28, R28, 7, 7, PT ;
         HMNMX2 R4, R4, 7, 7, PT ;
         HMNMX2 R6, R6, 7, 7, PT ;
-        HMNMX2 R30, R30, 7, 7, PT ;
-        HMNMX2 R31, R31, 7, 7, PT ;
-        HMNMX2 R32, R32, 7, 7, PT ;
-        HMNMX2 R33, R33, 7, 7, PT ;
+        HMNMX2 R34, R34, 7, 7, PT ;
+        HMNMX2 R35, R35, 7, 7, PT ;
         HMNMX2 R36, R36, 7, 7, PT ;
         HMNMX2 R37, R37, 7, 7, PT ;
         HMNMX2 R38, R38, 7, 7, PT ;
         HMNMX2 R39, R39, 7, 7, PT ;
+        HMNMX2 R12, R12, 7, 7, PT ;
+        HMNMX2 R13, R13, 7, 7, PT ;
+        HADD2 R27, R27, R5.reuse ;
         HADD2 R7, R7, R5.reuse ;
-        HADD2 R0, R14, R5.reuse ;
+        HADD2 R31, R31, R5 ;
+        HADD2 R33, R33, R5.reuse ;
+        HADD2 R26, R26, R5.reuse ;
+        HADD2 R0, R28, R5.reuse ;
         HADD2 R4, R4, R5.reuse ;
-        HADD2 R6, R6, R5 ;
-        HADD2 R30, R30, R5.reuse ;
-        HADD2 R31, R31, R5.reuse ;
-        HADD2 R32, R32, R5.reuse ;
-        HADD2 R33, R33, R5.reuse ;
+        HADD2 R6, R6, R5.reuse ;
+        HADD2 R34, R34, R5 ;
+        HADD2 R35, R35, R5.reuse ;
         HADD2 R36, R36, R5.reuse ;
-        HADD2 R37, R37, R5 ;
+        HADD2 R37, R37, R5.reuse ;
         HADD2 R38, R38, R5.reuse ;
-        HADD2 R5, R39, R5 ;
-        PRMT R7, R13, 0x6240, R7 ;
+        HADD2 R39, R39, R5.reuse ;
+        HADD2 R12, R12, R5 ;
+        HADD2 R5, R13, R5 ;
+        PRMT R7, R27, 0x6240, R7 ;
         PRMT R31, R31, 0x6240, R33 ;
-        PRMT R5, R37, 0x6240, R5 ;
-; Location ./int.jl:496
+        PRMT R5, R39, 0x6240, R5 ;
+; Location ./int.jl:529
         IMAD.SHL.U32 R7, R7, 0x10, RZ ;
-; Location /home/dstn/.julia/packages/LLVM/RpBog/src/interop/base.jl:38
-        PRMT R0, R12, 0x6240, R0 ;
-; Location ./int.jl:496
+; Location /home/eschnett/.julia/packages/LLVM/OLMpi/src/interop/base.jl:38
+        PRMT R35, R35, 0x6240, R37 ;
+; Location ./int.jl:529
         IMAD.SHL.U32 R31, R31, 0x10, RZ ;
-; Location /home/dstn/.julia/packages/LLVM/RpBog/src/interop/base.jl:38
+; Location /home/eschnett/.julia/packages/LLVM/OLMpi/src/interop/base.jl:38
+        PRMT R0, R26, 0x6240, R0 ;
+; Location ./int.jl:529
+        IMAD.SHL.U32 R5, R5, 0x10, RZ ;
+; Location /home/eschnett/.julia/packages/LLVM/OLMpi/src/interop/base.jl:38
         PRMT R4, R4, 0x6240, R6 ;
-; Location ./int.jl:496
-        IMAD.SHL.U32 R5, R5, 0x10, RZ ;
-; Location /home/dstn/.julia/packages/LLVM/RpBog/src/interop/base.jl:38
-        PRMT R30, R30, 0x6240, R32 ;
-        PRMT R36, R36, 0x6240, R38 ;
+        PRMT R34, R34, 0x6240, R36 ;
+; Location ./int.jl:529
+        SHF.L.U32 R35, R35, 0x4, RZ ;
+; Location /home/eschnett/.julia/packages/LLVM/OLMpi/src/interop/base.jl:38
+        PRMT R12, R38, 0x6240, R12 ;
         LOP3.LUT R0, R0, 0xf0f0f0f, R7, 0xe2, !PT ;
-        LOP3.LUT R4, R4, 0xf0f0f0f, R27, 0xe2, !PT ;
-        LOP3.LUT R30, R30, 0xf0f0f0f, R31, 0xe2, !PT ;
-        LOP3.LUT R5, R36, 0xf0f0f0f, R5, 0xe2, !PT ;
-; Location ./int.jl:366
+        LOP3.LUT R4, R4, 0xf0f0f0f, R31, 0xe2, !PT ;
+        LOP3.LUT R34, R34, 0xf0f0f0f, R35, 0xe2, !PT ;
+        LOP3.LUT R5, R12, 0xf0f0f0f, R5, 0xe2, !PT ;
+; Location ./int.jl:373
         LOP3.LUT R0, R0, 0x88888888, RZ, 0x3c, !PT ;
         LOP3.LUT R4, R4, 0x88888888, RZ, 0x3c, !PT ;
-        LOP3.LUT R30, R30, 0x88888888, RZ, 0x3c, !PT ;
+        LOP3.LUT R34, R34, 0x88888888, RZ, 0x3c, !PT ;
         LOP3.LUT R5, R5, 0x88888888, RZ, 0x3c, !PT ;
-; Location /home/dstn/.julia/packages/LLVM/RpBog/src/interop/base.jl:38
-        STS [R61], R0 ;
-        STS [R59], R4 ;
-        STS [R57], R30 ;
-        STS [R56], R5 ;
-<<<<<<< HEAD
+; Location /home/eschnett/.julia/packages/LLVM/OLMpi/src/interop/base.jl:38
+        STS [R57], R0 ;
+; Location ./range.jl:901
+        UIADD3 UR5, UR5, 0x40, URZ ;
+; Location /home/eschnett/.julia/packages/LLVM/OLMpi/src/interop/base.jl:38
+        STS [R56], R4 ;
+; Location ./promotion.jl:521
+        IADD3 R61, R61, 0x1, RZ ;
+; Location /home/eschnett/.julia/packages/LLVM/OLMpi/src/interop/base.jl:38
+        STS [R45], R34 ;
+; Location ./promotion.jl:521
+        IADD3 R57, R57, 0x2084, RZ ;
+; Location /home/eschnett/.julia/packages/LLVM/OLMpi/src/interop/base.jl:38
+        STS [R60], R5 ;
+; Location ./promotion.jl:521
+        IADD3 R56, R56, 0x2084, RZ ;
+        IADD3 R45, R45, 0x2084, RZ ;
+        IADD3 R60, R60, 0x2084, RZ ;
+        UISETP.NE.AND UP0, UPT, UR5, 0x100, UPT ;
+        STL [R1+0xe0], R61 ;
+        STL [R1+0xb0], R57 ;
+        STL [R1+0xbc], R60 ;
+        STL [R1+0xb4], R56 ;
+        STL [R1+0xb8], R45 ;
 ; Location /home/eschnett/src/kotekan/julia/kernels/upchan.jl:1415
-=======
-; Location /home/dstn/kotekan/julia/kernels/upchan.jl:1410
->>>>>>> bdbe7b3b
+        PLOP3.LUT P0, PT, PT, PT, UP0, 0x80, 0x0 ;
    @!P0 CALL.REL.NOINC `(.L_x_74) ;
         BRA `(.L_x_75) ;
 
 .L_x_74:
-        LDL R41, [R1+0x124] ;
-        LDL R40, [R1+0x11c] ;
-        LDL R42, [R1+0x120] ;
-; Location /home/dstn/.julia/packages/CUDA/YIj5X/src/device/intrinsics/synchronization.jl:16
+        LDL R43, [R1+0x10c] ;
+        LDL R42, [R1+0x108] ;
+        LDL R41, [R1+0x104] ;
+; Location ./int.jl:514
+        ULOP3.LUT UP0, UR5, UR4, 0x100, URZ, 0xc0, !UPT ;
+        USHF.L.U32 UR10, UR4, 0xc, URZ ;
+; Location /home/eschnett/.julia/packages/CUDA/rXson/src/device/intrinsics/synchronization.jl:16
         BAR.SYNC 0x0 ;
-; Location ./int.jl:481
-        ULOP3.LUT UP0, UR5, UR4, 0x100, URZ, 0xc0, !UPT ;
+; Location /home/eschnett/.julia/packages/LLVM/OLMpi/src/interop/base.jl:38
+        S2R R60, SR_TID.X ;
+; Location /home/eschnett/src/kotekan/julia/kernels/upchan.jl:1415
         PLOP3.LUT P0, PT, PT, PT, UP0, 0x80, 0x0 ;
-        USHF.L.U32 UR7, UR4, 0xc, URZ ;
-; Location /home/dstn/.julia/packages/LLVM/RpBog/src/interop/base.jl:38
-        LDS R6, [R41] ;
-        LDS R8, [R40.X4+0x80] ;
-        LDS R29, [R40.X4+0x2084] ;
-        LDS R14, [R40.X4+0x2104] ;
-        LDS R32, [R40.X4+0x2088] ;
-        LDS R12, [R40.X4+0x2108] ;
-        LDS R7, [R40.X4+0x4] ;
-        LDS R19, [R40.X4+0x84] ;
-        LDS R10, [R40.X4+0x4108] ;
-        LDS R13, [R40.X4+0x4188] ;
-        LDS R11, [R40.X4+0x410c] ;
-        LDS R9, [R40.X4+0x418c] ;
-        LDS R26, [R40.X4+0x618c] ;
-        LDS R5, [R40.X4+0x620c] ;
-        LDS R15, [R40.X4+0x6190] ;
-        LDS R0, [R40.X4+0x6210] ;
-        S2R R41, SR_TID.X ;
-        PRMT R4, R6, 0x5410, R8 ;
-        PRMT R31, R29.reuse, 0x5410, R14 ;
-        PRMT R36, R32, 0x5410, R12 ;
-        PRMT R6, R6, 0x7632, R8 ;
-        PRMT R29, R29, 0x7632, R14 ;
-        PRMT R32, R32, 0x7632, R12 ;
-        PRMT R8, R7, 0x5410, R19 ;
-        PRMT R12, R10.reuse, 0x5410, R13 ;
-        PRMT R7, R7, 0x7632, R19 ;
+; Location /home/eschnett/.julia/packages/LLVM/OLMpi/src/interop/base.jl:38
+        S2R R37, SR_CTAID.X ;
+        S2R R45, SR_TID.Y ;
+        IMAD.SHL.U32 R60, R60, 0x4, RZ ;
+        LOP3.LUT R40, R60, 0x60, RZ, 0xc0, !PT ;
+        LEA R40, R45, R40, 0x7 ;
+        LDS R6, [R43] ;
+        LDS R5, [R42.X4+0x80] ;
+        LDS R31, [R43+0x2084] ;
+        LDS R14, [R42.X4+0x2104] ;
+        LDS R34, [R41.X4+0x2088] ;
+        LDS R12, [R41.X4+0x2108] ;
+        LDS R7, [R41.X4+0x4] ;
+        LDS R25, [R41.X4+0x84] ;
+        LDS R10, [R43+0x4108] ;
+        LDS R13, [R42.X4+0x4188] ;
+        LDS R11, [R41.X4+0x410c] ;
+        LDS R9, [R41.X4+0x418c] ;
+        PRMT R4, R6, 0x5410, R5 ;
+        PRMT R6, R6, 0x7632, R5 ;
+        LDS R27, [R43+0x618c] ;
+; Location /home/eschnett/src/kotekan/julia/kernels/upchan.jl:1415
+        SEL R30, R6, R4, !P1 ;
+; Location /home/eschnett/.julia/packages/LLVM/OLMpi/src/interop/base.jl:38
+        LDS R8, [R42.X4+0x620c] ;
+        PRMT R33, R31.reuse, 0x5410, R14.reuse ;
+        PRMT R31, R31, 0x7632, R14 ;
+        LDS R15, [R41.X4+0x6190] ;
+; Location /home/eschnett/src/kotekan/julia/kernels/upchan.jl:1415
+        SEL R32, R31, R33, !P1 ;
+; Location /home/eschnett/.julia/packages/LLVM/OLMpi/src/interop/base.jl:38
+        LDS R0, [R41.X4+0x6210] ;
+        PRMT R36, R34, 0x5410, R12 ;
+        PRMT R34, R34, 0x7632, R12 ;
+; Location /home/eschnett/.julia/packages/CUDA/rXson/src/device/intrinsics/warp.jl:29
+        SHFL.BFLY PT, R30, R30, 0x8, 0x1f ;
+; Location /home/eschnett/src/kotekan/julia/kernels/upchan.jl:1415
+        SEL R35, R34, R36, !P1 ;
+        IMAD.SHL.U32 R41, R37, 0x800, RZ ;
+; Location /home/eschnett/.julia/packages/LLVM/OLMpi/src/interop/base.jl:38
+        PRMT R5, R7.reuse, 0x5410, R25.reuse ;
+; Location /home/eschnett/.julia/packages/CUDA/rXson/src/device/intrinsics/warp.jl:29
+        SHFL.BFLY PT, R32, R32, 0x8, 0x1f ;
+; Location /home/eschnett/.julia/packages/LLVM/OLMpi/src/interop/base.jl:38
+        PRMT R7, R7, 0x7632, R25 ;
+        LOP3.LUT R40, R40, R41, RZ, 0xfc, !PT ;
+; Location /home/eschnett/.julia/packages/CUDA/rXson/src/device/intrinsics/warp.jl:29
+        SHFL.BFLY PT, R35, R35, 0x8, 0x1f ;
+; Location /home/eschnett/.julia/packages/LLVM/OLMpi/src/interop/base.jl:38
+        PRMT R12, R10, 0x5410, R13 ;
         PRMT R10, R10, 0x7632, R13 ;
         PRMT R14, R11.reuse, 0x5410, R9.reuse ;
         PRMT R11, R11, 0x7632, R9 ;
-        PRMT R28, R26, 0x5410, R5 ;
-        PRMT R26, R26, 0x7632, R5 ;
-        PRMT R23, R15.reuse, 0x5410, R0.reuse ;
+; Location /home/eschnett/src/kotekan/julia/kernels/upchan.jl:1415
+        SEL R13, R11, R14, !P1 ;
+; Location /home/eschnett/.julia/packages/LLVM/OLMpi/src/interop/base.jl:38
+        PRMT R29, R27.reuse, 0x5410, R8.reuse ;
+        PRMT R27, R27, 0x7632, R8 ;
+; Location /home/eschnett/src/kotekan/julia/kernels/upchan.jl:1415
+        SEL R8, R7, R5, !P1 ;
+; Location /home/eschnett/.julia/packages/CUDA/rXson/src/device/intrinsics/warp.jl:29
+        SHFL.BFLY PT, R13, R13, 0x8, 0x1f ;
+; Location /home/eschnett/src/kotekan/julia/kernels/upchan.jl:1415
+        SEL R28, R27, R29, !P1 ;
+; Location /home/eschnett/.julia/packages/LLVM/OLMpi/src/interop/base.jl:38
+        PRMT R26, R15, 0x5410, R0 ;
         PRMT R15, R15, 0x7632, R0 ;
-<<<<<<< HEAD
+; Location /home/eschnett/.julia/packages/CUDA/rXson/src/device/intrinsics/warp.jl:29
+        SHFL.BFLY PT, R8, R8, 0x8, 0x1f ;
 ; Location /home/eschnett/src/kotekan/julia/kernels/upchan.jl:1415
-        SEL R37, R6, R4, !P1 ;
-        SEL R8, R7, R5, !P1 ;
-=======
-; Location /home/dstn/kotekan/julia/kernels/upchan.jl:1410
-        SEL R9, R6, R4, !P1 ;
-        SEL R5, R7, R8, !P1 ;
->>>>>>> bdbe7b3b
-        SEL R30, R29, R31, !P1 ;
-        SEL R33, R32, R36, !P1 ;
         SEL R0, R10, R12, !P1 ;
-        SEL R13, R11, R14, !P1 ;
-        SEL R27, R26, R28, !P1 ;
-        SEL R19, R15, R23, !P1 ;
-; Location /home/dstn/.julia/packages/CUDA/YIj5X/src/device/intrinsics/warp.jl:29
-        SHFL.BFLY PT, R9, R9, 0x8, 0x1f ;
-        SHF.L.U32 R41, R41, 0x2, RZ ;
-        SHFL.BFLY PT, R5, R5, 0x8, 0x1f ;
-        SHFL.BFLY PT, R30, R30, 0x8, 0x1f ;
-        SHFL.BFLY PT, R33, R33, 0x8, 0x1f ;
+        SEL R25, R15, R26, !P1 ;
+; Location /home/eschnett/.julia/packages/CUDA/rXson/src/device/intrinsics/warp.jl:29
+        SHFL.BFLY PT, R28, R28, 0x8, 0x1f ;
         SHFL.BFLY PT, R0, R0, 0x8, 0x1f ;
-        SHFL.BFLY PT, R13, R13, 0x8, 0x1f ;
-        SHFL.BFLY PT, R27, R27, 0x8, 0x1f ;
-        SHFL.BFLY PT, R19, R19, 0x8, 0x1f ;
-; Location ./int.jl:481
+        SHFL.BFLY PT, R25, R25, 0x8, 0x1f ;
+; Location /home/eschnett/src/kotekan/julia/kernels/upchan.jl:1415
    @!P0 BRA `(.L_x_76) ;
 ; Location ./int.jl:87
-<<<<<<< HEAD
-        LOP3.LUT R9, R41, UR7, RZ, 0xfc, !PT ;
+        IMAD.U32 R9, RZ, RZ, UR10 ;
 ; Location /home/eschnett/src/kotekan/julia/kernels/upchan.jl:1415
-        SEL R6, R37, R6, !P1 ;
+        SEL R6, R30, R6, !P1 ;
+        SEL R4, R4, R30, !P1 ;
 ; Location ./int.jl:87
-        IADD3 R9, P0, R9, UR10, RZ ;
-; Location /home/eschnett/src/kotekan/julia/kernels/upchan.jl:1415
-        SEL R4, R4, R37, !P1 ;
-; Location ./int.jl:87
-        IADD3.X R37, RZ, UR11, RZ, P0, !PT ;
+        LOP3.LUT R9, R9, 0xc, R60.reuse, 0xf8, !PT ;
 ; Location /home/eschnett/src/kotekan/julia/kernels/upchan.jl:1415
         SEL R7, R8, R7, !P1 ;
-; Location ./int.jl:295
-        LEA.HI R38, P2, R37, R9, RZ, 0x1d ;
+; Location ./int.jl:87
+        LOP3.LUT R9, R9, 0x10, R60, 0xf8, !PT ;
 ; Location /home/eschnett/src/kotekan/julia/kernels/upchan.jl:1415
         SEL R5, R5, R8, !P1 ;
-=======
-        IMAD.U32 R37, RZ, RZ, UR7 ;
-; Location ./range.jl:883
-        SEL R6, R9, R6, !P1 ;
-        SEL R4, R4, R9, !P1 ;
 ; Location ./int.jl:87
-        LOP3.LUT R37, R37, 0x10, R41.reuse, 0xf8, !PT ;
-; Location ./range.jl:883
-        SEL R7, R5, R7, !P1 ;
-; Location ./int.jl:87
-        LOP3.LUT R37, R37, R42, RZ, 0xfc, !PT ;
-; Location ./range.jl:883
-        SEL R5, R8, R5, !P1 ;
-; Location ./int.jl:87
-        LOP3.LUT R37, R37, 0xc, R41, 0xf8, !PT ;
-        IADD3 R9, P0, R37, UR10, RZ ;
-        LEA.HI.X.SX32 R37, R37, UR11, 0x1, P0 ;
-; Location ./int.jl:288
-        LEA.HI R38, P2, R37, R9, RZ, 0x1d ;
->>>>>>> bdbe7b3b
-; Location ./int.jl:88
-        LOP3.LUT R39, R38, 0xe0000000, RZ, 0xc0, !PT ;
-; Location ./promotion.jl:477
-        ISETP.NE.U32.AND P0, PT, R39, R9, PT ;
-; Location ./int.jl:288
-        IMAD.X R39, RZ, RZ, R37, P2 ;
-; Location ./promotion.jl:477
-        ISETP.NE.AND.EX P0, PT, R39, R37, PT, P0 ;
-; Location ./int.jl:288
-        SHF.R.S64 R38, R38, 0x1d, R39.reuse ;
-        ISETP.LT.AND P0, PT, R37, RZ, P0 ;
-        SHF.R.S32.HI R39, RZ, 0x1d, R39 ;
-; Location ./boot.jl:691
-        SEL R40, RZ, 0x1, !P0 ;
+        LOP3.LUT R9, R40, R9, RZ, 0xfc, !PT ;
+        IADD3 R9, P0, R9, UR7, RZ ;
+        IMAD.X R30, RZ, RZ, UR9, P0 ;
+; Location ./int.jl:295
+        LEA.HI R37, P2, R30, R9, RZ, 0x1d ;
+; Location ./int.jl:88
+        LOP3.LUT R38, R37, 0xe0000000, RZ, 0xc0, !PT ;
+; Location ./promotion.jl:521
+        ISETP.NE.U32.AND P0, PT, R38, R9, PT ;
+; Location ./int.jl:295
+        IMAD.X R38, RZ, RZ, R30, P2 ;
+; Location ./promotion.jl:521
+        ISETP.NE.AND.EX P0, PT, R38, R30, PT, P0 ;
+; Location ./int.jl:295
+        SHF.R.S64 R37, R37, 0x1d, R38.reuse ;
+        ISETP.LT.AND P0, PT, R30, RZ, P0 ;
+        SHF.R.S32.HI R38, RZ, 0x1d, R38 ;
+; Location ./boot.jl:711
+        SEL R39, RZ, 0x1, !P0 ;
 ; Location ./int.jl:86
-        IADD3 R38, P0, R40, -R38, RZ ;
-        IMAD.X R39, RZ, RZ, ~R39, P0 ;
-        LEA R9, P0, R38, R9, 0x1d ;
-        LEA.HI.X R37, R38, R37, R39, 0x1d, P0 ;
-; Location /home/dstn/.julia/packages/LLVM/RpBog/src/interop/pointer.jl:114
+        IADD3 R37, P0, R39, -R37, RZ ;
+        IADD3.X R38, RZ, ~R38, RZ, P0, !PT ;
+        LEA R9, P0, R37, R9, 0x1d ;
+        LEA.HI.X R30, R37, R30, R38, 0x1d, P0 ;
+; Location /home/eschnett/.julia/packages/LLVM/OLMpi/src/interop/pointer.jl:114
         LEA R8, P0, R9, c[0x0][0x230], 0x2 ;
-        LEA.HI.X R9, R9, c[0x0][0x234], R37, 0x2, P0 ;
-; Location /home/dstn/.julia/packages/IndexSpaces/MMvQv/src/IndexSpaces.jl:972
+        LEA.HI.X R9, R9, c[0x0][0x234], R30, 0x2, P0 ;
+; Location /home/eschnett/.julia/packages/IndexSpaces/SkQyK/src/IndexSpaces.jl:972
         STG.E.128 [R8.64], R4 ;
 
 .L_x_76:
 ; Location ./int.jl:87
-        ULOP3.LUT UR6, UR5, 0x40, URZ, 0xfc, !UPT ;
-; Location ./int.jl:481
-        UISETP.GT.U32.AND UP0, UPT, UR6, 0xbf, UPT ;
-<<<<<<< HEAD
+        ULOP3.LUT UR8, UR5, 0x40, URZ, 0xfc, !UPT ;
+        IMAD.U32 R4, RZ, RZ, UR10 ;
+; Location ./int.jl:514
+        UISETP.GT.U32.AND UP0, UPT, UR8, 0xbf, UPT ;
+; Location ./int.jl:87
+        PLOP3.LUT P0, PT, PT, PT, UP0, 0x80, 0x0 ;
+   @!P0 LOP3.LUT R30, R4, 0xc, R60, 0xf8, !PT ;
+   @!P0 LOP3.LUT R30, R30, 0x10, R60, 0xf8, !PT ;
 ; Location /home/eschnett/src/kotekan/julia/kernels/upchan.jl:1415
-=======
-; Location /home/dstn/kotekan/julia/kernels/upchan.jl:1410
->>>>>>> bdbe7b3b
-        PLOP3.LUT P0, PT, PT, PT, UP0, 0x80, 0x0 ;
    @!P0 BRA `(.L_x_77) ;
 ; Location ./int.jl:87
-        IMAD.U32 R4, RZ, RZ, UR7 ;
-        SEL R7, R33, R32, !P1 ;
-        SEL R5, R36, R33, !P1 ;
-        LOP3.LUT R4, R4, 0x10, R41, 0xf8, !PT ;
-; Location ./int.jl:88
-        LOP3.LUT R4, R4, R42, RZ, 0xfc, !PT ;
-; Location ./int.jl:87
-        LOP3.LUT R4, R4, 0xc, R41, 0xf8, !PT ;
-        LOP3.LUT R4, R4, 0x40000, RZ, 0xfc, !PT ;
-        IADD3 R9, P0, R4, UR10, RZ ;
-        LEA.HI.X.SX32 R4, R4, UR11, 0x1, P0 ;
-; Location ./int.jl:288
-        LEA.HI R32, P2, R4, R9, RZ, 0x1d ;
-; Location ./int.jl:88
-        LOP3.LUT R6, R32, 0xe0000000, RZ, 0xc0, !PT ;
-; Location ./promotion.jl:477
+        LOP3.LUT R4, R4, 0xc, R60.reuse, 0xf8, !PT ;
+        SEL R7, R35, R34, !P1 ;
+        LOP3.LUT R30, R4, 0x10, R60, 0xf8, !PT ;
+        SEL R5, R36, R35, !P1 ;
+        LOP3.LUT R34, R30, 0x40000, R40, 0xfe, !PT ;
+        IADD3 R9, P0, R34, UR7, RZ ;
+        LEA.HI.X.SX32 R34, R34, UR9, 0x1, P0 ;
+; Location ./int.jl:295
+        LEA.HI R4, P2, R34, R9, RZ, 0x1d ;
+; Location ./int.jl:88
+        LOP3.LUT R6, R4, 0xe0000000, RZ, 0xc0, !PT ;
+; Location ./promotion.jl:521
         ISETP.NE.U32.AND P0, PT, R6, R9, PT ;
-; Location ./int.jl:288
-        IADD3.X R6, RZ, R4, RZ, P2, !PT ;
-; Location ./promotion.jl:477
-        ISETP.NE.AND.EX P0, PT, R6, R4, PT, P0 ;
-; Location ./int.jl:288
-        SHF.R.S64 R32, R32, 0x1d, R6.reuse ;
-        ISETP.LT.AND P0, PT, R4, RZ, P0 ;
+; Location ./int.jl:295
+        IMAD.X R6, RZ, RZ, R34, P2 ;
+; Location ./promotion.jl:521
+        ISETP.NE.AND.EX P0, PT, R6, R34, PT, P0 ;
+; Location ./int.jl:295
+        SHF.R.S64 R4, R4, 0x1d, R6.reuse ;
+        ISETP.LT.AND P0, PT, R34, RZ, P0 ;
         SHF.R.S32.HI R6, RZ, 0x1d, R6 ;
-; Location ./boot.jl:691
+; Location ./boot.jl:711
         SEL R8, RZ, 0x1, !P0 ;
 ; Location ./int.jl:86
-        IADD3 R32, P0, R8, -R32, RZ ;
+        IADD3 R4, P0, R8, -R4, RZ ;
         IMAD.X R6, RZ, RZ, ~R6, P0 ;
-        LEA R9, P0, R32, R9, 0x1d ;
-        LEA.HI.X R32, R32, R4, R6, 0x1d, P0 ;
-; Location /home/dstn/.julia/packages/LLVM/RpBog/src/interop/pointer.jl:114
+        LEA R9, P0, R4, R9, 0x1d ;
+        LEA.HI.X R34, R4, R34, R6, 0x1d, P0 ;
+; Location /home/eschnett/.julia/packages/LLVM/OLMpi/src/interop/pointer.jl:114
         LEA R8, P0, R9, c[0x0][0x230], 0x2 ;
-        SEL R4, R31, R30, !P1 ;
-        SEL R6, R30, R29, !P1 ;
-        LEA.HI.X R9, R9, c[0x0][0x234], R32, 0x2, P0 ;
-; Location /home/dstn/.julia/packages/IndexSpaces/MMvQv/src/IndexSpaces.jl:972
+        SEL R4, R33, R32, !P1 ;
+        SEL R6, R32, R31, !P1 ;
+        LEA.HI.X R9, R9, c[0x0][0x234], R34, 0x2, P0 ;
+; Location /home/eschnett/.julia/packages/IndexSpaces/SkQyK/src/IndexSpaces.jl:972
         STG.E.128 [R8.64], R4 ;
 
 .L_x_77:
 ; Location ./int.jl:87
         ULOP3.LUT UR5, UR5, 0x80, URZ, 0xfc, !UPT ;
-; Location ./int.jl:481
-        IMAD.U32 R8, RZ, RZ, UR7 ;
-        SEL R7, R19, R15, !P1 ;
-        UISETP.GT.U32.AND UP0, UPT, UR5, 0xbf, UPT ;
-        SEL R4, R28, R27, !P1 ;
-        SEL R6, R27, R26, !P1 ;
-        SEL R5, R23, R19, !P1 ;
-<<<<<<< HEAD
+        SEL R4, R29, R28, !P1 ;
+        SEL R6, R28, R27, !P1 ;
+; Location ./int.jl:514
+        UISETP.GE.U32.AND UP0, UPT, UR5, 0xc0, UPT ;
+        SEL R5, R26, R25, !P1 ;
+        SEL R7, R25, R15, !P1 ;
+        LOP3.LUT R30, R30, R40, RZ, 0xfc, !PT ;
 ; Location /home/eschnett/src/kotekan/julia/kernels/upchan.jl:1415
-=======
-; Location /home/dstn/kotekan/julia/kernels/upchan.jl:1410
->>>>>>> bdbe7b3b
         PLOP3.LUT P0, PT, PT, PT, UP0, 0x80, 0x0 ;
-; Location ./int.jl:481
-        LOP3.LUT R15, R8, 0x10, R41, 0xf8, !PT ;
-; Location /home/dstn/kotekan/julia/kernels/upchan.jl:1410
    @!P0 BRA `(.L_x_78) ;
-; Location ./int.jl:88
-        LOP3.LUT R8, R15, R42, RZ, 0xfc, !PT ;
         SEL R9, R14, R13, !P1 ;
 ; Location ./int.jl:87
-        LOP3.LUT R8, R8, 0xc, R41, 0xf8, !PT ;
+        LOP3.LUT R14, R30, 0x80000, RZ, 0xfc, !PT ;
         SEL R11, R13, R11, !P1 ;
-        LOP3.LUT R8, R8, 0x80000, RZ, 0xfc, !PT ;
+        IADD3 R13, P0, R14, UR7, RZ ;
         SEL R10, R0, R10, !P1 ;
-        IADD3 R13, P0, R8, UR10, RZ ;
-        LEA.HI.X.SX32 R8, R8, UR11, 0x1, P0 ;
-; Location ./int.jl:288
-        LEA.HI R14, P2, R8, R13, RZ, 0x1d ;
-; Location ./int.jl:88
-        LOP3.LUT R19, R14, 0xe0000000, RZ, 0xc0, !PT ;
-; Location ./promotion.jl:477
-        ISETP.NE.U32.AND P0, PT, R19, R13, PT ;
-; Location ./int.jl:288
-        IMAD.X R19, RZ, RZ, R8, P2 ;
-; Location ./promotion.jl:477
-        ISETP.NE.AND.EX P0, PT, R19, R8, PT, P0 ;
-; Location ./int.jl:288
-        SHF.R.S64 R14, R14, 0x1d, R19.reuse ;
-        ISETP.LT.AND P0, PT, R8, RZ, P0 ;
-        SHF.R.S32.HI R19, RZ, 0x1d, R19 ;
-; Location ./boot.jl:691
-        SEL R23, RZ, 0x1, !P0 ;
+        LEA.HI.X.SX32 R14, R14, UR9, 0x1, P0 ;
+; Location ./int.jl:295
+        LEA.HI R8, P2, R14, R13, RZ, 0x1d ;
+; Location ./int.jl:88
+        LOP3.LUT R15, R8, 0xe0000000, RZ, 0xc0, !PT ;
+; Location ./promotion.jl:521
+        ISETP.NE.U32.AND P0, PT, R15, R13, PT ;
+; Location ./int.jl:295
+        IADD3.X R15, RZ, R14, RZ, P2, !PT ;
+; Location ./promotion.jl:521
+        ISETP.NE.AND.EX P0, PT, R15, R14, PT, P0 ;
+; Location ./int.jl:295
+        SHF.R.S64 R8, R8, 0x1d, R15.reuse ;
+        ISETP.LT.AND P0, PT, R14, RZ, P0 ;
+        SHF.R.S32.HI R15, RZ, 0x1d, R15 ;
+; Location ./boot.jl:711
+        SEL R25, RZ, 0x1, !P0 ;
 ; Location ./int.jl:86
-        IADD3 R14, P0, R23, -R14, RZ ;
-        IMAD.X R19, RZ, RZ, ~R19, P0 ;
-        LEA R13, P0, R14, R13, 0x1d ;
-        LEA.HI.X R14, R14, R8, R19, 0x1d, P0 ;
+        IADD3 R8, P0, R25, -R8, RZ ;
+        IMAD.X R15, RZ, RZ, ~R15, P0 ;
+        LEA R13, P0, R8, R13, 0x1d ;
+        LEA.HI.X R14, R8, R14, R15, 0x1d, P0 ;
         SEL R8, R12, R0, !P1 ;
-; Location /home/dstn/.julia/packages/LLVM/RpBog/src/interop/pointer.jl:114
+; Location /home/eschnett/.julia/packages/LLVM/OLMpi/src/interop/pointer.jl:114
         LEA R12, P0, R13, c[0x0][0x230], 0x2 ;
         LEA.HI.X R13, R13, c[0x0][0x234], R14, 0x2, P0 ;
-; Location /home/dstn/.julia/packages/IndexSpaces/MMvQv/src/IndexSpaces.jl:972
+; Location /home/eschnett/.julia/packages/IndexSpaces/SkQyK/src/IndexSpaces.jl:972
         STG.E.128 [R12.64], R8 ;
 
 .L_x_78:
-; Location ./int.jl:88
-        LOP3.LUT R15, R15, R42, RZ, 0xfc, !PT ;
-; Location ./range.jl:883
+; Location ./int.jl:87
+        LOP3.LUT R8, R30, 0xc0000, RZ, 0xfc, !PT ;
+; Location ./range.jl:901
         UIADD3 UR4, UR4, 0x100, URZ ;
 ; Location ./int.jl:87
-        LOP3.LUT R8, R15, 0xc, R41, 0xf8, !PT ;
-; Location ./range.jl:883
+        IADD3 R0, P0, R8, UR7, RZ ;
+; Location ./range.jl:901
         UIADD3 UR5, UR38, UR4, URZ ;
 ; Location ./int.jl:87
-        LOP3.LUT R8, R8, 0xc0000, RZ, 0xfc, !PT ;
-; Location ./range.jl:883
+        LEA.HI.X.SX32 R8, R8, UR9, 0x1, P0 ;
+; Location ./range.jl:901
         UISETP.GT.AND UP0, UPT, UR39, UR5, UPT ;
-; Location ./int.jl:87
-        IADD3 R0, P0, R8, UR10, RZ ;
-        LEA.HI.X.SX32 R8, R8, UR11, 0x1, P0 ;
-; Location ./int.jl:288
+; Location ./int.jl:295
         LEA.HI R9, P2, R8, R0, RZ, 0x1d ;
 ; Location ./int.jl:88
         LOP3.LUT R10, R9, 0xe0000000, RZ, 0xc0, !PT ;
-; Location ./promotion.jl:477
+; Location ./promotion.jl:521
         ISETP.NE.U32.AND P0, PT, R10, R0, PT ;
-; Location ./int.jl:288
-        IADD3.X R10, RZ, R8, RZ, P2, !PT ;
-; Location ./promotion.jl:477
+; Location ./int.jl:295
+        IMAD.X R10, RZ, RZ, R8, P2 ;
+; Location ./promotion.jl:521
         ISETP.NE.AND.EX P0, PT, R10, R8, PT, P0 ;
-; Location ./int.jl:288
+; Location ./int.jl:295
         SHF.R.S64 R9, R9, 0x1d, R10.reuse ;
         ISETP.LT.AND P0, PT, R8, RZ, P0 ;
         SHF.R.S32.HI R10, RZ, 0x1d, R10 ;
-; Location ./boot.jl:691
+; Location ./boot.jl:711
         SEL R11, RZ, 0x1, !P0 ;
 ; Location ./int.jl:86
         IADD3 R9, P0, R11, -R9, RZ ;
         IMAD.X R10, RZ, RZ, ~R10, P0 ;
         LEA R0, P0, R9, R0, 0x1d ;
         LEA.HI.X R10, R9, R8, R10, 0x1d, P0 ;
-; Location /home/dstn/.julia/packages/LLVM/RpBog/src/interop/pointer.jl:114
+; Location /home/eschnett/.julia/packages/LLVM/OLMpi/src/interop/pointer.jl:114
         LEA R8, P0, R0, c[0x0][0x230], 0x2 ;
         LEA.HI.X R9, R0, c[0x0][0x234], R10, 0x2, P0 ;
-        IMAD.U32 R0, RZ, RZ, UR8 ;
-<<<<<<< HEAD
+        MOV R0, UR6 ;
 ; Location /home/eschnett/src/kotekan/julia/kernels/upchan.jl:1415
-=======
-; Location /home/dstn/kotekan/julia/kernels/upchan.jl:1410
->>>>>>> bdbe7b3b
         PLOP3.LUT P0, PT, PT, PT, UP0, 0x80, 0x0 ;
-; Location ./promotion.jl:477
+; Location ./promotion.jl:521
         STG.E.128 [R8.64], R4 ;
         ISETP.NE.AND P2, PT, R0, 0x1ff00, PT ;
-<<<<<<< HEAD
 ; Location /home/eschnett/src/kotekan/julia/kernels/upchan.jl:1415
-=======
-; Location /home/dstn/kotekan/julia/kernels/upchan.jl:1410
->>>>>>> bdbe7b3b
     @P0 BRA P2, `(.L_x_79) ;
 
 .L_x_73:
-; Location /home/dstn/.julia/packages/LLVM/RpBog/src/interop/base.jl:38
+; Location /home/eschnett/.julia/packages/LLVM/OLMpi/src/interop/base.jl:38
         S2R R4, SR_CTAID.X ;
-        MOV R5, 0x4 ;
+        IMAD.MOV.U32 R5, RZ, RZ, 0x4 ;
         S2R R0, SR_TID.Y ;
         S2R R2, SR_TID.X ;
 ; Location ./int.jl:88
         IMAD.SHL.U32 R3, R4, 0x200, RZ ;
         IMAD.SHL.U32 R0, R0, 0x20, RZ ;
 ; Location ./int.jl:87
-        LOP3.LUT R2, R2, R3, R0, 0xfe, !PT ;
-; Location /home/dstn/.julia/packages/LLVM/RpBog/src/interop/base.jl:38
+        LOP3.LUT R2, R0, R3, R2, 0xfe, !PT ;
+; Location /home/eschnett/.julia/packages/LLVM/OLMpi/src/interop/base.jl:38
         IMAD.WIDE.U32 R2, R2, R5, c[0x0][0x250] ;
         STG.E [R2.64], RZ ;
-<<<<<<< HEAD
 ; Location /home/eschnett/src/kotekan/julia/kernels/upchan.jl:1416
         EXIT ;
-
-.L_x_39:
-; Location /home/eschnett/src/kotekan/julia/kernels/upchan.jl:1415
-        MOV R4, 0xd7d0 ;
-        CALL.REL.NOINC `($_Z6upchan13CuDeviceArrayI5Int32Li1ELi1EES_IS0_Li1ELi1EES_IS0_Li1ELi1EES_IS0_Li1ELi1EES_I9Float16x2Li1ELi1EES_I6Int4x8Li1ELi1EES_IS2_Li1ELi1EES_IS0_Li1ELi1EE$julia_AssertionError_25747) ;
-=======
-; Location /home/dstn/kotekan/julia/kernels/upchan.jl:1411
-        EXIT ;
-
-.L_x_39:
-; Location /home/dstn/kotekan/julia/kernels/upchan.jl:1410
->>>>>>> bdbe7b3b
-        UMOV UR4, 32@lo(exception1) ;
-        MOV R55, 0xd8b0 ;
-        UMOV UR5, 32@hi(exception1) ;
-        IMAD.U32 R0, RZ, RZ, UR4 ;
-        IMAD.U32 R3, RZ, RZ, UR5 ;
-        CALL.REL.NOINC `($_Z6upchan13CuDeviceArrayI5Int32Li1ELi1EES_IS0_Li1ELi1EES_IS0_Li1ELi1EES_IS0_Li1ELi1EES_I9Float16x2Li1ELi1EES_I6Int4x8Li1ELi1EES_IS2_Li1ELi1EES_IS0_Li1ELi1EE$gpu_report_exception) ;
-        IMAD.MOV.U32 R4, RZ, RZ, c[0x0][0x160] ;
-        MOV R55, 0xd8f0 ;
-        IMAD.MOV.U32 R5, RZ, RZ, c[0x0][0x164] ;
-        CALL.REL.NOINC `($_Z6upchan13CuDeviceArrayI5Int32Li1ELi1EES_IS0_Li1ELi1EES_IS0_Li1ELi1EES_IS0_Li1ELi1EES_I9Float16x2Li1ELi1EES_I6Int4x8Li1ELi1EES_IS2_Li1ELi1EES_IS0_Li1ELi1EE$gpu_signal_exception) ;
-        BPT.TRAP 0x1 ;
-
-.L_x_22:
-<<<<<<< HEAD
-        MOV R4, 0xd8a0 ;
-        CALL.REL.NOINC `($_Z6upchan13CuDeviceArrayI5Int32Li1ELi1EES_IS0_Li1ELi1EES_IS0_Li1ELi1EES_IS0_Li1ELi1EES_I9Float16x2Li1ELi1EES_I6Int4x8Li1ELi1EES_IS2_Li1ELi1EES_IS0_Li1ELi1EE$julia_AssertionError_25747) ;
-=======
->>>>>>> bdbe7b3b
-        UMOV UR4, 32@lo(exception1) ;
-        MOV R55, 0xd960 ;
-        UMOV UR5, 32@hi(exception1) ;
-        MOV R0, UR4 ;
-        IMAD.U32 R3, RZ, RZ, UR5 ;
-        CALL.REL.NOINC `($_Z6upchan13CuDeviceArrayI5Int32Li1ELi1EES_IS0_Li1ELi1EES_IS0_Li1ELi1EES_IS0_Li1ELi1EES_I9Float16x2Li1ELi1EES_I6Int4x8Li1ELi1EES_IS2_Li1ELi1EES_IS0_Li1ELi1EE$gpu_report_exception) ;
-        IMAD.MOV.U32 R4, RZ, RZ, c[0x0][0x160] ;
-        MOV R55, 0xd9a0 ;
-        IMAD.MOV.U32 R5, RZ, RZ, c[0x0][0x164] ;
-        CALL.REL.NOINC `($_Z6upchan13CuDeviceArrayI5Int32Li1ELi1EES_IS0_Li1ELi1EES_IS0_Li1ELi1EES_IS0_Li1ELi1EES_I9Float16x2Li1ELi1EES_I6Int4x8Li1ELi1EES_IS2_Li1ELi1EES_IS0_Li1ELi1EE$gpu_signal_exception) ;
-        BPT.TRAP 0x1 ;
         .type           $_Z6upchan13CuDeviceArrayI5Int32Li1ELi1EES_IS0_Li1ELi1EES_IS0_Li1ELi1EES_IS0_Li1ELi1EES_I9Float16x2Li1ELi1EES_I6Int4x8Li1ELi1EES_IS2_Li1ELi1EES_IS0_Li1ELi1EE$gpu_report_exception,@function
         .size           $_Z6upchan13CuDeviceArrayI5Int32Li1ELi1EES_IS0_Li1ELi1EES_IS0_Li1ELi1EES_IS0_Li1ELi1EES_I9Float16x2Li1ELi1EES_I6Int4x8Li1ELi1EES_IS2_Li1ELi1EES_IS0_Li1ELi1EE$gpu_report_exception,($_Z6upchan13CuDeviceArrayI5Int32Li1ELi1EES_IS0_Li1ELi1EES_IS0_Li1ELi1EES_IS0_Li1ELi1EES_I9Float16x2Li1ELi1EES_I6Int4x8Li1ELi1EES_IS2_Li1ELi1EES_IS0_Li1ELi1EE$gpu_signal_exception - $_Z6upchan13CuDeviceArrayI5Int32Li1ELi1EES_IS0_Li1ELi1EES_IS0_Li1ELi1EES_IS0_Li1ELi1EES_I9Float16x2Li1ELi1EES_I6Int4x8Li1ELi1EES_IS2_Li1ELi1EES_IS0_Li1ELi1EE$gpu_report_exception)
 $_Z6upchan13CuDeviceArrayI5Int32Li1ELi1EES_IS0_Li1ELi1EES_IS0_Li1ELi1EES_IS0_Li1ELi1EES_I9Float16x2Li1ELi1EES_I6Int4x8Li1ELi1EES_IS2_Li1ELi1EES_IS0_Li1ELi1EE$gpu_report_exception:
-; Location /home/dstn/.julia/packages/CUDA/YIj5X/src/device/runtime.jl:54
+; Location /home/eschnett/.julia/packages/CUDA/rXson/src/device/runtime.jl:54
         MOV R4, R0 ;
         IMAD.MOV.U32 R5, RZ, RZ, R3 ;
         IADD3 R6, P0, R1, c[0x0][0x20], RZ ;
-; Location /home/dstn/.julia/packages/LLVM/RpBog/src/interop/base.jl:38
+; Location /home/eschnett/.julia/packages/LLVM/OLMpi/src/interop/base.jl:38
         UMOV UR4, 32@lo(__unnamed_2) ;
         MOV R20, 32@lo((_Z6upchan13CuDeviceArrayI5Int32Li1ELi1EES_IS0_Li1ELi1EES_IS0_Li1ELi1EES_IS0_Li1ELi1EES_I9Float16x2Li1ELi1EES_I6Int4x8Li1ELi1EES_IS2_Li1ELi1EES_IS0_Li1ELi1EE + .L_x_0@srel)) ;
         UMOV UR5, 32@hi(__unnamed_2) ;
         STL.64 [R1], R4 ;
-; Location /home/dstn/.julia/packages/CUDA/YIj5X/src/device/runtime.jl:54
+; Location /home/eschnett/.julia/packages/CUDA/rXson/src/device/runtime.jl:54
         IMAD.X R7, RZ, RZ, c[0x0][0x24], P0 ;
-; Location /home/dstn/.julia/packages/LLVM/RpBog/src/interop/base.jl:38
+; Location /home/eschnett/.julia/packages/LLVM/OLMpi/src/interop/base.jl:38
         MOV R21, 32@hi((_Z6upchan13CuDeviceArrayI5Int32Li1ELi1EES_IS0_Li1ELi1EES_IS0_Li1ELi1EES_IS0_Li1ELi1EES_I9Float16x2Li1ELi1EES_I6Int4x8Li1ELi1EES_IS2_Li1ELi1EES_IS0_Li1ELi1EE + .L_x_0@srel)) ;
         IMAD.U32 R4, RZ, RZ, UR4 ;
         MOV R5, UR5 ;
         CALL.ABS.NOINC `(vprintf) ;
 
 .L_x_0:
-        IMAD.MOV.U32 R4, RZ, RZ, R55 ;
+        IMAD.MOV.U32 R4, RZ, RZ, R54 ;
         IMAD.MOV.U32 R5, RZ, RZ, 0x0 ;
-; Location /home/dstn/.julia/packages/CUDA/YIj5X/src/device/runtime.jl:59
+; Location /home/eschnett/.julia/packages/CUDA/rXson/src/device/runtime.jl:59
         RET.REL.NODEC R4 `(_Z6upchan13CuDeviceArrayI5Int32Li1ELi1EES_IS0_Li1ELi1EES_IS0_Li1ELi1EES_IS0_Li1ELi1EES_I9Float16x2Li1ELi1EES_I6Int4x8Li1ELi1EES_IS2_Li1ELi1EES_IS0_Li1ELi1EE) ;
         .type           $_Z6upchan13CuDeviceArrayI5Int32Li1ELi1EES_IS0_Li1ELi1EES_IS0_Li1ELi1EES_IS0_Li1ELi1EES_I9Float16x2Li1ELi1EES_I6Int4x8Li1ELi1EES_IS2_Li1ELi1EES_IS0_Li1ELi1EE$gpu_signal_exception,@function
-<<<<<<< HEAD
-        .size           $_Z6upchan13CuDeviceArrayI5Int32Li1ELi1EES_IS0_Li1ELi1EES_IS0_Li1ELi1EES_IS0_Li1ELi1EES_I9Float16x2Li1ELi1EES_I6Int4x8Li1ELi1EES_IS2_Li1ELi1EES_IS0_Li1ELi1EE$gpu_signal_exception,($_Z6upchan13CuDeviceArrayI5Int32Li1ELi1EES_IS0_Li1ELi1EES_IS0_Li1ELi1EES_IS0_Li1ELi1EES_I9Float16x2Li1ELi1EES_I6Int4x8Li1ELi1EES_IS2_Li1ELi1EES_IS0_Li1ELi1EE$julia_AssertionError_25747 - $_Z6upchan13CuDeviceArrayI5Int32Li1ELi1EES_IS0_Li1ELi1EES_IS0_Li1ELi1EES_IS0_Li1ELi1EES_I9Float16x2Li1ELi1EES_I6Int4x8Li1ELi1EES_IS2_Li1ELi1EES_IS0_Li1ELi1EE$gpu_signal_exception)
-=======
-        .size           $_Z6upchan13CuDeviceArrayI5Int32Li1ELi1EES_IS0_Li1ELi1EES_IS0_Li1ELi1EES_IS0_Li1ELi1EES_I9Float16x2Li1ELi1EES_I6Int4x8Li1ELi1EES_IS2_Li1ELi1EES_IS0_Li1ELi1EE$gpu_signal_exception,($_Z6upchan13CuDeviceArrayI5Int32Li1ELi1EES_IS0_Li1ELi1EES_IS0_Li1ELi1EES_IS0_Li1ELi1EES_I9Float16x2Li1ELi1EES_I6Int4x8Li1ELi1EES_IS2_Li1ELi1EES_IS0_Li1ELi1EE$julia__throw_domerr_powbysq_28568 - $_Z6upchan13CuDeviceArrayI5Int32Li1ELi1EES_IS0_Li1ELi1EES_IS0_Li1ELi1EES_IS0_Li1ELi1EES_I9Float16x2Li1ELi1EES_I6Int4x8Li1ELi1EES_IS2_Li1ELi1EES_IS0_Li1ELi1EE$gpu_signal_exception)
->>>>>>> bdbe7b3b
+        .size           $_Z6upchan13CuDeviceArrayI5Int32Li1ELi1EES_IS0_Li1ELi1EES_IS0_Li1ELi1EES_IS0_Li1ELi1EES_I9Float16x2Li1ELi1EES_I6Int4x8Li1ELi1EES_IS2_Li1ELi1EES_IS0_Li1ELi1EE$gpu_signal_exception,($_Z6upchan13CuDeviceArrayI5Int32Li1ELi1EES_IS0_Li1ELi1EES_IS0_Li1ELi1EES_IS0_Li1ELi1EES_I9Float16x2Li1ELi1EES_I6Int4x8Li1ELi1EES_IS2_Li1ELi1EES_IS0_Li1ELi1EE$julia_AssertionError_25911 - $_Z6upchan13CuDeviceArrayI5Int32Li1ELi1EES_IS0_Li1ELi1EES_IS0_Li1ELi1EES_IS0_Li1ELi1EES_I9Float16x2Li1ELi1EES_I6Int4x8Li1ELi1EES_IS2_Li1ELi1EES_IS0_Li1ELi1EE$gpu_signal_exception)
 $_Z6upchan13CuDeviceArrayI5Int32Li1ELi1EES_IS0_Li1ELi1EES_IS0_Li1ELi1EES_IS0_Li1ELi1EES_I9Float16x2Li1ELi1EES_I6Int4x8Li1ELi1EES_IS2_Li1ELi1EES_IS0_Li1ELi1EE$gpu_signal_exception:
-; Location /home/dstn/.julia/packages/CUDA/YIj5X/src/device/runtime.jl:41
+; Location /home/eschnett/.julia/packages/CUDA/rXson/src/device/runtime.jl:41
         ISETP.NE.U32.AND P0, PT, R4, RZ, PT ;
         ISETP.NE.AND.EX P0, PT, R5, RZ, PT, P0 ;
    @!P0 BRA `(.L_x_80) ;
         IMAD.MOV.U32 R0, RZ, RZ, 0x1 ;
         ULDC.64 UR4, c[0x0][0x118] ;
-; Location ./pointer.jl:118
+; Location ./pointer.jl:146
         ST.E.U8 [R4.64+0x7], RZ ;
         ST.E.U8 [R4.64+0x6], RZ ;
         ST.E.U8 [R4.64+0x5], RZ ;
@@ -4759,7 +4534,7 @@
         ST.E.U8 [R4.64+0x2], RZ ;
         ST.E.U8 [R4.64+0x1], RZ ;
         ST.E.U8 [R4.64], R0 ;
-; Location /home/dstn/.julia/packages/CUDA/YIj5X/src/device/intrinsics/synchronization.jl:109
+; Location /home/eschnett/.julia/packages/CUDA/rXson/src/device/intrinsics/synchronization.jl:109
    @!PT LDS RZ, [RZ] ;
    @!PT LDS RZ, [RZ] ;
    @!PT LDS RZ, [RZ] ;
@@ -4767,11 +4542,11 @@
         MEMBAR.SC.SYS ;
         ERRBAR;
         CCTL.IVALL ;
-; Location /home/dstn/.julia/packages/CUDA/YIj5X/src/device/runtime.jl:43
+; Location /home/eschnett/.julia/packages/CUDA/rXson/src/device/runtime.jl:43
         EXIT ;
 
 .L_x_80:
-; Location /home/dstn/.julia/packages/LLVM/RpBog/src/interop/base.jl:38
+; Location /home/eschnett/.julia/packages/LLVM/OLMpi/src/interop/base.jl:38
         UMOV UR4, 32@lo(__unnamed_3) ;
         CS2R R6, SRZ ;
         UMOV UR5, 32@hi(__unnamed_3) ;
@@ -4783,69 +4558,55 @@
 
 .L_x_1:
         EXIT ;
-<<<<<<< HEAD
-        .type           $_Z6upchan13CuDeviceArrayI5Int32Li1ELi1EES_IS0_Li1ELi1EES_IS0_Li1ELi1EES_IS0_Li1ELi1EES_I9Float16x2Li1ELi1EES_I6Int4x8Li1ELi1EES_IS2_Li1ELi1EES_IS0_Li1ELi1EE$julia_AssertionError_25747,@function
-        .size           $_Z6upchan13CuDeviceArrayI5Int32Li1ELi1EES_IS0_Li1ELi1EES_IS0_Li1ELi1EES_IS0_Li1ELi1EES_I9Float16x2Li1ELi1EES_I6Int4x8Li1ELi1EES_IS2_Li1ELi1EES_IS0_Li1ELi1EE$julia_AssertionError_25747,($_Z6upchan13CuDeviceArrayI5Int32Li1ELi1EES_IS0_Li1ELi1EES_IS0_Li1ELi1EES_IS0_Li1ELi1EES_I9Float16x2Li1ELi1EES_I6Int4x8Li1ELi1EES_IS2_Li1ELi1EES_IS0_Li1ELi1EE$julia__throw_domerr_powbysq_25761 - $_Z6upchan13CuDeviceArrayI5Int32Li1ELi1EES_IS0_Li1ELi1EES_IS0_Li1ELi1EES_IS0_Li1ELi1EES_I9Float16x2Li1ELi1EES_I6Int4x8Li1ELi1EES_IS2_Li1ELi1EES_IS0_Li1ELi1EE$julia_AssertionError_25747)
-$_Z6upchan13CuDeviceArrayI5Int32Li1ELi1EES_IS0_Li1ELi1EES_IS0_Li1ELi1EES_IS0_Li1ELi1EES_I9Float16x2Li1ELi1EES_I6Int4x8Li1ELi1EES_IS2_Li1ELi1EES_IS0_Li1ELi1EE$julia_AssertionError_25747:
-; Location ./boot.jl:343
+        .type           $_Z6upchan13CuDeviceArrayI5Int32Li1ELi1EES_IS0_Li1ELi1EES_IS0_Li1ELi1EES_IS0_Li1ELi1EES_I9Float16x2Li1ELi1EES_I6Int4x8Li1ELi1EES_IS2_Li1ELi1EES_IS0_Li1ELi1EE$julia_AssertionError_25911,@function
+        .size           $_Z6upchan13CuDeviceArrayI5Int32Li1ELi1EES_IS0_Li1ELi1EES_IS0_Li1ELi1EES_IS0_Li1ELi1EES_I9Float16x2Li1ELi1EES_I6Int4x8Li1ELi1EES_IS2_Li1ELi1EES_IS0_Li1ELi1EE$julia_AssertionError_25911,($_Z6upchan13CuDeviceArrayI5Int32Li1ELi1EES_IS0_Li1ELi1EES_IS0_Li1ELi1EES_IS0_Li1ELi1EES_I9Float16x2Li1ELi1EES_I6Int4x8Li1ELi1EES_IS2_Li1ELi1EES_IS0_Li1ELi1EE$julia__throw_domerr_powbysq_25925 - $_Z6upchan13CuDeviceArrayI5Int32Li1ELi1EES_IS0_Li1ELi1EES_IS0_Li1ELi1EES_IS0_Li1ELi1EES_I9Float16x2Li1ELi1EES_I6Int4x8Li1ELi1EES_IS2_Li1ELi1EES_IS0_Li1ELi1EE$julia_AssertionError_25911)
+$_Z6upchan13CuDeviceArrayI5Int32Li1ELi1EES_IS0_Li1ELi1EES_IS0_Li1ELi1EES_IS0_Li1ELi1EES_I9Float16x2Li1ELi1EES_I6Int4x8Li1ELi1EES_IS2_Li1ELi1EES_IS0_Li1ELi1EE$julia_AssertionError_25911:
+; Location ./boot.jl:356
         IMAD.MOV.U32 R5, RZ, RZ, 0x0 ;
         RET.REL.NODEC R4 `(_Z6upchan13CuDeviceArrayI5Int32Li1ELi1EES_IS0_Li1ELi1EES_IS0_Li1ELi1EES_IS0_Li1ELi1EES_I9Float16x2Li1ELi1EES_I6Int4x8Li1ELi1EES_IS2_Li1ELi1EES_IS0_Li1ELi1EE) ;
-        .type           $_Z6upchan13CuDeviceArrayI5Int32Li1ELi1EES_IS0_Li1ELi1EES_IS0_Li1ELi1EES_IS0_Li1ELi1EES_I9Float16x2Li1ELi1EES_I6Int4x8Li1ELi1EES_IS2_Li1ELi1EES_IS0_Li1ELi1EE$julia__throw_domerr_powbysq_25761,@function
-        .size           $_Z6upchan13CuDeviceArrayI5Int32Li1ELi1EES_IS0_Li1ELi1EES_IS0_Li1ELi1EES_IS0_Li1ELi1EES_I9Float16x2Li1ELi1EES_I6Int4x8Li1ELi1EES_IS2_Li1ELi1EES_IS0_Li1ELi1EE$julia__throw_domerr_powbysq_25761,($_Z6upchan13CuDeviceArrayI5Int32Li1ELi1EES_IS0_Li1ELi1EES_IS0_Li1ELi1EES_IS0_Li1ELi1EES_I9Float16x2Li1ELi1EES_I6Int4x8Li1ELi1EES_IS2_Li1ELi1EES_IS0_Li1ELi1EE$julia_power_by_squaring_25758 - $_Z6upchan13CuDeviceArrayI5Int32Li1ELi1EES_IS0_Li1ELi1EES_IS0_Li1ELi1EES_IS0_Li1ELi1EES_I9Float16x2Li1ELi1EES_I6Int4x8Li1ELi1EES_IS2_Li1ELi1EES_IS0_Li1ELi1EE$julia__throw_domerr_powbysq_25761)
-$_Z6upchan13CuDeviceArrayI5Int32Li1ELi1EES_IS0_Li1ELi1EES_IS0_Li1ELi1EES_IS0_Li1ELi1EES_I9Float16x2Li1ELi1EES_I6Int4x8Li1ELi1EES_IS2_Li1ELi1EES_IS0_Li1ELi1EE$julia__throw_domerr_powbysq_25761:
-; Location /home/eschnett/.julia/packages/LLVM/RpBog/src/interop/base.jl:38
-=======
-        .type           $_Z6upchan13CuDeviceArrayI5Int32Li1ELi1EES_IS0_Li1ELi1EES_IS0_Li1ELi1EES_IS0_Li1ELi1EES_I9Float16x2Li1ELi1EES_I6Int4x8Li1ELi1EES_IS2_Li1ELi1EES_IS0_Li1ELi1EE$julia__throw_domerr_powbysq_28568,@function
-        .size           $_Z6upchan13CuDeviceArrayI5Int32Li1ELi1EES_IS0_Li1ELi1EES_IS0_Li1ELi1EES_IS0_Li1ELi1EES_I9Float16x2Li1ELi1EES_I6Int4x8Li1ELi1EES_IS2_Li1ELi1EES_IS0_Li1ELi1EE$julia__throw_domerr_powbysq_28568,($_Z6upchan13CuDeviceArrayI5Int32Li1ELi1EES_IS0_Li1ELi1EES_IS0_Li1ELi1EES_IS0_Li1ELi1EES_I9Float16x2Li1ELi1EES_I6Int4x8Li1ELi1EES_IS2_Li1ELi1EES_IS0_Li1ELi1EE$julia_power_by_squaring_28565 - $_Z6upchan13CuDeviceArrayI5Int32Li1ELi1EES_IS0_Li1ELi1EES_IS0_Li1ELi1EES_IS0_Li1ELi1EES_I9Float16x2Li1ELi1EES_I6Int4x8Li1ELi1EES_IS2_Li1ELi1EES_IS0_Li1ELi1EE$julia__throw_domerr_powbysq_28568)
-$_Z6upchan13CuDeviceArrayI5Int32Li1ELi1EES_IS0_Li1ELi1EES_IS0_Li1ELi1EES_IS0_Li1ELi1EES_I9Float16x2Li1ELi1EES_I6Int4x8Li1ELi1EES_IS2_Li1ELi1EES_IS0_Li1ELi1EE$julia__throw_domerr_powbysq_28568:
->>>>>>> bdbe7b3b
+        .type           $_Z6upchan13CuDeviceArrayI5Int32Li1ELi1EES_IS0_Li1ELi1EES_IS0_Li1ELi1EES_IS0_Li1ELi1EES_I9Float16x2Li1ELi1EES_I6Int4x8Li1ELi1EES_IS2_Li1ELi1EES_IS0_Li1ELi1EE$julia__throw_domerr_powbysq_25925,@function
+        .size           $_Z6upchan13CuDeviceArrayI5Int32Li1ELi1EES_IS0_Li1ELi1EES_IS0_Li1ELi1EES_IS0_Li1ELi1EES_I9Float16x2Li1ELi1EES_I6Int4x8Li1ELi1EES_IS2_Li1ELi1EES_IS0_Li1ELi1EE$julia__throw_domerr_powbysq_25925,($_Z6upchan13CuDeviceArrayI5Int32Li1ELi1EES_IS0_Li1ELi1EES_IS0_Li1ELi1EES_IS0_Li1ELi1EES_I9Float16x2Li1ELi1EES_I6Int4x8Li1ELi1EES_IS2_Li1ELi1EES_IS0_Li1ELi1EE$julia_power_by_squaring_25922 - $_Z6upchan13CuDeviceArrayI5Int32Li1ELi1EES_IS0_Li1ELi1EES_IS0_Li1ELi1EES_IS0_Li1ELi1EES_I9Float16x2Li1ELi1EES_I6Int4x8Li1ELi1EES_IS2_Li1ELi1EES_IS0_Li1ELi1EE$julia__throw_domerr_powbysq_25925)
+$_Z6upchan13CuDeviceArrayI5Int32Li1ELi1EES_IS0_Li1ELi1EES_IS0_Li1ELi1EES_IS0_Li1ELi1EES_I9Float16x2Li1ELi1EES_I6Int4x8Li1ELi1EES_IS2_Li1ELi1EES_IS0_Li1ELi1EE$julia__throw_domerr_powbysq_25925:
+; Location /home/eschnett/.julia/packages/LLVM/OLMpi/src/interop/base.jl:38
         UMOV UR4, 32@lo(__unnamed_1) ;
         CS2R R6, SRZ ;
         UMOV UR5, 32@hi(__unnamed_1) ;
         IMAD.U32 R4, RZ, RZ, UR4 ;
+        MOV R5, UR5 ;
         MOV R20, 32@lo((_Z6upchan13CuDeviceArrayI5Int32Li1ELi1EES_IS0_Li1ELi1EES_IS0_Li1ELi1EES_IS0_Li1ELi1EES_I9Float16x2Li1ELi1EES_I6Int4x8Li1ELi1EES_IS2_Li1ELi1EES_IS0_Li1ELi1EE + .L_x_2@srel)) ;
-        IMAD.U32 R5, RZ, RZ, UR5 ;
         MOV R21, 32@hi((_Z6upchan13CuDeviceArrayI5Int32Li1ELi1EES_IS0_Li1ELi1EES_IS0_Li1ELi1EES_IS0_Li1ELi1EES_I9Float16x2Li1ELi1EES_I6Int4x8Li1ELi1EES_IS2_Li1ELi1EES_IS0_Li1ELi1EE + .L_x_2@srel)) ;
         CALL.ABS.NOINC `(vprintf) ;
 
 .L_x_2:
-; Location /home/dstn/.julia/packages/CUDA/YIj5X/src/device/quirks.jl:4
+; Location /home/eschnett/.julia/packages/CUDA/rXson/src/device/quirks.jl:4
         UMOV UR4, 32@lo(exception1) ;
-        MOV R55, 0xdd60 ;
+        MOV R54, 0xe050 ;
         UMOV UR5, 32@hi(exception1) ;
-        MOV R0, UR4 ;
+        IMAD.U32 R0, RZ, RZ, UR4 ;
         IMAD.U32 R3, RZ, RZ, UR5 ;
         CALL.REL.NOINC `($_Z6upchan13CuDeviceArrayI5Int32Li1ELi1EES_IS0_Li1ELi1EES_IS0_Li1ELi1EES_IS0_Li1ELi1EES_I9Float16x2Li1ELi1EES_I6Int4x8Li1ELi1EES_IS2_Li1ELi1EES_IS0_Li1ELi1EE$gpu_report_exception) ;
         IMAD.U32 R4, RZ, RZ, UR41 ;
-        MOV R55, 0xdda0 ;
-        IMAD.U32 R5, RZ, RZ, UR42 ;
+        MOV R5, UR42 ;
+        MOV R54, 0xe090 ;
         CALL.REL.NOINC `($_Z6upchan13CuDeviceArrayI5Int32Li1ELi1EES_IS0_Li1ELi1EES_IS0_Li1ELi1EES_IS0_Li1ELi1EES_I9Float16x2Li1ELi1EES_I6Int4x8Li1ELi1EES_IS2_Li1ELi1EES_IS0_Li1ELi1EE$gpu_signal_exception) ;
         BPT.TRAP 0x1 ;
-<<<<<<< HEAD
-        .type           $_Z6upchan13CuDeviceArrayI5Int32Li1ELi1EES_IS0_Li1ELi1EES_IS0_Li1ELi1EES_IS0_Li1ELi1EES_I9Float16x2Li1ELi1EES_I6Int4x8Li1ELi1EES_IS2_Li1ELi1EES_IS0_Li1ELi1EE$julia_power_by_squaring_25758,@function
-        .size           $_Z6upchan13CuDeviceArrayI5Int32Li1ELi1EES_IS0_Li1ELi1EES_IS0_Li1ELi1EES_IS0_Li1ELi1EES_I9Float16x2Li1ELi1EES_I6Int4x8Li1ELi1EES_IS2_Li1ELi1EES_IS0_Li1ELi1EE$julia_power_by_squaring_25758,(.L_x_109 - $_Z6upchan13CuDeviceArrayI5Int32Li1ELi1EES_IS0_Li1ELi1EES_IS0_Li1ELi1EES_IS0_Li1ELi1EES_I9Float16x2Li1ELi1EES_I6Int4x8Li1ELi1EES_IS2_Li1ELi1EES_IS0_Li1ELi1EE$julia_power_by_squaring_25758)
-$_Z6upchan13CuDeviceArrayI5Int32Li1ELi1EES_IS0_Li1ELi1EES_IS0_Li1ELi1EES_IS0_Li1ELi1EES_I9Float16x2Li1ELi1EES_I6Int4x8Li1ELi1EES_IS2_Li1ELi1EES_IS0_Li1ELi1EE$julia_power_by_squaring_25758:
-; Location ./intfuncs.jl:297
+        .type           $_Z6upchan13CuDeviceArrayI5Int32Li1ELi1EES_IS0_Li1ELi1EES_IS0_Li1ELi1EES_IS0_Li1ELi1EES_I9Float16x2Li1ELi1EES_I6Int4x8Li1ELi1EES_IS2_Li1ELi1EES_IS0_Li1ELi1EE$julia_power_by_squaring_25922,@function
+        .size           $_Z6upchan13CuDeviceArrayI5Int32Li1ELi1EES_IS0_Li1ELi1EES_IS0_Li1ELi1EES_IS0_Li1ELi1EES_I9Float16x2Li1ELi1EES_I6Int4x8Li1ELi1EES_IS2_Li1ELi1EES_IS0_Li1ELi1EE$julia_power_by_squaring_25922,(.L_x_110 - $_Z6upchan13CuDeviceArrayI5Int32Li1ELi1EES_IS0_Li1ELi1EES_IS0_Li1ELi1EES_IS0_Li1ELi1EES_I9Float16x2Li1ELi1EES_I6Int4x8Li1ELi1EES_IS2_Li1ELi1EES_IS0_Li1ELi1EE$julia_power_by_squaring_25922)
+$_Z6upchan13CuDeviceArrayI5Int32Li1ELi1EES_IS0_Li1ELi1EES_IS0_Li1ELi1EES_IS0_Li1ELi1EES_I9Float16x2Li1ELi1EES_I6Int4x8Li1ELi1EES_IS2_Li1ELi1EES_IS0_Li1ELi1EE$julia_power_by_squaring_25922:
+; Location ./intfuncs.jl:310
         IMAD.MOV.U32 R0, RZ, RZ, 0x6 ;
-=======
-        .type           $_Z6upchan13CuDeviceArrayI5Int32Li1ELi1EES_IS0_Li1ELi1EES_IS0_Li1ELi1EES_IS0_Li1ELi1EES_I9Float16x2Li1ELi1EES_I6Int4x8Li1ELi1EES_IS2_Li1ELi1EES_IS0_Li1ELi1EE$julia_power_by_squaring_28565,@function
-        .size           $_Z6upchan13CuDeviceArrayI5Int32Li1ELi1EES_IS0_Li1ELi1EES_IS0_Li1ELi1EES_IS0_Li1ELi1EES_I9Float16x2Li1ELi1EES_I6Int4x8Li1ELi1EES_IS2_Li1ELi1EES_IS0_Li1ELi1EE$julia_power_by_squaring_28565,(.L_x_108 - $_Z6upchan13CuDeviceArrayI5Int32Li1ELi1EES_IS0_Li1ELi1EES_IS0_Li1ELi1EES_IS0_Li1ELi1EES_I9Float16x2Li1ELi1EES_I6Int4x8Li1ELi1EES_IS2_Li1ELi1EES_IS0_Li1ELi1EE$julia_power_by_squaring_28565)
-$_Z6upchan13CuDeviceArrayI5Int32Li1ELi1EES_IS0_Li1ELi1EES_IS0_Li1ELi1EES_IS0_Li1ELi1EES_I9Float16x2Li1ELi1EES_I6Int4x8Li1ELi1EES_IS2_Li1ELi1EES_IS0_Li1ELi1EE$julia_power_by_squaring_28565:
-; Location ./intfuncs.jl:299
-        MOV R0, 0x6 ;
->>>>>>> bdbe7b3b
         IMAD.MOV.U32 R4, RZ, RZ, RZ ;
-; Location ./intfuncs.jl:266
+; Location ./intfuncs.jl:277
         ISETP.NE.U32.AND P0, PT, R0, 0x2, PT ;
-; Location ./intfuncs.jl:264
+; Location ./intfuncs.jl:275
         IMAD.MOV.U32 R0, RZ, RZ, 0x2 ;
-        IMAD.MOV.U32 R3, RZ, RZ, R4 ;
-; Location ./intfuncs.jl:266
+        MOV R3, R4 ;
+; Location ./intfuncs.jl:277
         ISETP.NE.AND.EX P0, PT, R4, RZ, PT, P0 ;
    @!P0 BRA `(.L_x_81) ;
-; Location ./intfuncs.jl:264
-        MOV R5, 0x6 ;
-; Location ./intfuncs.jl:266
+; Location ./intfuncs.jl:275
+        IMAD.MOV.U32 R5, RZ, RZ, 0x6 ;
+; Location ./intfuncs.jl:277
         ISETP.NE.U32.AND P0, PT, R5, 0x1, PT ;
         ISETP.NE.AND.EX P0, PT, R4, RZ, PT, P0 ;
    @!P0 BRA `(.L_x_82) ;
@@ -4857,76 +4618,72 @@
 ; Location ./int.jl:83
         ISETP.GT.U32.AND P0, PT, R5, -0x1, PT ;
         ISETP.GT.AND.EX P0, PT, R4, -0x1, PT, P0 ;
-; Location ./intfuncs.jl:272
+; Location ./intfuncs.jl:283
     @P0 BRA `(.L_x_83) ;
-; Location ./intfuncs.jl:273
+; Location ./intfuncs.jl:284
         ISETP.NE.U32.AND P0, PT, R0, -0x1, PT ;
         ISETP.NE.AND.EX P0, PT, R3, -0x1, PT, P0 ;
    @!P0 BRA `(.L_x_84) ;
         ISETP.NE.U32.AND P0, PT, R0, 0x1, PT ;
         ISETP.NE.AND.EX P0, PT, R3, RZ, PT, P0 ;
    @!P0 BRA `(.L_x_82) ;
-; Location ./intfuncs.jl:275
+; Location ./intfuncs.jl:286
         ULDC UR41, c[0x0][0x160] ;
         ULDC UR42, c[0x0][0x164] ;
-<<<<<<< HEAD
-        CALL.REL.NOINC `($_Z6upchan13CuDeviceArrayI5Int32Li1ELi1EES_IS0_Li1ELi1EES_IS0_Li1ELi1EES_IS0_Li1ELi1EES_I9Float16x2Li1ELi1EES_I6Int4x8Li1ELi1EES_IS2_Li1ELi1EES_IS0_Li1ELi1EE$julia__throw_domerr_powbysq_25761) ;
-=======
-        CALL.REL.NOINC `($_Z6upchan13CuDeviceArrayI5Int32Li1ELi1EES_IS0_Li1ELi1EES_IS0_Li1ELi1EES_IS0_Li1ELi1EES_I9Float16x2Li1ELi1EES_I6Int4x8Li1ELi1EES_IS2_Li1ELi1EES_IS0_Li1ELi1EE$julia__throw_domerr_powbysq_28568) ;
->>>>>>> bdbe7b3b
+        CALL.REL.NOINC `($_Z6upchan13CuDeviceArrayI5Int32Li1ELi1EES_IS0_Li1ELi1EES_IS0_Li1ELi1EES_IS0_Li1ELi1EES_I9Float16x2Li1ELi1EES_I6Int4x8Li1ELi1EES_IS2_Li1ELi1EES_IS0_Li1ELi1EE$julia__throw_domerr_powbysq_25925) ;
         BPT.TRAP 0x1 ;
 
 .L_x_84:
-; Location ./intfuncs.jl:264
-        IMAD.MOV.U32 R0, RZ, RZ, 0x6 ;
-; Location ./promotion.jl:477
+; Location ./intfuncs.jl:275
+        MOV R0, 0x6 ;
+; Location ./promotion.jl:521
         LOP3.LUT R0, R0, 0x1, RZ, 0xc0, !PT ;
         ISETP.NE.U32.AND P0, PT, R0, 0x1, PT ;
-; Location ./intfuncs.jl:274
-        MOV R0, 0x1 ;
-; Location ./promotion.jl:477
+; Location ./intfuncs.jl:285
+        IMAD.MOV.U32 R0, RZ, RZ, 0x1 ;
+; Location ./promotion.jl:521
         ISETP.NE.U32.AND.EX P0, PT, RZ, RZ, PT, P0 ;
-; Location ./intfuncs.jl:274
+; Location ./intfuncs.jl:285
         SEL R0, R0, 0xffffffff, P0 ;
         SEL R3, RZ, 0xffffffff, P0 ;
         BRA `(.L_x_82) ;
 
 .L_x_83:
-; Location ./intfuncs.jl:264
-        IMAD.MOV.U32 R9, RZ, RZ, 0x6 ;
-; Location ./intfuncs.jl:299
-        IMAD.MOV.U32 R8, RZ, RZ, RZ ;
-; Location ./int.jl:434
-        IADD3 R6, P0, R9, -0x1, RZ ;
-        IADD3.X R7, R8.reuse, -0x1, RZ, P0, !PT ;
-        LOP3.LUT R6, R9, R6, RZ, 0xc, !PT ;
-        LOP3.LUT R7, R8, R7, RZ, 0xc, !PT ;
+; Location ./intfuncs.jl:275
+        IMAD.MOV.U32 R10, RZ, RZ, 0x6 ;
+; Location ./intfuncs.jl:310
+        IMAD.MOV.U32 R9, RZ, RZ, RZ ;
+; Location ./int.jl:441
+        IADD3 R6, P0, R10, -0x1, RZ ;
+        IADD3.X R8, R9.reuse, -0x1, RZ, P0, !PT ;
+        LOP3.LUT R6, R10, R6, RZ, 0xc, !PT ;
+        LOP3.LUT R8, R9, R8, RZ, 0xc, !PT ;
         POPC R4, R6 ;
-        POPC R5, R7 ;
-        IMAD.IADD R11, R4, 0x1, R5 ;
+        POPC R5, R8 ;
+        IADD3 R7, R4, R5, RZ ;
 ; Location ./int.jl:83
-        ISETP.NE.U32.AND P1, PT, R11.reuse, RZ, PT ;
-; Location ./int.jl:494
-        ISETP.NE.U32.AND P0, PT, R11.reuse, 0x3f, PT ;
+        ISETP.NE.U32.AND P1, PT, R7.reuse, RZ, PT ;
+; Location ./int.jl:527
+        ISETP.NE.U32.AND P0, PT, R7.reuse, 0x3f, PT ;
 ; Location ./int.jl:83
         ISETP.NE.AND.EX P1, PT, RZ, RZ, PT, P1 ;
 ; Location ./int.jl:87
-        IADD3 R5, R11, 0x1, RZ ;
-; Location ./int.jl:494
+        IADD3 R5, R7, 0x1, RZ ;
+; Location ./int.jl:527
         ISETP.NE.AND.EX P0, PT, RZ, RZ, PT, P0 ;
         SEL R5, R5, 0x3f, P0 ;
-        SHF.R.U64 R4, R9, R5.reuse, R8.reuse ;
-        SHF.R.U32.HI R5, RZ, R5, R8 ;
-; Location ./intfuncs.jl:279
+        SHF.R.U64 R4, R10, R5.reuse, R9.reuse ;
+        SHF.R.U32.HI R5, RZ, R5, R9 ;
+; Location ./intfuncs.jl:290
    @!P1 BRA `(.L_x_85) ;
-        LOP3.LUT R14, R11.reuse, 0x7, RZ, 0xc0, !PT ;
-        IADD3 R12, P1, R11, -0x1, RZ ;
+        LOP3.LUT R14, R7.reuse, 0x7, RZ, 0xc0, !PT ;
+; Location ./int.jl:441
+        IMAD.MOV.U32 R6, RZ, RZ, RZ ;
+; Location ./intfuncs.jl:290
+        IADD3 R12, P1, R7, -0x1, RZ ;
         ISETP.NE.U32.AND P0, PT, R14, RZ, PT ;
-; Location ./int.jl:434
-        MOV R10, RZ ;
-; Location ./intfuncs.jl:279
+        IADD3.X R13, R6, -0x1, RZ, P1, !PT ;
         ISETP.NE.AND.EX P0, PT, RZ, RZ, PT, P0 ;
-        IADD3.X R13, R10, -0x1, RZ, P1, !PT ;
    @!P0 BRA `(.L_x_86) ;
         IMAD.MOV.U32 R15, RZ, RZ, RZ ;
         ISETP.GT.U32.AND P0, PT, R14, RZ, PT ;
@@ -4940,37 +4697,37 @@
 
 .L_x_89:
 ; Location ./int.jl:88
-        IMAD R8, R0, R3.reuse, RZ ;
-; Location ./intfuncs.jl:279
+        IMAD R10, R0, R3.reuse, RZ ;
+; Location ./intfuncs.jl:290
         IADD3 R14, P1, R14, -0x4, RZ ;
 ; Location ./int.jl:88
-        IMAD.WIDE.U32 R6, R0.reuse, R0, RZ ;
+        IMAD.WIDE.U32 R8, R0.reuse, R0, RZ ;
 ; Location ./int.jl:86
-        IADD3 R11, P2, R11, -0x4, RZ ;
-; Location ./intfuncs.jl:279
+        IADD3 R7, P2, R7, -0x4, RZ ;
+; Location ./intfuncs.jl:290
         IADD3.X R15, R15, -0x1, RZ, P1, !PT ;
 ; Location ./int.jl:88
-        IMAD R3, R0, R3, R8 ;
+        IMAD R3, R0, R3, R10 ;
         ISETP.GT.U32.AND P1, PT, R14, 0x3, PT ;
-        IMAD.WIDE.U32 R8, R6, R6, RZ ;
+        IMAD.WIDE.U32 R10, R8, R8, RZ ;
 ; Location ./int.jl:86
-        IADD3.X R10, R10, -0x1, RZ, P2, !PT ;
+        IADD3.X R6, R6, -0x1, RZ, P2, !PT ;
         ISETP.GT.AND.EX P1, PT, R15, RZ, PT, P1 ;
 ; Location ./int.jl:88
-        IMAD.IADD R3, R7, 0x1, R3 ;
-        IMAD R0, R3, R6, RZ ;
-        IMAD R3, R3, R6, R0 ;
-        IMAD.WIDE.U32 R6, R8, R8, RZ ;
         IMAD.IADD R3, R9, 0x1, R3 ;
         IMAD R0, R3, R8, RZ ;
         IMAD R3, R3, R8, R0 ;
-        IADD3 R3, R7, R3, RZ ;
-        IMAD R0, R3, R6, RZ ;
-        IMAD R3, R3, R6.reuse, R0 ;
-        IMAD.WIDE.U32 R6, R6, R6, RZ ;
-        IMAD.MOV.U32 R0, RZ, RZ, R6 ;
-        IMAD.IADD R3, R7, 0x1, R3 ;
-; Location ./intfuncs.jl:279
+        IMAD.WIDE.U32 R8, R10, R10, RZ ;
+        IADD3 R3, R11, R3, RZ ;
+        IMAD R0, R3, R10, RZ ;
+        IMAD R3, R3, R10, R0 ;
+        IMAD.IADD R3, R9, 0x1, R3 ;
+        IMAD R0, R3, R8, RZ ;
+        IMAD R3, R3, R8.reuse, R0 ;
+        IMAD.WIDE.U32 R8, R8, R8, RZ ;
+        IMAD.MOV.U32 R0, RZ, RZ, R8 ;
+        IMAD.IADD R3, R9, 0x1, R3 ;
+; Location ./intfuncs.jl:290
     @P1 BRA `(.L_x_89) ;
 
 .L_x_88:
@@ -4978,31 +4735,31 @@
         ISETP.GT.AND.EX P1, PT, R15, RZ, PT, P1 ;
    @!P1 BRA `(.L_x_90) ;
 ; Location ./int.jl:88
-        IMAD R8, R0.reuse, R3.reuse, RZ ;
+        IMAD R10, R0.reuse, R3.reuse, RZ ;
 ; Location ./int.jl:86
-        IADD3 R11, P1, R11, -0x2, RZ ;
-; Location ./int.jl:88
-        IMAD.WIDE.U32 R6, R0, R0, RZ ;
-; Location ./intfuncs.jl:279
+        IADD3 R7, P1, R7, -0x2, RZ ;
+; Location ./int.jl:88
+        IMAD.WIDE.U32 R8, R0, R0, RZ ;
+; Location ./intfuncs.jl:290
         IADD3 R14, P2, R14, -0x2, RZ ;
         PLOP3.LUT P0, PT, PT, PT, PT, 0x8, 0x0 ;
 ; Location ./int.jl:88
-        IMAD R3, R0, R3, R8 ;
+        IMAD R3, R0, R3, R10 ;
 ; Location ./int.jl:86
-        IADD3.X R10, R10, -0x1, RZ, P1, !PT ;
-; Location ./int.jl:88
-        IMAD.WIDE.U32 R8, R6, R6, RZ ;
-; Location ./intfuncs.jl:279
+        IADD3.X R6, R6, -0x1, RZ, P1, !PT ;
+; Location ./int.jl:88
+        IMAD.WIDE.U32 R10, R8, R8, RZ ;
+; Location ./intfuncs.jl:290
         IADD3.X R15, R15, -0x1, RZ, P2, !PT ;
 ; Location ./int.jl:88
-        IMAD.IADD R3, R7, 0x1, R3 ;
-        IMAD R0, R3, R6, RZ ;
-        IMAD R3, R3, R6, R0 ;
-        MOV R0, R8 ;
-        IMAD.IADD R3, R9, 0x1, R3 ;
+        IADD3 R3, R9, R3, RZ ;
+        IMAD R0, R3, R8, RZ ;
+        IMAD R3, R3, R8, R0 ;
+        IMAD.MOV.U32 R0, RZ, RZ, R10 ;
+        IMAD.IADD R3, R11, 0x1, R3 ;
 
 .L_x_90:
-; Location ./intfuncs.jl:279
+; Location ./intfuncs.jl:290
         ISETP.NE.U32.AND P1, PT, R14, RZ, PT ;
         ISETP.NE.OR.EX P0, PT, R15, RZ, P0, P1 ;
    @!P0 BRA `(.L_x_86) ;
@@ -5010,58 +4767,55 @@
 .L_x_87:
         IADD3 R14, P0, R14, -0x1, RZ ;
 ; Location ./int.jl:88
-        IMAD R6, R0.reuse, R3.reuse, RZ ;
+        IMAD R8, R0.reuse, R3.reuse, RZ ;
 ; Location ./int.jl:86
-        IADD3 R11, P1, R11, -0x1, RZ ;
-; Location ./intfuncs.jl:279
+        IADD3 R7, P1, R7, -0x1, RZ ;
+; Location ./intfuncs.jl:290
         IADD3.X R15, R15, -0x1, RZ, P0, !PT ;
 ; Location ./int.jl:88
-        IMAD R3, R0, R3, R6 ;
-; Location ./intfuncs.jl:279
+        IMAD R3, R0, R3, R8 ;
+; Location ./intfuncs.jl:290
         ISETP.NE.U32.AND P0, PT, R14, RZ, PT ;
 ; Location ./int.jl:88
-        IMAD.WIDE.U32 R6, R0, R0, RZ ;
+        IMAD.WIDE.U32 R8, R0, R0, RZ ;
 ; Location ./int.jl:86
-        IADD3.X R10, R10, -0x1, RZ, P1, !PT ;
-; Location ./intfuncs.jl:279
+        IADD3.X R6, R6, -0x1, RZ, P1, !PT ;
+; Location ./intfuncs.jl:290
         ISETP.NE.AND.EX P0, PT, R15, RZ, PT, P0 ;
 ; Location ./int.jl:88
-        IMAD.IADD R3, R7, 0x1, R3 ;
-        IMAD.MOV.U32 R0, RZ, RZ, R6 ;
-; Location ./intfuncs.jl:279
+        IMAD.IADD R3, R9, 0x1, R3 ;
+        MOV R0, R8 ;
+; Location ./intfuncs.jl:290
     @P0 BRA `(.L_x_87) ;
 
 .L_x_86:
         ISETP.GE.U32.AND P0, PT, R12, 0x7, PT ;
         ISETP.GE.U32.AND.EX P0, PT, R13, RZ, PT, P0 ;
    @!P0 BRA `(.L_x_85) ;
+        ISETP.GT.U32.AND P0, PT, R7, RZ, PT ;
+        ISETP.GT.AND.EX P0, PT, R6, RZ, PT, P0 ;
+   @!P0 BRA `(.L_x_91) ;
 ; Location ./int.jl:83
-        IADD3 R6, P0, R11.reuse, -0x1, RZ ;
-; Location ./intfuncs.jl:279
-        IADD3 R7, P2, R11, 0x8, RZ ;
-; Location ./int.jl:83
-        ISETP.GT.U32.AND P1, PT, R6, 0x17, PT ;
-        IADD3.X R6, R10, -0x1, RZ, P0, !PT ;
+        ISETP.GT.U32.AND P1, PT, R7, 0x18, PT ;
         PLOP3.LUT P0, PT, PT, PT, PT, 0x80, 0x0 ;
         ISETP.GT.AND.EX P1, PT, R6, RZ, PT, P1 ;
-; Location ./intfuncs.jl:279
-        IADD3.X R6, RZ, R10, RZ, P2, !PT ;
-   @!P1 BRA `(.L_x_91) ;
+; Location ./intfuncs.jl:290
+   @!P1 BRA `(.L_x_92) ;
 ; Location ./int.jl:83
         PLOP3.LUT P0, PT, PT, PT, PT, 0x8, 0x0 ;
 
-.L_x_92:
+.L_x_93:
 ; Location ./int.jl:88
         IMAD R10, R0.reuse, R3, RZ ;
-; Location ./int.jl:83
+; Location ./int.jl:86
         IADD3 R7, P1, R7, -0x20, RZ ;
 ; Location ./int.jl:88
         IMAD.WIDE.U32 R8, R0, R0, RZ ;
-; Location ./int.jl:83
+; Location ./int.jl:86
         IADD3.X R6, R6, -0x1, RZ, P1, !PT ;
 ; Location ./int.jl:88
         IMAD R3, R0, R3, R10 ;
-        ISETP.GT.U32.AND P1, PT, R7, 0x20, PT ;
+        ISETP.GT.U32.AND P1, PT, R7, 0x18, PT ;
         IMAD.WIDE.U32 R10, R8, R8, RZ ;
         ISETP.GT.AND.EX P1, PT, R6, RZ, PT, P1 ;
         IMAD.IADD R3, R9, 0x1, R3 ;
@@ -5189,25 +4943,23 @@
         IMAD R3, R3, R8, R0 ;
         MOV R0, R10 ;
         IMAD.IADD R3, R11, 0x1, R3 ;
-; Location ./intfuncs.jl:279
-    @P1 BRA `(.L_x_92) ;
-
-.L_x_91:
+; Location ./intfuncs.jl:290
+    @P1 BRA `(.L_x_93) ;
+
+.L_x_92:
 ; Location ./int.jl:83
-        IADD3 R8, P2, R7, -0x9, RZ ;
-        ISETP.GT.U32.AND P1, PT, R8, 0x7, PT ;
-        IADD3.X R8, R6, -0x1, RZ, P2, !PT ;
-        ISETP.GT.AND.EX P1, PT, R8, RZ, PT, P1 ;
-; Location ./intfuncs.jl:279
-   @!P1 BRA `(.L_x_93) ;
+        ISETP.GT.U32.AND P1, PT, R7, 0x8, PT ;
+        ISETP.GT.AND.EX P1, PT, R6, RZ, PT, P1 ;
+; Location ./intfuncs.jl:290
+   @!P1 BRA `(.L_x_94) ;
 ; Location ./int.jl:88
         IMAD R10, R0.reuse, R3.reuse, RZ ;
-; Location ./int.jl:83
+; Location ./int.jl:86
         IADD3 R7, P1, R7, -0x10, RZ ;
 ; Location ./int.jl:88
         IMAD.WIDE.U32 R8, R0, R0, RZ ;
         PLOP3.LUT P0, PT, PT, PT, PT, 0x8, 0x0 ;
-; Location ./int.jl:83
+; Location ./int.jl:86
         IADD3.X R6, R6, -0x1, RZ, P1, !PT ;
 ; Location ./int.jl:88
         IMAD R3, R0, R3, R10 ;
@@ -5274,519 +5026,532 @@
         IMAD.MOV.U32 R0, RZ, RZ, R10 ;
         IMAD.IADD R3, R11, 0x1, R3 ;
 
-.L_x_93:
+.L_x_94:
 ; Location ./int.jl:83
-        ISETP.LT.U32.AND P1, PT, R7, 0x9, PT ;
-        ISETP.LT.AND.EX P1, PT, R6, RZ, PT, P1 ;
-; Location ./intfuncs.jl:279
+        ISETP.EQ.U32.AND P1, PT, R7, RZ, PT ;
+        ISETP.EQ.AND.EX P1, PT, R6, RZ, PT, P1 ;
+; Location ./intfuncs.jl:290
    @!P0 BRA P1, `(.L_x_85) ;
-; Location ./int.jl:88
-        IMAD R8, R0.reuse, R3, RZ ;
-        IMAD.WIDE.U32 R6, R0, R0, RZ ;
-        IMAD R3, R0, R3, R8 ;
-        IMAD.WIDE.U32 R8, R6, R6, RZ ;
-        IMAD.IADD R3, R7, 0x1, R3 ;
-        IMAD R0, R3, R6, RZ ;
-        IMAD R3, R3, R6, R0 ;
-        IMAD.WIDE.U32 R6, R8, R8, RZ ;
-        IADD3 R3, R9, R3, RZ ;
-        IMAD R0, R3, R8, RZ ;
-        IMAD R3, R3, R8, R0 ;
-        IMAD.WIDE.U32 R8, R6, R6, RZ ;
-        IMAD.IADD R3, R7, 0x1, R3 ;
-        IMAD R0, R3, R6, RZ ;
-        IMAD R3, R3, R6, R0 ;
-        IMAD.WIDE.U32 R6, R8, R8, RZ ;
+
+.L_x_91:
+; Location ./int.jl:88
+        IMAD R10, R0.reuse, R3, RZ ;
+; Location ./int.jl:86
+        IADD3 R7, P0, R7, -0x8, RZ ;
+; Location ./int.jl:88
+        IMAD.WIDE.U32 R8, R0, R0, RZ ;
+; Location ./int.jl:86
+        IADD3.X R6, R6, -0x1, RZ, P0, !PT ;
+; Location ./int.jl:88
+        IMAD R3, R0, R3, R10 ;
+; Location ./int.jl:83
+        ISETP.NE.U32.AND P0, PT, R7, RZ, PT ;
+; Location ./int.jl:88
+        IMAD.WIDE.U32 R10, R8, R8, RZ ;
+; Location ./int.jl:83
+        ISETP.NE.AND.EX P0, PT, R6, RZ, PT, P0 ;
+; Location ./int.jl:88
         IMAD.IADD R3, R9, 0x1, R3 ;
         IMAD R0, R3, R8, RZ ;
         IMAD R3, R3, R8, R0 ;
-        IMAD.WIDE.U32 R8, R6, R6, RZ ;
-        IMAD.IADD R3, R7, 0x1, R3 ;
-        IMAD R0, R3, R6, RZ ;
-        IMAD R3, R3, R6, R0 ;
-        IMAD.WIDE.U32 R6, R8, R8, RZ ;
-        IADD3 R3, R9, R3, RZ ;
+        IMAD.WIDE.U32 R8, R10, R10, RZ ;
+        IADD3 R3, R11, R3, RZ ;
+        IMAD R0, R3, R10, RZ ;
+        IMAD R3, R3, R10, R0 ;
+        IMAD.WIDE.U32 R10, R8, R8, RZ ;
+        IMAD.IADD R3, R9, 0x1, R3 ;
         IMAD R0, R3, R8, RZ ;
         IMAD R3, R3, R8, R0 ;
-        IMAD.WIDE.U32 R8, R6, R6, RZ ;
-        IMAD.IADD R3, R7, 0x1, R3 ;
-        IMAD R0, R3, R6, RZ ;
-        IMAD R3, R3, R6, R0 ;
-        IMAD.MOV.U32 R0, RZ, RZ, R8 ;
+        IMAD.WIDE.U32 R8, R10, R10, RZ ;
+        IMAD.IADD R3, R11, 0x1, R3 ;
+        IMAD R0, R3, R10, RZ ;
+        IMAD R3, R3, R10, R0 ;
+        IMAD.WIDE.U32 R10, R8, R8, RZ ;
         IMAD.IADD R3, R9, 0x1, R3 ;
+        IMAD R0, R3, R8, RZ ;
+        IMAD R3, R3, R8, R0 ;
+        IMAD.WIDE.U32 R8, R10, R10, RZ ;
+        IADD3 R3, R11, R3, RZ ;
+        IMAD R0, R3, R10, RZ ;
+        IMAD R3, R3, R10, R0 ;
+        IMAD.WIDE.U32 R10, R8, R8, RZ ;
+        IMAD.IADD R3, R9, 0x1, R3 ;
+        IMAD R0, R3, R8, RZ ;
+        IMAD R3, R3, R8, R0 ;
+        IMAD.MOV.U32 R0, RZ, RZ, R10 ;
+        IMAD.IADD R3, R11, 0x1, R3 ;
+; Location ./intfuncs.jl:290
+    @P0 BRA `(.L_x_91) ;
 
 .L_x_85:
 ; Location ./int.jl:83
         ISETP.GE.U32.AND P0, PT, R4, 0x1, PT ;
         ISETP.GE.AND.EX P0, PT, R5, RZ, PT, P0 ;
-; Location ./intfuncs.jl:283
+; Location ./intfuncs.jl:294
    @!P0 BRA `(.L_x_82) ;
 ; Location ./int.jl:83
         MOV R14, R0 ;
         IMAD.MOV.U32 R15, RZ, RZ, R3 ;
 
-.L_x_103:
-; Location ./int.jl:434
+.L_x_104:
+; Location ./int.jl:441
         IADD3 R7, P0, R4, -0x1, RZ ;
         IADD3.X R6, R5.reuse, -0x1, RZ, P0, !PT ;
-        LOP3.LUT R8, R4, R7, RZ, 0xc, !PT ;
-        LOP3.LUT R9, R5, R6, RZ, 0xc, !PT ;
-; Location ./intfuncs.jl:286
+        LOP3.LUT R10, R4, R7, RZ, 0xc, !PT ;
+        LOP3.LUT R11, R5, R6, RZ, 0xc, !PT ;
+        POPC R7, R10 ;
+        POPC R6, R11 ;
+        IMAD.IADD R7, R7, 0x1, R6 ;
+; Location ./intfuncs.jl:297
         IMAD.MOV.U32 R6, RZ, RZ, RZ ;
-; Location ./int.jl:434
-        POPC R12, R8 ;
-        POPC R7, R9 ;
-        IMAD.IADD R12, R12, 0x1, R7 ;
 ; Location ./int.jl:87
-        IADD3 R7, R12.reuse, 0x1, RZ ;
-; Location ./int.jl:494
-        ISETP.NE.U32.AND P0, PT, R12, 0x3f, PT ;
-; Location ./intfuncs.jl:286
-        LOP3.LUT R20, R7, 0x7, RZ, 0xc0, !PT ;
-; Location ./int.jl:494
+        IADD3 R8, R7, 0x1, RZ ;
+; Location ./intfuncs.jl:297
+        MOV R9, R7 ;
+        LOP3.LUT R12, R8, 0x7, RZ, 0xc0, !PT ;
+        ISETP.NE.U32.AND P0, PT, R12, RZ, PT ;
         ISETP.NE.AND.EX P0, PT, RZ, RZ, PT, P0 ;
-; Location ./intfuncs.jl:286
-        ISETP.NE.U32.AND P1, PT, R20, RZ, PT ;
-        MOV R13, R12 ;
-        ISETP.NE.AND.EX P1, PT, RZ, RZ, PT, P1 ;
-; Location ./int.jl:494
-        SEL R7, R7, 0x3f, P0 ;
-; Location ./intfuncs.jl:286
-   @!P1 BRA `(.L_x_94) ;
-        IMAD.MOV.U32 R21, RZ, RZ, RZ ;
-        ISETP.GT.U32.AND P0, PT, R20, RZ, PT ;
-        IMAD.MOV.U32 R13, RZ, RZ, R12 ;
+   @!P0 BRA `(.L_x_95) ;
+        IMAD.MOV.U32 R13, RZ, RZ, RZ ;
+        ISETP.GT.U32.AND P0, PT, R12, RZ, PT ;
+        IMAD.MOV.U32 R9, RZ, RZ, R7 ;
         IMAD.MOV.U32 R6, RZ, RZ, RZ ;
-        ISETP.GT.AND.EX P0, PT, R21, RZ, PT, P0 ;
-   @!P0 BRA `(.L_x_95) ;
-        ISETP.GT.U32.AND P1, PT, R20, 0x3, PT ;
+        ISETP.GT.AND.EX P0, PT, R13, RZ, PT, P0 ;
+   @!P0 BRA `(.L_x_96) ;
+        ISETP.GT.U32.AND P1, PT, R12, 0x3, PT ;
         PLOP3.LUT P0, PT, PT, PT, PT, 0x80, 0x0 ;
-        ISETP.GT.AND.EX P1, PT, R21, RZ, PT, P1 ;
-   @!P1 BRA `(.L_x_96) ;
+        ISETP.GT.AND.EX P1, PT, R13, RZ, PT, P1 ;
+   @!P1 BRA `(.L_x_97) ;
         PLOP3.LUT P0, PT, PT, PT, PT, 0x8, 0x0 ;
 
-.L_x_97:
-; Location ./int.jl:88
-        IMAD R8, R14, R15.reuse, RZ ;
-; Location ./intfuncs.jl:286
-        IADD3 R20, P1, R20, -0x4, RZ ;
+.L_x_98:
+; Location ./int.jl:88
+        IMAD R20, R14, R15.reuse, RZ ;
+; Location ./intfuncs.jl:297
+        IADD3 R12, P1, R12, -0x4, RZ ;
 ; Location ./int.jl:88
         IMAD.WIDE.U32 R10, R14.reuse, R14, RZ ;
 ; Location ./int.jl:86
-        IADD3 R13, P2, R13, -0x4, RZ ;
-; Location ./intfuncs.jl:286
-        IADD3.X R21, R21, -0x1, RZ, P1, !PT ;
-; Location ./int.jl:88
-        IMAD R9, R14, R15, R8 ;
-        ISETP.GT.U32.AND P1, PT, R20, 0x3, PT ;
+        IADD3 R9, P2, R9, -0x4, RZ ;
+; Location ./intfuncs.jl:297
+        IADD3.X R13, R13, -0x1, RZ, P1, !PT ;
+; Location ./int.jl:88
+        IMAD R15, R14, R15, R20 ;
+        ISETP.GT.U32.AND P1, PT, R12, 0x3, PT ;
 ; Location ./int.jl:86
         IADD3.X R6, R6, -0x1, RZ, P2, !PT ;
 ; Location ./int.jl:88
-        IADD3 R11, R11, R9, RZ ;
-        IMAD.WIDE.U32 R8, R10, R10, RZ ;
-        ISETP.GT.AND.EX P1, PT, R21, RZ, PT, P1 ;
+        IADD3 R11, R11, R15, RZ ;
+        ISETP.GT.AND.EX P1, PT, R13, RZ, PT, P1 ;
+        IMAD R14, R11, R10, RZ ;
+        IMAD R15, R11, R10.reuse, R14 ;
+        IMAD.WIDE.U32 R10, R10, R10, RZ ;
+        IMAD.IADD R11, R11, 0x1, R15 ;
+        IMAD R14, R11, R10, RZ ;
+        IMAD R15, R11, R10.reuse, R14 ;
+        IMAD.WIDE.U32 R10, R10, R10, RZ ;
+        IMAD.IADD R11, R11, 0x1, R15 ;
+        IMAD R14, R11, R10, RZ ;
+        IMAD R15, R11, R10.reuse, R14 ;
+        IMAD.WIDE.U32 R10, R10, R10, RZ ;
+        IMAD.MOV.U32 R14, RZ, RZ, R10 ;
+        IADD3 R15, R11, R15, RZ ;
+; Location ./intfuncs.jl:297
+    @P1 BRA `(.L_x_98) ;
+
+.L_x_97:
+        ISETP.GT.U32.AND P1, PT, R12, 0x1, PT ;
+        ISETP.GT.AND.EX P1, PT, R13, RZ, PT, P1 ;
+   @!P1 BRA `(.L_x_99) ;
+; Location ./int.jl:88
+        IMAD R20, R14.reuse, R15.reuse, RZ ;
+; Location ./int.jl:86
+        IADD3 R9, P1, R9, -0x2, RZ ;
+; Location ./int.jl:88
+        IMAD.WIDE.U32 R10, R14, R14, RZ ;
+; Location ./intfuncs.jl:297
+        IADD3 R12, P2, R12, -0x2, RZ ;
+        PLOP3.LUT P0, PT, PT, PT, PT, 0x8, 0x0 ;
+; Location ./int.jl:88
+        IMAD R15, R14, R15, R20 ;
+; Location ./int.jl:86
+        IADD3.X R6, R6, -0x1, RZ, P1, !PT ;
+; Location ./intfuncs.jl:297
+        IADD3.X R13, R13, -0x1, RZ, P2, !PT ;
+; Location ./int.jl:88
+        IMAD.IADD R11, R11, 0x1, R15 ;
+        IMAD R14, R11, R10, RZ ;
+        IMAD R15, R11, R10.reuse, R14 ;
+        IMAD.WIDE.U32 R10, R10, R10, RZ ;
+        IMAD.MOV.U32 R14, RZ, RZ, R10 ;
+        IMAD.IADD R15, R11, 0x1, R15 ;
+
+.L_x_99:
+; Location ./intfuncs.jl:297
+        ISETP.NE.U32.AND P1, PT, R12, RZ, PT ;
+        ISETP.NE.OR.EX P0, PT, R13, RZ, P0, P1 ;
+   @!P0 BRA `(.L_x_95) ;
+
+.L_x_96:
+        IADD3 R12, P0, R12, -0x1, RZ ;
+; Location ./int.jl:88
+        IMAD R10, R14.reuse, R15.reuse, RZ ;
+; Location ./int.jl:86
+        IADD3 R9, P1, R9, -0x1, RZ ;
+; Location ./intfuncs.jl:297
+        IADD3.X R13, R13, -0x1, RZ, P0, !PT ;
+; Location ./int.jl:88
+        IMAD R15, R14, R15, R10 ;
+; Location ./intfuncs.jl:297
+        ISETP.NE.U32.AND P0, PT, R12, RZ, PT ;
+; Location ./int.jl:88
+        IMAD.WIDE.U32 R10, R14, R14, RZ ;
+; Location ./int.jl:86
+        IADD3.X R6, R6, -0x1, RZ, P1, !PT ;
+; Location ./intfuncs.jl:297
+        ISETP.NE.AND.EX P0, PT, R13, RZ, PT, P0 ;
+; Location ./int.jl:88
+        IMAD.MOV.U32 R14, RZ, RZ, R10 ;
+        IADD3 R15, R11, R15, RZ ;
+; Location ./intfuncs.jl:297
+    @P0 BRA `(.L_x_96) ;
+
+.L_x_95:
+        ISETP.GE.U32.AND P0, PT, R7, 0x7, PT ;
+        ISETP.GE.U32.AND.EX P0, PT, RZ, RZ, PT, P0 ;
+   @!P0 BRA `(.L_x_100) ;
+; Location ./int.jl:514
+        IADD3 R10, P0, R9.reuse, 0x1, RZ ;
+; Location ./intfuncs.jl:297
+        IADD3 R9, P2, R9, 0x8, RZ ;
+; Location ./int.jl:514
+        ISETP.GT.U32.AND P1, PT, R10, 0x18, PT ;
+        IMAD.X R10, RZ, RZ, R6.reuse, P0 ;
+        PLOP3.LUT P0, PT, PT, PT, PT, 0x80, 0x0 ;
+; Location ./intfuncs.jl:297
+        IMAD.X R6, RZ, RZ, R6, P2 ;
+; Location ./int.jl:514
+        ISETP.GT.AND.EX P1, PT, R10, RZ, PT, P1 ;
+; Location ./intfuncs.jl:297
+   @!P1 BRA `(.L_x_101) ;
+; Location ./int.jl:514
+        PLOP3.LUT P0, PT, PT, PT, PT, 0x8, 0x0 ;
+
+.L_x_102:
+; Location ./int.jl:88
+        IMAD R10, R14.reuse, R15, RZ ;
+; Location ./int.jl:514
+        IADD3 R9, P1, R9, -0x20, RZ ;
+; Location ./int.jl:88
+        IMAD.WIDE.U32 R12, R14, R14, RZ ;
+; Location ./int.jl:514
+        IADD3.X R6, R6, -0x1, RZ, P1, !PT ;
+; Location ./int.jl:88
+        IMAD R11, R14, R15, R10 ;
+        ISETP.GT.U32.AND P1, PT, R9, 0x1f, PT ;
+        IADD3 R13, R13, R11, RZ ;
+        IMAD.WIDE.U32 R10, R12, R12, RZ ;
+        ISETP.GT.AND.EX P1, PT, R6, RZ, PT, P1 ;
+        IMAD R14, R13, R12, RZ ;
+        IMAD R13, R13, R12, R14 ;
+        IMAD.IADD R11, R11, 0x1, R13 ;
+        IMAD.WIDE.U32 R12, R10, R10, RZ ;
         IMAD R14, R11, R10, RZ ;
         IMAD R11, R11, R10, R14 ;
-        IMAD.IADD R9, R9, 0x1, R11 ;
-        IMAD.WIDE.U32 R10, R8, R8, RZ ;
-        IMAD R14, R9, R8, RZ ;
-        IMAD R9, R9, R8, R14 ;
-        IMAD.IADD R9, R11, 0x1, R9 ;
-        IMAD R8, R9, R10, RZ ;
-        IMAD R9, R9, R10.reuse, R8 ;
-        IMAD.WIDE.U32 R10, R10, R10, RZ ;
-        IMAD.MOV.U32 R14, RZ, RZ, R10 ;
-        IADD3 R15, R11, R9, RZ ;
-; Location ./intfuncs.jl:286
-    @P1 BRA `(.L_x_97) ;
-
-.L_x_96:
-        ISETP.GT.U32.AND P1, PT, R20, 0x1, PT ;
-        ISETP.GT.AND.EX P1, PT, R21, RZ, PT, P1 ;
-   @!P1 BRA `(.L_x_98) ;
-; Location ./int.jl:88
-        IMAD R10, R14.reuse, R15.reuse, RZ ;
-; Location ./int.jl:86
-        IADD3 R13, P1, R13, -0x2, RZ ;
-; Location ./int.jl:88
-        IMAD.WIDE.U32 R8, R14, R14, RZ ;
-; Location ./intfuncs.jl:286
-        IADD3 R20, P2, R20, -0x2, RZ ;
-        PLOP3.LUT P0, PT, PT, PT, PT, 0x8, 0x0 ;
-; Location ./int.jl:88
-        IMAD R11, R14, R15, R10 ;
-; Location ./int.jl:86
-        IADD3.X R6, R6, -0x1, RZ, P1, !PT ;
-; Location ./intfuncs.jl:286
-        IADD3.X R21, R21, -0x1, RZ, P2, !PT ;
-; Location ./int.jl:88
-        IMAD.IADD R9, R9, 0x1, R11 ;
-        IMAD.WIDE.U32 R10, R8, R8, RZ ;
-        IMAD R14, R9, R8, RZ ;
-        IMAD R9, R9, R8, R14 ;
-        IMAD.MOV.U32 R14, RZ, RZ, R10 ;
-        IMAD.IADD R15, R11, 0x1, R9 ;
-
-.L_x_98:
-; Location ./intfuncs.jl:286
-        ISETP.NE.U32.AND P1, PT, R20, RZ, PT ;
-        ISETP.NE.OR.EX P0, PT, R21, RZ, P0, P1 ;
-   @!P0 BRA `(.L_x_94) ;
-
-.L_x_95:
-        IADD3 R20, P0, R20, -0x1, RZ ;
-; Location ./int.jl:88
-        IMAD R8, R14.reuse, R15.reuse, RZ ;
-; Location ./int.jl:86
-        IADD3 R13, P1, R13, -0x1, RZ ;
-; Location ./intfuncs.jl:286
-        IADD3.X R21, R21, -0x1, RZ, P0, !PT ;
-; Location ./int.jl:88
-        IMAD R15, R14, R15, R8 ;
-; Location ./intfuncs.jl:286
-        ISETP.NE.U32.AND P0, PT, R20, RZ, PT ;
-; Location ./int.jl:88
-        IMAD.WIDE.U32 R8, R14, R14, RZ ;
-; Location ./int.jl:86
-        IADD3.X R6, R6, -0x1, RZ, P1, !PT ;
-; Location ./intfuncs.jl:286
-        ISETP.NE.AND.EX P0, PT, R21, RZ, PT, P0 ;
-; Location ./int.jl:88
-        IMAD.MOV.U32 R14, RZ, RZ, R8 ;
-        IADD3 R15, R9, R15, RZ ;
-; Location ./intfuncs.jl:286
-    @P0 BRA `(.L_x_95) ;
-
-.L_x_94:
-        ISETP.GE.U32.AND P0, PT, R12, 0x7, PT ;
-        ISETP.GE.U32.AND.EX P0, PT, RZ, RZ, PT, P0 ;
-   @!P0 BRA `(.L_x_99) ;
-; Location ./int.jl:481
-        IADD3 R8, P0, R13, 0x1, RZ ;
-        ISETP.GT.U32.AND P1, PT, R8, 0x18, PT ;
-        IMAD.X R8, RZ, RZ, R6, P0 ;
-        PLOP3.LUT P0, PT, PT, PT, PT, 0x80, 0x0 ;
-        ISETP.GT.AND.EX P1, PT, R8, RZ, PT, P1 ;
-; Location ./intfuncs.jl:286
-        IADD3 R8, P2, R13, 0x8, RZ ;
-        IMAD.X R6, RZ, RZ, R6, P2 ;
-   @!P1 BRA `(.L_x_100) ;
-; Location ./int.jl:481
-        PLOP3.LUT P0, PT, PT, PT, PT, 0x8, 0x0 ;
+        IMAD.IADD R13, R13, 0x1, R11 ;
+        IMAD.WIDE.U32 R10, R12, R12, RZ ;
+        IMAD R14, R13, R12, RZ ;
+        IMAD R13, R13, R12, R14 ;
+        IMAD.IADD R15, R11, 0x1, R13 ;
+        /*10000*/                   IMAD.WIDE.U32 R12, R10, R10, RZ ;
+        /*10010*/                   IMAD R11, R15, R10, RZ ;
+        /*10020*/                   IMAD R11, R15, R10, R11 ;
+        /*10030*/                   IADD3 R13, R13, R11, RZ ;
+        /*10040*/                   IMAD.WIDE.U32 R10, R12, R12, RZ ;
+        /*10050*/                   IMAD R14, R13, R12, RZ ;
+        /*10060*/                   IMAD R13, R13, R12, R14 ;
+        /*10070*/                   IMAD.IADD R11, R11, 0x1, R13 ;
+        /*10080*/                   IMAD.WIDE.U32 R12, R10, R10, RZ ;
+        /*10090*/                   IMAD R14, R11, R10, RZ ;
+        /*100a0*/                   IMAD R11, R11, R10, R14 ;
+        /*100b0*/                   IMAD.IADD R13, R13, 0x1, R11 ;
+        /*100c0*/                   IMAD.WIDE.U32 R10, R12, R12, RZ ;
+        /*100d0*/                   IMAD R14, R13, R12, RZ ;
+        /*100e0*/                   IMAD R13, R13, R12, R14 ;
+        /*100f0*/                   IMAD.IADD R11, R11, 0x1, R13 ;
+        /*10100*/                   IMAD.WIDE.U32 R12, R10, R10, RZ ;
+        /*10110*/                   IMAD R14, R11, R10, RZ ;
+        /*10120*/                   IMAD R11, R11, R10, R14 ;
+        /*10130*/                   IADD3 R13, R13, R11, RZ ;
+        /*10140*/                   IMAD.WIDE.U32 R10, R12, R12, RZ ;
+        /*10150*/                   IMAD R14, R13, R12, RZ ;
+        /*10160*/                   IMAD R13, R13, R12, R14 ;
+        /*10170*/                   IMAD.IADD R11, R11, 0x1, R13 ;
+        /*10180*/                   IMAD.WIDE.U32 R12, R10, R10, RZ ;
+        /*10190*/                   IMAD R14, R11, R10, RZ ;
+        /*101a0*/                   IMAD R11, R11, R10, R14 ;
+        /*101b0*/                   IMAD.IADD R13, R13, 0x1, R11 ;
+        /*101c0*/                   IMAD.WIDE.U32 R10, R12, R12, RZ ;
+        /*101d0*/                   IMAD R14, R13, R12, RZ ;
+        /*101e0*/                   IMAD R13, R13, R12, R14 ;
+        /*101f0*/                   IMAD.IADD R11, R11, 0x1, R13 ;
+        /*10200*/                   IMAD.WIDE.U32 R12, R10, R10, RZ ;
+        /*10210*/                   IMAD R14, R11, R10, RZ ;
+        /*10220*/                   IMAD R11, R11, R10, R14 ;
+        /*10230*/                   IADD3 R13, R13, R11, RZ ;
+        /*10240*/                   IMAD.WIDE.U32 R10, R12, R12, RZ ;
+        /*10250*/                   IMAD R14, R13, R12, RZ ;
+        /*10260*/                   IMAD R13, R13, R12, R14 ;
+        /*10270*/                   IMAD.IADD R11, R11, 0x1, R13 ;
+        /*10280*/                   IMAD.WIDE.U32 R12, R10, R10, RZ ;
+        /*10290*/                   IMAD R14, R11, R10, RZ ;
+        /*102a0*/                   IMAD R11, R11, R10, R14 ;
+        /*102b0*/                   IMAD.IADD R13, R13, 0x1, R11 ;
+        /*102c0*/                   IMAD.WIDE.U32 R10, R12, R12, RZ ;
+        /*102d0*/                   IMAD R14, R13, R12, RZ ;
+        /*102e0*/                   IMAD R13, R13, R12, R14 ;
+        /*102f0*/                   IMAD.IADD R11, R11, 0x1, R13 ;
+        /*10300*/                   IMAD.WIDE.U32 R12, R10, R10, RZ ;
+        /*10310*/                   IMAD R14, R11, R10, RZ ;
+        /*10320*/                   IMAD R11, R11, R10, R14 ;
+        /*10330*/                   IADD3 R13, R13, R11, RZ ;
+        /*10340*/                   IMAD.WIDE.U32 R10, R12, R12, RZ ;
+        /*10350*/                   IMAD R14, R13, R12, RZ ;
+        /*10360*/                   IMAD R13, R13, R12, R14 ;
+        /*10370*/                   IMAD.IADD R11, R11, 0x1, R13 ;
+        /*10380*/                   IMAD.WIDE.U32 R12, R10, R10, RZ ;
+        /*10390*/                   IMAD R14, R11, R10, RZ ;
+        /*103a0*/                   IMAD R11, R11, R10, R14 ;
+        /*103b0*/                   IMAD.IADD R13, R13, 0x1, R11 ;
+        /*103c0*/                   IMAD.WIDE.U32 R10, R12, R12, RZ ;
+        /*103d0*/                   IMAD R14, R13, R12, RZ ;
+        /*103e0*/                   IMAD R13, R13, R12, R14 ;
+        /*103f0*/                   IMAD.IADD R11, R11, 0x1, R13 ;
+        /*10400*/                   IMAD.WIDE.U32 R12, R10, R10, RZ ;
+        /*10410*/                   IMAD R14, R11, R10, RZ ;
+        /*10420*/                   IMAD R11, R11, R10, R14 ;
+        /*10430*/                   IADD3 R13, R13, R11, RZ ;
+        /*10440*/                   IMAD.WIDE.U32 R10, R12, R12, RZ ;
+        /*10450*/                   IMAD R14, R13, R12, RZ ;
+        /*10460*/                   IMAD R13, R13, R12, R14 ;
+        /*10470*/                   IMAD.IADD R11, R11, 0x1, R13 ;
+        /*10480*/                   IMAD.WIDE.U32 R12, R10, R10, RZ ;
+        /*10490*/                   IMAD R14, R11, R10, RZ ;
+        /*104a0*/                   IMAD R11, R11, R10, R14 ;
+        /*104b0*/                   IMAD.IADD R13, R13, 0x1, R11 ;
+        /*104c0*/                   IMAD.WIDE.U32 R10, R12, R12, RZ ;
+        /*104d0*/                   IMAD R14, R13, R12, RZ ;
+        /*104e0*/                   IMAD R13, R13, R12, R14 ;
+        /*104f0*/                   IMAD.IADD R11, R11, 0x1, R13 ;
+        /*10500*/                   IMAD.WIDE.U32 R12, R10, R10, RZ ;
+        /*10510*/                   IMAD R14, R11, R10, RZ ;
+        /*10520*/                   IMAD R11, R11, R10, R14 ;
+        /*10530*/                   IADD3 R13, R13, R11, RZ ;
+        /*10540*/                   IMAD.WIDE.U32 R10, R12, R12, RZ ;
+        /*10550*/                   IMAD R14, R13, R12, RZ ;
+        /*10560*/                   IMAD R13, R13, R12, R14 ;
+        /*10570*/                   IMAD.IADD R11, R11, 0x1, R13 ;
+        /*10580*/                   IMAD.WIDE.U32 R12, R10, R10, RZ ;
+        /*10590*/                   IMAD R14, R11, R10, RZ ;
+        /*105a0*/                   IMAD R11, R11, R10, R14 ;
+        /*105b0*/                   IMAD.IADD R13, R13, 0x1, R11 ;
+        /*105c0*/                   IMAD.WIDE.U32 R10, R12, R12, RZ ;
+        /*105d0*/                   IMAD R14, R13, R12, RZ ;
+        /*105e0*/                   IMAD R13, R13, R12, R14 ;
+        /*105f0*/                   IMAD.IADD R11, R11, 0x1, R13 ;
+        /*10600*/                   IMAD.WIDE.U32 R12, R10, R10, RZ ;
+        /*10610*/                   IMAD R14, R11, R10, RZ ;
+        /*10620*/                   IMAD R11, R11, R10, R14 ;
+        /*10630*/                   IADD3 R13, R13, R11, RZ ;
+        /*10640*/                   IMAD.WIDE.U32 R10, R12, R12, RZ ;
+        /*10650*/                   IMAD R14, R13, R12, RZ ;
+        /*10660*/                   IMAD R13, R13, R12, R14 ;
+        /*10670*/                   IMAD.IADD R11, R11, 0x1, R13 ;
+        /*10680*/                   IMAD.WIDE.U32 R12, R10, R10, RZ ;
+        /*10690*/                   IMAD R14, R11, R10, RZ ;
+        /*106a0*/                   IMAD R11, R11, R10, R14 ;
+        /*106b0*/                   IMAD.IADD R13, R13, 0x1, R11 ;
+        /*106c0*/                   IMAD.WIDE.U32 R10, R12, R12, RZ ;
+        /*106d0*/                   IMAD R14, R13, R12, RZ ;
+        /*106e0*/                   IMAD R13, R13, R12, R14 ;
+        /*106f0*/                   IMAD.MOV.U32 R14, RZ, RZ, R10 ;
+        /*10700*/                   IADD3 R15, R11, R13, RZ ;
+; Location ./intfuncs.jl:297
+        /*10710*/               @P1 BRA `(.L_x_102) ;
 
 .L_x_101:
-; Location ./int.jl:88
-        IMAD R9, R14, R15, RZ ;
-; Location ./int.jl:481
-        IADD3 R8, P1, R8, -0x20, RZ ;
-; Location ./int.jl:88
-        IMAD.WIDE.U32 R12, R14, R14, RZ ;
-; Location ./int.jl:481
-        IADD3.X R6, R6, -0x1, RZ, P1, !PT ;
-; Location ./int.jl:88
-        IMAD R9, R14, R15, R9 ;
-        ISETP.GT.U32.AND P1, PT, R8, 0x1f, PT ;
-        IMAD.WIDE.U32 R10, R12, R12, RZ ;
-        IADD3 R9, R13, R9, RZ ;
-        ISETP.GT.AND.EX P1, PT, R6, RZ, PT, P1 ;
-        IMAD R13, R9, R12, RZ ;
-        IMAD R13, R9, R12, R13 ;
-        IMAD.IADD R9, R11, 0x1, R13 ;
-        IMAD.WIDE.U32 R12, R10, R10, RZ ;
-        IMAD R11, R9, R10, RZ ;
-        IMAD R11, R9, R10, R11 ;
-        IMAD.IADD R9, R13, 0x1, R11 ;
-        IMAD.WIDE.U32 R10, R12, R12, RZ ;
-        IMAD R13, R9, R12, RZ ;
-        IMAD R13, R9, R12, R13 ;
-        IMAD.IADD R11, R11, 0x1, R13 ;
-        IMAD.WIDE.U32 R12, R10, R10, RZ ;
-        IMAD R9, R11, R10, RZ ;
-        IMAD R9, R11, R10, R9 ;
-        IMAD.WIDE.U32 R10, R12, R12, RZ ;
-        IADD3 R9, R13, R9, RZ ;
-        IMAD R13, R9, R12, RZ ;
-        IMAD R9, R9, R12, R13 ;
-        IMAD.WIDE.U32 R12, R10, R10, RZ ;
-        IMAD.IADD R9, R11, 0x1, R9 ;
-        IMAD R11, R9, R10, RZ ;
-        IMAD R9, R9, R10, R11 ;
-        IMAD.WIDE.U32 R10, R12, R12, RZ ;
-        IMAD.IADD R9, R13, 0x1, R9 ;
-        IMAD R13, R9, R12, RZ ;
-        IMAD R9, R9, R12, R13 ;
-        IMAD.WIDE.U32 R12, R10, R10, RZ ;
-        IMAD.IADD R9, R11, 0x1, R9 ;
-        IMAD R11, R9, R10, RZ ;
-        IMAD R9, R9, R10, R11 ;
-        IMAD.WIDE.U32 R10, R12, R12, RZ ;
-        IADD3 R9, R13, R9, RZ ;
-        IMAD R13, R9, R12, RZ ;
-        IMAD R9, R9, R12, R13 ;
-        IMAD.WIDE.U32 R12, R10, R10, RZ ;
-        IMAD.IADD R9, R11, 0x1, R9 ;
-        IMAD R11, R9, R10, RZ ;
-        IMAD R9, R9, R10, R11 ;
-        IMAD.WIDE.U32 R10, R12, R12, RZ ;
-        IMAD.IADD R9, R13, 0x1, R9 ;
-        IMAD R13, R9, R12, RZ ;
-        IMAD R9, R9, R12, R13 ;
-        IMAD.WIDE.U32 R12, R10, R10, RZ ;
-        IMAD.IADD R9, R11, 0x1, R9 ;
-        IMAD R11, R9, R10, RZ ;
-        IMAD R9, R9, R10, R11 ;
-        IMAD.WIDE.U32 R10, R12, R12, RZ ;
-        IADD3 R9, R13, R9, RZ ;
-        IMAD R13, R9, R12, RZ ;
-        IMAD R9, R9, R12, R13 ;
-        IMAD.WIDE.U32 R12, R10, R10, RZ ;
-        IMAD.IADD R9, R11, 0x1, R9 ;
-        IMAD R11, R9, R10, RZ ;
-        IMAD R9, R9, R10, R11 ;
-        IMAD.WIDE.U32 R10, R12, R12, RZ ;
-        IMAD.IADD R9, R13, 0x1, R9 ;
-        IMAD R13, R9, R12, RZ ;
-        /*10000*/                   IMAD R9, R9, R12, R13 ;
-        /*10010*/                   IMAD.WIDE.U32 R12, R10, R10, RZ ;
-        /*10020*/                   IMAD.IADD R9, R11, 0x1, R9 ;
-        /*10030*/                   IMAD R11, R9, R10, RZ ;
-        /*10040*/                   IMAD R9, R9, R10, R11 ;
-        /*10050*/                   IMAD.WIDE.U32 R10, R12, R12, RZ ;
-        /*10060*/                   IADD3 R9, R13, R9, RZ ;
-        /*10070*/                   IMAD R13, R9, R12, RZ ;
-        /*10080*/                   IMAD R9, R9, R12, R13 ;
-        /*10090*/                   IMAD.WIDE.U32 R12, R10, R10, RZ ;
-        /*100a0*/                   IMAD.IADD R9, R11, 0x1, R9 ;
-        /*100b0*/                   IMAD R11, R9, R10, RZ ;
-        /*100c0*/                   IMAD R9, R9, R10, R11 ;
-        /*100d0*/                   IMAD.WIDE.U32 R10, R12, R12, RZ ;
-        /*100e0*/                   IMAD.IADD R9, R13, 0x1, R9 ;
-        /*100f0*/                   IMAD R13, R9, R12, RZ ;
-        /*10100*/                   IMAD R9, R9, R12, R13 ;
-        /*10110*/                   IMAD.WIDE.U32 R12, R10, R10, RZ ;
-        /*10120*/                   IMAD.IADD R9, R11, 0x1, R9 ;
-        /*10130*/                   IMAD R11, R9, R10, RZ ;
-        /*10140*/                   IMAD R9, R9, R10, R11 ;
-        /*10150*/                   IMAD.WIDE.U32 R10, R12, R12, RZ ;
-        /*10160*/                   IADD3 R9, R13, R9, RZ ;
-        /*10170*/                   IMAD R13, R9, R12, RZ ;
-        /*10180*/                   IMAD R9, R9, R12, R13 ;
-        /*10190*/                   IMAD.WIDE.U32 R12, R10, R10, RZ ;
-        /*101a0*/                   IMAD.IADD R9, R11, 0x1, R9 ;
-        /*101b0*/                   IMAD R11, R9, R10, RZ ;
-        /*101c0*/                   IMAD R9, R9, R10, R11 ;
-        /*101d0*/                   IMAD.WIDE.U32 R10, R12, R12, RZ ;
-        /*101e0*/                   IMAD.IADD R9, R13, 0x1, R9 ;
-        /*101f0*/                   IMAD R13, R9, R12, RZ ;
-        /*10200*/                   IMAD R9, R9, R12, R13 ;
-        /*10210*/                   IMAD.WIDE.U32 R12, R10, R10, RZ ;
-        /*10220*/                   IMAD.IADD R9, R11, 0x1, R9 ;
-        /*10230*/                   IMAD R11, R9, R10, RZ ;
-        /*10240*/                   IMAD R9, R9, R10, R11 ;
-        /*10250*/                   IMAD.WIDE.U32 R10, R12, R12, RZ ;
-        /*10260*/                   IADD3 R9, R13, R9, RZ ;
-        /*10270*/                   IMAD R13, R9, R12, RZ ;
-        /*10280*/                   IMAD R9, R9, R12, R13 ;
-        /*10290*/                   IMAD.WIDE.U32 R12, R10, R10, RZ ;
-        /*102a0*/                   IMAD.IADD R9, R11, 0x1, R9 ;
-        /*102b0*/                   IMAD R11, R9, R10, RZ ;
-        /*102c0*/                   IMAD R9, R9, R10, R11 ;
-        /*102d0*/                   IMAD.WIDE.U32 R10, R12, R12, RZ ;
-        /*102e0*/                   IMAD.IADD R9, R13, 0x1, R9 ;
-        /*102f0*/                   IMAD R13, R9, R12, RZ ;
-        /*10300*/                   IMAD R9, R9, R12, R13 ;
-        /*10310*/                   IMAD.WIDE.U32 R12, R10, R10, RZ ;
-        /*10320*/                   IMAD.IADD R9, R11, 0x1, R9 ;
-        /*10330*/                   IMAD R11, R9, R10, RZ ;
-        /*10340*/                   IMAD R9, R9, R10, R11 ;
-        /*10350*/                   IMAD.WIDE.U32 R10, R12, R12, RZ ;
-        /*10360*/                   IADD3 R9, R13, R9, RZ ;
-        /*10370*/                   IMAD R13, R9, R12, RZ ;
-        /*10380*/                   IMAD R9, R9, R12, R13 ;
-        /*10390*/                   IMAD.WIDE.U32 R12, R10, R10, RZ ;
-        /*103a0*/                   IMAD.IADD R9, R11, 0x1, R9 ;
-        /*103b0*/                   IMAD R11, R9, R10, RZ ;
-        /*103c0*/                   IMAD R9, R9, R10, R11 ;
-        /*103d0*/                   IMAD.WIDE.U32 R10, R12, R12, RZ ;
-        /*103e0*/                   IMAD.IADD R9, R13, 0x1, R9 ;
-        /*103f0*/                   IMAD.MOV.U32 R14, RZ, RZ, R10 ;
-        /*10400*/                   IMAD R13, R9, R12, RZ ;
-        /*10410*/                   IMAD R13, R9, R12, R13 ;
-        /*10420*/                   IADD3 R15, R11, R13, RZ ;
-; Location ./intfuncs.jl:286
-        /*10430*/               @P1 BRA `(.L_x_101) ;
+; Location ./int.jl:514
+        /*10720*/                   IADD3 R10, P2, R9, -0x7, RZ ;
+        /*10730*/                   ISETP.GT.U32.AND P1, PT, R10, 0x8, PT ;
+        /*10740*/                   IADD3.X R10, R6, -0x1, RZ, P2, !PT ;
+        /*10750*/                   ISETP.GT.AND.EX P1, PT, R10, RZ, PT, P1 ;
+; Location ./intfuncs.jl:297
+        /*10760*/              @!P1 BRA `(.L_x_103) ;
+; Location ./int.jl:88
+        /*10770*/                   IMAD R10, R14.reuse, R15.reuse, RZ ;
+; Location ./int.jl:514
+        /*10780*/                   IADD3 R9, P1, R9, -0x10, RZ ;
+; Location ./int.jl:88
+        /*10790*/                   IMAD.WIDE.U32 R12, R14, R14, RZ ;
+        /*107a0*/                   PLOP3.LUT P0, PT, PT, PT, PT, 0x8, 0x0 ;
+; Location ./int.jl:514
+        /*107b0*/                   IADD3.X R6, R6, -0x1, RZ, P1, !PT ;
+; Location ./int.jl:88
+        /*107c0*/                   IMAD R11, R14, R15, R10 ;
+        /*107d0*/                   IMAD.IADD R13, R13, 0x1, R11 ;
+        /*107e0*/                   IMAD.WIDE.U32 R10, R12, R12, RZ ;
+        /*107f0*/                   IMAD R14, R13, R12, RZ ;
+        /*10800*/                   IMAD R13, R13, R12, R14 ;
+        /*10810*/                   IMAD.IADD R15, R11, 0x1, R13 ;
+        /*10820*/                   IMAD.WIDE.U32 R12, R10, R10, RZ ;
+        /*10830*/                   IMAD R11, R15, R10, RZ ;
+        /*10840*/                   IMAD R11, R15, R10, R11 ;
+        /*10850*/                   IMAD.IADD R13, R13, 0x1, R11 ;
+        /*10860*/                   IMAD.WIDE.U32 R10, R12, R12, RZ ;
+        /*10870*/                   IMAD R14, R13, R12, RZ ;
+        /*10880*/                   IMAD R13, R13, R12, R14 ;
+        /*10890*/                   IADD3 R11, R11, R13, RZ ;
+        /*108a0*/                   IMAD.WIDE.U32 R12, R10, R10, RZ ;
+        /*108b0*/                   IMAD R14, R11, R10, RZ ;
+        /*108c0*/                   IMAD R11, R11, R10, R14 ;
+        /*108d0*/                   IMAD.IADD R13, R13, 0x1, R11 ;
+        /*108e0*/                   IMAD.WIDE.U32 R10, R12, R12, RZ ;
+        /*108f0*/                   IMAD R14, R13, R12, RZ ;
+        /*10900*/                   IMAD R13, R13, R12, R14 ;
+        /*10910*/                   IMAD.IADD R11, R11, 0x1, R13 ;
+        /*10920*/                   IMAD.WIDE.U32 R12, R10, R10, RZ ;
+        /*10930*/                   IMAD R14, R11, R10, RZ ;
+        /*10940*/                   IMAD R11, R11, R10, R14 ;
+        /*10950*/                   IMAD.IADD R13, R13, 0x1, R11 ;
+        /*10960*/                   IMAD.WIDE.U32 R10, R12, R12, RZ ;
+        /*10970*/                   IMAD R14, R13, R12, RZ ;
+        /*10980*/                   IMAD R13, R13, R12, R14 ;
+        /*10990*/                   IADD3 R11, R11, R13, RZ ;
+        /*109a0*/                   IMAD.WIDE.U32 R12, R10, R10, RZ ;
+        /*109b0*/                   IMAD R14, R11, R10, RZ ;
+        /*109c0*/                   IMAD R11, R11, R10, R14 ;
+        /*109d0*/                   IMAD.IADD R13, R13, 0x1, R11 ;
+        /*109e0*/                   IMAD.WIDE.U32 R10, R12, R12, RZ ;
+        /*109f0*/                   IMAD R14, R13, R12, RZ ;
+        /*10a00*/                   IMAD R13, R13, R12, R14 ;
+        /*10a10*/                   IMAD.IADD R11, R11, 0x1, R13 ;
+        /*10a20*/                   IMAD.WIDE.U32 R12, R10, R10, RZ ;
+        /*10a30*/                   IMAD R14, R11, R10, RZ ;
+        /*10a40*/                   IMAD R11, R11, R10, R14 ;
+        /*10a50*/                   IMAD.IADD R13, R13, 0x1, R11 ;
+        /*10a60*/                   IMAD.WIDE.U32 R10, R12, R12, RZ ;
+        /*10a70*/                   IMAD R14, R13, R12, RZ ;
+        /*10a80*/                   IMAD R13, R13, R12, R14 ;
+        /*10a90*/                   IADD3 R11, R11, R13, RZ ;
+        /*10aa0*/                   IMAD.WIDE.U32 R12, R10, R10, RZ ;
+        /*10ab0*/                   IMAD R14, R11, R10, RZ ;
+        /*10ac0*/                   IMAD R11, R11, R10, R14 ;
+        /*10ad0*/                   IMAD.IADD R13, R13, 0x1, R11 ;
+        /*10ae0*/                   IMAD.WIDE.U32 R10, R12, R12, RZ ;
+        /*10af0*/                   IMAD R14, R13, R12, RZ ;
+        /*10b00*/                   IMAD R13, R13, R12, R14 ;
+        /*10b10*/                   IMAD.IADD R11, R11, 0x1, R13 ;
+        /*10b20*/                   IMAD.WIDE.U32 R12, R10, R10, RZ ;
+        /*10b30*/                   IMAD R14, R11, R10, RZ ;
+        /*10b40*/                   IMAD R11, R11, R10, R14 ;
+        /*10b50*/                   IMAD.IADD R13, R13, 0x1, R11 ;
+        /*10b60*/                   IMAD.WIDE.U32 R10, R12, R12, RZ ;
+        /*10b70*/                   IMAD R14, R13, R12, RZ ;
+        /*10b80*/                   IMAD R13, R13, R12, R14 ;
+        /*10b90*/                   MOV R14, R10 ;
+        /*10ba0*/                   IMAD.IADD R15, R11, 0x1, R13 ;
+
+.L_x_103:
+; Location ./int.jl:514
+        /*10bb0*/                   ISETP.GT.U32.AND P1, PT, R9, 0x7, PT ;
+        /*10bc0*/                   ISETP.GT.OR.EX P0, PT, R6, RZ, P0, P1 ;
+; Location ./intfuncs.jl:297
+        /*10bd0*/              @!P0 BRA `(.L_x_100) ;
+; Location ./int.jl:88
+        /*10be0*/                   IMAD R6, R14.reuse, R15, RZ ;
+        /*10bf0*/                   IMAD.WIDE.U32 R12, R14, R14, RZ ;
+        /*10c00*/                   IMAD R9, R14, R15, R6 ;
+        /*10c10*/                   IMAD.WIDE.U32 R10, R12, R12, RZ ;
+        /*10c20*/                   IMAD.IADD R9, R13, 0x1, R9 ;
+        /*10c30*/                   IMAD R6, R9, R12, RZ ;
+        /*10c40*/                   IMAD R9, R9, R12, R6 ;
+        /*10c50*/                   IMAD.WIDE.U32 R12, R10, R10, RZ ;
+        /*10c60*/                   IMAD.IADD R9, R11, 0x1, R9 ;
+        /*10c70*/                   IMAD R6, R9, R10, RZ ;
+        /*10c80*/                   IMAD R9, R9, R10, R6 ;
+        /*10c90*/                   IMAD.WIDE.U32 R10, R12, R12, RZ ;
+        /*10ca0*/                   IADD3 R9, R13, R9, RZ ;
+        /*10cb0*/                   IMAD R6, R9, R12, RZ ;
+        /*10cc0*/                   IMAD R9, R9, R12, R6 ;
+        /*10cd0*/                   IMAD.WIDE.U32 R12, R10, R10, RZ ;
+        /*10ce0*/                   IMAD.IADD R9, R11, 0x1, R9 ;
+        /*10cf0*/                   IMAD R6, R9, R10, RZ ;
+        /*10d00*/                   IMAD R9, R9, R10, R6 ;
+        /*10d10*/                   IMAD.WIDE.U32 R10, R12, R12, RZ ;
+        /*10d20*/                   IMAD.IADD R9, R13, 0x1, R9 ;
+        /*10d30*/                   IMAD R6, R9, R12, RZ ;
+        /*10d40*/                   IMAD R9, R9, R12, R6 ;
+        /*10d50*/                   IMAD.WIDE.U32 R12, R10, R10, RZ ;
+        /*10d60*/                   IMAD.IADD R9, R11, 0x1, R9 ;
+        /*10d70*/                   IMAD R6, R9, R10, RZ ;
+        /*10d80*/                   IMAD R9, R9, R10, R6 ;
+        /*10d90*/                   IMAD.WIDE.U32 R10, R12, R12, RZ ;
+        /*10da0*/                   IADD3 R9, R13, R9, RZ ;
+        /*10db0*/                   IMAD.MOV.U32 R14, RZ, RZ, R10 ;
+        /*10dc0*/                   IMAD R6, R9, R12, RZ ;
+        /*10dd0*/                   IMAD R9, R9, R12, R6 ;
+        /*10de0*/                   IMAD.IADD R15, R11, 0x1, R9 ;
 
 .L_x_100:
-; Location ./int.jl:481
-        /*10440*/                   IADD3 R9, P2, R8, -0x7, RZ ;
-        /*10450*/                   ISETP.GT.U32.AND P1, PT, R9, 0x8, PT ;
-        /*10460*/                   IADD3.X R9, R6, -0x1, RZ, P2, !PT ;
-        /*10470*/                   ISETP.GT.AND.EX P1, PT, R9, RZ, PT, P1 ;
-; Location ./intfuncs.jl:286
-        /*10480*/              @!P1 BRA `(.L_x_102) ;
-; Location ./int.jl:88
-        /*10490*/                   IMAD R9, R14, R15.reuse, RZ ;
-; Location ./int.jl:481
-        /*104a0*/                   IADD3 R8, P1, R8, -0x10, RZ ;
-; Location ./int.jl:88
-        /*104b0*/                   IMAD.WIDE.U32 R12, R14, R14, RZ ;
-        /*104c0*/                   PLOP3.LUT P0, PT, PT, PT, PT, 0x8, 0x0 ;
-; Location ./int.jl:481
-        /*104d0*/                   IADD3.X R6, R6, -0x1, RZ, P1, !PT ;
-; Location ./int.jl:88
-        /*104e0*/                   IMAD R9, R14, R15, R9 ;
-        /*104f0*/                   IMAD.WIDE.U32 R10, R12, R12, RZ ;
-        /*10500*/                   IMAD.IADD R9, R13, 0x1, R9 ;
-        /*10510*/                   IMAD R13, R9, R12, RZ ;
-        /*10520*/                   IMAD R13, R9, R12, R13 ;
-        /*10530*/                   IMAD.IADD R11, R11, 0x1, R13 ;
-        /*10540*/                   IMAD.WIDE.U32 R12, R10, R10, RZ ;
-        /*10550*/                   IMAD R9, R11, R10, RZ ;
-        /*10560*/                   IMAD R9, R11, R10, R9 ;
-        /*10570*/                   IMAD.WIDE.U32 R10, R12, R12, RZ ;
-        /*10580*/                   IMAD.IADD R9, R13, 0x1, R9 ;
-        /*10590*/                   IMAD R13, R9, R12, RZ ;
-        /*105a0*/                   IMAD R9, R9, R12, R13 ;
-        /*105b0*/                   IMAD.WIDE.U32 R12, R10, R10, RZ ;
-        /*105c0*/                   IADD3 R9, R11, R9, RZ ;
-        /*105d0*/                   IMAD R11, R9, R10, RZ ;
-        /*105e0*/                   IMAD R9, R9, R10, R11 ;
-        /*105f0*/                   IMAD.WIDE.U32 R10, R12, R12, RZ ;
-        /*10600*/                   IMAD.IADD R9, R13, 0x1, R9 ;
-        /*10610*/                   IMAD R13, R9, R12, RZ ;
-        /*10620*/                   IMAD R9, R9, R12, R13 ;
-        /*10630*/                   IMAD.WIDE.U32 R12, R10, R10, RZ ;
-        /*10640*/                   IMAD.IADD R9, R11, 0x1, R9 ;
-        /*10650*/                   IMAD R11, R9, R10, RZ ;
-        /*10660*/                   IMAD R9, R9, R10, R11 ;
-        /*10670*/                   IMAD.WIDE.U32 R10, R12, R12, RZ ;
-        /*10680*/                   IMAD.IADD R9, R13, 0x1, R9 ;
-        /*10690*/                   IMAD R13, R9, R12, RZ ;
-        /*106a0*/                   IMAD R9, R9, R12, R13 ;
-        /*106b0*/                   IMAD.WIDE.U32 R12, R10, R10, RZ ;
-        /*106c0*/                   IADD3 R9, R11, R9, RZ ;
-        /*106d0*/                   IMAD R11, R9, R10, RZ ;
-        /*106e0*/                   IMAD R9, R9, R10, R11 ;
-        /*106f0*/                   IMAD.WIDE.U32 R10, R12, R12, RZ ;
-        /*10700*/                   IMAD.IADD R9, R13, 0x1, R9 ;
-        /*10710*/                   IMAD R13, R9, R12, RZ ;
-        /*10720*/                   IMAD R9, R9, R12, R13 ;
-        /*10730*/                   IMAD.WIDE.U32 R12, R10, R10, RZ ;
-        /*10740*/                   IMAD.IADD R9, R11, 0x1, R9 ;
-        /*10750*/                   IMAD R11, R9, R10, RZ ;
-        /*10760*/                   IMAD R9, R9, R10, R11 ;
-        /*10770*/                   IMAD.WIDE.U32 R10, R12, R12, RZ ;
-        /*10780*/                   IMAD.IADD R9, R13, 0x1, R9 ;
-        /*10790*/                   IMAD R13, R9, R12, RZ ;
-        /*107a0*/                   IMAD R9, R9, R12, R13 ;
-        /*107b0*/                   IMAD.WIDE.U32 R12, R10, R10, RZ ;
-        /*107c0*/                   IADD3 R9, R11, R9, RZ ;
-        /*107d0*/                   IMAD R11, R9, R10, RZ ;
-        /*107e0*/                   IMAD R9, R9, R10, R11 ;
-        /*107f0*/                   IMAD.WIDE.U32 R10, R12, R12, RZ ;
-        /*10800*/                   IMAD.IADD R9, R13, 0x1, R9 ;
-        /*10810*/                   IMAD R13, R9, R12, RZ ;
-        /*10820*/                   IMAD R9, R9, R12, R13 ;
-        /*10830*/                   IMAD.WIDE.U32 R12, R10, R10, RZ ;
-        /*10840*/                   IMAD.IADD R9, R11, 0x1, R9 ;
-        /*10850*/                   IMAD R11, R9, R10, RZ ;
-        /*10860*/                   IMAD R9, R9, R10, R11 ;
-        /*10870*/                   IMAD.WIDE.U32 R10, R12, R12, RZ ;
-        /*10880*/                   IMAD.IADD R9, R13, 0x1, R9 ;
-        /*10890*/                   MOV R14, R10 ;
-        /*108a0*/                   IMAD R13, R9, R12, RZ ;
-        /*108b0*/                   IMAD R13, R9, R12, R13 ;
-        /*108c0*/                   IMAD.IADD R15, R11, 0x1, R13 ;
-
-.L_x_102:
-; Location ./int.jl:481
-        /*108d0*/                   ISETP.GT.U32.AND P1, PT, R8, 0x7, PT ;
-        /*108e0*/                   ISETP.GT.OR.EX P0, PT, R6, RZ, P0, P1 ;
-; Location ./intfuncs.jl:286
-        /*108f0*/              @!P0 BRA `(.L_x_99) ;
-; Location ./int.jl:88
-        /*10900*/                   IMAD R6, R14.reuse, R15, RZ ;
-        /*10910*/                   IMAD.WIDE.U32 R10, R14, R14, RZ ;
-        /*10920*/                   IMAD R9, R14, R15, R6 ;
-        /*10930*/                   IMAD.IADD R11, R11, 0x1, R9 ;
-        /*10940*/                   IMAD.WIDE.U32 R8, R10, R10, RZ ;
-        /*10950*/                   IMAD R6, R11, R10, RZ ;
-        /*10960*/                   IMAD R11, R11, R10, R6 ;
-        /*10970*/                   IMAD.IADD R9, R9, 0x1, R11 ;
-        /*10980*/                   IMAD.WIDE.U32 R10, R8, R8, RZ ;
-        /*10990*/                   IMAD R6, R9, R8, RZ ;
-        /*109a0*/                   IMAD R9, R9, R8, R6 ;
-        /*109b0*/                   IADD3 R11, R11, R9, RZ ;
-        /*109c0*/                   IMAD.WIDE.U32 R8, R10, R10, RZ ;
-        /*109d0*/                   IMAD R6, R11, R10, RZ ;
-        /*109e0*/                   IMAD R11, R11, R10, R6 ;
-        /*109f0*/                   IMAD.IADD R9, R9, 0x1, R11 ;
-        /*10a00*/                   IMAD.WIDE.U32 R10, R8, R8, RZ ;
-        /*10a10*/                   IMAD R6, R9, R8, RZ ;
-        /*10a20*/                   IMAD R9, R9, R8, R6 ;
-        /*10a30*/                   IMAD.IADD R11, R11, 0x1, R9 ;
-        /*10a40*/                   IMAD.WIDE.U32 R8, R10, R10, RZ ;
-        /*10a50*/                   IMAD R6, R11, R10, RZ ;
-        /*10a60*/                   IMAD R11, R11, R10, R6 ;
-        /*10a70*/                   IMAD.IADD R9, R9, 0x1, R11 ;
-        /*10a80*/                   IMAD.WIDE.U32 R10, R8, R8, RZ ;
-        /*10a90*/                   IMAD R6, R9, R8, RZ ;
-        /*10aa0*/                   IMAD R9, R9, R8, R6 ;
-        /*10ab0*/                   IADD3 R11, R11, R9, RZ ;
-        /*10ac0*/                   IMAD.WIDE.U32 R8, R10, R10, RZ ;
-        /*10ad0*/                   IMAD R6, R11.reuse, R10.reuse, RZ ;
-        /*10ae0*/                   IMAD.MOV.U32 R14, RZ, RZ, R8 ;
-        /*10af0*/                   IMAD R11, R11, R10, R6 ;
-        /*10b00*/                   IMAD.IADD R15, R9, 0x1, R11 ;
-
-.L_x_99:
-; Location ./intfuncs.jl:283
-        /*10b10*/                   SHF.R.U64 R6, R4, R7, R5.reuse ;
-; Location ./int.jl:88
-        /*10b20*/                   IMAD R8, R0, R15, RZ ;
-        /*10b30*/                   SHF.R.U32.HI R7, RZ, R7, R5 ;
-        /*10b40*/                   IMAD.WIDE.U32 R4, R14, R0, RZ ;
+; Location ./intfuncs.jl:294
+        /*10df0*/                   ISETP.NE.U32.AND P0, PT, R7, 0x3f, PT ;
+        /*10e00*/                   ISETP.NE.AND.EX P0, PT, RZ, RZ, PT, P0 ;
+        /*10e10*/                   SEL R8, R8, 0x3f, P0 ;
+        /*10e20*/                   SHF.R.U64 R6, R4, R8.reuse, R5.reuse ;
+        /*10e30*/                   SHF.R.U32.HI R7, RZ, R8, R5 ;
+; Location ./int.jl:88
+        /*10e40*/                   IMAD R8, R0, R15, RZ ;
 ; Location ./int.jl:83
-        /*10b50*/                   ISETP.GE.U32.AND P0, PT, R6, 0x1, PT ;
-; Location ./int.jl:88
-        /*10b60*/                   IMAD R3, R3, R14, R8 ;
+        /*10e50*/                   ISETP.GE.U32.AND P0, PT, R6, 0x1, PT ;
+; Location ./int.jl:88
+        /*10e60*/                   IMAD.WIDE.U32 R4, R14, R0, RZ ;
 ; Location ./int.jl:83
-        /*10b70*/                   ISETP.GE.AND.EX P0, PT, R7, RZ, PT, P0 ;
-; Location ./int.jl:88
-        /*10b80*/                   IMAD.MOV.U32 R0, RZ, RZ, R4 ;
-        /*10b90*/                   IADD3 R3, R5, R3, RZ ;
-; Location ./intfuncs.jl:283
-        /*10ba0*/              @!P0 BRA `(.L_x_82) ;
-        /*10bb0*/                   IMAD.MOV.U32 R4, RZ, RZ, R6 ;
-        /*10bc0*/                   IMAD.MOV.U32 R5, RZ, RZ, R7 ;
-        /*10bd0*/                   BRA `(.L_x_103) ;
+        /*10e70*/                   ISETP.GE.AND.EX P0, PT, R7, RZ, PT, P0 ;
+; Location ./int.jl:88
+        /*10e80*/                   IMAD R3, R3, R14, R8 ;
+        /*10e90*/                   IMAD.MOV.U32 R0, RZ, RZ, R4 ;
+        /*10ea0*/                   IADD3 R3, R5, R3, RZ ;
+; Location ./intfuncs.jl:294
+        /*10eb0*/              @!P0 BRA `(.L_x_82) ;
+        /*10ec0*/                   IMAD.MOV.U32 R4, RZ, RZ, R6 ;
+        /*10ed0*/                   IMAD.MOV.U32 R5, RZ, RZ, R7 ;
+        /*10ee0*/                   BRA `(.L_x_104) ;
 
 .L_x_81:
 ; Location ./int.jl:88
-        /*10be0*/                   IMAD R6, R0.reuse, R3, RZ ;
-        /*10bf0*/                   IMAD.WIDE.U32 R4, R0, R0, RZ ;
-        /*10c00*/                   IMAD R3, R0, R3, R6 ;
-        /*10c10*/                   MOV R0, R4 ;
-        /*10c20*/                   IMAD.IADD R3, R5, 0x1, R3 ;
+        /*10ef0*/                   IMAD R6, R0.reuse, R3, RZ ;
+        /*10f00*/                   IMAD.WIDE.U32 R4, R0, R0, RZ ;
+        /*10f10*/                   IMAD R3, R0, R3, R6 ;
+        /*10f20*/                   MOV R0, R4 ;
+        /*10f30*/                   IMAD.IADD R3, R5, 0x1, R3 ;
 
 .L_x_82:
-        /*10c30*/                   IMAD.MOV.U32 R4, RZ, RZ, R18 ;
-        /*10c40*/                   IMAD.MOV.U32 R5, RZ, RZ, 0x0 ;
-        /*10c50*/                   RET.REL.NODEC R4 `(_Z6upchan13CuDeviceArrayI5Int32Li1ELi1EES_IS0_Li1ELi1EES_IS0_Li1ELi1EES_IS0_Li1ELi1EES_I9Float16x2Li1ELi1EES_I6Int4x8Li1ELi1EES_IS2_Li1ELi1EES_IS0_Li1ELi1EE) ;
-
-.L_x_104:
-        /*10c60*/                   BRA `(.L_x_104);
-        /*10c70*/                   NOP;
-        /*10c80*/                   NOP;
-        /*10c90*/                   NOP;
-        /*10ca0*/                   NOP;
-        /*10cb0*/                   NOP;
-        /*10cc0*/                   NOP;
-        /*10cd0*/                   NOP;
-        /*10ce0*/                   NOP;
-        /*10cf0*/                   NOP;
-
-.L_x_108:
+        /*10f40*/                   IMAD.MOV.U32 R4, RZ, RZ, R18 ;
+        /*10f50*/                   IMAD.MOV.U32 R5, RZ, RZ, 0x0 ;
+        /*10f60*/                   RET.REL.NODEC R4 `(_Z6upchan13CuDeviceArrayI5Int32Li1ELi1EES_IS0_Li1ELi1EES_IS0_Li1ELi1EES_IS0_Li1ELi1EES_I9Float16x2Li1ELi1EES_I6Int4x8Li1ELi1EES_IS2_Li1ELi1EES_IS0_Li1ELi1EE) ;
+
+.L_x_105:
+        /*10f70*/                   BRA `(.L_x_105);
+        /*10f80*/                   NOP;
+        /*10f90*/                   NOP;
+        /*10fa0*/                   NOP;
+        /*10fb0*/                   NOP;
+        /*10fc0*/                   NOP;
+        /*10fd0*/                   NOP;
+        /*10fe0*/                   NOP;
+        /*10ff0*/                   NOP;
+
+.L_x_110:
 
 
 //--------------------- SYMBOLS --------------------------
