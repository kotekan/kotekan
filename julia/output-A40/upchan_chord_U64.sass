--- conflicted
+++ resolved
@@ -29,17 +29,10 @@
         ISETP.GT.U32.AND P0, PT, R0, 0x104ff, PT ;
 ; Location /home/eschnett/.julia/packages/CUDA/htRwP/src/device/intrinsics/shared_memory.jl:51
     @P0 BRA `(.L_x_3) ;
-<<<<<<< HEAD
-; Location /home/dstn/.julia/packages/CUDA/YIj5X/src/device/intrinsics/shared_memory.jl:52
-        UMOV UR4, 32@lo(exception13410) ;
-        MOV R55, 0xc0 ;
-        UMOV UR5, 32@hi(exception13410) ;
-=======
 ; Location /home/eschnett/.julia/packages/CUDA/htRwP/src/device/intrinsics/shared_memory.jl:52
         UMOV UR4, 32@lo(exception1) ;
         MOV R54, 0xc0 ;
         UMOV UR5, 32@hi(exception1) ;
->>>>>>> 13357279
         IMAD.U32 R0, RZ, RZ, UR4 ;
         IMAD.U32 R3, RZ, RZ, UR5 ;
         CALL.REL.NOINC `($_Z6upchan13CuDeviceArrayI5Int32Li1ELi1EES_IS0_Li1ELi1EES_IS0_Li1ELi1EES_IS0_Li1ELi1EES_I9Float16x2Li1ELi1EES_I6Int4x8Li1ELi1EES_IS2_Li1ELi1EES_IS0_Li1ELi1EE$gpu_report_exception) ;
@@ -935,13 +928,6 @@
         ISETP.NE.AND.EX P0, PT, R3, RZ, PT, P0 ;
 ; Location /home/eschnett/src/kotekan/julia/kernels/upchan.jl:1427
    @!P0 BRA `(.L_x_56) ;
-<<<<<<< HEAD
-        UMOV UR4, 32@lo(exception13410) ;
-        MOV R55, 0x2720 ;
-        UMOV UR5, 32@hi(exception13410) ;
-        IMAD.U32 R0, RZ, RZ, UR4 ;
-        MOV R3, UR5 ;
-=======
         MOV R4, 0x28b0 ;
         CALL.REL.NOINC `($_Z6upchan13CuDeviceArrayI5Int32Li1ELi1EES_IS0_Li1ELi1EES_IS0_Li1ELi1EES_IS0_Li1ELi1EES_I9Float16x2Li1ELi1EES_I6Int4x8Li1ELi1EES_IS2_Li1ELi1EES_IS0_Li1ELi1EE$julia_AssertionError_27177) ;
         UMOV UR4, 32@lo(exception1) ;
@@ -949,7 +935,6 @@
         UMOV UR5, 32@hi(exception1) ;
         MOV R0, UR4 ;
         IMAD.U32 R3, RZ, RZ, UR5 ;
->>>>>>> 13357279
         CALL.REL.NOINC `($_Z6upchan13CuDeviceArrayI5Int32Li1ELi1EES_IS0_Li1ELi1EES_IS0_Li1ELi1EES_IS0_Li1ELi1EES_I9Float16x2Li1ELi1EES_I6Int4x8Li1ELi1EES_IS2_Li1ELi1EES_IS0_Li1ELi1EE$gpu_report_exception) ;
         IMAD.MOV.U32 R4, RZ, RZ, c[0x0][0x160] ;
         MOV R54, 0x2950 ;
@@ -4456,36 +4441,6 @@
         STG.E [R2.64], RZ ;
 ; Location /home/eschnett/src/kotekan/julia/kernels/upchan.jl:1428
         EXIT ;
-<<<<<<< HEAD
-
-.L_x_39:
-; Location /home/dstn/kotekan/julia/kernels/upchan.jl:1410
-        UMOV UR4, 32@lo(exception13410) ;
-        MOV R55, 0xd8c0 ;
-        UMOV UR5, 32@hi(exception13410) ;
-        IMAD.U32 R0, RZ, RZ, UR4 ;
-        IMAD.U32 R3, RZ, RZ, UR5 ;
-        CALL.REL.NOINC `($_Z6upchan13CuDeviceArrayI5Int32Li1ELi1EES_IS0_Li1ELi1EES_IS0_Li1ELi1EES_IS0_Li1ELi1EES_I9Float16x2Li1ELi1EES_I6Int4x8Li1ELi1EES_IS2_Li1ELi1EES_IS0_Li1ELi1EE$gpu_report_exception) ;
-        MOV R4, c[0x0][0x160] ;
-        IMAD.MOV.U32 R5, RZ, RZ, c[0x0][0x164] ;
-        MOV R55, 0xd900 ;
-        CALL.REL.NOINC `($_Z6upchan13CuDeviceArrayI5Int32Li1ELi1EES_IS0_Li1ELi1EES_IS0_Li1ELi1EES_IS0_Li1ELi1EES_I9Float16x2Li1ELi1EES_I6Int4x8Li1ELi1EES_IS2_Li1ELi1EES_IS0_Li1ELi1EE$gpu_signal_exception) ;
-        BPT.TRAP 0x1 ;
-
-.L_x_22:
-        UMOV UR4, 32@lo(exception13410) ;
-        MOV R55, 0xd970 ;
-        UMOV UR5, 32@hi(exception13410) ;
-        IMAD.U32 R0, RZ, RZ, UR4 ;
-        IMAD.U32 R3, RZ, RZ, UR5 ;
-        CALL.REL.NOINC `($_Z6upchan13CuDeviceArrayI5Int32Li1ELi1EES_IS0_Li1ELi1EES_IS0_Li1ELi1EES_IS0_Li1ELi1EES_I9Float16x2Li1ELi1EES_I6Int4x8Li1ELi1EES_IS2_Li1ELi1EES_IS0_Li1ELi1EE$gpu_report_exception) ;
-        MOV R4, c[0x0][0x160] ;
-        IMAD.MOV.U32 R5, RZ, RZ, c[0x0][0x164] ;
-        MOV R55, 0xd9b0 ;
-        CALL.REL.NOINC `($_Z6upchan13CuDeviceArrayI5Int32Li1ELi1EES_IS0_Li1ELi1EES_IS0_Li1ELi1EES_IS0_Li1ELi1EES_I9Float16x2Li1ELi1EES_I6Int4x8Li1ELi1EES_IS2_Li1ELi1EES_IS0_Li1ELi1EE$gpu_signal_exception) ;
-        BPT.TRAP 0x1 ;
-=======
->>>>>>> 13357279
         .type           $_Z6upchan13CuDeviceArrayI5Int32Li1ELi1EES_IS0_Li1ELi1EES_IS0_Li1ELi1EES_IS0_Li1ELi1EES_I9Float16x2Li1ELi1EES_I6Int4x8Li1ELi1EES_IS2_Li1ELi1EES_IS0_Li1ELi1EE$gpu_report_exception,@function
         .size           $_Z6upchan13CuDeviceArrayI5Int32Li1ELi1EES_IS0_Li1ELi1EES_IS0_Li1ELi1EES_IS0_Li1ELi1EES_I9Float16x2Li1ELi1EES_I6Int4x8Li1ELi1EES_IS2_Li1ELi1EES_IS0_Li1ELi1EE$gpu_report_exception,($_Z6upchan13CuDeviceArrayI5Int32Li1ELi1EES_IS0_Li1ELi1EES_IS0_Li1ELi1EES_IS0_Li1ELi1EES_I9Float16x2Li1ELi1EES_I6Int4x8Li1ELi1EES_IS2_Li1ELi1EES_IS0_Li1ELi1EE$gpu_signal_exception - $_Z6upchan13CuDeviceArrayI5Int32Li1ELi1EES_IS0_Li1ELi1EES_IS0_Li1ELi1EES_IS0_Li1ELi1EES_I9Float16x2Li1ELi1EES_I6Int4x8Li1ELi1EES_IS2_Li1ELi1EES_IS0_Li1ELi1EE$gpu_report_exception)
 $_Z6upchan13CuDeviceArrayI5Int32Li1ELi1EES_IS0_Li1ELi1EES_IS0_Li1ELi1EES_IS0_Li1ELi1EES_I9Float16x2Li1ELi1EES_I6Int4x8Li1ELi1EES_IS2_Li1ELi1EES_IS0_Li1ELi1EE$gpu_report_exception:
@@ -4573,17 +4528,10 @@
         CALL.ABS.NOINC `(vprintf) ;
 
 .L_x_2:
-<<<<<<< HEAD
-; Location /home/dstn/.julia/packages/CUDA/YIj5X/src/device/quirks.jl:4
-        UMOV UR4, 32@lo(exception13410) ;
-        MOV R55, 0xdd70 ;
-        UMOV UR5, 32@hi(exception13410) ;
-=======
 ; Location /home/eschnett/.julia/packages/CUDA/htRwP/src/device/quirks.jl:4
         UMOV UR4, 32@lo(exception1) ;
         MOV R54, 0xdec0 ;
         UMOV UR5, 32@hi(exception1) ;
->>>>>>> 13357279
         IMAD.U32 R0, RZ, RZ, UR4 ;
         IMAD.U32 R3, RZ, RZ, UR5 ;
         CALL.REL.NOINC `($_Z6upchan13CuDeviceArrayI5Int32Li1ELi1EES_IS0_Li1ELi1EES_IS0_Li1ELi1EES_IS0_Li1ELi1EES_I9Float16x2Li1ELi1EES_I6Int4x8Li1ELi1EES_IS2_Li1ELi1EES_IS0_Li1ELi1EE$gpu_report_exception) ;
