// SASS kernel code for the CUDA upchannelizer
// This file has been generated automatically by `upchan.jl`.
// Do not modify this file, your changes will be lost.

// PTX CompilerJob of MethodInstance for upchan(::CuDeviceVector{Int32, 1}, ::CuDeviceVector{Int32, 1}, ::CuDeviceVector{Int32, 1}, ::CuDeviceVector{Int32, 1}, ::CuDeviceVector{Float16x2, 1}, ::CuDeviceVector{Int4x8, 1}, ::CuDeviceVector{Int4x8, 1}, ::CuDeviceVector{Int32, 1}) for sm_86, minthreads=512, blocks_per_sm=2

	.headerflags	@"EF_CUDA_TEXMODE_UNIFIED EF_CUDA_64BIT_ADDRESS EF_CUDA_SM86 EF_CUDA_VIRTUAL_SM(EF_CUDA_SM86)"
	.elftype	@"ET_EXEC"


//--------------------- .text._Z6upchan13CuDeviceArrayI5Int32Li1ELi1EES_IS0_Li1ELi1EES_IS0_Li1ELi1EES_IS0_Li1ELi1EES_I9Float16x2Li1ELi1EES_I6Int4x8Li1ELi1EES_IS2_Li1ELi1EES_IS0_Li1ELi1EE --------------------------
	.section	.text._Z6upchan13CuDeviceArrayI5Int32Li1ELi1EES_IS0_Li1ELi1EES_IS0_Li1ELi1EES_IS0_Li1ELi1EES_I9Float16x2Li1ELi1EES_I6Int4x8Li1ELi1EES_IS2_Li1ELi1EES_IS0_Li1ELi1EE,"ax",@progbits
	.sectionflags	@"SHF_BARRIERS=1"
	.sectioninfo	@"SHI_REGISTERS=64"
	.align	128
        .global         _Z6upchan13CuDeviceArrayI5Int32Li1ELi1EES_IS0_Li1ELi1EES_IS0_Li1ELi1EES_IS0_Li1ELi1EES_I9Float16x2Li1ELi1EES_I6Int4x8Li1ELi1EES_IS2_Li1ELi1EES_IS0_Li1ELi1EE
        .type           _Z6upchan13CuDeviceArrayI5Int32Li1ELi1EES_IS0_Li1ELi1EES_IS0_Li1ELi1EES_IS0_Li1ELi1EES_I9Float16x2Li1ELi1EES_I6Int4x8Li1ELi1EES_IS2_Li1ELi1EES_IS0_Li1ELi1EE,@function
        .size           _Z6upchan13CuDeviceArrayI5Int32Li1ELi1EES_IS0_Li1ELi1EES_IS0_Li1ELi1EES_IS0_Li1ELi1EES_I9Float16x2Li1ELi1EES_I6Int4x8Li1ELi1EES_IS2_Li1ELi1EES_IS0_Li1ELi1EE,(.L_x_108 - _Z6upchan13CuDeviceArrayI5Int32Li1ELi1EES_IS0_Li1ELi1EES_IS0_Li1ELi1EES_IS0_Li1ELi1EES_I9Float16x2Li1ELi1EES_I6Int4x8Li1ELi1EES_IS2_Li1ELi1EES_IS0_Li1ELi1EE)
        .other          _Z6upchan13CuDeviceArrayI5Int32Li1ELi1EES_IS0_Li1ELi1EES_IS0_Li1ELi1EES_IS0_Li1ELi1EES_I9Float16x2Li1ELi1EES_I6Int4x8Li1ELi1EES_IS2_Li1ELi1EES_IS0_Li1ELi1EE,@"STO_CUDA_ENTRY STV_DEFAULT"
_Z6upchan13CuDeviceArrayI5Int32Li1ELi1EES_IS0_Li1ELi1EES_IS0_Li1ELi1EES_IS0_Li1ELi1EES_I9Float16x2Li1ELi1EES_I6Int4x8Li1ELi1EES_IS2_Li1ELi1EES_IS0_Li1ELi1EE:

.text._Z6upchan13CuDeviceArrayI5Int32Li1ELi1EES_IS0_Li1ELi1EES_IS0_Li1ELi1EES_IS0_Li1ELi1EES_I9Float16x2Li1ELi1EES_I6Int4x8Li1ELi1EES_IS2_Li1ELi1EES_IS0_Li1ELi1EE:
<<<<<<< HEAD
; Location /home/eschnett/src/kotekan/julia/kernels/upchan.jl:1411
=======
; Location /home/dstn/kotekan/julia/kernels/upchan.jl:1406
>>>>>>> bdbe7b3b
        IMAD.MOV.U32 R1, RZ, RZ, c[0x0][0x28] ;
; Location ./int.jl:480
        IMAD.MOV.U32 R0, RZ, RZ, c[0x0][0x2c] ;
        ULDC.64 UR36, c[0x0][0x118] ;
        IADD3 R1, R1, -0x228, RZ ;
        ISETP.GT.U32.AND P0, PT, R0, 0x104ff, PT ;
; Location /home/dstn/.julia/packages/CUDA/YIj5X/src/device/intrinsics/shared_memory.jl:51
    @P0 BRA `(.L_x_3) ;
; Location /home/dstn/.julia/packages/CUDA/YIj5X/src/device/intrinsics/shared_memory.jl:52
        UMOV UR4, 32@lo(exception1) ;
        MOV R55, 0xc0 ;
        UMOV UR5, 32@hi(exception1) ;
        IMAD.U32 R0, RZ, RZ, UR4 ;
        MOV R3, UR5 ;
        CALL.REL.NOINC `($_Z6upchan13CuDeviceArrayI5Int32Li1ELi1EES_IS0_Li1ELi1EES_IS0_Li1ELi1EES_IS0_Li1ELi1EES_I9Float16x2Li1ELi1EES_I6Int4x8Li1ELi1EES_IS2_Li1ELi1EES_IS0_Li1ELi1EE$gpu_report_exception) ;
        IMAD.MOV.U32 R4, RZ, RZ, c[0x0][0x160] ;
        MOV R55, 0x100 ;
        IMAD.MOV.U32 R5, RZ, RZ, c[0x0][0x164] ;
        CALL.REL.NOINC `($_Z6upchan13CuDeviceArrayI5Int32Li1ELi1EES_IS0_Li1ELi1EES_IS0_Li1ELi1EES_IS0_Li1ELi1EES_I9Float16x2Li1ELi1EES_I6Int4x8Li1ELi1EES_IS2_Li1ELi1EES_IS0_Li1ELi1EE$gpu_signal_exception) ;
        BPT.TRAP 0x1 ;

.L_x_3:
; Location /home/dstn/.julia/packages/LLVM/RpBog/src/interop/base.jl:38
        S2UR UR38, SR_CTAID.X ;
        S2R R0, SR_TID.Y ;
        MOV R2, 0x4 ;
        IMAD.MOV.U32 R9, RZ, RZ, 0x1 ;
        S2R R16, SR_TID.X ;
        IMAD.MOV.U32 R6, RZ, RZ, c[0x0][0x170] ;
        IMAD.MOV.U32 R7, RZ, RZ, c[0x0][0x174] ;
; Location ./int.jl:88
        USHF.L.U32 UR4, UR38, 0x9, URZ ;
        IMAD.SHL.U32 R3, R0, 0x20, RZ ;
; Location ./int.jl:87
        LOP3.LUT R3, R16, UR4, R3, 0xfe, !PT ;
; Location /home/dstn/.julia/packages/LLVM/RpBog/src/interop/base.jl:38
        IMAD.WIDE.U32 R4, R3, R2, c[0x0][0x250] ;
        STG.E [R4.64], R9 ;
        LDG.E R6, [R6.64] ;
<<<<<<< HEAD
        R2UR UR38, R6 ;
; Location ./int.jl:488
        ISETP.LE.AND P0, PT, RZ, UR38, PT ;
; Location /home/eschnett/src/kotekan/julia/kernels/upchan.jl:1415
=======
        R2UR UR41, R6 ;
; Location ./int.jl:481
        ISETP.LE.AND P0, PT, RZ, UR41, PT ;
; Location /home/dstn/kotekan/julia/kernels/upchan.jl:1410
>>>>>>> bdbe7b3b
   @!P0 BRA `(.L_x_4) ;
        MOV R6, c[0x0][0x190] ;
        IMAD.MOV.U32 R7, RZ, RZ, c[0x0][0x194] ;
        LDG.E R6, [R6.64] ;
        R2UR UR40, R6 ;
        UISETP.GT.AND UP0, UPT, UR40, 0x40000, UPT ;
        UISETP.LT.OR UP0, UPT, UR40, UR41, UP0 ;
        PLOP3.LUT P0, PT, PT, PT, UP0, 0x80, 0x0 ;
    @P0 BRA `(.L_x_4) ;
        IMAD.MOV.U32 R6, RZ, RZ, c[0x0][0x1b0] ;
        IMAD.MOV.U32 R7, RZ, RZ, c[0x0][0x1b4] ;
        LDG.E R6, [R6.64] ;
; Location ./int.jl:86
        UIADD3 UR4, -UR41, UR40, URZ ;
; Location ./promotion.jl:477
        ULOP3.LUT UP0, URZ, UR4, 0xff, URZ, 0xc0, !UPT ;
<<<<<<< HEAD
        R2UR UR40, R6 ;
        UISETP.LT.OR UP0, UPT, UR40, URZ, UP0 ;
; Location /home/eschnett/src/kotekan/julia/kernels/upchan.jl:1415
=======
        R2UR UR39, R6 ;
        UISETP.LT.OR UP0, UPT, UR39, URZ, UP0 ;
; Location /home/dstn/kotekan/julia/kernels/upchan.jl:1410
>>>>>>> bdbe7b3b
        PLOP3.LUT P0, PT, PT, PT, UP0, 0x80, 0x0 ;
    @P0 BRA `(.L_x_4) ;
        MOV R6, c[0x0][0x1d0] ;
        IMAD.MOV.U32 R7, RZ, RZ, c[0x0][0x1d4] ;
        LDG.E R6, [R6.64] ;
; Location ./int.jl:87
        LOP3.LUT R3, RZ, UR39, RZ, 0x33, !PT ;
        IMAD.IADD R3, R6.reuse, 0x1, R3 ;
<<<<<<< HEAD
; Location /home/eschnett/src/kotekan/julia/kernels/upchan.jl:1415
=======
; Location /home/dstn/kotekan/julia/kernels/upchan.jl:1410
>>>>>>> bdbe7b3b
        ISETP.GT.AND P0, PT, R6, 0x1000, PT ;
        ISETP.LT.OR P0, PT, R6, UR39, P0 ;
; Location ./promotion.jl:477
        LOP3.LUT P1, RZ, R3, 0x3, RZ, 0xc0, !PT ;
<<<<<<< HEAD
; Location /home/eschnett/src/kotekan/julia/kernels/upchan.jl:1415
=======
; Location /home/dstn/kotekan/julia/kernels/upchan.jl:1410
>>>>>>> bdbe7b3b
   @!P1 BRA !P0, `(.L_x_5) ;

.L_x_4:
; Location /home/dstn/.julia/packages/LLVM/RpBog/src/interop/base.jl:38
        IMAD.MOV.U32 R7, RZ, RZ, 0x2 ;
; Location /home/dstn/.julia/packages/IndexSpaces/MMvQv/src/IndexSpaces.jl:855
        UMOV UR4, 32@lo(exception3390) ;
        MOV R55, 0x430 ;
        UMOV UR5, 32@hi(exception3390) ;
        MOV R0, UR4 ;
; Location /home/dstn/.julia/packages/LLVM/RpBog/src/interop/base.jl:38
        STG.E [R4.64], R7 ;
; Location /home/dstn/.julia/packages/IndexSpaces/MMvQv/src/IndexSpaces.jl:855
        IMAD.U32 R3, RZ, RZ, UR5 ;
        CALL.REL.NOINC `($_Z6upchan13CuDeviceArrayI5Int32Li1ELi1EES_IS0_Li1ELi1EES_IS0_Li1ELi1EES_IS0_Li1ELi1EES_I9Float16x2Li1ELi1EES_I6Int4x8Li1ELi1EES_IS2_Li1ELi1EES_IS0_Li1ELi1EE$gpu_report_exception) ;
        IMAD.MOV.U32 R4, RZ, RZ, c[0x0][0x160] ;
        MOV R55, 0x470 ;
        IMAD.MOV.U32 R5, RZ, RZ, c[0x0][0x164] ;
        CALL.REL.NOINC `($_Z6upchan13CuDeviceArrayI5Int32Li1ELi1EES_IS0_Li1ELi1EES_IS0_Li1ELi1EES_IS0_Li1ELi1EES_I9Float16x2Li1ELi1EES_I6Int4x8Li1ELi1EES_IS2_Li1ELi1EES_IS0_Li1ELi1EE$gpu_signal_exception) ;
        BPT.TRAP 0x1 ;

.L_x_5:
; Location ./int.jl:340
        SHF.R.U32.HI R0, RZ, 0x1, R16.reuse ;
; Location ./fastmath.jl:181
        IMAD.MOV.U32 R54, RZ, RZ, 0x3f800000 ;
; Location ./int.jl:340
        LOP3.LUT R3, R16, 0x1, RZ, 0xc0, !PT ;
; Location ./fastmath.jl:181
        IMAD.MOV.U32 R52, RZ, RZ, 0x3f800000 ;
; Location ./int.jl:340
        SHF.R.U32.HI R17, RZ, 0x2, R16.reuse ;
; Location ./fastmath.jl:181
        IMAD.MOV.U32 R53, RZ, RZ, 0x3f800000 ;
; Location ./int.jl:340
        SGXT.U32 R0, R0, 0x1 ;
        IMAD.SHL.U32 R13, R16.reuse, 0x4, RZ ;
; Location ./int.jl:494
        SHF.R.U32.HI R4, RZ, 0x4, R16.reuse ;
        USHF.L.U32 UR4, UR38, 0x3, URZ ;
; Location ./int.jl:340
        SGXT.U32 R17, R17, 0x1 ;
        IMAD.SHL.U32 R36, R16, 0x2, RZ ;
; Location ./int.jl:365
        LEA R0, R0, R3, 0x1 ;
; Location ./int.jl:496
        IMAD.SHL.U32 R4, R4, 0x2, RZ ;
; Location ./int.jl:340
        SHF.R.U32.HI R5, RZ, 0x3, R16 ;
; Location ./int.jl:496
        IMAD.SHL.U32 R3, R17, 0x4, RZ ;
; Location /home/dstn/.julia/packages/CUDA/YIj5X/src/device/intrinsics/math.jl:378
        PLOP3.LUT P0, PT, PT, PT, PT, 0x80, 0x0 ;
; Location ./int.jl:365
        IMAD.SHL.U32 R0, R0, 0x8, RZ ;
; Location ./int.jl:340
        SGXT.U32 R5, R5, 0x1 ;
        ULOP3.LUT UR4, UR4, 0x3c0, URZ, 0xc0, !UPT ;
; Location /home/dstn/.julia/packages/CUDA/YIj5X/src/device/intrinsics/math.jl:378
        PLOP3.LUT P2, PT, PT, PT, PT, 0x80, 0x0 ;
; Location /home/dstn/.julia/packages/CUDA/YIj5X/src/device/intrinsics/math.jl:371
        BSSY B0, `(.L_x_6) ;
; Location ./int.jl:365
        LOP3.LUT R0, R4, R3, R0, 0xfe, !PT ;
; Location ./fastmath.jl:181
        IMAD.MOV.U32 R46, RZ, RZ, 0x3f800000 ;
        MOV R60, 0x3f800000 ;
        IMAD.MOV.U32 R45, RZ, RZ, 0x3f800000 ;
; Location ./int.jl:365
        LOP3.LUT R0, R5, R0, RZ, 0xfc, !PT ;
; Location ./fastmath.jl:181
        MOV R47, 0x3f800000 ;
; Location ./float.jl:146
        I2FP.F32.S32 R44, R0 ;
; Location ./int.jl:87
        LOP3.LUT R3, R0.reuse, 0x20, RZ, 0xfc, !PT ;
        LOP3.LUT R6, R0, 0x60, RZ, 0xfc, !PT ;
; Location ./fastmath.jl:166
        FADD R44, R44, -127.5 ;
; Location ./float.jl:146
        I2FP.F32.S32 R3, R3 ;
        I2FP.F32.S32 R6, R6 ;
; Location /home/dstn/.julia/packages/CUDA/YIj5X/src/device/intrinsics/math.jl:378
        FMUL R4, R44, 0.015625 ;
; Location ./int.jl:87
        LOP3.LUT R9, R0.reuse, 0x80, RZ, 0xfc, !PT ;
; Location ./fastmath.jl:166
        FADD R19, R3, -127.5 ;
; Location ./int.jl:87
        LOP3.LUT R3, R0, 0x40, RZ, 0xfc, !PT ;
; Location ./fastmath.jl:166
        FADD R23, R6, -127.5 ;
; Location ./fastmath.jl:181
        FSETP.NEU.AND P6, PT, R4, RZ, PT ;
; Location /home/dstn/.julia/packages/CUDA/YIj5X/src/device/intrinsics/math.jl:378
        FMUL R5, R19, 0.015625 ;
; Location ./float.jl:146
        I2FP.F32.S32 R3, R3 ;
        I2FP.F32.S32 R9, R9 ;
; Location ./fastmath.jl:181
        FSETP.NEU.AND P5, PT, R5, RZ, PT ;
; Location ./fastmath.jl:166
        FADD R22, R3, -127.5 ;
; Location ./fastmath.jl:181
        MOV R61, 0x3f800000 ;
; Location ./fastmath.jl:166
        FADD R24, R9, -127.5 ;
; Location /home/dstn/.julia/packages/CUDA/YIj5X/src/device/intrinsics/math.jl:378
        FMUL R7, R22, 0.015625 ;
    @P6 FSETP.GEU.AND P1, PT, |R4|.reuse, 1.175494350822287508e-38, PT ;
; Location /home/dstn/.julia/packages/CUDA/YIj5X/src/device/intrinsics/math.jl:22
    @P6 FMUL.RZ R8, R4, 0.15915493667125701904 ;
; Location /home/dstn/.julia/packages/CUDA/YIj5X/src/device/intrinsics/math.jl:378
        FMUL R10, R24, 0.015625 ;
; Location ./fastmath.jl:181
        FSETP.NEU.AND P3, PT, R7, RZ, PT ;
; Location /home/dstn/.julia/packages/CUDA/YIj5X/src/device/intrinsics/math.jl:378
    @P6 PLOP3.LUT P0, PT, P1, PT, PT, 0x80, 0x0 ;
; Location /home/dstn/.julia/packages/CUDA/YIj5X/src/device/intrinsics/math.jl:22
    @P5 FMUL.RZ R6, R5.reuse, 0.15915493667125701904 ;
; Location /home/dstn/.julia/packages/CUDA/YIj5X/src/device/intrinsics/math.jl:378
    @P5 FSETP.GEU.AND P1, PT, |R5|, 1.175494350822287508e-38, PT ;
; Location /home/dstn/.julia/packages/CUDA/YIj5X/src/device/intrinsics/math.jl:22
    @P6 MUFU.SIN R3, R8 ;
; Location /home/dstn/.julia/packages/CUDA/YIj5X/src/device/intrinsics/math.jl:378
    @P5 PLOP3.LUT P2, PT, P1, PT, PT, 0x80, 0x0 ;
        PLOP3.LUT P1, PT, PT, PT, PT, 0x80, 0x0 ;
; Location /home/dstn/.julia/packages/CUDA/YIj5X/src/device/intrinsics/math.jl:22
    @P5 MUFU.SIN R6, R6 ;
; Location /home/dstn/.julia/packages/CUDA/YIj5X/src/device/intrinsics/math.jl:378
        FMUL R8, R23, 0.015625 ;
   @!P0 FMUL R4, R4, 16777216 ;
; Location ./fastmath.jl:181
        FSETP.NEU.AND P4, PT, R8, RZ, PT ;
; Location /home/dstn/.julia/packages/CUDA/YIj5X/src/device/intrinsics/math.jl:378
    @P6 MUFU.RCP R4, R4 ;
   @!P2 FMUL R5, R5, 16777216 ;
   @!P0 FMUL R3, R3, 16777216 ;
    @P3 FSETP.GEU.AND P0, PT, |R7|, 1.175494350822287508e-38, PT ;
    @P3 PLOP3.LUT P1, PT, P0, PT, PT, 0x80, 0x0 ;
   @!P2 FMUL R6, R6, 16777216 ;
    @P5 MUFU.RCP R5, R5 ;
        PLOP3.LUT P0, PT, PT, PT, PT, 0x80, 0x0 ;
; Location /home/dstn/.julia/packages/CUDA/YIj5X/src/device/intrinsics/math.jl:22
    @P4 FMUL.RZ R9, R8.reuse, 0.15915493667125701904 ;
; Location /home/dstn/.julia/packages/CUDA/YIj5X/src/device/intrinsics/math.jl:378
    @P4 FSETP.GEU.AND P2, PT, |R8|, 1.175494350822287508e-38, PT ;
    @P6 FMUL R60, R4, R3 ;
    @P4 PLOP3.LUT P0, PT, P2, PT, PT, 0x80, 0x0 ;
; Location /home/dstn/.julia/packages/CUDA/YIj5X/src/device/intrinsics/math.jl:22
    @P4 MUFU.SIN R9, R9 ;
; Location ./fastmath.jl:181
        FSETP.NEU.AND P6, PT, R10, RZ, PT ;
; Location /home/dstn/.julia/packages/CUDA/YIj5X/src/device/intrinsics/math.jl:22
    @P3 FMUL.RZ R3, R7.reuse, 0.15915493667125701904 ;
; Location /home/dstn/.julia/packages/CUDA/YIj5X/src/device/intrinsics/math.jl:378
        PLOP3.LUT P2, PT, PT, PT, PT, 0x80, 0x0 ;
   @!P1 FMUL R7, R7, 16777216 ;
    @P5 FMUL R54, R5, R6 ;
; Location ./int.jl:87
        LOP3.LUT R5, R0.reuse, 0xa0, RZ, 0xfc, !PT ;
; Location /home/dstn/.julia/packages/CUDA/YIj5X/src/device/intrinsics/math.jl:22
    @P3 MUFU.SIN R3, R3 ;
; Location ./int.jl:87
        LOP3.LUT R6, R0, 0xc0, RZ, 0xfc, !PT ;
; Location /home/dstn/.julia/packages/CUDA/YIj5X/src/device/intrinsics/math.jl:378
   @!P0 FMUL R8, R8, 16777216 ;
; Location ./float.jl:146
        I2FP.F32.S32 R5, R5 ;
; Location /home/dstn/.julia/packages/CUDA/YIj5X/src/device/intrinsics/math.jl:22
    @P6 FMUL.RZ R12, R10.reuse, 0.15915493667125701904 ;
; Location /home/dstn/.julia/packages/CUDA/YIj5X/src/device/intrinsics/math.jl:378
    @P6 FSETP.GEU.AND P5, PT, |R10|, 1.175494350822287508e-38, PT ;
   @!P0 FMUL R9, R9, 16777216 ;
    @P3 MUFU.RCP R4, R7 ;
; Location ./fastmath.jl:166
        FADD R25, R5, -127.5 ;
; Location /home/dstn/.julia/packages/CUDA/YIj5X/src/device/intrinsics/math.jl:378
    @P6 PLOP3.LUT P2, PT, P5, PT, PT, 0x80, 0x0 ;
; Location ./float.jl:146
        I2FP.F32.S32 R26, R6 ;
; Location /home/dstn/.julia/packages/CUDA/YIj5X/src/device/intrinsics/math.jl:378
        FMUL R6, R25, 0.015625 ;
        PLOP3.LUT P0, PT, PT, PT, PT, 0x80, 0x0 ;
    @P4 MUFU.RCP R8, R8 ;
; Location ./int.jl:87
        LOP3.LUT R7, R0, 0xe0, RZ, 0xfc, !PT ;
; Location ./fastmath.jl:166
        FADD R26, R26, -127.5 ;
; Location ./fastmath.jl:181
        FSETP.NEU.AND P5, PT, R6, RZ, PT ;
; Location /home/dstn/.julia/packages/CUDA/YIj5X/src/device/intrinsics/math.jl:378
   @!P1 FMUL R3, R3, 16777216 ;
; Location ./float.jl:146
        I2FP.F32.S32 R7, R7 ;
; Location /home/dstn/.julia/packages/CUDA/YIj5X/src/device/intrinsics/math.jl:378
        FMUL R11, R26, 0.015625 ;
   @!P2 FMUL R10, R10, 16777216 ;
; Location /home/dstn/.julia/packages/CUDA/YIj5X/src/device/intrinsics/math.jl:22
    @P6 MUFU.SIN R5, R12 ;
; Location /home/dstn/.julia/packages/CUDA/YIj5X/src/device/intrinsics/math.jl:378
    @P3 FMUL R53, R4, R3 ;
; Location ./fastmath.jl:166
        FADD R27, R7, -127.5 ;
; Location ./fastmath.jl:181
        FSETP.NEU.AND P1, PT, R11, RZ, PT ;
; Location ./int.jl:88
        IMAD R0, R0, 0x3f, RZ ;
        LOP3.LUT R3, R13, 0x24, RZ, 0xc0, !PT ;
; Location /home/dstn/.julia/packages/CUDA/YIj5X/src/device/intrinsics/math.jl:378
    @P4 FMUL R52, R8, R9 ;
        FMUL R9, R27, 0.015625 ;
    @P6 MUFU.RCP R10, R10 ;
    @P5 FSETP.GEU.AND P3, PT, |R6|.reuse, 1.175494350822287508e-38, PT ;
; Location /home/dstn/.julia/packages/CUDA/YIj5X/src/device/intrinsics/math.jl:22
    @P5 FMUL.RZ R4, R6, 0.15915493667125701904 ;
; Location ./float.jl:146
        I2FP.F32.S32 R12, R0 ;
; Location ./fastmath.jl:181
        FSETP.NEU.AND P4, PT, R9, RZ, PT ;
; Location /home/dstn/.julia/packages/CUDA/YIj5X/src/device/intrinsics/math.jl:378
   @!P2 FMUL R5, R5, 16777216 ;
    @P5 PLOP3.LUT P0, PT, P3, PT, PT, 0x80, 0x0 ;
; Location /home/dstn/.julia/packages/CUDA/YIj5X/src/device/intrinsics/math.jl:22
    @P1 FMUL.RZ R8, R11.reuse, 0.15915493667125701904 ;
; Location /home/dstn/.julia/packages/CUDA/YIj5X/src/device/intrinsics/math.jl:378
    @P1 FSETP.GEU.AND P3, PT, |R11|, 1.175494350822287508e-38, PT ;
; Location /home/dstn/.julia/packages/CUDA/YIj5X/src/device/intrinsics/math.jl:22
    @P5 MUFU.SIN R4, R4 ;
; Location /home/dstn/.julia/packages/CUDA/YIj5X/src/device/intrinsics/math.jl:378
        PLOP3.LUT P2, PT, PT, PT, PT, 0x80, 0x0 ;
    @P1 PLOP3.LUT P2, PT, P3, PT, PT, 0x80, 0x0 ;
        PLOP3.LUT P3, PT, PT, PT, PT, 0x80, 0x0 ;
    @P6 FMUL R47, R10, R5 ;
        LOP3.LUT R5, R3, 0x10, R16, 0xf8, !PT ;
; Location /home/dstn/.julia/packages/CUDA/YIj5X/src/device/intrinsics/math.jl:22
    @P4 FMUL.RZ R10, R9.reuse, 0.15915493667125701904 ;
; Location /home/dstn/.julia/packages/CUDA/YIj5X/src/device/intrinsics/math.jl:378
    @P4 FSETP.GEU.AND P6, PT, |R9|, 1.175494350822287508e-38, PT ;
; Location /home/dstn/.julia/packages/CUDA/YIj5X/src/device/intrinsics/math.jl:22
    @P1 MUFU.SIN R8, R8 ;
; Location /home/dstn/.julia/packages/CUDA/YIj5X/src/device/intrinsics/math.jl:378
   @!P0 FMUL R6, R6, 16777216 ;
        FMUL R3, R12, 0.015625 ;
    @P4 PLOP3.LUT P3, PT, P6, PT, PT, 0x80, 0x0 ;
        LOP3.LUT R5, R5, 0x2, R16, 0xf8, !PT ;
   @!P2 FMUL R11, R11, 16777216 ;
; Location /home/dstn/.julia/packages/CUDA/YIj5X/src/device/intrinsics/math.jl:371
        FSETP.GEU.AND P6, PT, |R3|, 2, PT ;
; Location /home/dstn/.julia/packages/CUDA/YIj5X/src/device/intrinsics/math.jl:22
    @P4 MUFU.SIN R10, R10 ;
        LOP3.LUT R5, R5, 0x8, R36, 0xf8, !PT ;
; Location /home/dstn/.julia/packages/CUDA/YIj5X/src/device/intrinsics/math.jl:378
   @!P0 FMUL R4, R4, 16777216 ;
; Location /home/dstn/.julia/packages/CUDA/YIj5X/src/device/intrinsics/math.jl:371
        FADD R28, -RZ, |R3| ;
        LOP3.LUT R5, R5, UR4, RZ, 0xfc, !PT ;
; Location /home/dstn/.julia/packages/CUDA/YIj5X/src/device/intrinsics/math.jl:378
   @!P3 FMUL R9, R9, 16777216 ;
    @P5 MUFU.RCP R7, R6 ;
   @!P2 FMUL R8, R8, 16777216 ;
   @!P3 FMUL R10, R10, 16777216 ;
    @P1 MUFU.RCP R11, R11 ;
    @P4 MUFU.RCP R9, R9 ;
    @P5 FMUL R46, R7, R4 ;
    @P1 FMUL R45, R11, R8 ;
    @P4 FMUL R61, R9, R10 ;
; Location /home/dstn/.julia/packages/CUDA/YIj5X/src/device/intrinsics/math.jl:371
   @!P6 BRA `(.L_x_7) ;
        FSETP.GTU.AND P0, PT, R28, 16777216, PT ;
    @P0 BRA `(.L_x_8) ;
        FMUL R4, R28, 0.5 ;
        BSSY B1, `(.L_x_9) ;
        FRND.TRUNC R9, R4 ;
        FFMA R11, R9, -2, R28 ;
        IMAD.MOV.U32 R7, RZ, RZ, R9 ;
        ISETP.GE.U32.AND P0, PT, R11, 0x40000000, PT ;
   @!P0 BRA `(.L_x_10) ;
        ISETP.GE.U32.AND P0, PT, R11, -0x7fffffff, PT ;
    @P0 FADD R4, R9, -1 ;
    @P0 FSETP.GEU.AND P1, PT, R11, -2, PT ;
    @P0 FSEL R4, R4, R9, !P1 ;
    @P0 FADD R7, R4, -1 ;
    @P0 BRA `(.L_x_10) ;
        FSETP.GE.AND P1, PT, R11, 4, PT ;
        FADD R7, R9, 1 ;
    @P1 IMAD.MOV.U32 R4, RZ, RZ, 0x40400000 ;
    @P1 FFMA R4, -R4, 2, R11 ;
    @P1 FSETP.GE.AND P0, PT, R4, RZ, PT ;
    @P1 FSEL R4, R7, R9, P0 ;
    @P1 FADD R4, R4, 1 ;
    @P1 FADD R7, R4, 1 ;

.L_x_10:
        BSYNC B1 ;

.L_x_9:
        FFMA R28, R7, -2, R28 ;
        BRA `(.L_x_7) ;

.L_x_8:
        IADD3 R6, R28.reuse, -0x40000000, RZ ;
        BSSY B1, `(.L_x_11) ;
        LOP3.LUT R4, R28, 0x7fffff, RZ, 0xc0, !PT ;
        LOP3.LUT P1, R6, R6, 0xff800000, RZ, 0xc0, !PT ;
        ISETP.GT.U32.AND P0, PT, R28, 0x7f7fffff, PT ;
        MOV R28, 0x7fffffff ;
        LOP3.LUT R4, R4, 0x3f800000, RZ, 0xfc, !PT ;
        FSEL R28, R28, 16777216, P0 ;
   @!P1 BRA `(.L_x_12) ;

.L_x_13:
        IMNMX.U32 R7, R6, 0xb800000, PT ;
        IMAD.IADD R4, R7, 0x1, R4 ;
        IMAD.IADD R6, R6, 0x1, -R7 ;
        FADD R9, R4, -R4 ;
        ISETP.NE.AND P1, PT, R6, RZ, PT ;
        FFMA R9, R9, 1, R4 ;
        FADD R8, R4, -R9 ;
        FFMA.RZ R8, R8, 1, R9 ;
        FRND.TRUNC R9, R8 ;
        FADD R4, R4, -R9 ;
        ISETP.NE.AND P0, PT, R4, RZ, PT ;
    @P0 BRA P1, `(.L_x_13) ;

.L_x_12:
        BSYNC B1 ;

.L_x_11:
        FMUL R7, R4, 1.1920928955078125e-07 ;
        FMUL R28, R28, R7 ;

.L_x_7:
        BSYNC B0 ;

.L_x_6:
; Location ./int.jl:88
        IADD3 R0, R0, 0x7e0, RZ ;
; Location /home/dstn/.julia/packages/CUDA/YIj5X/src/device/intrinsics/math.jl:371
        BSSY B0, `(.L_x_14) ;
        FSETP.GTU.AND P0, PT, |R28|, +INF , PT ;
; Location ./float.jl:146
        I2FP.F32.S32 R0, R0 ;
        SHF.R.U32.HI R5, RZ, 0x1, R5 ;
; Location /home/dstn/.julia/packages/CUDA/YIj5X/src/device/intrinsics/math.jl:378
        FMUL R0, R0, 0.015625 ;
; Location /home/dstn/.julia/packages/CUDA/YIj5X/src/device/intrinsics/math.jl:371
        FADD R29, -RZ, |R0| ;
        FSETP.GEU.AND P1, PT, |R0|, 2, PT ;
   @!P0 LOP3.LUT R28, R28, 0x80000000, R3, 0xf8, !PT ;
   @!P1 BRA `(.L_x_15) ;
        FSETP.GTU.AND P0, PT, R29, 16777216, PT ;
    @P0 BRA `(.L_x_16) ;
        FMUL R3, R29, 0.5 ;
        BSSY B1, `(.L_x_17) ;
        FRND.TRUNC R6, R3 ;
        FFMA R7, R6, -2, R29 ;
        IMAD.MOV.U32 R4, RZ, RZ, R6 ;
        ISETP.GE.U32.AND P0, PT, R7, 0x40000000, PT ;
   @!P0 BRA `(.L_x_18) ;
        ISETP.GE.U32.AND P0, PT, R7, -0x7fffffff, PT ;
    @P0 FADD R3, R6, -1 ;
    @P0 FSETP.GEU.AND P1, PT, R7, -2, PT ;
    @P0 FSEL R3, R3, R6, !P1 ;
    @P0 FADD R4, R3, -1 ;
    @P0 BRA `(.L_x_18) ;
        FSETP.GE.AND P1, PT, R7, 4, PT ;
    @P1 MOV R4, 0x40400000 ;
    @P1 FFMA R3, -R4, 2, R7 ;
        FADD R4, R6, 1 ;
    @P1 FSETP.GE.AND P0, PT, R3, RZ, PT ;
    @P1 FSEL R3, R4, R6, P0 ;
    @P1 FADD R3, R3, 1 ;
    @P1 FADD R4, R3, 1 ;

.L_x_18:
        BSYNC B1 ;

.L_x_17:
        FFMA R29, R4, -2, R29 ;
        BRA `(.L_x_15) ;

.L_x_16:
        IADD3 R4, R29.reuse, -0x40000000, RZ ;
        BSSY B1, `(.L_x_19) ;
        LOP3.LUT R3, R29.reuse, 0x7fffff, RZ, 0xc0, !PT ;
        LOP3.LUT P1, R4, R4, 0xff800000, RZ, 0xc0, !PT ;
        ISETP.GT.U32.AND P0, PT, R29, 0x7f7fffff, PT ;
        IMAD.MOV.U32 R29, RZ, RZ, 0x7fffffff ;
        LOP3.LUT R3, R3, 0x3f800000, RZ, 0xfc, !PT ;
        FSEL R29, R29, 16777216, P0 ;
   @!P1 BRA `(.L_x_20) ;

.L_x_21:
        IMNMX.U32 R6, R4, 0xb800000, PT ;
        IMAD.IADD R3, R6, 0x1, R3 ;
        IMAD.IADD R4, R4, 0x1, -R6 ;
        FADD R8, R3, -R3 ;
        ISETP.NE.AND P1, PT, R4, RZ, PT ;
        FFMA R8, R8, 1, R3 ;
        FADD R7, R3, -R8 ;
        FFMA.RZ R7, R7, 1, R8 ;
        FRND.TRUNC R8, R7 ;
        FADD R3, R3, -R8 ;
        ISETP.NE.AND P0, PT, R3, RZ, PT ;
    @P0 BRA P1, `(.L_x_21) ;

.L_x_20:
        BSYNC B1 ;

.L_x_19:
        FMUL R4, R3, 1.1920928955078125e-07 ;
        FMUL R29, R29, R4 ;

.L_x_15:
        BSYNC B0 ;

.L_x_14:
        IMAD.WIDE.U32 R2, R5, R2, c[0x0][0x1f0] ;
        LDG.E R2, [R2.64] ;
<<<<<<< HEAD
        FSETP.GTU.AND P0, PT, |R28|, +INF , PT ;
; Location ./intfuncs.jl:297
        MOV R18, 0x1590 ;
   @!P0 LOP3.LUT R28, R28, 0x80000000, R5, 0xf8, !PT ;
        CALL.REL.NOINC `($_Z6upchan13CuDeviceArrayI5Int32Li1ELi1EES_IS0_Li1ELi1EES_IS0_Li1ELi1EES_IS0_Li1ELi1EES_I9Float16x2Li1ELi1EES_I6Int4x8Li1ELi1EES_IS2_Li1ELi1EES_IS0_Li1ELi1EE$julia_power_by_squaring_27008) ;
; Location ./promotion.jl:499
        ISETP.NE.U32.AND P0, PT, R0, 0x40, PT ;
        ISETP.NE.AND.EX P0, PT, R3, RZ, PT, P0 ;
; Location /home/eschnett/src/kotekan/julia/kernels/upchan.jl:1415
=======
        FSETP.GTU.AND P0, PT, |R29|, +INF , PT ;
; Location ./intfuncs.jl:299
        MOV R18, 0x1530 ;
   @!P0 LOP3.LUT R29, R29, 0x80000000, R0, 0xf8, !PT ;
        CALL.REL.NOINC `($_Z6upchan13CuDeviceArrayI5Int32Li1ELi1EES_IS0_Li1ELi1EES_IS0_Li1ELi1EES_IS0_Li1ELi1EES_I9Float16x2Li1ELi1EES_I6Int4x8Li1ELi1EES_IS2_Li1ELi1EES_IS0_Li1ELi1EE$julia_power_by_squaring_29829) ;
; Location ./promotion.jl:477
        ISETP.NE.U32.AND P0, PT, R0, 0x40, PT ;
        ISETP.NE.AND.EX P0, PT, R3, RZ, PT, P0 ;
; Location /home/dstn/kotekan/julia/kernels/upchan.jl:1410
>>>>>>> bdbe7b3b
    @P0 BRA `(.L_x_22) ;
        SHF.R.U32.HI R4, RZ, 0x3, R16.reuse ;
; Location /home/dstn/.julia/packages/CUDA/YIj5X/src/device/intrinsics/math.jl:371
        BSSY B0, `(.L_x_23) ;
        SHF.R.U32.HI R0, RZ, 0x1, R16 ;
; Location ./int.jl:87
        LOP3.LUT R17, R17, 0x2, R4, 0xf8, !PT ;
        LOP3.LUT R3, R16, 0x3, RZ, 0xc0, !PT ;
        LOP3.LUT R0, R17, 0x4, R0, 0xf8, !PT ;
; Location ./int.jl:88
        IMAD R3, R3, R0, RZ ;
; Location ./float.jl:146
        LEA R3, -R3, RZ, 0x1 ;
        I2FP.F32.S32 R38, R3 ;
; Location /home/dstn/.julia/packages/CUDA/YIj5X/src/device/intrinsics/math.jl:378
        FMUL R30, R38, 0.125 ;
; Location /home/dstn/.julia/packages/CUDA/YIj5X/src/device/intrinsics/math.jl:371
        FADD R17, -RZ, |R30| ;
        FSETP.GEU.AND P0, PT, |R30|, 2, PT ;
        IMAD.MOV.U32 R31, RZ, RZ, R17 ;
        P2R R3, PR, RZ, 0x1 ;
        STL [R1+0xc], R3 ;
   @!P0 BRA `(.L_x_24) ;
        FSETP.GTU.AND P0, PT, R17, 16777216, PT ;
    @P0 BRA `(.L_x_25) ;
        FMUL R3, R17, 0.5 ;
        BSSY B1, `(.L_x_26) ;
        FRND.TRUNC R6, R3 ;
        FFMA R5, R6, -2, R17 ;
        IMAD.MOV.U32 R4, RZ, RZ, R6 ;
        ISETP.GE.U32.AND P0, PT, R5, 0x40000000, PT ;
   @!P0 BRA `(.L_x_27) ;
        ISETP.GE.U32.AND P0, PT, R5, -0x7fffffff, PT ;
    @P0 FADD R3, R6, -1 ;
    @P0 FSETP.GEU.AND P1, PT, R5, -2, PT ;
    @P0 FSEL R3, R3, R6, !P1 ;
    @P0 FADD R4, R3, -1 ;
    @P0 BRA `(.L_x_27) ;
        FSETP.GE.AND P1, PT, R5, 4, PT ;
    @P1 IMAD.MOV.U32 R4, RZ, RZ, 0x40400000 ;
    @P1 FFMA R3, -R4, 2, R5 ;
        FADD R4, R6, 1 ;
    @P1 FSETP.GE.AND P0, PT, R3, RZ, PT ;
    @P1 FSEL R3, R4, R6, P0 ;
    @P1 FADD R3, R3, 1 ;
    @P1 FADD R4, R3, 1 ;

.L_x_27:
        BSYNC B1 ;

.L_x_26:
        FFMA R31, R4, -2, R17 ;
        BRA `(.L_x_24) ;

.L_x_25:
        IADD3 R4, R17.reuse, -0x40000000, RZ ;
        BSSY B1, `(.L_x_28) ;
        LOP3.LUT R3, R17.reuse, 0x7fffff, RZ, 0xc0, !PT ;
        LOP3.LUT P1, R4, R4, 0xff800000, RZ, 0xc0, !PT ;
        ISETP.GT.U32.AND P0, PT, R17, 0x7f7fffff, PT ;
        MOV R31, 0x7fffffff ;
        LOP3.LUT R3, R3, 0x3f800000, RZ, 0xfc, !PT ;
        FSEL R31, R31, 16777216, P0 ;
   @!P1 BRA `(.L_x_29) ;

.L_x_30:
        IMNMX.U32 R5, R4, 0xb800000, PT ;
        IMAD.IADD R3, R5, 0x1, R3 ;
        IMAD.IADD R4, R4, 0x1, -R5 ;
        FADD R6, R3, -R3 ;
        ISETP.NE.AND P1, PT, R4, RZ, PT ;
        FFMA R6, R6, 1, R3 ;
        FADD R7, R3, -R6 ;
        FFMA.RZ R7, R7, 1, R6 ;
        FRND.TRUNC R6, R7 ;
        FADD R3, R3, -R6 ;
        ISETP.NE.AND P0, PT, R3, RZ, PT ;
    @P0 BRA P1, `(.L_x_30) ;

.L_x_29:
        BSYNC B1 ;

.L_x_28:
        FMUL R4, R3, 1.1920928955078125e-07 ;
        FMUL R31, R31, R4 ;

.L_x_24:
        BSYNC B0 ;

.L_x_23:
; Location ./int.jl:88
        LOP3.LUT R36, R36, 0x6, RZ, 0xc0, !PT ;
; Location /home/dstn/.julia/packages/CUDA/YIj5X/src/device/intrinsics/math.jl:371
        BSSY B0, `(.L_x_31) ;
        FSETP.GTU.AND P0, PT, |R31|, +INF , PT ;
; Location ./int.jl:88
        IADD3 R3, -R36, -0x8, RZ ;
        IMAD R3, R0, R3, RZ ;
; Location ./float.jl:146
        I2FP.F32.S32 R39, R3 ;
   @!P0 LOP3.LUT R31, R31, 0x80000000, R30, 0xf8, !PT ;
; Location /home/dstn/.julia/packages/CUDA/YIj5X/src/device/intrinsics/math.jl:378
        FMUL R36, R39, 0.125 ;
; Location /home/dstn/.julia/packages/CUDA/YIj5X/src/device/intrinsics/math.jl:371
        FADD R16, -RZ, |R36| ;
        FSETP.GEU.AND P1, PT, |R36|, 2, PT ;
        IMAD.MOV.U32 R37, RZ, RZ, R16 ;
        P2R R0, PR, RZ, 0x2 ;
        STL [R1+0x8], R0 ;
   @!P1 BRA `(.L_x_32) ;
        FSETP.GTU.AND P0, PT, R16, 16777216, PT ;
    @P0 BRA `(.L_x_33) ;
        FMUL R0, R16, 0.5 ;
        BSSY B1, `(.L_x_34) ;
        FRND.TRUNC R3, R0 ;
        FFMA R4, R3, -2, R16 ;
        MOV R37, R3 ;
        ISETP.GE.U32.AND P0, PT, R4, 0x40000000, PT ;
   @!P0 BRA `(.L_x_35) ;
        ISETP.GE.U32.AND P0, PT, R4, -0x7fffffff, PT ;
    @P0 FADD R0, R3, -1 ;
    @P0 FSETP.GEU.AND P1, PT, R4, -2, PT ;
    @P0 FSEL R0, R0, R3, !P1 ;
    @P0 FADD R37, R0, -1 ;
    @P0 BRA `(.L_x_35) ;
        FSETP.GE.AND P1, PT, R4, 4, PT ;
        FADD R37, R3, 1 ;
    @P1 IMAD.MOV.U32 R5, RZ, RZ, 0x40400000 ;
    @P1 FFMA R0, -R5, 2, R4 ;
    @P1 FSETP.GE.AND P0, PT, R0, RZ, PT ;
    @P1 FSEL R0, R37, R3, P0 ;
    @P1 FADD R0, R0, 1 ;
    @P1 FADD R37, R0, 1 ;

.L_x_35:
        BSYNC B1 ;

.L_x_34:
        FFMA R37, R37, -2, R16 ;
        BRA `(.L_x_32) ;

.L_x_33:
        IADD3 R3, R16.reuse, -0x40000000, RZ ;
        IMAD.MOV.U32 R37, RZ, RZ, 0x7fffffff ;
        LOP3.LUT R0, R16.reuse, 0x7fffff, RZ, 0xc0, !PT ;
        BSSY B1, `(.L_x_36) ;
        LOP3.LUT P1, R3, R3, 0xff800000, RZ, 0xc0, !PT ;
        ISETP.GT.U32.AND P0, PT, R16, 0x7f7fffff, PT ;
        LOP3.LUT R0, R0, 0x3f800000, RZ, 0xfc, !PT ;
        FSEL R37, R37, 16777216, P0 ;
   @!P1 BRA `(.L_x_37) ;

.L_x_38:
        IMNMX.U32 R4, R3, 0xb800000, PT ;
        IADD3 R3, -R4.reuse, R3, RZ ;
        IMAD.IADD R0, R4, 0x1, R0 ;
        ISETP.NE.AND P1, PT, R3, RZ, PT ;
        FADD R5, R0, -R0 ;
        FFMA R5, R5, 1, R0 ;
        FADD R6, R0, -R5 ;
        FFMA.RZ R6, R6, 1, R5 ;
        FRND.TRUNC R5, R6 ;
        FADD R0, R0, -R5 ;
        ISETP.NE.AND P0, PT, R0, RZ, PT ;
    @P0 BRA P1, `(.L_x_38) ;

.L_x_37:
        BSYNC B1 ;

.L_x_36:
        FMUL R0, R0, 1.1920928955078125e-07 ;
        FMUL R37, R37, R0 ;

.L_x_32:
        BSYNC B0 ;

.L_x_31:
<<<<<<< HEAD
        FSETP.GTU.AND P0, PT, |R36|, +INF , PT ;
; Location ./intfuncs.jl:297
        MOV R18, 0x1e20 ;
   @!P0 LOP3.LUT R36, R36, 0x80000000, R31, 0xf8, !PT ;
        CALL.REL.NOINC `($_Z6upchan13CuDeviceArrayI5Int32Li1ELi1EES_IS0_Li1ELi1EES_IS0_Li1ELi1EES_IS0_Li1ELi1EES_I9Float16x2Li1ELi1EES_I6Int4x8Li1ELi1EES_IS2_Li1ELi1EES_IS0_Li1ELi1EE$julia_power_by_squaring_27008) ;
; Location ./promotion.jl:499
        ISETP.NE.U32.AND P0, PT, R0, 0x40, PT ;
        ISETP.NE.AND.EX P0, PT, R3, RZ, PT, P0 ;
; Location /home/eschnett/src/kotekan/julia/kernels/upchan.jl:1415
    @P0 BRA `(.L_x_39) ;
; Location ./intfuncs.jl:297
        MOV R18, 0x1e70 ;
        CALL.REL.NOINC `($_Z6upchan13CuDeviceArrayI5Int32Li1ELi1EES_IS0_Li1ELi1EES_IS0_Li1ELi1EES_IS0_Li1ELi1EES_I9Float16x2Li1ELi1EES_I6Int4x8Li1ELi1EES_IS2_Li1ELi1EES_IS0_Li1ELi1EE$julia_power_by_squaring_27008) ;
=======
        FSETP.GTU.AND P0, PT, |R37|, +INF , PT ;
; Location ./intfuncs.jl:299
        MOV R18, 0x1de0 ;
   @!P0 LOP3.LUT R37, R37, 0x80000000, R36, 0xf8, !PT ;
        CALL.REL.NOINC `($_Z6upchan13CuDeviceArrayI5Int32Li1ELi1EES_IS0_Li1ELi1EES_IS0_Li1ELi1EES_IS0_Li1ELi1EES_I9Float16x2Li1ELi1EES_I6Int4x8Li1ELi1EES_IS2_Li1ELi1EES_IS0_Li1ELi1EE$julia_power_by_squaring_29829) ;
; Location ./promotion.jl:477
        ISETP.NE.U32.AND P0, PT, R0, 0x40, PT ;
        ISETP.NE.AND.EX P0, PT, R3, RZ, PT, P0 ;
; Location /home/dstn/kotekan/julia/kernels/upchan.jl:1410
    @P0 BRA `(.L_x_39) ;
; Location ./intfuncs.jl:299
        MOV R18, 0x1e30 ;
        CALL.REL.NOINC `($_Z6upchan13CuDeviceArrayI5Int32Li1ELi1EES_IS0_Li1ELi1EES_IS0_Li1ELi1EES_IS0_Li1ELi1EES_I9Float16x2Li1ELi1EES_I6Int4x8Li1ELi1EES_IS2_Li1ELi1EES_IS0_Li1ELi1EE$julia_power_by_squaring_29829) ;
>>>>>>> bdbe7b3b
        IMAD.MOV.U32 R4, RZ, RZ, R0 ;
; Location /home/dstn/.julia/packages/CUDA/YIj5X/src/device/intrinsics/math.jl:371
        BSSY B0, `(.L_x_40) ;
; Location ./intfuncs.jl:299
        IMAD.MOV.U32 R5, RZ, RZ, R3 ;
; Location ./float.jl:146
        I2F.S64 R0, R4 ;
; Location /home/dstn/.julia/packages/CUDA/YIj5X/src/device/intrinsics/math.jl:378
        FSETP.GEU.AND P0, PT, |R0|, 1.175494350822287508e-38, PT ;
   @!P0 FMUL R0, R0, 16777216 ;
   @!P0 FMUL R38, R38, 16777216 ;
        MUFU.RCP R3, R0 ;
        FMUL R7, R3, R38 ;
; Location /home/dstn/.julia/packages/CUDA/YIj5X/src/device/intrinsics/math.jl:371
        FADD R38, -RZ, |R7| ;
        FSETP.GEU.AND P0, PT, |R7|, 2, PT ;
   @!P0 BRA `(.L_x_41) ;
        FSETP.GTU.AND P0, PT, R38, 16777216, PT ;
    @P0 BRA `(.L_x_42) ;
        FMUL R0, R38, 0.5 ;
        BSSY B1, `(.L_x_43) ;
        FRND.TRUNC R5, R0 ;
        FFMA R4, R5, -2, R38 ;
        IMAD.MOV.U32 R3, RZ, RZ, R5 ;
        ISETP.GE.U32.AND P0, PT, R4, 0x40000000, PT ;
   @!P0 BRA `(.L_x_44) ;
        ISETP.GE.U32.AND P0, PT, R4, -0x7fffffff, PT ;
    @P0 FADD R0, R5, -1 ;
    @P0 FSETP.GEU.AND P1, PT, R4, -2, PT ;
    @P0 FSEL R0, R0, R5, !P1 ;
    @P0 FADD R3, R0, -1 ;
    @P0 BRA `(.L_x_44) ;
        FSETP.GE.AND P1, PT, R4, 4, PT ;
    @P1 MOV R3, 0x40400000 ;
    @P1 FFMA R0, -R3, 2, R4 ;
        FADD R3, R5, 1 ;
    @P1 FSETP.GE.AND P0, PT, R0, RZ, PT ;
    @P1 FSEL R0, R3, R5, P0 ;
    @P1 FADD R0, R0, 1 ;
    @P1 FADD R3, R0, 1 ;

.L_x_44:
        BSYNC B1 ;

.L_x_43:
        FFMA R38, R3, -2, R38 ;
        BRA `(.L_x_41) ;

.L_x_42:
        IADD3 R3, R38.reuse, -0x40000000, RZ ;
        BSSY B1, `(.L_x_45) ;
        LOP3.LUT R0, R38.reuse, 0x7fffff, RZ, 0xc0, !PT ;
        LOP3.LUT P1, R3, R3, 0xff800000, RZ, 0xc0, !PT ;
        ISETP.GT.U32.AND P0, PT, R38, 0x7f7fffff, PT ;
        IMAD.MOV.U32 R38, RZ, RZ, 0x7fffffff ;
        LOP3.LUT R0, R0, 0x3f800000, RZ, 0xfc, !PT ;
        FSEL R38, R38, 16777216, P0 ;
   @!P1 BRA `(.L_x_46) ;

.L_x_47:
        IMNMX.U32 R4, R3, 0xb800000, PT ;
        IMAD.IADD R0, R4, 0x1, R0 ;
        IMAD.IADD R3, R3, 0x1, -R4 ;
        FADD R5, R0, -R0 ;
        ISETP.NE.AND P1, PT, R3, RZ, PT ;
        FFMA R5, R5, 1, R0 ;
        FADD R6, R0, -R5 ;
        FFMA.RZ R6, R6, 1, R5 ;
        FRND.TRUNC R5, R6 ;
        FADD R0, R0, -R5 ;
        ISETP.NE.AND P0, PT, R0, RZ, PT ;
    @P0 BRA P1, `(.L_x_47) ;

.L_x_46:
        BSYNC B1 ;

.L_x_45:
        FMUL R3, R0, 1.1920928955078125e-07 ;
        FMUL R38, R38, R3 ;

.L_x_41:
        BSYNC B0 ;

.L_x_40:
<<<<<<< HEAD
        FSETP.GTU.AND P0, PT, |R37|, +INF , PT ;
; Location ./intfuncs.jl:297
        MOV R18, 0x2290 ;
   @!P0 LOP3.LUT R37, R37, 0x80000000, R8, 0xf8, !PT ;
        CALL.REL.NOINC `($_Z6upchan13CuDeviceArrayI5Int32Li1ELi1EES_IS0_Li1ELi1EES_IS0_Li1ELi1EES_IS0_Li1ELi1EES_I9Float16x2Li1ELi1EES_I6Int4x8Li1ELi1EES_IS2_Li1ELi1EES_IS0_Li1ELi1EE$julia_power_by_squaring_27008) ;
        IMAD.MOV.U32 R4, RZ, RZ, R0 ;
        MOV R5, R3 ;
; Location /home/eschnett/.julia/packages/CUDA/YIj5X/src/device/intrinsics/math.jl:371
=======
        FSETP.GTU.AND P0, PT, |R38|, +INF , PT ;
; Location ./intfuncs.jl:299
        MOV R18, 0x2260 ;
   @!P0 LOP3.LUT R38, R38, 0x80000000, R7, 0xf8, !PT ;
        CALL.REL.NOINC `($_Z6upchan13CuDeviceArrayI5Int32Li1ELi1EES_IS0_Li1ELi1EES_IS0_Li1ELi1EES_IS0_Li1ELi1EES_I9Float16x2Li1ELi1EES_I6Int4x8Li1ELi1EES_IS2_Li1ELi1EES_IS0_Li1ELi1EE$julia_power_by_squaring_29829) ;
        MOV R4, R0 ;
        IMAD.MOV.U32 R5, RZ, RZ, R3 ;
; Location /home/dstn/.julia/packages/CUDA/YIj5X/src/device/intrinsics/math.jl:371
>>>>>>> bdbe7b3b
        BSSY B0, `(.L_x_48) ;
; Location ./float.jl:146
        I2F.S64 R0, R4 ;
; Location /home/dstn/.julia/packages/CUDA/YIj5X/src/device/intrinsics/math.jl:378
        FSETP.GEU.AND P0, PT, |R0|, 1.175494350822287508e-38, PT ;
   @!P0 FMUL R0, R0, 16777216 ;
   @!P0 FMUL R39, R39, 16777216 ;
        MUFU.RCP R8, R0 ;
        FMUL R8, R8, R39 ;
; Location /home/dstn/.julia/packages/CUDA/YIj5X/src/device/intrinsics/math.jl:371
        FADD R39, -RZ, |R8| ;
        FSETP.GEU.AND P0, PT, |R8|, 2, PT ;
   @!P0 BRA `(.L_x_49) ;
        FSETP.GTU.AND P0, PT, R39, 16777216, PT ;
    @P0 BRA `(.L_x_50) ;
        FMUL R0, R39, 0.5 ;
        BSSY B1, `(.L_x_51) ;
        FRND.TRUNC R6, R0 ;
        FFMA R3, R6, -2, R39 ;
        IMAD.MOV.U32 R4, RZ, RZ, R6 ;
        ISETP.GE.U32.AND P0, PT, R3, 0x40000000, PT ;
   @!P0 BRA `(.L_x_52) ;
        ISETP.GE.U32.AND P0, PT, R3, -0x7fffffff, PT ;
    @P0 FADD R0, R6, -1 ;
    @P0 FSETP.GEU.AND P1, PT, R3, -2, PT ;
    @P0 FSEL R0, R0, R6, !P1 ;
    @P0 FADD R4, R0, -1 ;
    @P0 BRA `(.L_x_52) ;
        FSETP.GE.AND P1, PT, R3, 4, PT ;
        FADD R4, R6, 1 ;
    @P1 IMAD.MOV.U32 R0, RZ, RZ, 0x40400000 ;
    @P1 FFMA R0, -R0, 2, R3 ;
    @P1 FSETP.GE.AND P0, PT, R0, RZ, PT ;
    @P1 FSEL R0, R4, R6, P0 ;
    @P1 FADD R0, R0, 1 ;
    @P1 FADD R4, R0, 1 ;

.L_x_52:
        BSYNC B1 ;

.L_x_51:
        FFMA R39, R4, -2, R39 ;
        BRA `(.L_x_49) ;

.L_x_50:
        IADD3 R3, R39.reuse, -0x40000000, RZ ;
        BSSY B1, `(.L_x_53) ;
        LOP3.LUT R0, R39, 0x7fffff, RZ, 0xc0, !PT ;
        LOP3.LUT P1, R3, R3, 0xff800000, RZ, 0xc0, !PT ;
        ISETP.GT.U32.AND P0, PT, R39, 0x7f7fffff, PT ;
        MOV R39, 0x7fffffff ;
        LOP3.LUT R0, R0, 0x3f800000, RZ, 0xfc, !PT ;
        FSEL R39, R39, 16777216, P0 ;
   @!P1 BRA `(.L_x_54) ;

.L_x_55:
        IMNMX.U32 R4, R3, 0xb800000, PT ;
        IMAD.IADD R0, R4, 0x1, R0 ;
        IMAD.IADD R3, R3, 0x1, -R4 ;
        FADD R5, R0, -R0 ;
        ISETP.NE.AND P1, PT, R3, RZ, PT ;
        FFMA R5, R5, 1, R0 ;
        FADD R6, R0, -R5 ;
        FFMA.RZ R6, R6, 1, R5 ;
        FRND.TRUNC R5, R6 ;
        FADD R0, R0, -R5 ;
        ISETP.NE.AND P0, PT, R0, RZ, PT ;
    @P0 BRA P1, `(.L_x_55) ;

.L_x_54:
        BSYNC B1 ;

.L_x_53:
        FMUL R0, R0, 1.1920928955078125e-07 ;
        FMUL R39, R39, R0 ;

.L_x_49:
        BSYNC B0 ;

.L_x_48:
<<<<<<< HEAD
        FSETP.GTU.AND P0, PT, |R38|, +INF , PT ;
; Location ./intfuncs.jl:297
        MOV R18, 0x26b0 ;
   @!P0 LOP3.LUT R38, R38, 0x80000000, R7, 0xf8, !PT ;
        CALL.REL.NOINC `($_Z6upchan13CuDeviceArrayI5Int32Li1ELi1EES_IS0_Li1ELi1EES_IS0_Li1ELi1EES_IS0_Li1ELi1EES_I9Float16x2Li1ELi1EES_I6Int4x8Li1ELi1EES_IS2_Li1ELi1EES_IS0_Li1ELi1EE$julia_power_by_squaring_27008) ;
; Location ./promotion.jl:499
        ISETP.NE.U32.AND P0, PT, R0, 0x40, PT ;
        ISETP.NE.AND.EX P0, PT, R3, RZ, PT, P0 ;
; Location /home/eschnett/src/kotekan/julia/kernels/upchan.jl:1415
   @!P0 BRA `(.L_x_56) ;
        MOV R4, 0x2700 ;
        CALL.REL.NOINC `($_Z6upchan13CuDeviceArrayI5Int32Li1ELi1EES_IS0_Li1ELi1EES_IS0_Li1ELi1EES_IS0_Li1ELi1EES_I9Float16x2Li1ELi1EES_I6Int4x8Li1ELi1EES_IS2_Li1ELi1EES_IS0_Li1ELi1EE$julia_AssertionError_26997) ;
=======
        FSETP.GTU.AND P0, PT, |R39|, +INF , PT ;
; Location ./intfuncs.jl:299
        MOV R18, 0x2690 ;
   @!P0 LOP3.LUT R39, R39, 0x80000000, R8, 0xf8, !PT ;
        CALL.REL.NOINC `($_Z6upchan13CuDeviceArrayI5Int32Li1ELi1EES_IS0_Li1ELi1EES_IS0_Li1ELi1EES_IS0_Li1ELi1EES_I9Float16x2Li1ELi1EES_I6Int4x8Li1ELi1EES_IS2_Li1ELi1EES_IS0_Li1ELi1EE$julia_power_by_squaring_29829) ;
; Location ./promotion.jl:477
        ISETP.NE.U32.AND P0, PT, R0, 0x40, PT ;
        ISETP.NE.AND.EX P0, PT, R3, RZ, PT, P0 ;
; Location /home/dstn/kotekan/julia/kernels/upchan.jl:1410
   @!P0 BRA `(.L_x_56) ;
>>>>>>> bdbe7b3b
        UMOV UR4, 32@lo(exception1) ;
        MOV R55, 0x2720 ;
        UMOV UR5, 32@hi(exception1) ;
        IMAD.U32 R0, RZ, RZ, UR4 ;
        MOV R3, UR5 ;
        CALL.REL.NOINC `($_Z6upchan13CuDeviceArrayI5Int32Li1ELi1EES_IS0_Li1ELi1EES_IS0_Li1ELi1EES_IS0_Li1ELi1EES_I9Float16x2Li1ELi1EES_I6Int4x8Li1ELi1EES_IS2_Li1ELi1EES_IS0_Li1ELi1EE$gpu_report_exception) ;
        IMAD.MOV.U32 R4, RZ, RZ, c[0x0][0x160] ;
        MOV R55, 0x2760 ;
        IMAD.MOV.U32 R5, RZ, RZ, c[0x0][0x164] ;
        CALL.REL.NOINC `($_Z6upchan13CuDeviceArrayI5Int32Li1ELi1EES_IS0_Li1ELi1EES_IS0_Li1ELi1EES_IS0_Li1ELi1EES_I9Float16x2Li1ELi1EES_I6Int4x8Li1ELi1EES_IS2_Li1ELi1EES_IS0_Li1ELi1EE$gpu_signal_exception) ;
        BPT.TRAP 0x1 ;

.L_x_56:
        LDL.LU R0, [R1+0xc] ;
        BSSY B0, `(.L_x_57) ;
        ISETP.NE.AND P0, PT, R0, RZ, PT ;
; Location /home/dstn/.julia/packages/CUDA/YIj5X/src/device/intrinsics/math.jl:371
   @!P0 BRA `(.L_x_58) ;
        FSETP.GTU.AND P0, PT, R17, 16777216, PT ;
    @P0 BRA `(.L_x_59) ;
        FMUL R4, R17, 0.5 ;
        BSSY B1, `(.L_x_60) ;
        FRND.TRUNC R4, R4 ;
        FFMA R3, R4, -2, R17 ;
        IMAD.MOV.U32 R0, RZ, RZ, R4 ;
        ISETP.GE.U32.AND P0, PT, R3, 0x40000000, PT ;
   @!P0 BRA `(.L_x_61) ;
        ISETP.GE.U32.AND P0, PT, R3, -0x7fffffff, PT ;
    @P0 FADD R0, R4, -1 ;
    @P0 FSETP.GEU.AND P1, PT, R3, -2, PT ;
    @P0 FSEL R0, R0, R4, !P1 ;
    @P0 FADD R0, R0, -1 ;
    @P0 BRA `(.L_x_61) ;
        FSETP.GE.AND P1, PT, R3, 4, PT ;
    @P1 MOV R0, 0x40400000 ;
    @P1 FFMA R3, -R0, 2, R3 ;
        FADD R0, R4, 1 ;
    @P1 FSETP.GE.AND P0, PT, R3, RZ, PT ;
    @P1 FSEL R3, R0, R4, P0 ;
    @P1 FADD R3, R3, 1 ;
    @P1 FADD R0, R3, 1 ;

.L_x_61:
        BSYNC B1 ;

.L_x_60:
        FFMA R17, R0, -2, R17 ;
        BRA `(.L_x_58) ;

.L_x_59:
        IADD3 R3, R17.reuse, -0x40000000, RZ ;
        IMAD.MOV.U32 R4, RZ, RZ, 0x7fffffff ;
        LOP3.LUT R0, R17, 0x7fffff, RZ, 0xc0, !PT ;
        BSSY B1, `(.L_x_62) ;
        LOP3.LUT P0, R3, R3, 0xff800000, RZ, 0xc0, !PT ;
        ISETP.GT.U32.AND P1, PT, R17, 0x7f7fffff, PT ;
        LOP3.LUT R0, R0, 0x3f800000, RZ, 0xfc, !PT ;
        FSEL R17, R4, 16777216, P1 ;
   @!P0 BRA `(.L_x_63) ;

.L_x_64:
        IMNMX.U32 R4, R3, 0xb800000, PT ;
        IMAD.IADD R0, R4, 0x1, R0 ;
        IMAD.IADD R3, R3, 0x1, -R4 ;
        FADD R5, R0, -R0 ;
        ISETP.NE.AND P1, PT, R3, RZ, PT ;
        FFMA R5, R5, 1, R0 ;
        FADD R6, R0, -R5 ;
        FFMA.RZ R6, R6, 1, R5 ;
        FRND.TRUNC R5, R6 ;
        FADD R0, R0, -R5 ;
        ISETP.NE.AND P0, PT, R0, RZ, PT ;
    @P0 BRA P1, `(.L_x_64) ;

.L_x_63:
        BSYNC B1 ;

.L_x_62:
        FMUL R0, R0, 1.1920928955078125e-07 ;
        FMUL R17, R17, R0 ;

.L_x_58:
        BSYNC B0 ;

.L_x_57:
        LDL.LU R0, [R1+0x8] ;
        FSETP.GTU.AND P0, PT, |R17|, +INF , PT ;
        BSSY B0, `(.L_x_65) ;
   @!P0 LOP3.LUT R17, R17, 0x80000000, R30, 0xf8, !PT ;
        ISETP.NE.AND P1, PT, R0, RZ, PT ;
   @!P1 BRA `(.L_x_66) ;
        FSETP.GTU.AND P0, PT, R16, 16777216, PT ;
    @P0 BRA `(.L_x_67) ;
        FMUL R0, R16, 0.5 ;
        BSSY B1, `(.L_x_68) ;
        FRND.TRUNC R5, R0 ;
        FFMA R4, R5, -2, R16 ;
        MOV R3, R5 ;
        ISETP.GE.U32.AND P0, PT, R4, 0x40000000, PT ;
   @!P0 BRA `(.L_x_69) ;
        ISETP.GE.U32.AND P0, PT, R4, -0x7fffffff, PT ;
    @P0 FADD R0, R5, -1 ;
    @P0 FSETP.GEU.AND P1, PT, R4, -2, PT ;
    @P0 FSEL R0, R0, R5, !P1 ;
    @P0 FADD R3, R0, -1 ;
    @P0 BRA `(.L_x_69) ;
        FSETP.GE.AND P1, PT, R4, 4, PT ;
    @P1 IMAD.MOV.U32 R3, RZ, RZ, 0x40400000 ;
    @P1 FFMA R0, -R3, 2, R4 ;
        FADD R3, R5, 1 ;
    @P1 FSETP.GE.AND P0, PT, R0, RZ, PT ;
    @P1 FSEL R0, R3, R5, P0 ;
    @P1 FADD R0, R0, 1 ;
    @P1 FADD R3, R0, 1 ;

.L_x_69:
        BSYNC B1 ;

.L_x_68:
        FFMA R16, R3, -2, R16 ;
        BRA `(.L_x_66) ;

.L_x_67:
        IADD3 R3, R16.reuse, -0x40000000, RZ ;
        IMAD.MOV.U32 R4, RZ, RZ, 0x7fffffff ;
        LOP3.LUT R0, R16.reuse, 0x7fffff, RZ, 0xc0, !PT ;
        BSSY B1, `(.L_x_70) ;
        LOP3.LUT P0, R3, R3, 0xff800000, RZ, 0xc0, !PT ;
        ISETP.GT.U32.AND P1, PT, R16, 0x7f7fffff, PT ;
        LOP3.LUT R0, R0, 0x3f800000, RZ, 0xfc, !PT ;
        FSEL R7, R4, 16777216, P1 ;
   @!P0 BRA `(.L_x_71) ;

.L_x_72:
        IMNMX.U32 R4, R3, 0xb800000, PT ;
        IADD3 R3, -R4.reuse, R3, RZ ;
        IMAD.IADD R0, R4, 0x1, R0 ;
        ISETP.NE.AND P1, PT, R3, RZ, PT ;
        FADD R5, R0, -R0 ;
        FFMA R5, R5, 1, R0 ;
        FADD R6, R0, -R5 ;
        FFMA.RZ R6, R6, 1, R5 ;
        FRND.TRUNC R5, R6 ;
        FADD R0, R0, -R5 ;
        ISETP.NE.AND P0, PT, R0, RZ, PT ;
    @P0 BRA P1, `(.L_x_72) ;

.L_x_71:
        BSYNC B1 ;

.L_x_70:
        FMUL R0, R0, 1.1920928955078125e-07 ;
        FMUL R16, R7, R0 ;

.L_x_66:
        BSYNC B0 ;

.L_x_65:
; Location ./int.jl:481
        UISETP.GT.AND UP0, UPT, UR40, UR41, UPT ;
; Location /home/dstn/.julia/packages/CUDA/YIj5X/src/device/intrinsics/math.jl:371
        FSETP.GTU.AND P0, PT, |R16|, +INF , PT ;
<<<<<<< HEAD
; Location /home/eschnett/src/kotekan/julia/kernels/upchan.jl:1415
=======
; Location /home/dstn/kotekan/julia/kernels/upchan.jl:1410
>>>>>>> bdbe7b3b
        PLOP3.LUT P1, PT, PT, PT, UP0, 0x80, 0x0 ;
   @!P0 LOP3.LUT R16, R16, 0x80000000, R36, 0xf8, !PT ;
   @!P1 BRA `(.L_x_73) ;
        FADD R4, R28, R28 ;
        FADD R7, R29, R29 ;
        FMUL R44, R44, 0.0038910505827516317368 ;
        FADD R13, R38, R38 ;
        FMUL R41, R26, 0.0038910505827516317368 ;
        LOP3.LUT R0, R4, 0x80000000, RZ, 0xc0, !PT ;
        FRND.TRUNC R48, R37 ;
        LOP3.LUT R5, R7, 0x80000000, RZ, 0xc0, !PT ;
; Location /home/dstn/.julia/packages/LLVM/RpBog/src/interop/base.jl:38
        S2R R58, SR_TID.Y ;
        LOP3.LUT R3, R0, 0x3f000000, RZ, 0xfc, !PT ;
        FADD R0, R31, R31 ;
        LOP3.LUT R8, R5, 0x3f000000, RZ, 0xfc, !PT ;
        FADD R5, R37, R37 ;
        FSETP.GEU.AND P1, PT, |R4|.reuse, 0.5, PT ;
        FADD R9, R4.reuse, R3 ;
        FSETP.GT.AND P0, PT, |R4|, 8388608, PT ;
        FADD R8, R7, R8 ;
        LOP3.LUT R6, R0.reuse, 0x80000000, RZ, 0xc0, !PT ;
        S2R R57, SR_TID.X ;
        FSETP.GEU.AND P2, PT, |R0|, 0.5, PT ;
        FRND.TRUNC R9, R9 ;
        FSETP.GEU.AND P3, PT, |R5|, 0.5, PT ;
        USHF.L.U32 UR4, UR38, 0x3, URZ ;
        S2R R59, SR_TID.X ;
        USHF.L.U32 UR8, UR41, 0xc, URZ ;
        ULOP3.LUT UR4, UR4, 0x3c0, URZ, 0xc0, !UPT ;
        STL [R1+0xbc], RZ ;
        FRND.TRUNC R8, R8 ;
        USHF.L.U32 UR9, UR38, 0x5, URZ ;
        STL [R1+0xa0], RZ ;
        ULEA UR10, UR39, 0xfff40000, 0x12 ;
        ULOP3.LUT UR5, UR8, 0x60, UR9, 0xf8, !UPT ;
        STL [R1+0xb4], RZ ;
        FSEL R3, R4, R9, P0 ;
        USHF.R.S32.HI UR11, URZ, 0x1f, UR10 ;
        LOP3.LUT R9, R6, 0x3f000000, RZ, 0xfc, !PT ;
        STL [R1+0xc8], RZ ;
<<<<<<< HEAD
; Location /home/eschnett/src/kotekan/julia/kernels/upchan.jl:1415
        UMOV UR4, URZ ;
        FRND.TRUNC R10, R10 ;
=======
        LOP3.LUT R6, R5, 0x80000000, RZ, 0xc0, !PT ;
   @!P1 FRND.TRUNC R3, R4 ;
        FADD R9, R0, R9 ;
        FSETP.GEU.AND P1, PT, |R7|, 0.5, PT ;
>>>>>>> bdbe7b3b
        STL [R1+0xd8], RZ ;
        LOP3.LUT R6, R6, 0x3f000000, RZ, 0xfc, !PT ;
        IMAD.SHL.U32 R59, R59, 0x4, RZ ;
        FSETP.GT.AND P0, PT, |R7|, 8388608, PT ;
        STL [R1+0xd0], RZ ;
        FRND.TRUNC R9, R9 ;
        FADD R10, R5, R6 ;
        FSEL R4, R7, R8, P0 ;
        FMUL R8, R19, 0.0038910505827516317368 ;
        FSETP.GT.AND P0, PT, |R44|, 16777216, PT ;
        STL [R1+0xd4], RZ ;
        FRND.TRUNC R10, R10 ;
        STL [R1+0xdc], RZ ;
   @!P1 FRND.TRUNC R4, R7 ;
        FSETP.GT.AND P1, PT, |R0|, 8388608, PT ;
    @P0 FMUL R44, RZ, R44 ;
        FSEL R6, R0, R9, P1 ;
        FSETP.GT.AND P1, PT, |R8|, 16777216, PT ;
        LOP3.LUT R9, R13, 0x80000000, RZ, 0xc0, !PT ;
        FADD R7, R44, R44 ;
   @!P2 FRND.TRUNC R6, R0 ;
        FSETP.GT.AND P2, PT, |R5|, 8388608, PT ;
        FSETP.GT.AND P4, PT, |R7|, 8388608, PT ;
        FSEL R30, R5, R10, P2 ;
        LOP3.LUT R10, R9, 0x3f000000, RZ, 0xfc, !PT ;
    @P1 FMUL R8, RZ, R8 ;
        LOP3.LUT R9, R7, 0x80000000, RZ, 0xc0, !PT ;
        FSETP.GT.AND P2, PT, |R13|.reuse, 8388608, PT ;
        FADD R15, R13, R10 ;
        FADD R0, R8, R8 ;
        LOP3.LUT R12, R9, 0x3f000000, RZ, 0xfc, !PT ;
        FMUL R9, R22, 0.0038910505827516317368 ;
        FRND.TRUNC R18, R15 ;
        FSETP.GEU.AND P0, PT, |R7|, 0.5, PT ;
        LOP3.LUT R10, R0, 0x80000000, RZ, 0xc0, !PT ;
        FADD R14, R7, R12 ;
        FSETP.GT.AND P1, PT, |R9|, 16777216, PT ;
        FMUL R12, R23, 0.0038910505827516317368 ;
        LOP3.LUT R11, R10, 0x3f000000, RZ, 0xfc, !PT ;
   @!P3 FRND.TRUNC R30, R5 ;
        FSETP.GEU.AND P3, PT, |R13|, 0.5, PT ;
        FMUL R10, R24, 0.0038910505827516317368 ;
        FRND.TRUNC R14, R14 ;
        FADD R5, R0, R11 ;
        FSEL R11, R13, R18, P2 ;
    @P1 FMUL R9, RZ, R9 ;
        FSETP.GT.AND P2, PT, |R12|, 16777216, PT ;
        FSETP.GEU.AND P1, PT, |R0|, 0.5, PT ;
        FRND.TRUNC R23, R5 ;
   @!P3 FRND.TRUNC R11, R13 ;
        FADD R5, R9, R9 ;
        FSETP.GT.AND P3, PT, |R10|, 16777216, PT ;
    @P2 FMUL R12, RZ, R12 ;
        FSEL R35, R7, R14, P4 ;
        LOP3.LUT R15, R5.reuse, 0x80000000, RZ, 0xc0, !PT ;
        FADD R14, R12, R12 ;
        FSETP.GEU.AND P4, PT, |R5|, 0.5, PT ;
        LOP3.LUT R18, R15, 0x3f000000, RZ, 0xfc, !PT ;
   @!P0 FRND.TRUNC R35, R7 ;
        LOP3.LUT R13, R14, 0x80000000, RZ, 0xc0, !PT ;
        FSETP.GT.AND P0, PT, |R0|, 8388608, PT ;
    @P3 FMUL R10, RZ, R10 ;
        FADD R19, R5, R18 ;
        LOP3.LUT R13, R13, 0x3f000000, RZ, 0xfc, !PT ;
        FADD R15, R10, R10 ;
        FRND.TRUNC R20, R19 ;
        FSEL R23, R0, R23, P0 ;
        FADD R21, R14, R13 ;
        FMUL R13, R25, 0.0038910505827516317368 ;
        LOP3.LUT R7, R15, 0x80000000, RZ, 0xc0, !PT ;
        FSETP.GT.AND P3, PT, |R5|, 8388608, PT ;
        FSETP.GT.AND P2, PT, |R13|, 16777216, PT ;
        FRND.TRUNC R21, R21 ;
        LOP3.LUT R18, R7, 0x3f000000, RZ, 0xfc, !PT ;
        FSETP.GEU.AND P0, PT, |R14|, 0.5, PT ;
        FSEL R20, R5, R20, P3 ;
   @!P1 FRND.TRUNC R23, R0 ;
        FSETP.GT.AND P1, PT, |R41|, 16777216, PT ;
    @P2 FMUL R13, RZ, R13 ;
        FSETP.GEU.AND P2, PT, |R15|, 0.5, PT ;
   @!P4 FRND.TRUNC R20, R5 ;
        FADD R0, R15, R18 ;
        FMUL R18, R27, 0.0038910505827516317368 ;
        FSETP.GT.AND P4, PT, |R14|, 8388608, PT ;
    @P1 FMUL R41, RZ, R41 ;
        FSETP.GT.AND P3, PT, |R18|, 16777216, PT ;
        FRND.TRUNC R22, R0 ;
        FSEL R33, R14, R21, P4 ;
        FADD R7, R41, R41 ;
        LOP3.LUT R19, R7, 0x80000000, RZ, 0xc0, !PT ;
   @!P0 FRND.TRUNC R33, R14 ;
        FADD R0, R13, R13 ;
        FSETP.GT.AND P0, PT, |R15|.reuse, 8388608, PT ;
    @P3 FMUL R18, RZ, R18 ;
        LOP3.LUT R5, R0, 0x80000000, RZ, 0xc0, !PT ;
        FSEL R43, R15, R22, P0 ;
        F2I.TRUNC.NTZ R25, R3 ;
        LOP3.LUT R21, R5, 0x3f000000, RZ, 0xfc, !PT ;
        FADD R5, R18, R18 ;
        LOP3.LUT R22, R19, 0x3f000000, RZ, 0xfc, !PT ;
        FSETP.GT.AND P0, PT, |R0|.reuse, 8388608, PT ;
        FADD R21, R0.reuse, R21 ;
        LOP3.LUT R14, R5, 0x80000000, RZ, 0xc0, !PT ;
        FADD R22, R7.reuse, R22 ;
        FSETP.GEU.AND P1, PT, |R0|, 0.5, PT ;
   @!P2 FRND.TRUNC R43, R15 ;
        LOP3.LUT R14, R14, 0x3f000000, RZ, 0xfc, !PT ;
        FSETP.GEU.AND P2, PT, |R7|, 0.5, PT ;
        FADD R19, R5, R14 ;
        FRND.TRUNC R21, R21 ;
        FRND.TRUNC R22, R22 ;
        FRND.TRUNC R26, R19 ;
        FSEL R14, R0, R21, P0 ;
        FSETP.GT.AND P0, PT, |R7|, 8388608, PT ;
        FSEL R24, R7, R22, P0 ;
        FRND.TRUNC R19, R28 ;
        FSETP.GT.AND P0, PT, |R5|, 8388608, PT ;
        IMAD.MOV.U32 R22, RZ, RZ, 0x3e684e12 ;
        FSEL R15, R5, R26, P0 ;
   @!P1 FRND.TRUNC R14, R0 ;
        FSETP.GEU.AND P1, PT, |R5|, 0.5, PT ;
        FRND.TRUNC R26, R29 ;
        FFMA R0, R3, -0.5, R28 ;
        FSETP.NEU.AND P4, PT, R19, R28, PT ;
        IMAD.MOV.U32 R19, RZ, RZ, 0x3f17acc9 ;
   @!P2 FRND.TRUNC R24, R7 ;
        F2I.TRUNC.NTZ R27, R4 ;
        FMUL R7, R0, R0 ;
        FSETP.NEU.AND P3, PT, R26, R29, PT ;
        FFMA R26, R7.reuse, -R19, 2.550144195556640625 ;
        FFMA R32, R7.reuse, R22, -1.334560394287109375 ;
        FFMA R34, R0, R7, RZ ;
        F2I.TRUNC.NTZ R21, R6 ;
        FFMA R3, R7.reuse, R26, -5.1677198410034179688 ;
        FFMA R32, R7, R32, 4.0586924552917480469 ;
        FFMA R4, R4, -0.5, R29 ;
        FFMA R3, R3, R34, RZ ;
        FFMA R32, R7, R32, -4.9348020553588867188 ;
   @!P1 FRND.TRUNC R15, R5 ;
        LOP3.LUT P1, RZ, R25, 0x2, RZ, 0xc0, !PT ;
        FFMA R0, R0, 3.1415927410125732422, R3 ;
        FFMA R7, R7, R32, 1 ;
        FFMA R3, R6, -0.5, R31 ;
        F2I.TRUNC.NTZ R34, R35 ;
        LOP3.LUT R5, R25, 0x1, RZ, 0xc0, !PT ;
        FMUL R32, R3, R3 ;
        IADD3 R25, R25, 0x1, RZ ;
        ISETP.NE.U32.AND P0, PT, R5, 0x1, PT ;
        FFMA R40, R3, R32, RZ ;
        LOP3.LUT P2, RZ, R25, 0x2, RZ, 0xc0, !PT ;
        FMUL R25, R4, R4 ;
        LOP3.LUT R5, R27, 0x1, RZ, 0xc0, !PT ;
        FFMA R49, R32, R22, -1.334560394287109375 ;
        FSEL R26, R7, R0, !P0 ;
        FFMA R6, R25, -R19, 2.550144195556640625 ;
        ISETP.NE.U32.AND P5, PT, R5, 0x1, PT ;
        FFMA R36, R25, R22, -1.334560394287109375 ;
        LOP3.LUT R5, R21, 0x1, RZ, 0xc0, !PT ;
        FFMA R51, R4, R25, RZ ;
        FSEL R7, R0, R7, !P0 ;
        FFMA R6, R25, R6, -5.1677198410034179688 ;
        ISETP.NE.U32.AND P0, PT, R5, 0x1, PT ;
        FFMA R36, R25, R36, 4.0586924552917480469 ;
        FFMA R5, R32, -R19, 2.550144195556640625 ;
        FFMA R51, R6, R51, RZ ;
        FFMA R0, R35, -0.5, R44 ;
        FFMA R6, R25, R36, -4.9348020553588867188 ;
        FFMA R5, R32.reuse, R5, -5.1677198410034179688 ;
        F2I.TRUNC.NTZ R36, R23 ;
        FFMA R49, R32, R49, 4.0586924552917480469 ;
        IADD3 R34, R34, 0x1, RZ ;
        FFMA R40, R5, R40, RZ ;
        FFMA R42, R4, 3.1415927410125732422, R51 ;
        FFMA R49, R32, R49, -4.9348020553588867188 ;
        FMUL R51, R0, R0 ;
        FFMA R4, R3, 3.1415927410125732422, R40 ;
        LOP3.LUT R3, R34, 0x1, RZ, 0xc0, !PT ;
        FFMA R5, R25, R6, 1 ;
        FFMA R6, R23, -0.5, R8 ;
        FFMA R49, R32, R49, 1 ;
        F2I.TRUNC.NTZ R23, R20 ;
        FFMA R40, R51, R22, -1.334560394287109375 ;
        ISETP.NE.U32.AND P6, PT, R3, 0x1, PT ;
        FFMA R32, R51.reuse, -R19, 2.550144195556640625 ;
        IADD3 R35, R36, 0x1, RZ ;
        FFMA R40, R51.reuse, R40, 4.0586924552917480469 ;
        FFMA R36, R0, R51, RZ ;
        FFMA R3, R51, R32, -5.1677198410034179688 ;
        FSEL R25, R5, R42, !P5 ;
        FFMA R40, R51, R40, -4.9348020553588867188 ;
        FSEL R8, R42, R5, !P5 ;
        FFMA R3, R3, R36, RZ ;
        FFMA R5, R20, -0.5, R9 ;
        FFMA R9, R51, R40, 1 ;
        FMUL R51, R6, R6 ;
    @P6 FFMA R9, R0, 3.1415927410125732422, R3 ;
        FFMA R3, R33, -0.5, R12 ;
        FSEL R42, R49, R4, !P0 ;
        F2I.TRUNC.NTZ R33, R33 ;
        FSEL R20, R4, R49, !P0 ;
        FFMA R4, R51, R22, -1.334560394287109375 ;
        IADD3 R23, R23, 0x1, RZ ;
        FFMA R0, R51.reuse, -R19, 2.550144195556640625 ;
        FFMA R49, R6, R51, RZ ;
        FFMA R4, R51, R4, 4.0586924552917480469 ;
        LOP3.LUT R12, R23, 0x1, RZ, 0xc0, !PT ;
        FFMA R0, R51, R0, -5.1677198410034179688 ;
        FMUL R32, R5, R5 ;
        LOP3.LUT R44, R35, 0x1, RZ, 0xc0, !PT ;
        F2I.TRUNC.NTZ R40, R43 ;
        ISETP.NE.U32.AND P0, PT, R12, 0x1, PT ;
        FFMA R12, R51, R4, -4.9348020553588867188 ;
        FFMA R49, R0, R49, RZ ;
        FFMA R0, R14, -0.5, R13 ;
        FFMA R13, R32, -R19, 2.550144195556640625 ;
        FFMA R4, R43, -0.5, R10 ;
        FFMA R10, R51, R12, 1 ;
        ISETP.NE.U32.AND P5, PT, R44, 0x1, PT ;
        FFMA R13, R32, R13, -5.1677198410034179688 ;
        FSEL R12, R26, -R26, !P1 ;
        FFMA R26, R5, R32, RZ ;
        IADD3 R33, R33, 0x1, RZ ;
        FFMA R51, R32, R22, -1.334560394287109375 ;
        FSETP.GT.AND P1, PT, |R28|, 16777216, PT ;
   @!P4 FMUL R12, RZ, R28 ;
        LOP3.LUT R43, R33, 0x1, RZ, 0xc0, !PT ;
        FFMA R28, R13, R26, RZ ;
        FMUL R26, R3, R3 ;
        FFMA R51, R32, R51, 4.0586924552917480469 ;
        ISETP.NE.U32.AND P4, PT, R43, 0x1, PT ;
        F2I.TRUNC.NTZ R36, R14 ;
        FFMA R43, R26, -R19, 2.550144195556640625 ;
        FFMA R51, R32, R51, -4.9348020553588867188 ;
    @P5 FFMA R10, R6, 3.1415927410125732422, R49 ;
        FFMA R6, R24, -0.5, R41 ;
        FFMA R49, R3, R26, RZ ;
        FFMA R13, R32, R51, 1 ;
        IADD3 R40, R40, 0x1, RZ ;
        F2I.TRUNC.NTZ R41, R24 ;
        FFMA R14, R26, R43, -5.1677198410034179688 ;
    @P0 FFMA R13, R5, 3.1415927410125732422, R28 ;
        FMUL R43, R4, R4 ;
        LOP3.LUT R32, R40, 0x1, RZ, 0xc0, !PT ;
        FFMA R28, R14, R49, RZ ;
        FFMA R49, R26, R22.reuse, -1.334560394287109375 ;
        FFMA R5, R15, -0.5, R18 ;
        FFMA R18, R43.reuse, R22, -1.334560394287109375 ;
        ISETP.NE.U32.AND P5, PT, R32, 0x1, PT ;
        FFMA R49, R26.reuse, R49, 4.0586924552917480469 ;
        F2I.TRUNC.NTZ R32, R15 ;
        FFMA R14, R43.reuse, -R19, 2.550144195556640625 ;
        FFMA R18, R43.reuse, R18, 4.0586924552917480469 ;
        FFMA R49, R26, R49, -4.9348020553588867188 ;
        FFMA R51, R4, R43, RZ ;
        FFMA R14, R43, R14, -5.1677198410034179688 ;
        IADD3 R41, R41, 0x1, RZ ;
        FFMA R18, R43, R18, -4.9348020553588867188 ;
        IADD3 R36, R36, 0x1, RZ ;
        FFMA R15, R26, R49, 1 ;
        FMUL R49, R0, R0 ;
        FFMA R51, R14, R51, RZ ;
        LOP3.LUT R24, R41, 0x1, RZ, 0xc0, !PT ;
        FFMA R14, R43, R18, 1 ;
        FFMA R18, R49, -R19, 2.550144195556640625 ;
    @P4 FFMA R15, R3, 3.1415927410125732422, R28 ;
        ISETP.NE.U32.AND P4, PT, R24, 0x1, PT ;
    @P5 FFMA R14, R4, 3.1415927410125732422, R51 ;
        FFMA R24, R0, R49, RZ ;
        FFMA R3, R49.reuse, R18, -5.1677198410034179688 ;
        FMUL R43, R6, R6 ;
        FFMA R4, R49, R22, -1.334560394287109375 ;
        IADD3 R32, R32, 0x1, RZ ;
        FFMA R51, R3, R24, RZ ;
        FFMA R18, R43, -R19, 2.550144195556640625 ;
        FFMA R24, R49, R4, 4.0586924552917480469 ;
        LOP3.LUT R26, R32, 0x1, RZ, 0xc0, !PT ;
        FADD R4, R39, R39 ;
        LOP3.LUT R44, R36, 0x1, RZ, 0xc0, !PT ;
        FFMA R3, R43, R18, -5.1677198410034179688 ;
        ISETP.NE.U32.AND P5, PT, R26, 0x1, PT ;
        FFMA R18, R49, R24, -4.9348020553588867188 ;
        FFMA R26, R43, R22, -1.334560394287109375 ;
        LOP3.LUT R24, R4, 0x80000000, RZ, 0xc0, !PT ;
        FFMA R28, R6, R43, RZ ;
        ISETP.NE.U32.AND P0, PT, R44, 0x1, PT ;
        FFMA R18, R49, R18, 1 ;
        FFMA R26, R43, R26, 4.0586924552917480469 ;
        LOP3.LUT R49, R24, 0x3f000000, RZ, 0xfc, !PT ;
        FFMA R3, R3, R28, RZ ;
    @P2 FADD R7, RZ, -R7 ;
        FFMA R24, R43, R26, -4.9348020553588867188 ;
        FMUL R26, R5, R5 ;
        FADD R49, R4, R49 ;
        FRND.TRUNC R28, R31 ;
        FFMA R24, R43, R24, 1 ;
        FFMA R55, R26, R22, -1.334560394287109375 ;
    @P4 FFMA R24, R6, 3.1415927410125732422, R3 ;
    @P0 FFMA R18, R0, 3.1415927410125732422, R51 ;
        LOP3.LUT P0, RZ, R27, 0x2, RZ, 0xc0, !PT ;
        FFMA R51, R26.reuse, -R19, 2.550144195556640625 ;
        FFMA R55, R26, R55, 4.0586924552917480469 ;
        FRND.TRUNC R43, R49 ;
        FSEL R25, R25, -R25, !P0 ;
   @!P3 FMUL R25, RZ, R29 ;
        FSETP.GEU.AND P3, PT, |R4|, 0.5, PT ;
        FFMA R0, R26, R51, -5.1677198410034179688 ;
        FSETP.GT.AND P0, PT, |R29|, 16777216, PT ;
        FFMA R29, R5, R26, RZ ;
        FSETP.GT.AND P4, PT, |R4|, 8388608, PT ;
        FFMA R3, R30, -0.5, R37 ;
        FFMA R55, R26, R55, -4.9348020553588867188 ;
        FFMA R0, R0, R29, RZ ;
        IADD3 R6, R27, 0x1, RZ ;
        FMUL R50, R3, R3 ;
        F2I.TRUNC.NTZ R27, R30 ;
        FFMA R26, R26, R55, 1 ;
    @P5 FFMA R26, R5, 3.1415927410125732422, R0 ;
        FSEL R44, R4, R43, P4 ;
        FFMA R5, R50, -R19, 2.550144195556640625 ;
        LOP3.LUT P6, RZ, R6, 0x2, RZ, 0xc0, !PT ;
    @P1 FADD R7, R12, 1 ;
        IADD3 R6, R21.reuse, 0x1, RZ ;
        FFMA R0, R50, R5, -5.1677198410034179688 ;
   @!P3 FRND.TRUNC R44, R4 ;
        LOP3.LUT P3, RZ, R21, 0x2, RZ, 0xc0, !PT ;
        FFMA R21, R3, R50, RZ ;
        FSETP.NEU.AND P4, PT, R28, R31, PT ;
        FFMA R5, R50, R22, -1.334560394287109375 ;
        LOP3.LUT P2, RZ, R6, 0x2, RZ, 0xc0, !PT ;
        FFMA R28, R0, R21, RZ ;
        FFMA R0, R11, -0.5, R38 ;
        FFMA R5, R50, R5, 4.0586924552917480469 ;
        LOP3.LUT R4, R27, 0x1, RZ, 0xc0, !PT ;
    @P6 FADD R8, RZ, -R8 ;
        FMUL R21, R0, R0 ;
        FFMA R5, R50, R5, -4.9348020553588867188 ;
        ISETP.NE.U32.AND P6, PT, R4, 0x1, PT ;
        F2I.TRUNC.NTZ R29, R11 ;
        FFMA R4, R21, -R19, 2.550144195556640625 ;
        FFMA R50, R50, R5, 1 ;
        FFMA R5, R0, R21, RZ ;
        FFMA R43, R3, 3.1415927410125732422, R28 ;
        FFMA R4, R21, R4, -5.1677198410034179688 ;
        FSEL R6, R42, -R42, !P3 ;
        FFMA R3, R44, -0.5, R39 ;
        LOP3.LUT P3, RZ, R27, 0x2, RZ, 0xc0, !PT ;
        FFMA R49, R4, R5, RZ ;
        FFMA R4, R21, R22, -1.334560394287109375 ;
        IADD3 R27, R27, 0x1, RZ ;
        FMUL R28, R3, R3 ;
    @P2 FADD R20, RZ, -R20 ;
        FFMA R30, R21, R4, 4.0586924552917480469 ;
        LOP3.LUT P2, RZ, R27, 0x2, RZ, 0xc0, !PT ;
        FFMA R5, R28, -R19, 2.550144195556640625 ;
        LOP3.LUT R42, R29, 0x1, RZ, 0xc0, !PT ;
        FFMA R30, R21, R30, -4.9348020553588867188 ;
        FSEL R27, R50, R43, !P6 ;
        FFMA R4, R28, R5, -5.1677198410034179688 ;
        FSEL R11, R43, R50, !P6 ;
        FFMA R43, R3, R28, RZ ;
        ISETP.NE.U32.AND P6, PT, R42, 0x1, PT ;
        FFMA R42, R21, R30, 1 ;
        FSEL R21, R27, -R27, !P3 ;
        FFMA R51, R0, 3.1415927410125732422, R49 ;
        LOP3.LUT P3, RZ, R29.reuse, 0x2, RZ, 0xc0, !PT ;
        FFMA R4, R4, R43, RZ ;
        IADD3 R29, R29, 0x1, RZ ;
        FADD R0, R17, R17 ;
        FFMA R49, R28, R22, -1.334560394287109375 ;
    @P2 FADD R11, RZ, -R11 ;
        LOP3.LUT P2, RZ, R29, 0x2, RZ, 0xc0, !PT ;
        FFMA R30, R3, 3.1415927410125732422, R4 ;
        F2I.TRUNC.NTZ R5, R44 ;
        LOP3.LUT R3, R0, 0x80000000, RZ, 0xc0, !PT ;
   @!P4 FMUL R6, RZ, R31 ;
        FSEL R29, R42, R51, !P6 ;
    @P0 FADD R8, R25, 1 ;
        FSEL R27, R51, R42, !P6 ;
        FFMA R51, R28, R49, 4.0586924552917480469 ;
        LOP3.LUT R49, R3, 0x3f000000, RZ, 0xfc, !PT ;
        FADD R3, R16, R16 ;
        FRND.TRUNC R43, R38 ;
        FFMA R51, R28, R51, -4.9348020553588867188 ;
        FSETP.NEU.AND P5, PT, R48, R37, PT ;
        FADD R49, R0, R49 ;
        FSEL R29, R29, -R29, !P3 ;
        FFMA R51, R28, R51, 1 ;
        LOP3.LUT R28, R3, 0x80000000, RZ, 0xc0, !PT ;
    @P2 FADD R27, RZ, -R27 ;
        FRND.TRUNC R4, R39 ;
        LOP3.LUT R42, R5, 0x1, RZ, 0xc0, !PT ;
        LOP3.LUT R44, R28, 0x3f000000, RZ, 0xfc, !PT ;
        ISETP.NE.U32.AND P6, PT, R42, 0x1, PT ;
        LOP3.LUT P4, RZ, R5, 0x2, RZ, 0xc0, !PT ;
        FRND.TRUNC R49, R49 ;
        FADD R44, R3, R44 ;
        FSETP.NEU.AND P3, PT, R43, R38, PT ;
   @!P5 FMUL R21, RZ, R37 ;
        FSEL R42, R51, R30, !P6 ;
        FSEL R28, R30, R51, !P6 ;
        FRND.TRUNC R44, R44 ;
        FSEL R30, R42, -R42, !P4 ;
        FSETP.GEU.AND P2, PT, |R0|.reuse, 0.5, PT ;
        FSETP.GT.AND P6, PT, |R0|, 8388608, PT ;
        FSETP.NEU.AND P4, PT, R4, R39, PT ;
   @!P3 FMUL R29, RZ, R38 ;
        FSETP.GT.AND P5, PT, |R31|, 16777216, PT ;
        SHF.R.U32.HI R31, RZ, 0x2, R58 ;
        FSEL R42, R0, R49, P6 ;
        FSETP.GEU.AND P6, PT, |R3|, 0.5, PT ;
        LOP3.LUT R4, R58, 0x1, RZ, 0xc0, !PT ;
        SGXT.U32 R31, R31, 0x1 ;
   @!P2 FRND.TRUNC R42, R0 ;
        FSETP.GT.AND P3, PT, |R3|, 8388608, PT ;
   @!P4 FMUL R30, RZ, R39 ;
        FSETP.GT.AND P2, PT, |R37|, 16777216, PT ;
        IMAD R49, R4, 0x4, R31 ;
        SHF.R.U32.HI R31, RZ, 0x1, R58 ;
    @P5 FADD R20, R6, 1 ;
; Location ./int.jl:340
        SHF.R.U32.HI R4, RZ, 0x3, R57 ;
        FSEL R43, R3, R44, P3 ;
        FSETP.GT.AND P4, PT, |R38|, 16777216, PT ;
        LOP3.LUT P1, RZ, R34, 0x2, RZ, 0xc0, !PT ;
        LOP3.LUT R34, R31.reuse, 0x18, RZ, 0xfc, !PT ;
   @!P6 FRND.TRUNC R43, R3 ;
        LOP3.LUT R37, R31, 0x10, RZ, 0xfc, !PT ;
    @P2 FADD R11, R21, 1 ;
        SGXT.U32 R4, R4, 0x1 ;
        LOP3.LUT R38, R31, 0x8, RZ, 0xfc, !PT ;
        FSETP.GT.AND P3, PT, |R39|, 16777216, PT ;
; Location /home/dstn/kotekan/julia/kernels/upchan.jl:1410
        IMAD R55, R4, 0x410, R34 ;
        LOP3.LUT P0, RZ, R35, 0x2, RZ, 0xc0, !PT ;
        IMAD.SHL.U32 R3, R58, 0x2, RZ ;
; Location ./int.jl:494
        SHF.R.U32.HI R0, RZ, 0x4, R57 ;
; Location /home/dstn/kotekan/julia/kernels/upchan.jl:1410
        IMAD R51, R4.reuse, 0x410, R37 ;
; Location ./int.jl:340
        SHF.R.U32.HI R48, RZ, 0x2, R57 ;
; Location /home/dstn/kotekan/julia/kernels/upchan.jl:1410
        IMAD R39, R4.reuse, 0x410, R38 ;
        LEA R49, R49, R0.reuse, 0x2 ;
        IMAD R35, R4, 0x410, R31 ;
        LOP3.LUT R3, R3, R0, RZ, 0xfc, !PT ;
        IMAD R55, R0, 0x208, R55 ;
; Location ./int.jl:340
        SGXT.U32 R48, R48, 0x1 ;
; Location /home/dstn/kotekan/julia/kernels/upchan.jl:1410
        IMAD R51, R0.reuse, 0x208, R51 ;
    @P4 FADD R27, R29, 1 ;
        IMAD R39, R0.reuse, 0x208, R39 ;
    @P0 FADD R10, RZ, -R10 ;
        IMAD R35, R0, 0x208, R35 ;
        LOP3.LUT R0, R57, 0x8, RZ, 0xc0, !PT ;
        IMAD R3, R3, 0x41, RZ ;
        LOP3.LUT P0, RZ, R40, 0x2, RZ, 0xc0, !PT ;
        IMAD R44, R48.reuse, 0x104, R51 ;
; Location ./int.jl:340
        SHF.R.U32.HI R40, RZ, 0x1, R57 ;
        IMAD R4, R57, 0x10, R0 ;
        SHF.R.U32.HI R0, RZ, 0x3, R58 ;
; Location /home/dstn/kotekan/julia/kernels/upchan.jl:1410
        IMAD R39, R48.reuse, 0x104, R39 ;
        LOP3.LUT P4, RZ, R33, 0x2, RZ, 0xc0, !PT ;
        IMAD R35, R48, 0x104, R35 ;
        SHF.R.U32.HI R4, RZ, 0x2, R4 ;
        IMAD R49, R0, 0x2, R49 ;
; Location ./int.jl:340
        SGXT.U32 R40, R40, 0x1 ;
; Location /home/dstn/kotekan/julia/kernels/upchan.jl:1410
        IMAD R0, R48, 0x104, R55 ;
        LOP3.LUT R4, R4, 0x1e, RZ, 0xc0, !PT ;
    @P0 FADD R14, RZ, -R14 ;
        LOP3.LUT P6, RZ, R23, 0x2, RZ, 0xc0, !PT ;
    @P1 FADD R9, RZ, -R9 ;
        IADD3 R56, R4, R3, RZ ;
        IMAD R48, R49, 0x41, R4 ;
; Location ./int.jl:340
        LOP3.LUT R3, R57, 0x1, RZ, 0xc0, !PT ;
        FRND.TRUNC R4, R17 ;
        SHF.R.U32.HI R23, RZ, 0x1, R58 ;
    @P4 FADD R15, RZ, -R15 ;
        LOP3.LUT P0, RZ, R41, 0x2, RZ, 0xc0, !PT ;
; Location /home/dstn/kotekan/julia/kernels/upchan.jl:1410
        IMAD R0, R3.reuse, 0x82, R0 ;
        LOP3.LUT P4, RZ, R36, 0x2, RZ, 0xc0, !PT ;
        IMAD R33, R3, 0x82, R39 ;
        IADD3 R5, R5, 0x1, RZ ;
        IMAD R39, R40, 0x41, R0 ;
        FFMA R0, R42, -0.5, R17 ;
        IMAD R44, R3.reuse, 0x82, R44 ;
        F2I.TRUNC.NTZ R42, R42 ;
        IMAD R35, R3, 0x82, R35 ;
        FMUL R41, R0, R0 ;
        SGXT.U32 R3, R23, 0x1 ;
        IMAD R36, R40, 0x41, R44 ;
        FSETP.NEU.AND P1, PT, R4, R17, PT ;
        IMAD R33, R40, 0x41, R33 ;
        FFMA R44, R0, R41, RZ ;
        IMAD R35, R40, 0x41, R35 ;
        FFMA R40, R41, -R19.reuse, 2.550144195556640625 ;
        FRND.TRUNC R23, R16 ;
        IMAD R4, R3, 0x208, R48 ;
    @P6 FADD R13, RZ, -R13 ;
        FFMA R3, R41.reuse, R40, -5.1677198410034179688 ;
        FFMA R40, R41, R22, -1.334560394287109375 ;
        LOP3.LUT P6, RZ, R5, 0x2, RZ, 0xc0, !PT ;
        IMAD.SHL.U32 R5, R58, 0x4, RZ ;
        FFMA R3, R3, R44, RZ ;
        SHF.R.U32.HI R44, RZ, 0x3, R57 ;
        FFMA R40, R41.reuse, R40, 4.0586924552917480469 ;
    @P4 FADD R18, RZ, -R18 ;
    @P0 FADD R24, RZ, -R24 ;
        LOP3.LUT R5, R44, UR4, R5, 0xfe, !PT ;
        FFMA R40, R41, R40, -4.9348020553588867188 ;
        FFMA R44, R0, 3.1415927410125732422, R3 ;
        FFMA R0, R43, -0.5, R16 ;
        FSETP.NEU.AND P0, PT, R23, R16, PT ;
        FFMA R23, R41, R40, 1 ;
        LOP3.LUT R3, R42, 0x1, RZ, 0xc0, !PT ;
        FMUL R41, R0, R0 ;
        LOP3.LUT P4, RZ, R42.reuse, 0x2, RZ, 0xc0, !PT ;
    @P6 FADD R28, RZ, -R28 ;
        IADD3 R42, R42, 0x1, RZ ;
    @P3 FADD R28, R30, 1 ;
        ISETP.NE.U32.AND P6, PT, R3, 0x1, PT ;
        F2I.TRUNC.NTZ R43, R43 ;
        LOP3.LUT P3, RZ, R42, 0x2, RZ, 0xc0, !PT ;
        FFMA R42, R41.reuse, R22, -1.334560394287109375 ;
        FFMA R22, R41, -R19, 2.550144195556640625 ;
        IMAD.U32 R19, RZ, RZ, UR4 ;
        FSEL R40, R23, R44, !P6 ;
        FFMA R42, R41.reuse, R42, 4.0586924552917480469 ;
        FSEL R23, R44, R23, !P6 ;
        ULOP3.LUT UR4, UR9, 0x60, URZ, 0xc0, !UPT ;
        LOP3.LUT P6, RZ, R32, 0x2, RZ, 0xc0, !PT ;
        FFMA R42, R41, R42, -4.9348020553588867188 ;
        LOP3.LUT R19, R19, 0x2, R57, 0xf8, !PT ;
        FFMA R44, R0, R41, RZ ;
        MOV R32, UR5 ;
        FFMA R3, R41.reuse, R22, -5.1677198410034179688 ;
        FFMA R41, R41, R42, 1 ;
        LOP3.LUT R22, R19, 0x4, R59.reuse, 0xf8, !PT ;
        IMAD.U32 R42, RZ, RZ, UR9 ;
        LOP3.LUT R19, R32, 0x1c, R59, 0xf8, !PT ;
        IMAD.U32 R32, RZ, RZ, UR4 ;
        LOP3.LUT R22, R22, 0x10, R57, 0xf8, !PT ;
        FFMA R3, R3, R44, RZ ;
        LOP3.LUT R42, R19, 0x80, R42, 0xf8, !PT ;
    @P6 FADD R26, RZ, -R26 ;
        LOP3.LUT R19, R32, 0x1c, R59.reuse, 0xf8, !PT ;
        IMAD.U32 R32, RZ, RZ, UR9 ;
        LOP3.LUT R22, R22, 0x20, R59, 0xf8, !PT ;
        FFMA R0, R0, 3.1415927410125732422, R3 ;
        SHF.L.U32 R49, R57, 0x1, RZ ;
        FMUL R9, R9, R9 ;
        LOP3.LUT R19, R19, 0x80, R32, 0xf8, !PT ;
        FMUL R10, R10, R10 ;
        LOP3.LUT R22, R22, 0x8, R49, 0xf8, !PT ;
        FMUL R9, R9, 0.0084815751761198043823 ;
        LOP3.LUT R32, R43, 0x1, RZ, 0xc0, !PT ;
        FMUL R18, R18, R18 ;
        SHF.R.U32.HI R3, RZ, 0x1, R22 ;
        FMUL R60, R9, R60 ;
        ISETP.NE.U32.AND P6, PT, R32, 0x1, PT ;
; Location ./int.jl:88
        IMAD.SHL.U32 R32, R58, 0x20, RZ ;
        SGXT.U32 R3, R3, 0x5 ;
        FMUL R13, R13, R13 ;
        FSEL R19, R40, -R40, !P4 ;
   @!P1 FMUL R19, RZ, R17 ;
        FSETP.GT.AND P4, PT, |R17|, 16777216, PT ;
; Location /home/dstn/kotekan/julia/kernels/upchan.jl:1410
        IMAD R17, R3.reuse, 0x41, R34 ;
        LOP3.LUT R32, R32, 0x20, RZ, 0xc0, !PT ;
        IMAD R37, R3, 0x41, R37 ;
        LOP3.LUT P1, RZ, R43, 0x2, RZ, 0xc0, !PT ;
        IMAD R31, R3, 0x41, R31 ;
        IADD3 R43, R43, 0x1, RZ ;
        IMAD.IADD R17, R32, 0x1, R17 ;
        FSEL R22, R41, R0, !P6 ;
        IMAD R3, R3, 0x41, R38 ;
        FMUL R24, R24, R24 ;
        FMUL R26, R26, R26 ;
        STL [R1+0x118], R17 ;
        FSEL R0, R0, R41, !P6 ;
        FMUL R15, R15, R15 ;
<<<<<<< HEAD
        SHF.R.U32.HI R39, RZ, 0x2, R39 ;
        FMUL R18, R18, R45 ;
        SGXT.U32 R43, R43, 0x1 ;
        FMUL R19, R19, R19 ;
        LOP3.LUT R39, R39, 0x1e, RZ, 0xc0, !PT ;
        IMAD R40, R40, 0x41, RZ ;
        F2FP.PACK_AB R20, R5, R20 ;
        IMAD R24, R43.reuse, 0x104, R0 ;
        FFMA R0, R38, -0.5, R17 ;
        IMAD R34, R43, 0x104, R42 ;
        FMUL R19, R19, 0.0084815751761198043823 ;
        IMAD R36, R43.reuse, 0x104, R44 ;
        FMUL R31, R0, R0 ;
        IMAD R3, R43, 0x104, R3 ;
        FMUL R19, R19, R46 ;
        IMAD R4, R4, 0x41, R39 ;
        FFMA R42, R31.reuse, -R12, 2.550144195556640625 ;
        LOP3.LUT R5, R6, 0x80000000, RZ, 0x3c, !PT ;
        STL [R1+0x104], R48 ;
        FFMA R25, R31, R42, -5.1677198410034179688 ;
        FFMA R42, R0.reuse, R31, RZ ;
        STL [R1+0x108], R55 ;
        FFMA R33, R25, R42, RZ ;
        FFMA R42, R31, R13, -1.334560394287109375 ;
        F2I.TRUNC.NTZ R25, R38 ;
        IMAD.IADD R48, R39, 0x1, R40 ;
        FFMA R33, R0, 3.1415927410125732422, R33 ;
        FFMA R42, R31, R42, 4.0586924552917480469 ;
        FFMA R0, R37, -0.5, R16 ;
        STL [R1+0x11c], R48 ;
        FFMA R42, R31.reuse, R42, -4.9348020553588867188 ;
        F2I.TRUNC.NTZ R37, R37 ;
        FFMA R42, R31, R42, 1 ;
        FMUL R31, R0, R0 ;
        FFMA R44, R31, -R12, 2.550144195556640625 ;
        LOP3.LUT R12, R25, 0x1, RZ, 0xc0, !PT ;
        FFMA R35, R0, R31, RZ ;
        FFMA R38, R31, R13, -1.334560394287109375 ;
        LOP3.LUT P6, RZ, R25, 0x2, RZ, 0xc0, !PT ;
        FRND.TRUNC R13, R16 ;
        ISETP.NE.U32.AND P1, PT, R12, 0x1, PT ;
        FFMA R12, R31.reuse, R44, -5.1677198410034179688 ;
        FFMA R38, R31, R38, 4.0586924552917480469 ;
        IADD3 R25, R25, 0x1, RZ ;
        FFMA R35, R12, R35, RZ ;
        FFMA R38, R31, R38, -4.9348020553588867188 ;
        FRND.TRUNC R12, R17 ;
        LOP3.LUT P3, RZ, R25, 0x2, RZ, 0xc0, !PT ;
        FFMA R31, R31, R38, 1 ;
        FFMA R38, R0, 3.1415927410125732422, R35 ;
        FSEL R35, R42, R33, !P1 ;
        FSEL R0, R33, R42, !P1 ;
        FSETP.NEU.AND P5, PT, R13, R16, PT ;
        LOP3.LUT R13, R37, 0x1, RZ, 0xc0, !PT ;
        SHF.R.U32.HI R33, RZ, 0x3, R32 ;
    @P3 FADD R0, RZ, -R0 ;
; Location /home/eschnett/src/kotekan/julia/kernels/upchan.jl:1415
        LOP3.LUT P1, RZ, R32, 0x8, RZ, 0xc0, !PT ;
        FSETP.NEU.AND P4, PT, R12, R17, PT ;
        FSEL R12, R35, -R35, !P6 ;
        ISETP.NE.U32.AND P6, PT, R13, 0x1, PT ;
; Location ./int.jl:347
        SGXT.U32 R33, R33, 0x1 ;
        FSEL R13, R38, R31, !P6 ;
        IMAD R3, R33, 0x410, R3 ;
   @!P4 FMUL R12, RZ, R17 ;
        LOP3.LUT P4, RZ, R27, 0x2, RZ, 0xc0, !PT ;
        IMAD R27, R33, 0x410, R34 ;
        FSEL R17, R31, R38, !P6 ;
        STL [R1+0x10c], R3 ;
        LOP3.LUT P6, RZ, R37.reuse, 0x2, RZ, 0xc0, !PT ;
    @P2 FADD R0, R12, 1 ;
        IADD3 R37, R37, 0x1, RZ ;
        STL [R1+0x114], R27 ;
        FSEL R17, R17, -R17, !P6 ;
   @!P5 FMUL R17, RZ, R16 ;
        LOP3.LUT P6, RZ, R37, 0x2, RZ, 0xc0, !PT ;
        IMAD R31, R33, 0x410, R36 ;
; Location /home/eschnett/src/kotekan/julia/kernels/upchan.jl:1415
        CS2R R34, SRZ ;
    @P4 FADD R26, RZ, -R26 ;
        FSETP.GT.AND P4, PT, |R16|, 16777216, PT ;
=======
        LOP3.LUT P6, RZ, R43, 0x2, RZ, 0xc0, !PT ;
        FMUL R24, R24, 0.0084815751761198043823 ;
        FSEL R22, R22, -R22, !P1 ;
        FMUL R26, R26, 0.0084815751761198043823 ;
        FSETP.GT.AND P1, PT, |R16|, 16777216, PT ;
        FMUL R14, R14, R14 ;
        FMUL R15, R15, 0.0084815751761198043823 ;
        IADD3 R17, R32.reuse, R3, RZ ;
        IMAD.IADD R3, R32, 0x1, R31 ;
        FMUL R24, R24, R45 ;
        FMUL R61, R26, R61 ;
        FMUL R14, R14, 0.0084815751761198043823 ;
        F2FP.PACK_AB R20, R11, R20 ;
        STL [R1+0x10c], R3 ;
        FMUL R52, R15, R52 ;
        IADD3 R11, R4, 0x20, RZ ;
   @!P0 FMUL R22, RZ, R16 ;
        F2FP.PACK_AB R15, R8, R7 ;
        FMUL R14, R14, R47 ;
        F2FP.PACK_AB R7, R61, R24 ;
    @P3 FADD R23, RZ, -R23 ;
        SHF.L.U32 R26, R11, 0x2, RZ ;
    @P6 FADD R0, RZ, -R0 ;
>>>>>>> bdbe7b3b
        FMUL R3, R10, 0.0084815751761198043823 ;
        FMUL R10, R13, 0.0084815751761198043823 ;
        F2FP.PACK_AB R16, R30, R29 ;
        STL [R1+0xe8], R15 ;
        FMUL R9, R3, R54 ;
        FMUL R3, R18, 0.0084815751761198043823 ;
        FMUL R53, R10, R53 ;
    @P4 FADD R23, R19, 1 ;
    @P1 FADD R0, R22, 1 ;
        FMUL R13, R3, R46 ;
        F2FP.PACK_AB R3, R25, R12 ;
        STL [R1+0xec], R7 ;
        F2FP.PACK_AB R12, R28, R27 ;
        IMAD.SHL.U32 R27, R4.reuse, 0x4, RZ ;
        F2FP.PACK_AB R10, R9, R60 ;
        STL [R1+0xe0], R16 ;
        IADD3 R15, R4, 0x841, RZ ;
        IMAD.IADD R38, R32, 0x1, R39 ;
        F2FP.PACK_AB R9, R52, R53 ;
        STL [R1+0xe4], R12 ;
        F2FP.PACK_AB R8, R13, R14 ;
        IMAD.IADD R36, R32, 0x1, R36 ;
        LOP3.LUT R18, R22, 0x80000000, RZ, 0x3c, !PT ;
        STL [R1+0x110], R17 ;
        LOP3.LUT R7, R21.reuse, 0x80000000, RZ, 0x3c, !PT ;
        CS2R R24, SRZ ;
        F2FP.PACK_AB R21, R21, R6 ;
        STL [R1+0xf8], R10 ;
        LOP3.LUT R6, R6, 0x80000000, RZ, 0x3c, !PT ;
        UMOV UR4, URZ ;
        F2FP.PACK_AB R16, R0, R23 ;
        IMAD.SHL.U32 R0, R5, 0x100, RZ ;
        IADD3 R12, R4, 0x1, RZ ;
        STL [R1+0xf4], R9 ;
        F2FP.PACK_AB R17, R22, R19 ;
        LOP3.LUT R19, R19, 0x80000000, RZ, 0x3c, !PT ;
        IMAD.SHL.U32 R11, R12, 0x4, RZ ;
        STL [R1+0xf0], R8 ;
        IADD3 R10, R4.reuse, 0x1042, RZ ;
        F2FP.PACK_AB R22, R7, R6 ;
        STL [R1+0x15c], R11 ;
        IADD3 R7, R4.reuse, 0x1063, RZ ;
        IADD3 R9, R4.reuse, 0x1062, RZ ;
        STL [R1+0x120], R0 ;
        IADD3 R6, R4, 0x1863, RZ ;
        F2FP.PACK_AB R18, R18, R19 ;
        STL [R1+0x11c], R56 ;
        IADD3 R8, R4.reuse, 0x1043, RZ ;
        SHF.L.U32 R11, R15, 0x2, RZ ;
        STL [R1+0x108], R38 ;
        IADD3 R13, R4.reuse, 0x21, RZ ;
        IADD3 R14, R4.reuse, 0x821, RZ ;
        STL [R1+0x150], R11 ;
        IADD3 R19, R4.reuse, 0x822, RZ ;
        IMAD.SHL.U32 R13, R13, 0x4, RZ ;
        IADD3 R23, R4, 0x842, RZ ;
        IMAD.SHL.U32 R12, R14, 0x4, RZ ;
        IADD3 R5, R4.reuse, 0x1883, RZ ;
        STL [R1+0x104], R36 ;
        IADD3 R0, R4, 0x1864, RZ ;
        IADD3 R4, R4, 0x1884, RZ ;
        IMAD.SHL.U32 R11, R10, 0x4, RZ ;
        SHF.L.U32 R10, R9, 0x2, RZ ;
        IMAD.SHL.U32 R9, R8, 0x4, RZ ;
        IADD3 R34, R32, R33, RZ ;
        IMAD.SHL.U32 R8, R7, 0x4, RZ ;
        STL [R1+0x158], R13 ;
        IMAD.SHL.U32 R7, R6, 0x4, RZ ;
        SHF.L.U32 R6, R5, 0x2, RZ ;
        IMAD.SHL.U32 R5, R0, 0x4, RZ ;
        STL [R1+0x154], R12 ;
        IMAD.IADD R33, R32, 0x1, R35 ;
        LOP3.LUT P1, RZ, R57, 0x8, RZ, 0xc0, !PT ;
        IMAD.SHL.U32 R0, R4, 0x4, RZ ;
        STL [R1+0x164], R27 ;
        IMAD.SHL.U32 R13, R19, 0x4, RZ ;
        STL [R1+0xfc], R33 ;
        IMAD.SHL.U32 R12, R23, 0x4, RZ ;
        STL [R1+0x128], R0 ;
        STL [R1+0x160], R26 ;
        IMAD.IADD R33, R32, 0x1, R37 ;
        STL [R1+0x14c], R13 ;
        IMAD.SHL.U32 R0, R56, 0x4, RZ ;
        STL [R1+0x114], R33 ;
        STL [R1+0x148], R12 ;
        STL [R1+0x144], R11 ;
        STL [R1+0x140], R10 ;
        STL [R1+0x13c], R9 ;
        STL [R1+0x138], R8 ;
        STL [R1+0x134], R7 ;
        STL [R1+0x130], R6 ;
        STL [R1+0x12c], R5 ;
        STL [R1+0x168], R0 ;
        STL [R1+0x100], R34 ;
        CS2R R34, SRZ ;

.L_x_79:
; Location /home/dstn/.julia/packages/LLVM/RpBog/src/interop/base.jl:38
        S2R R0, SR_TID.Y ;
        ULOP3.LUT UR5, UR8, 0x60, UR9, 0xf8, !UPT ;
        IMAD.U32 R5, RZ, RZ, UR9 ;
        S2R R7, SR_TID.X ;
        IMAD.U32 R4, RZ, RZ, UR5 ;
        S2R R12, SR_TID.X ;
        S2R R6, SR_TID.X ;
; Location /home/dstn/.julia/packages/LLVM/RpBog/src/interop/pointer.jl:114
        MOV R8, 0x4 ;
        LDL R23, [R1+0x164] ;
        LDL R19, [R1+0x160] ;
; Location ./int.jl:87
        LOP3.LUT R0, R0, UR4, RZ, 0xfc, !PT ;
        LDL R14, [R1+0x15c] ;
        IMAD.SHL.U32 R7, R7, 0x4, RZ ;
        LDL R15, [R1+0x158] ;
        SHF.L.U32 R12, R12, 0x2, RZ ;
        IMAD.U32 R11, RZ, RZ, UR9 ;
        LOP3.LUT R4, R4, 0x1c, R7, 0xf8, !PT ;
        LDL R26, [R1+0x154] ;
        LOP3.LUT R0, R0, 0x10, R6, 0xf8, !PT ;
        LOP3.LUT R4, R4, 0x80, R5, 0xf8, !PT ;
        LDL R28, [R1+0x144] ;
        LOP3.LUT R0, R0, 0x20, R12, 0xf8, !PT ;
        LDL R27, [R1+0x140] ;
; Location ./int.jl:88
        SHF.L.U32 R0, R0, 0xc, RZ ;
; Location ./int.jl:87
        IMAD.IADD R4, R4, 0x1, R0 ;
; Location ./int.jl:288
        SHF.R.S32.HI R5, RZ, 0x1f, R4 ;
        LEA.HI R5, R5, R4, RZ, 0x1d ;
; Location ./int.jl:88
        LOP3.LUT R6, R5, 0xe0000000, RZ, 0xc0, !PT ;
; Location ./promotion.jl:477
        ISETP.NE.AND P0, PT, R6, R4, PT ;
        ISETP.LT.AND P0, PT, R4, RZ, P0 ;
; Location ./int.jl:288
        SHF.R.S32.HI R5, RZ, 0x1d, R5 ;
; Location ./int.jl:86
        IADD3 R6, -R5, 0x1, RZ ;
   @!P0 IMAD.MOV R6, RZ, RZ, -R5 ;
        IMAD R4, R6, 0x20000000, R4 ;
; Location /home/dstn/.julia/packages/LLVM/RpBog/src/interop/pointer.jl:114
        IMAD.WIDE R4, R4, R8, c[0x0][0x210] ;
; Location /home/dstn/.julia/packages/IndexSpaces/MMvQv/src/IndexSpaces.jl:872
        LDG.E.128 R4, [R4.64] ;
<<<<<<< HEAD
; Location /home/eschnett/src/kotekan/julia/kernels/upchan.jl:1415
=======
        ULOP3.LUT UR5, UR9, 0x60, URZ, 0xc0, !UPT ;
        IMAD.U32 R9, RZ, RZ, UR5 ;
        LOP3.LUT R9, R9, 0x1c, R12, 0xf8, !PT ;
        LOP3.LUT R9, R9, 0x80, R11, 0xf8, !PT ;
; Location ./int.jl:87
        LOP3.LUT R0, R9, R0, RZ, 0xfc, !PT ;
; Location /home/dstn/kotekan/julia/kernels/upchan.jl:1410
>>>>>>> bdbe7b3b
        SEL R10, R6, R4, !P1 ;
        SEL R12, R7, R5, !P1 ;
; Location /home/dstn/.julia/packages/CUDA/YIj5X/src/device/intrinsics/warp.jl:29
        SHFL.BFLY PT, R10, R10, 0x8, 0x1f ;
        SHFL.BFLY PT, R12, R12, 0x8, 0x1f ;
<<<<<<< HEAD
; Location /home/eschnett/src/kotekan/julia/kernels/upchan.jl:1415
        SEL R9, R4, R10, !P1 ;
; Location ./int.jl:87
        LOP3.LUT R4, R26, 0x40000, R0, 0xfe, !PT ;
        IADD3 R4, R4, UR9, RZ ;
; Location /home/eschnett/src/kotekan/julia/kernels/upchan.jl:1415
=======
; Location ./range.jl:883
        SEL R9, R4, R10, !P1 ;
; Location ./int.jl:87
        LOP3.LUT R4, R0, 0x40000, RZ, 0xfc, !PT ;
        IADD3 R4, R4, UR8, RZ ;
; Location ./range.jl:883
>>>>>>> bdbe7b3b
        SEL R11, R5, R12, !P1 ;
; Location ./int.jl:288
        SHF.R.S32.HI R5, RZ, 0x1f, R4 ;
        LEA.HI R5, R5, R4, RZ, 0x1d ;
<<<<<<< HEAD
; Location /home/eschnett/src/kotekan/julia/kernels/upchan.jl:1415
=======
; Location ./range.jl:883
>>>>>>> bdbe7b3b
        SEL R10, R10, R6, !P1 ;
; Location ./int.jl:88
        LOP3.LUT R6, R5, 0xe0000000, RZ, 0xc0, !PT ;
; Location ./promotion.jl:477
        ISETP.NE.AND P0, PT, R6, R4, PT ;
        ISETP.LT.AND P0, PT, R4, RZ, P0 ;
; Location ./int.jl:288
        SHF.R.S32.HI R5, RZ, 0x1d, R5 ;
; Location ./int.jl:86
        IADD3 R6, -R5, 0x1, RZ ;
   @!P0 IMAD.MOV R6, RZ, RZ, -R5 ;
        LEA R4, R6, R4, 0x1d ;
; Location /home/dstn/.julia/packages/LLVM/RpBog/src/interop/pointer.jl:114
        IMAD.WIDE R4, R4, R8, c[0x0][0x210] ;
<<<<<<< HEAD
; Location /home/eschnett/src/kotekan/julia/kernels/upchan.jl:1415
=======
; Location ./range.jl:883
>>>>>>> bdbe7b3b
        SEL R12, R12, R7, !P1 ;
; Location /home/dstn/.julia/packages/IndexSpaces/MMvQv/src/IndexSpaces.jl:872
        LDG.E.128 R4, [R4.64] ;
; Location /home/dstn/.julia/packages/LLVM/RpBog/src/interop/base.jl:38
        PRMT R13, R9.reuse, 0x5410, R10.reuse ;
        PRMT R9, R9, 0x7632, R10 ;
        PRMT R10, R11.reuse, 0x5410, R12.reuse ;
        PRMT R11, R11, 0x7632, R12 ;
        STS [R23], R13 ;
        STS [R19], R9 ;
        STS [R14], R10 ;
        LDL R23, [R1+0x150] ;
        STS [R15], R11 ;
        LDL R19, [R1+0x14c] ;
        LDL R15, [R1+0x148] ;
<<<<<<< HEAD
; Location /home/eschnett/src/kotekan/julia/kernels/upchan.jl:1415
=======
; Location /home/dstn/kotekan/julia/kernels/upchan.jl:1410
>>>>>>> bdbe7b3b
        SEL R9, R6, R4, !P1 ;
        SEL R14, R7, R5, !P1 ;
; Location /home/dstn/.julia/packages/CUDA/YIj5X/src/device/intrinsics/warp.jl:29
        SHFL.BFLY PT, R9, R9, 0x8, 0x1f ;
        SHFL.BFLY PT, R14, R14, 0x8, 0x1f ;
<<<<<<< HEAD
; Location /home/eschnett/src/kotekan/julia/kernels/upchan.jl:1415
=======
; Location ./range.jl:883
>>>>>>> bdbe7b3b
        SEL R4, R4, R9, !P1 ;
        SEL R6, R9, R6, !P1 ;
        SEL R5, R5, R14, !P1 ;
        SEL R14, R14, R7, !P1 ;
; Location /home/dstn/.julia/packages/LLVM/RpBog/src/interop/base.jl:38
        PRMT R7, R4.reuse, 0x5410, R6.reuse ;
        PRMT R12, R4, 0x7632, R6 ;
; Location ./int.jl:87
        LOP3.LUT R4, R0, 0x80000, RZ, 0xfc, !PT ;
; Location /home/dstn/.julia/packages/LLVM/RpBog/src/interop/base.jl:38
        PRMT R13, R5.reuse, 0x5410, R14.reuse ;
; Location ./int.jl:87
        IADD3 R4, R4, UR8, RZ ;
; Location /home/dstn/.julia/packages/LLVM/RpBog/src/interop/base.jl:38
        PRMT R14, R5, 0x7632, R14 ;
; Location ./int.jl:288
        SHF.R.S32.HI R5, RZ, 0x1f, R4 ;
        LEA.HI R5, R5, R4, RZ, 0x1d ;
; Location ./int.jl:88
        LOP3.LUT R6, R5, 0xe0000000, RZ, 0xc0, !PT ;
; Location ./promotion.jl:477
        ISETP.NE.AND P0, PT, R6, R4, PT ;
        ISETP.LT.AND P0, PT, R4, RZ, P0 ;
; Location ./int.jl:288
        SHF.R.S32.HI R5, RZ, 0x1d, R5 ;
; Location ./int.jl:86
        IADD3 R6, -R5, 0x1, RZ ;
   @!P0 IMAD.MOV R6, RZ, RZ, -R5 ;
        IMAD R4, R6, 0x20000000, R4 ;
; Location /home/dstn/.julia/packages/LLVM/RpBog/src/interop/pointer.jl:114
        IMAD.WIDE R4, R4, R8, c[0x0][0x210] ;
; Location /home/dstn/.julia/packages/LLVM/RpBog/src/interop/base.jl:38
        STS [R26], R7 ;
; Location /home/dstn/.julia/packages/IndexSpaces/MMvQv/src/IndexSpaces.jl:872
        LDG.E.128 R4, [R4.64] ;
; Location ./int.jl:87
        LOP3.LUT R0, R0, 0xc0000, RZ, 0xfc, !PT ;
        LDL R26, [R1+0x13c] ;
        IADD3 R0, R0, UR8, RZ ;
; Location ./int.jl:288
        SHF.R.S32.HI R9, RZ, 0x1f, R0 ;
        LEA.HI R9, R9, R0, RZ, 0x1d ;
; Location ./int.jl:88
        LOP3.LUT R10, R9, 0xe0000000, RZ, 0xc0, !PT ;
; Location ./promotion.jl:477
        ISETP.NE.AND P0, PT, R10, R0, PT ;
        ISETP.LT.AND P0, PT, R0, RZ, P0 ;
; Location ./int.jl:288
        SHF.R.S32.HI R9, RZ, 0x1d, R9 ;
; Location ./int.jl:86
        IADD3 R10, -R9, 0x1, RZ ;
   @!P0 IMAD.MOV R10, RZ, RZ, -R9 ;
        LEA R9, R10, R0, 0x1d ;
; Location /home/dstn/.julia/packages/LLVM/RpBog/src/interop/pointer.jl:114
        IMAD.WIDE R8, R9, R8, c[0x0][0x210] ;
; Location /home/dstn/.julia/packages/IndexSpaces/MMvQv/src/IndexSpaces.jl:872
        LDG.E.128 R8, [R8.64] ;
; Location /home/dstn/.julia/packages/LLVM/RpBog/src/interop/base.jl:38
        STS [R23], R12 ;
        STS [R19], R13 ;
        STS [R15], R14 ;
        LDL R23, [R1+0x138] ;
        LDL R19, [R1+0x134] ;
        LDL R15, [R1+0x130] ;
        LDL R13, [R1+0x12c] ;
        LDL R12, [R1+0x128] ;
; Location /home/dstn/.julia/packages/CUDA/YIj5X/src/device/intrinsics/synchronization.jl:16
        UMOV UR5, 0x100 ;
        UMOV UR6, URZ ;
        UMOV UR7, URZ ;
<<<<<<< HEAD
        UMOV UR8, UR4 ;
; Location /home/eschnett/src/kotekan/julia/kernels/upchan.jl:1415
=======
; Location /home/dstn/kotekan/julia/kernels/upchan.jl:1410
>>>>>>> bdbe7b3b
        SEL R0, R6, R4, !P1 ;
; Location /home/dstn/.julia/packages/CUDA/YIj5X/src/device/intrinsics/warp.jl:29
        SHFL.BFLY PT, R0, R0, 0x8, 0x1f ;
<<<<<<< HEAD
; Location /home/eschnett/src/kotekan/julia/kernels/upchan.jl:1415
=======
; Location ./range.jl:883
>>>>>>> bdbe7b3b
        SEL R4, R4, R0, !P1 ;
        SEL R0, R0, R6, !P1 ;
; Location /home/dstn/kotekan/julia/kernels/upchan.jl:1410
        SEL R6, R7, R5, !P1 ;
; Location /home/dstn/.julia/packages/CUDA/YIj5X/src/device/intrinsics/warp.jl:29
        SHFL.BFLY PT, R6, R6, 0x8, 0x1f ;
<<<<<<< HEAD
; Location /home/eschnett/src/kotekan/julia/kernels/upchan.jl:1415
=======
; Location ./range.jl:883
>>>>>>> bdbe7b3b
        SEL R5, R5, R6, !P1 ;
        SEL R7, R6, R7, !P1 ;
; Location /home/dstn/.julia/packages/LLVM/RpBog/src/interop/base.jl:38
        PRMT R6, R4.reuse, 0x5410, R0.reuse ;
        PRMT R0, R4, 0x7632, R0 ;
        STS [R28], R6 ;
        STS [R27], R0 ;
<<<<<<< HEAD
; Location /home/eschnett/src/kotekan/julia/kernels/upchan.jl:1415
        SEL R6, R11, R9, !P1 ;
=======
; Location /home/dstn/kotekan/julia/kernels/upchan.jl:1410
>>>>>>> bdbe7b3b
        SEL R0, R10, R8, !P1 ;
        SEL R6, R11, R9, !P1 ;
; Location /home/dstn/.julia/packages/CUDA/YIj5X/src/device/intrinsics/warp.jl:29
        SHFL.BFLY PT, R0, R0, 0x8, 0x1f ;
        SHFL.BFLY PT, R6, R6, 0x8, 0x1f ;
; Location /home/dstn/.julia/packages/LLVM/RpBog/src/interop/base.jl:38
        PRMT R4, R5.reuse, 0x5410, R7.reuse ;
        PRMT R5, R5, 0x7632, R7 ;
        STS [R26], R4 ;
        STS [R23], R5 ;
<<<<<<< HEAD
; Location /home/eschnett/src/kotekan/julia/kernels/upchan.jl:1415
        SEL R9, R9, R6, !P1 ;
=======
; Location ./range.jl:883
>>>>>>> bdbe7b3b
        SEL R8, R8, R0, !P1 ;
        SEL R0, R0, R10, !P1 ;
        SEL R9, R9, R6, !P1 ;
; Location /home/dstn/.julia/packages/LLVM/RpBog/src/interop/base.jl:38
        PRMT R4, R8, 0x5410, R0 ;
; Location ./range.jl:883
        SEL R6, R6, R11, !P1 ;
; Location /home/dstn/.julia/packages/LLVM/RpBog/src/interop/base.jl:38
        PRMT R0, R8, 0x7632, R0 ;
        STS [R19], R4 ;
        PRMT R7, R9.reuse, 0x5410, R6.reuse ;
        PRMT R6, R9, 0x7632, R6 ;
        STS [R15], R0 ;
        STS [R13], R7 ;
        IMAD.U32 R0, RZ, RZ, UR4 ;
        STS [R12], R6 ;
        STL [R1+0x124], R0 ;
; Location /home/dstn/.julia/packages/CUDA/YIj5X/src/device/intrinsics/synchronization.jl:16
        BAR.SYNC 0x0 ;

.L_x_75:
        LDL R0, [R1+0x100] ;
        LDL.LU R8, [R1+0xd4] ;
        LDL R6, [R1+0xec] ;
        LDL R9, [R1+0xf8] ;
        LDL R12, [R1+0x104] ;
        LDL.LU R40, [R1+0xb4] ;
        LDL R13, [R1+0xf0] ;
        LDL R10, [R1+0xf4] ;
; Location /home/dstn/.julia/packages/LLVM/RpBog/src/interop/base.jl:38
        IMAD.MOV.U32 R37, RZ, RZ, 0x64006400 ;
        LDL R14, [R1+0xe8] ;
        IMAD.MOV.U32 R61, RZ, RZ, 0x54005400 ;
        LDL R33, [R1+0xe4] ;
        LDL R38, [R1+0xe0] ;
        LEA R0, R0, UR6, 0x2 ;
        LDS R4, [R0] ;
; Location ./int.jl:366
        LOP3.LUT R27, R8, 0x88888888, RZ, 0x3c, !PT ;
        STL [R1+0xc0], R0 ;
        IMAD.MOV.U32 R0, RZ, RZ, 0x4800 ;
; Location /home/dstn/.julia/packages/LLVM/RpBog/src/interop/base.jl:38
        HADD2 R5, R0.reuse.H0_H0, 1024, 1024 ;
        HADD2 R7, R0.H0_H0, 64, 64 ;
        MOV R11, R6 ;
; Location ./int.jl:366
        LOP3.LUT R4, R4, 0x88888888, RZ, 0x3c, !PT ;
; Location ./int.jl:495
        SHF.R.U32.HI R8, RZ, 0x8, R4 ;
; Location /home/dstn/.julia/packages/LLVM/RpBog/src/interop/base.jl:38
        LOP3.LUT R0, R8.reuse, 0xf000f, R37, 0xe2, !PT ;
        LOP3.LUT R8, R8, 0xf000f0, R61, 0xe2, !PT ;
        HADD2 R23, R8, -R7 ;
        HMUL2 R8, -R11, R23 ;
        STL [R1+0x80], R23 ;
        LOP3.LUT R6, R4, 0xf000f, R37, 0xe2, !PT ;
        LDL.LU R23, [R1+0xd0] ;
        HADD2 R49, R6, -R5 ;
        HMUL2 R6, -R11, R49 ;
        STL [R1+0x8c], R49 ;
        LDL.LU R49, [R1+0xa0] ;
        LOP3.LUT R26, R27, 0xf000f, R37, 0xe2, !PT ;
; Location ./int.jl:495
        SHF.R.U32.HI R31, RZ, 0x8, R27 ;
; Location /home/dstn/.julia/packages/LLVM/RpBog/src/interop/base.jl:38
        HADD2 R26, R26, -R5 ;
        LOP3.LUT R4, R4, 0xf000f0, R61, 0xe2, !PT ;
        HFMA2 R26, R9, R26, R6 ;
        LEA R6, R12, UR6, 0x2 ;
        HADD2 R48, R4, -R7 ;
        LOP3.LUT R30, R31, 0xf000f, R37, 0xe2, !PT ;
        HADD2 R41, R0, -R5.reuse ;
        STL [R1+0xcc], R6 ;
        HMUL2 R4, -R11.reuse, R48 ;
        HADD2 R30, R30, -R5 ;
        LDS R6, [R6] ;
        HMUL2 R0, -R11, R41 ;
        LOP3.LUT R27, R27, 0xf000f0, R61, 0xe2, !PT ;
        STL [R1+0x88], R48 ;
        HFMA2 R30, R9, R30, R0 ;
; Location ./int.jl:366
        LOP3.LUT R0, R24, 0x88888888, RZ, 0x3c, !PT ;
; Location /home/dstn/.julia/packages/LLVM/RpBog/src/interop/base.jl:38
        HADD2 R27, R27, -R7 ;
; Location ./int.jl:366
        LOP3.LUT R48, R40, 0x88888888, RZ, 0x3c, !PT ;
; Location /home/dstn/.julia/packages/LLVM/RpBog/src/interop/base.jl:38
        LOP3.LUT R40, R48, 0xf000f0, R61.reuse, 0xe2, !PT ;
        LOP3.LUT R12, R0.reuse, 0xf000f0, R61.reuse, 0xe2, !PT ;
        HFMA2 R27, R9, R27, R4 ;
        LOP3.LUT R31, R31, 0xf000f0, R61, 0xe2, !PT ;
        HADD2 R40, R40, -R7.reuse ;
        STL [R1+0x84], R41 ;
        IMAD.MOV.U32 R4, RZ, RZ, R13 ;
        HADD2 R44, R12, -R7 ;
        HFMA2 R27, -R10, R40, R27 ;
        LOP3.LUT R13, R0, 0xf000f, R37.reuse, 0xe2, !PT ;
        HADD2 R31, R31, -R7 ;
        STL [R1+0x28], R44 ;
        HFMA2 R27, R4, R44, R27 ;
        LOP3.LUT R41, R48, 0xf000f, R37, 0xe2, !PT ;
; Location ./int.jl:495
        SHF.R.U32.HI R48, RZ, 0x8, R48 ;
        SHF.R.U32.HI R0, RZ, 0x8, R0 ;
; Location /home/dstn/.julia/packages/LLVM/RpBog/src/interop/base.jl:38
        HFMA2 R31, R9, R31, R8 ;
        LOP3.LUT R44, R48.reuse, 0xf000f0, R61, 0xe2, !PT ;
        IMAD.MOV.U32 R8, RZ, RZ, R14 ;
        LOP3.LUT R48, R48, 0xf000f, R37.reuse, 0xe2, !PT ;
        LOP3.LUT R14, R0.reuse, 0xf000f, R37, 0xe2, !PT ;
        HADD2 R44, R44, -R7 ;
        LOP3.LUT R0, R0, 0xf000f0, R61, 0xe2, !PT ;
        HADD2 R48, R48, -R5 ;
        HFMA2 R31, -R10, R44, R31 ;
        HADD2 R28, R0, -R7 ;
        HADD2 R24, R14, -R5 ;
        HFMA2 R30, -R10, R48, R30 ;
        HFMA2 R31, R4, R28, R31 ;
        HADD2 R41, R41, -R5 ;
        HFMA2 R30, R4, R24, R30 ;
        HMUL2 R19, -R3, R31 ;
; Location ./int.jl:366
        LOP3.LUT R6, R6, 0x88888888, RZ, 0x3c, !PT ;
; Location /home/dstn/.julia/packages/LLVM/RpBog/src/interop/base.jl:38
        HADD2 R15, R13, -R5 ;
        HFMA2 R26, -R10, R41, R26 ;
        HMUL2 R0, R3, R30.reuse ;
        HFMA2 R30, R8, R30, R19 ;
        HFMA2 R26, R4, R15, R26 ;
        HFMA2 R31, R8.reuse, R31, R0 ;
        HMUL2 R13, -R3.reuse, R27.reuse ;
        HMUL2 R12, R3, R26.reuse ;
        STL [R1+0x2c], R15 ;
        HFMA2 R26, R8.reuse, R26, R13 ;
; Location /home/dstn/.julia/packages/IndexSpaces/MMvQv/src/IndexSpaces.jl:1968
        IMAD.MOV.U32 R13, RZ, RZ, R21 ;
; Location /home/dstn/.julia/packages/LLVM/RpBog/src/interop/base.jl:38
        HFMA2 R27, R8, R27, R12 ;
; Location /home/dstn/.julia/packages/IndexSpaces/MMvQv/src/IndexSpaces.jl:1968
        MOV R12, R20 ;
        IMAD.MOV.U32 R14, RZ, RZ, R22 ;
        STL [R1+0x38], R28 ;
        IMAD.MOV.U32 R15, RZ, RZ, R20 ;
        STL [R1+0x3c], R24 ;
; Location /home/dstn/.julia/packages/LLVM/RpBog/src/interop/base.jl:38
        LOP3.LUT R28, R6, 0xf000f, R37, 0xe2, !PT ;
; Location /home/dstn/.julia/packages/IndexSpaces/MMvQv/src/IndexSpaces.jl:1968
        HMMA.16816.F16 R26, R12, R26, RZ ;
; Location /home/dstn/.julia/packages/LLVM/RpBog/src/interop/base.jl:38
        HADD2 R51, R28, -R5 ;
; Location /home/dstn/.julia/packages/IndexSpaces/MMvQv/src/IndexSpaces.jl:1968
        HMMA.16816.F16 R30, R12, R30, RZ ;
; Location /home/dstn/.julia/packages/LLVM/RpBog/src/interop/base.jl:38
        HMUL2 R28, -R11, R51 ;
        STL [R1+0x9c], R51 ;
; Location ./int.jl:366
        LOP3.LUT R19, R23, 0x88888888, RZ, 0x3c, !PT ;
; Location /home/dstn/.julia/packages/LLVM/RpBog/src/interop/base.jl:38
        LOP3.LUT R23, R6, 0xf000f0, R61.reuse, 0xe2, !PT ;
        LOP3.LUT R0, R19, 0xf000f0, R61, 0xe2, !PT ;
        HADD2 R50, R23, -R7.reuse ;
        HADD2 R0, R0, -R7 ;
        HMUL2 R23, -R11, R50 ;
        HFMA2 R23, R9, R0, R23 ;
; Location ./int.jl:366
        LOP3.LUT R0, R25, 0x88888888, RZ, 0x3c, !PT ;
; Location /home/dstn/.julia/packages/LLVM/RpBog/src/interop/base.jl:38
        LOP3.LUT R24, R19, 0xf000f, R37, 0xe2, !PT ;
; Location ./int.jl:366
        LOP3.LUT R55, R49, 0x88888888, RZ, 0x3c, !PT ;
; Location /home/dstn/.julia/packages/LLVM/RpBog/src/interop/base.jl:38
        LOP3.LUT R13, R0, 0xf000f0, R61, 0xe2, !PT ;
; Location ./int.jl:495
        SHF.R.U32.HI R6, RZ, 0x8, R6 ;
; Location /home/dstn/.julia/packages/LLVM/RpBog/src/interop/base.jl:38
        HADD2 R24, R24, -R5 ;
        LOP3.LUT R53, R55, 0xf000f, R37, 0xe2, !PT ;
        HADD2 R47, R13, -R7 ;
; Location ./int.jl:495
        SHF.R.U32.HI R19, RZ, 0x8, R19 ;
; Location /home/dstn/.julia/packages/LLVM/RpBog/src/interop/base.jl:38
        LOP3.LUT R51, R55, 0xf000f0, R61, 0xe2, !PT ;
        LOP3.LUT R13, R6, 0xf000f, R37.reuse, 0xe2, !PT ;
        HFMA2 R12, R9, R24, R28 ;
        LOP3.LUT R14, R0, 0xf000f, R37, 0xe2, !PT ;
        HADD2 R53, R53, -R5 ;
        LOP3.LUT R6, R6, 0xf000f0, R61, 0xe2, !PT ;
        HADD2 R51, R51, -R7 ;
        LOP3.LUT R24, R19, 0xf000f, R37, 0xe2, !PT ;
        HADD2 R46, R13, -R5.reuse ;
        HADD2 R43, R14, -R5 ;
        HFMA2 R12, -R10, R53, R12 ;
        HADD2 R15, R6, -R7 ;
        HADD2 R24, R24, -R5 ;
        HFMA2 R23, -R10, R51, R23 ;
        HMUL2 R6, -R11, R46 ;
        HFMA2 R28, R4.reuse, R43, R12 ;
        LOP3.LUT R25, R19, 0xf000f0, R61, 0xe2, !PT ;
        HFMA2 R29, R4, R47, R23 ;
; Location ./int.jl:495
        SHF.R.U32.HI R55, RZ, 0x8, R55 ;
; Location /home/dstn/.julia/packages/LLVM/RpBog/src/interop/base.jl:38
        HFMA2 R24, R9, R24, R6 ;
; Location ./int.jl:495
        SHF.R.U32.HI R0, RZ, 0x8, R0 ;
; Location /home/dstn/.julia/packages/LLVM/RpBog/src/interop/base.jl:38
        HMUL2 R6, R3, R28 ;
        LOP3.LUT R54, R55, 0xf000f0, R61, 0xe2, !PT ;
        HADD2 R25, R25, -R7 ;
        HMUL2 R13, -R11, R15 ;
        HMUL2 R12, -R3, R29.reuse ;
        LOP3.LUT R55, R55, 0xf000f, R37.reuse, 0xe2, !PT ;
        HFMA2 R29, R8, R29, R6 ;
        LOP3.LUT R6, R0.reuse, 0xf000f, R37, 0xe2, !PT ;
        HFMA2 R25, R9, R25, R13 ;
        LOP3.LUT R0, R0, 0xf000f0, R61, 0xe2, !PT ;
        HADD2 R54, R54, -R7 ;
        LDL R37, [R1+0xfc] ;
        HADD2 R55, R55, -R5 ;
        HADD2 R42, R0, -R7 ;
        HFMA2 R25, -R10, R54, R25 ;
        HADD2 R39, R6, -R5 ;
        HFMA2 R24, -R10, R55, R24 ;
        HFMA2 R25, R4.reuse, R42, R25 ;
        HFMA2 R24, R4, R39, R24 ;
        HMUL2 R6, -R3.reuse, R25.reuse ;
        HMUL2 R0, R3, R24.reuse ;
        HFMA2 R24, R8.reuse, R24, R6 ;
        IMAD.MOV.U32 R6, RZ, RZ, R33 ;
        LDL.LU R33, [R1+0xdc] ;
        HFMA2 R28, R8.reuse, R28, R12 ;
; Location /home/dstn/.julia/packages/IndexSpaces/MMvQv/src/IndexSpaces.jl:1968
        MOV R12, R20 ;
        IMAD.MOV.U32 R13, RZ, RZ, R21 ;
        STL [R1+0x90], R15 ;
        IMAD.MOV.U32 R14, RZ, RZ, R22 ;
; Location /home/dstn/.julia/packages/LLVM/RpBog/src/interop/base.jl:38
        HFMA2 R25, R8, R25, R0 ;
; Location /home/dstn/.julia/packages/IndexSpaces/MMvQv/src/IndexSpaces.jl:1968
        IMAD.MOV.U32 R15, RZ, RZ, R20 ;
; Location /home/dstn/.julia/packages/LLVM/RpBog/src/interop/base.jl:38
        MOV R0, R38 ;
; Location /home/dstn/.julia/packages/IndexSpaces/MMvQv/src/IndexSpaces.jl:1968
        HMMA.16816.F16 R28, R12, R28, RZ ;
; Location /home/dstn/.julia/packages/LLVM/RpBog/src/interop/base.jl:38
        HMUL2 R19, R0, R26 ;
; Location /home/dstn/.julia/packages/IndexSpaces/MMvQv/src/IndexSpaces.jl:1968
        HMMA.16816.F16 R24, R12, R24, RZ ;
; Location /home/dstn/.julia/packages/LLVM/RpBog/src/interop/base.jl:38
        HMUL2 R23, -R0, R27.reuse ;
        HFMA2 R27, R6, R27, R19 ;
        HMUL2 R32, -R0.reuse, R31 ;
        HMUL2 R19, R0, R30 ;
; Location /home/dstn/.julia/packages/IndexSpaces/MMvQv/src/IndexSpaces.jl:1968
        IMAD.MOV.U32 R12, RZ, RZ, R16.reuse ;
; Location /home/dstn/.julia/packages/LLVM/RpBog/src/interop/base.jl:38
        HFMA2 R26, R6.reuse, R26, R23 ;
; Location /home/dstn/.julia/packages/IndexSpaces/MMvQv/src/IndexSpaces.jl:1968
        IMAD.MOV.U32 R13, RZ, RZ, R17 ;
        MOV R14, R18 ;
        IMAD.MOV.U32 R15, RZ, RZ, R16 ;
; Location /home/dstn/.julia/packages/LLVM/RpBog/src/interop/base.jl:38
        HFMA2 R30, R6, R30, R32 ;
        HFMA2 R31, R6, R31, R19 ;
        HMUL2 R32, -R0.reuse, R29 ;
; Location /home/dstn/.julia/packages/IndexSpaces/MMvQv/src/IndexSpaces.jl:1968
        HMMA.16816.F16 R26, R12, R26, RZ ;
; Location /home/dstn/.julia/packages/LLVM/RpBog/src/interop/base.jl:38
        HMUL2 R19, R0, R28 ;
; Location /home/dstn/.julia/packages/IndexSpaces/MMvQv/src/IndexSpaces.jl:1968
        HMMA.16816.F16 R14, R12, R30, RZ ;
; Location /home/dstn/.julia/packages/LLVM/RpBog/src/interop/base.jl:38
        HFMA2 R12, R6, R28, R32 ;
        HMUL2 R28, R0, R24 ;
        LDL.LU R32, [R1+0xc8] ;
        HFMA2 R13, R6, R29, R19 ;
        HMUL2 R29, -R0, R25.reuse ;
        HFMA2 R25, R6, R25, R28 ;
        STL [R1+0x94], R46 ;
        LDL.LU R46, [R1+0xbc] ;
; Location ./int.jl:366
        LOP3.LUT R28, R33, 0x88888888, RZ, 0x3c, !PT ;
        LDL R33, [R1+0x108] ;
; Location /home/dstn/.julia/packages/LLVM/RpBog/src/interop/base.jl:38
        LEA R60, R37, UR6, 0x2 ;
        LDL.LU R37, [R1+0xd8] ;
        LDS R23, [R60] ;
; Location /home/dstn/.julia/packages/IndexSpaces/MMvQv/src/IndexSpaces.jl:1968
        IMAD.MOV.U32 R19, RZ, RZ, R16 ;
; Location /home/dstn/.julia/packages/LLVM/RpBog/src/interop/base.jl:38
        HFMA2 R24, R6, R24, R29 ;
        STL [R1+0x1c8], R54 ;
        STL [R1+0x1d0], R54 ;
; Location /home/dstn/.julia/packages/IndexSpaces/MMvQv/src/IndexSpaces.jl:1968
        HMMA.16816.F16 R12, R16, R12, RZ ;
; Location /home/dstn/.julia/packages/LLVM/RpBog/src/interop/base.jl:38
        IMAD.MOV.U32 R54, RZ, RZ, 0x64006400 ;
; Location /home/dstn/.julia/packages/IndexSpaces/MMvQv/src/IndexSpaces.jl:1968
        HMMA.16816.F16 R24, R16, R24, RZ ;
        STL [R1+0x1ec], R48 ;
        STL [R1+0x1fc], R48 ;
        STL [R1+0x214], R48 ;
; Location ./int.jl:366
        LOP3.LUT R23, R23, 0x88888888, RZ, 0x3c, !PT ;
; Location /home/dstn/.julia/packages/LLVM/RpBog/src/interop/base.jl:38
        LOP3.LUT R19, R23.reuse, 0xf000f0, R61, 0xe2, !PT ;
        LOP3.LUT R29, R23, 0xf000f, R54, 0xe2, !PT ;
; Location ./int.jl:495
        SHF.R.U32.HI R23, RZ, 0x8, R23 ;
        STL [R1+0x6c], R39 ;
; Location /home/dstn/.julia/packages/LLVM/RpBog/src/interop/base.jl:38
        HADD2 R48, R19, -R7 ;
        LOP3.LUT R19, R23, 0xf000f0, R61, 0xe2, !PT ;
        STL [R1+0x204], R41 ;
        STL [R1+0x20c], R41 ;
; Location ./int.jl:495
        SHF.R.U32.HI R39, RZ, 0x8, R28 ;
; Location /home/dstn/.julia/packages/LLVM/RpBog/src/interop/base.jl:38
        LOP3.LUT R38, R39.reuse, 0xf000f, R54, 0xe2, !PT ;
        LOP3.LUT R39, R39, 0xf000f0, R61, 0xe2, !PT ;
        HADD2 R41, R19, -R7 ;
        HMUL2 R19, -R11, R41 ;
        HADD2 R39, R39, -R7 ;
        HFMA2 R39, R9, R39, R19 ;
        LOP3.LUT R30, R28.reuse, 0xf000f, R54.reuse, 0xe2, !PT ;
        LOP3.LUT R31, R28, 0xf000f0, R61, 0xe2, !PT ;
        STL [R1+0x1e8], R44 ;
        LOP3.LUT R28, R23, 0xf000f, R54, 0xe2, !PT ;
; Location ./int.jl:366
        LOP3.LUT R32, R32, 0x88888888, RZ, 0x3c, !PT ;
        STL [R1+0x1f8], R44 ;
        STL [R1+0x210], R44 ;
; Location /home/dstn/.julia/packages/LLVM/RpBog/src/interop/base.jl:38
        HADD2 R30, R30, -R5 ;
; Location ./int.jl:366
        LOP3.LUT R35, R35, 0x88888888, RZ, 0x3c, !PT ;
        STL [R1+0x200], R40 ;
; Location /home/dstn/.julia/packages/LLVM/RpBog/src/interop/base.jl:38
        HADD2 R31, R31, -R7 ;
        STL [R1+0x208], R40 ;
        HADD2 R44, R29, -R5.reuse ;
        HMUL2 R23, -R11.reuse, R48 ;
        HMUL2 R29, -R11, R44 ;
        HADD2 R40, R28, -R5 ;
        LOP3.LUT R28, R32, 0xf000f0, R61, 0xe2, !PT ;
        STL [R1+0x40], R47 ;
        HFMA2 R30, R9, R30, R29 ;
        HFMA2 R31, R9, R31, R23 ;
        STL [R1+0x98], R50 ;
        HADD2 R28, R28, -R7 ;
        LOP3.LUT R49, R35.reuse, 0xf000f, R54, 0xe2, !PT ;
        HADD2 R38, R38, -R5 ;
        HMUL2 R23, -R11, R40 ;
        LOP3.LUT R47, R35, 0xf000f0, R61, 0xe2, !PT ;
; Location ./int.jl:495
        SHF.R.U32.HI R50, RZ, 0x8, R35 ;
; Location /home/dstn/.julia/packages/LLVM/RpBog/src/interop/base.jl:38
        HADD2 R47, R47, -R7 ;
        HFMA2 R31, -R10, R28, R31 ;
        LOP3.LUT R52, R50.reuse, 0xf000f, R54, 0xe2, !PT ;
        HFMA2 R38, R9, R38, R23 ;
        LOP3.LUT R50, R50, 0xf000f0, R61, 0xe2, !PT ;
        HADD2 R49, R49, -R5 ;
        HFMA2 R31, R4, R47, R31 ;
        HADD2 R52, R52, -R5 ;
        HADD2 R50, R50, -R7 ;
        HMUL2 R35, -R3, R31 ;
        STL [R1+0x5c], R42 ;
        STL [R1+0x4c], R43 ;
        STL [R1+0x1cc], R55 ;
        STL [R1+0x1d4], R55 ;
        STL [R1+0x1f0], R55 ;
        STL [R1+0x220], R55 ;
; Location ./int.jl:366
        LOP3.LUT R46, R46, 0x88888888, RZ, 0x3c, !PT ;
        LOP3.LUT R59, R34, 0x88888888, RZ, 0x3c, !PT ;
; Location /home/dstn/.julia/packages/LLVM/RpBog/src/interop/base.jl:38
        LOP3.LUT R57, R59, 0xf000f, R54, 0xe2, !PT ;
        STL [R1+0x1d8], R51 ;
        HADD2 R57, R57, -R5 ;
        STL [R1+0x1e0], R51 ;
        STL [R1+0x218], R51 ;
        STL [R1+0x1dc], R53 ;
        STL [R1+0x1e4], R53 ;
        STL [R1+0x21c], R53 ;
        LEA R33, R33, UR6, 0x2 ;
        LDS R19, [R33] ;
        STL [R1+0xc4], R33 ;
        LOP3.LUT R33, R32, 0xf000f, R54, 0xe2, !PT ;
; Location ./int.jl:495
        SHF.R.U32.HI R32, RZ, 0x8, R32 ;
; Location /home/dstn/.julia/packages/LLVM/RpBog/src/interop/base.jl:38
        LOP3.LUT R29, R32.reuse, 0xf000f, R54, 0xe2, !PT ;
        HADD2 R33, R33, -R5 ;
        LOP3.LUT R32, R32, 0xf000f0, R61, 0xe2, !PT ;
        HADD2 R29, R29, -R5 ;
        HFMA2 R30, -R10, R33, R30 ;
        HADD2 R32, R32, -R7 ;
        HFMA2 R38, -R10, R29, R38 ;
        HFMA2 R30, R4, R49, R30 ;
        HFMA2 R39, -R10, R32, R39 ;
        HFMA2 R38, R4, R52, R38 ;
        HMUL2 R23, R3.reuse, R30.reuse ;
        HFMA2 R30, R8, R30, R35 ;
        HFMA2 R39, R4, R50, R39 ;
        HMUL2 R35, R3.reuse, R38 ;
; Location ./int.jl:366
        LOP3.LUT R19, R19, 0x88888888, RZ, 0x3c, !PT ;
; Location /home/dstn/.julia/packages/LLVM/RpBog/src/interop/base.jl:38
        HMUL2 R36, -R3, R39 ;
        HFMA2 R39, R8.reuse, R39, R35 ;
; Location ./int.jl:366
        LOP3.LUT R35, R37, 0x88888888, RZ, 0x3c, !PT ;
; Location /home/dstn/.julia/packages/LLVM/RpBog/src/interop/base.jl:38
        LOP3.LUT R37, R19.reuse, 0xf000f, R54.reuse, 0xe2, !PT ;
        LOP3.LUT R42, R19, 0xf000f0, R61, 0xe2, !PT ;
        HFMA2 R31, R8.reuse, R31, R23 ;
        LOP3.LUT R43, R35, 0xf000f, R54, 0xe2, !PT ;
        HFMA2 R38, R8, R38, R36 ;
; Location /home/dstn/.julia/packages/IndexSpaces/MMvQv/src/IndexSpaces.jl:1968
        MOV R23, R20 ;
; Location /home/dstn/.julia/packages/LLVM/RpBog/src/interop/base.jl:38
        HADD2 R56, R37, -R5 ;
        HADD2 R55, R42, -R7 ;
        HADD2 R42, R43, -R5 ;
        LOP3.LUT R36, R35, 0xf000f0, R61, 0xe2, !PT ;
        HMUL2 R43, -R11.reuse, R56 ;
; Location /home/dstn/.julia/packages/IndexSpaces/MMvQv/src/IndexSpaces.jl:1968
        HMMA.16816.F16 R30, R20, R30, RZ ;
; Location /home/dstn/.julia/packages/LLVM/RpBog/src/interop/base.jl:38
        HMUL2 R37, -R11, R55 ;
; Location ./int.jl:495
        SHF.R.U32.HI R19, RZ, 0x8, R19 ;
; Location /home/dstn/.julia/packages/LLVM/RpBog/src/interop/base.jl:38
        HADD2 R36, R36, -R7 ;
; Location /home/dstn/.julia/packages/IndexSpaces/MMvQv/src/IndexSpaces.jl:1968
        HMMA.16816.F16 R38, R20, R38, RZ ;
        STL [R1+0x7c], R56 ;
; Location /home/dstn/.julia/packages/LLVM/RpBog/src/interop/base.jl:38
        HFMA2 R23, R9.reuse, R42, R43 ;
        LOP3.LUT R42, R46.reuse, 0xf000f0, R61.reuse, 0xe2, !PT ;
        LOP3.LUT R43, R46, 0xf000f, R54.reuse, 0xe2, !PT ;
        HFMA2 R36, R9, R36, R37 ;
        LOP3.LUT R56, R59, 0xf000f0, R61, 0xe2, !PT ;
        HADD2 R42, R42, -R7 ;
; Location ./int.jl:495
        SHF.R.U32.HI R35, RZ, 0x8, R35 ;
; Location /home/dstn/.julia/packages/LLVM/RpBog/src/interop/base.jl:38
        HADD2 R43, R43, -R5 ;
        LOP3.LUT R37, R19, 0xf000f, R54, 0xe2, !PT ;
        LOP3.LUT R19, R19, 0xf000f0, R61.reuse, 0xe2, !PT ;
        HADD2 R56, R56, -R7 ;
        LOP3.LUT R34, R35.reuse, 0xf000f, R54, 0xe2, !PT ;
        HFMA2 R36, -R10.reuse, R42, R36 ;
        LOP3.LUT R35, R35, 0xf000f0, R61, 0xe2, !PT ;
        HFMA2 R23, -R10, R43, R23 ;
        HADD2 R53, R37, -R5 ;
        HADD2 R51, R19, -R7 ;
        HFMA2 R37, R4.reuse, R56, R36 ;
        STL [R1+0x1c4], R43 ;
        HFMA2 R36, R4, R57, R23 ;
; Location ./int.jl:495
        SHF.R.U32.HI R46, RZ, 0x8, R46 ;
; Location /home/dstn/.julia/packages/LLVM/RpBog/src/interop/base.jl:38
        HADD2 R35, R35, -R7 ;
        HMUL2 R45, -R11, R51 ;
        HMUL2 R23, -R3.reuse, R37 ;
        IMAD.MOV.U32 R43, RZ, RZ, 0x54005400 ;
        HMUL2 R19, R3, R36.reuse ;
; Location ./int.jl:495
        SHF.R.U32.HI R59, RZ, 0x8, R59 ;
; Location /home/dstn/.julia/packages/LLVM/RpBog/src/interop/base.jl:38
        HFMA2 R35, R9, R35, R45 ;
        HFMA2 R36, R8.reuse, R36, R23 ;
        LOP3.LUT R45, R46.reuse, 0xf000f0, R43.reuse, 0xe2, !PT ;
        HFMA2 R37, R8, R37, R19 ;
        LOP3.LUT R46, R46, 0xf000f, R54, 0xe2, !PT ;
; Location /home/dstn/.julia/packages/IndexSpaces/MMvQv/src/IndexSpaces.jl:1968
        IMAD.MOV.U32 R23, RZ, RZ, R20 ;
; Location /home/dstn/.julia/packages/LLVM/RpBog/src/interop/base.jl:38
        HADD2 R34, R34, -R5 ;
        LOP3.LUT R61, R59.reuse, 0xf000f, R54, 0xe2, !PT ;
        HMUL2 R58, -R11, R53 ;
        LOP3.LUT R59, R59, 0xf000f0, R43, 0xe2, !PT ;
        HADD2 R45, R45, -R7 ;
        HFMA2 R34, R9, R34, R58 ;
        HADD2 R46, R46, -R5 ;
; Location /home/dstn/.julia/packages/IndexSpaces/MMvQv/src/IndexSpaces.jl:1968
        HMMA.16816.F16 R36, R20, R36, RZ ;
; Location /home/dstn/.julia/packages/LLVM/RpBog/src/interop/base.jl:38
        HADD2 R59, R59, -R7 ;
        HFMA2 R35, -R10.reuse, R45, R35 ;
        HADD2 R61, R61, -R5 ;
        HFMA2 R34, -R10, R46, R34 ;
        HFMA2 R35, R4.reuse, R59, R35 ;
        HFMA2 R34, R4, R61, R34 ;
        HMUL2 R23, -R3.reuse, R35.reuse ;
        HMUL2 R19, R3, R34.reuse ;
        HFMA2 R34, R8.reuse, R34, R23 ;
; Location /home/dstn/.julia/packages/IndexSpaces/MMvQv/src/IndexSpaces.jl:1968
        IMAD.MOV.U32 R23, RZ, RZ, R20 ;
; Location /home/dstn/.julia/packages/LLVM/RpBog/src/interop/base.jl:38
        HFMA2 R35, R8, R35, R19 ;
        HMUL2 R58, -R0.reuse, R39 ;
        HMUL2 R19, R0, R38.reuse ;
        HFMA2 R38, R6, R38, R58 ;
        HMUL2 R58, -R0, R31 ;
; Location /home/dstn/.julia/packages/IndexSpaces/MMvQv/src/IndexSpaces.jl:1968
        HMMA.16816.F16 R34, R20, R34, RZ ;
; Location /home/dstn/.julia/packages/LLVM/RpBog/src/interop/base.jl:38
        HMUL2 R27, R2, R27 ;
        HMUL2 R23, R0, R30.reuse ;
        HFMA2 R30, R6, R30, R58 ;
        HMUL2 R58, -R0, R37 ;
        HFMA2 R31, R6, R31, R23 ;
        HMUL2 R23, R0, R36.reuse ;
        HFMA2 R36, R6, R36, R58 ;
        HMNMX2 R58, R27, -7, -7, !PT ;
        HMUL2 R14, R2, R14 ;
        STL [R1+0x78], R55 ;
        STL [R1+0x74], R53 ;
        HMNMX2 R27, R14, -7, -7, !PT ;
        HMNMX2 R14, R58, 7, 7, PT ;
        STL [R1+0x70], R51 ;
        LDL R55, [R1+0x10c] ;
        LDL R53, [R1+0x110] ;
        LDL R51, [R1+0x114] ;
        LDL R58, [R1+0x118] ;
        HFMA2 R39, R6.reuse, R39, R19 ;
; Location /home/dstn/.julia/packages/IndexSpaces/MMvQv/src/IndexSpaces.jl:1968
        MOV R19, R16 ;
; Location /home/dstn/.julia/packages/LLVM/RpBog/src/interop/base.jl:38
        HFMA2 R37, R6, R37, R23 ;
        HMUL2 R26, R2, R26 ;
; Location /home/dstn/.julia/packages/IndexSpaces/MMvQv/src/IndexSpaces.jl:1968
        HMMA.16816.F16 R38, R16, R38, RZ ;
; Location /home/dstn/.julia/packages/LLVM/RpBog/src/interop/base.jl:38
        HMNMX2 R23, R26, -7, -7, !PT ;
        HMUL2 R26, R0, R34 ;
; Location /home/dstn/.julia/packages/IndexSpaces/MMvQv/src/IndexSpaces.jl:1968
        HMMA.16816.F16 R30, R16.reuse, R30, RZ ;
        HMMA.16816.F16 R36, R16, R36, RZ ;
; Location /home/dstn/.julia/packages/LLVM/RpBog/src/interop/base.jl:38
        HMUL2 R19, -R0, R35 ;
        HFMA2 R34, R6.reuse, R34, R19 ;
        HMNMX2 R19, R27, 7, 7, PT ;
        HFMA2 R35, R6, R35, R26 ;
        HMUL2 R26, R2, R15 ;
        HADD2 R15, R19, R5 ;
; Location /home/dstn/.julia/packages/IndexSpaces/MMvQv/src/IndexSpaces.jl:1968
        IMAD.MOV.U32 R19, RZ, RZ, R16 ;
        HMMA.16816.F16 R34, R16, R34, RZ ;
; Location /home/dstn/.julia/packages/LLVM/RpBog/src/interop/base.jl:38
        HMUL2 R13, R2.reuse, R13 ;
        HMUL2 R25, R2.reuse, R25 ;
        HMUL2 R31, R2.reuse, R31 ;
        HMUL2 R39, R2.reuse, R39 ;
        HMUL2 R37, R2, R37 ;
        HMNMX2 R26, R26, -7, -7, !PT ;
        HMUL2 R30, R2.reuse, R30 ;
        HMNMX2 R13, R13, -7, -7, !PT ;
        HMUL2 R38, R2.reuse, R38 ;
        HMNMX2 R25, R25, -7, -7, !PT ;
        HMUL2 R12, R2.reuse, R12 ;
        HMNMX2 R31, R31, -7, -7, !PT ;
        HMUL2 R24, R2.reuse, R24 ;
        HMNMX2 R39, R39, -7, -7, !PT ;
        HMUL2 R36, R2, R36 ;
        HMNMX2 R23, R23, 7, 7, PT ;
        HADD2 R14, R14, R5 ;
        LDL R19, [R1+0xc0] ;
        HMUL2 R35, R2.reuse, R35 ;
        HMNMX2 R37, R37, -7, -7, !PT ;
        HMUL2 R34, R2, R34 ;
        HMNMX2 R26, R26, 7, 7, PT ;
        HMNMX2 R35, R35, -7, -7, !PT ;
        HMNMX2 R30, R30, -7, -7, !PT ;
        HMNMX2 R13, R13, 7, 7, PT ;
        HMNMX2 R38, R38, -7, -7, !PT ;
        HMNMX2 R25, R25, 7, 7, PT ;
        HMNMX2 R31, R31, 7, 7, PT ;
        HMNMX2 R39, R39, 7, 7, PT ;
        HMNMX2 R37, R37, 7, 7, PT ;
        HMNMX2 R35, R35, 7, 7, PT ;
        HMNMX2 R12, R12, -7, -7, !PT ;
        HMNMX2 R24, R24, -7, -7, !PT ;
        HADD2 R26, R26, R5 ;
        HMNMX2 R36, R36, -7, -7, !PT ;
        HMNMX2 R34, R34, -7, -7, !PT ;
        HADD2 R13, R13, R5.reuse ;
        HMNMX2 R30, R30, 7, 7, PT ;
        HADD2 R25, R25, R5.reuse ;
        HMNMX2 R38, R38, 7, 7, PT ;
        HADD2 R31, R31, R5.reuse ;
        HMNMX2 R12, R12, 7, 7, PT ;
        HADD2 R39, R39, R5.reuse ;
        HMNMX2 R24, R24, 7, 7, PT ;
        HADD2 R37, R37, R5.reuse ;
        HMNMX2 R36, R36, 7, 7, PT ;
        HADD2 R35, R35, R5.reuse ;
        HMNMX2 R34, R34, 7, 7, PT ;
        HADD2 R30, R30, R5.reuse ;
        PRMT R14, R14, 0x6240, R26 ;
        HADD2 R38, R38, R5.reuse ;
        PRMT R13, R13, 0x6240, R25 ;
        HADD2 R23, R23, R5.reuse ;
        PRMT R31, R31, 0x6240, R39 ;
        HADD2 R12, R12, R5.reuse ;
        PRMT R35, R37, 0x6240, R35 ;
        HADD2 R24, R24, R5 ;
        HADD2 R36, R36, R5.reuse ;
        HADD2 R34, R34, R5 ;
        PRMT R30, R30, 0x6240, R38 ;
; Location ./int.jl:496
        IMAD.SHL.U32 R14, R14, 0x10, RZ ;
        SHF.L.U32 R31, R31, 0x4, RZ ;
        IMAD.SHL.U32 R13, R13, 0x10, RZ ;
; Location /home/dstn/.julia/packages/LLVM/RpBog/src/interop/base.jl:38
        PRMT R15, R23, 0x6240, R15 ;
; Location ./int.jl:496
        IMAD.SHL.U32 R35, R35, 0x10, RZ ;
; Location /home/dstn/.julia/packages/LLVM/RpBog/src/interop/base.jl:38
        PRMT R12, R12, 0x6240, R24 ;
        PRMT R34, R36, 0x6240, R34 ;
        LOP3.LUT R30, R30, 0xf0f0f0f, R31, 0xe2, !PT ;
        STL [R1+0xb8], R60 ;
        LOP3.LUT R14, R15, 0xf0f0f0f, R14, 0xe2, !PT ;
        LOP3.LUT R12, R12, 0xf0f0f0f, R13, 0xe2, !PT ;
        STL [R1+0x68], R40 ;
        LOP3.LUT R34, R34, 0xf0f0f0f, R35, 0xe2, !PT ;
; Location ./int.jl:366
        LOP3.LUT R30, R30, 0x88888888, RZ, 0x3c, !PT ;
        STL [R1+0x64], R41 ;
        LOP3.LUT R14, R14, 0x88888888, RZ, 0x3c, !PT ;
        LOP3.LUT R12, R12, 0x88888888, RZ, 0x3c, !PT ;
        STL [R1+0x50], R48 ;
        LOP3.LUT R34, R34, 0x88888888, RZ, 0x3c, !PT ;
        STL [R1+0x60], R44 ;
        STL [R1+0x1c0], R42 ;
        STL [R1+0x1f4], R42 ;
        STL [R1+0x1a0], R45 ;
        LDL R36, [R1+0x74] ;
        LDL R42, [R1+0x88] ;
; Location /home/dstn/.julia/packages/LLVM/RpBog/src/interop/base.jl:38
        LEA R55, R55, UR6, 0x2 ;
        LEA R53, R53, UR6, 0x2 ;
        STS [R55], R30 ;
        LEA R51, R51, UR6, 0x2 ;
        STS [R53], R14 ;
        LEA R58, R58, UR6, 0x2 ;
        STS [R51], R12 ;
        STS [R58], R34 ;
        LDS R12, [R60] ;
        STL [R1+0xa4], R58 ;
        STL [R1+0xdc], R12 ;
; Location ./int.jl:366
        LOP3.LUT R12, R12, 0x88888888, RZ, 0x3c, !PT ;
; Location /home/dstn/.julia/packages/LLVM/RpBog/src/interop/base.jl:38
        LOP3.LUT R58, R12, 0xf000f0, R43, 0xe2, !PT ;
        HADD2 R58, R58, -R7 ;
        LOP3.LUT R60, R12, 0xf000f, R54, 0xe2, !PT ;
; Location ./int.jl:495
        SHF.R.U32.HI R12, RZ, 0x8, R12 ;
; Location /home/dstn/.julia/packages/LLVM/RpBog/src/interop/base.jl:38
        HMUL2 R13, -R11, R58 ;
        LDS R19, [R19] ;
        HFMA2 R31, R9, R28, R13 ;
        LOP3.LUT R13, R12.reuse, 0xf000f, R54, 0xe2, !PT ;
        LOP3.LUT R12, R12, 0xf000f0, R43, 0xe2, !PT ;
        HFMA2 R31, -R10, R47, R31 ;
        STL [R1+0xa8], R51 ;
        HADD2 R15, R13, -R5 ;
        HADD2 R14, R12, -R7 ;
        STL [R1+0xb0], R55 ;
        HMUL2 R34, -R11.reuse, R15 ;
        HMUL2 R35, -R11, R14 ;
        STL [R1+0xac], R53 ;
        HFMA2 R34, R9.reuse, R29, R34 ;
        HFMA2 R35, R9, R32, R35 ;
        LDL.LU R51, [R1+0x218] ;
        HFMA2 R34, -R10, R52, R34 ;
        HFMA2 R35, -R10, R50, R35 ;
        LDL R43, [R1+0xcc] ;
        HFMA2 R34, R4, R40, R34 ;
        LDL.LU R40, [R1+0x208] ;
        HFMA2 R35, R4, R41, R35 ;
        LDL.LU R41, [R1+0x20c] ;
        HFMA2 R31, R4, R48, R31 ;
        LDL.LU R48, [R1+0x214] ;
        HADD2 R60, R60, -R5 ;
        STL [R1+0x14], R15 ;
        HMUL2 R30, -R11, R60 ;
        STL [R1+0x10], R14 ;
        HFMA2 R30, R9, R33, R30 ;
        STL [R1+0xd4], R19 ;
        HFMA2 R30, -R10, R49, R30 ;
        LDL.LU R55, [R1+0x220] ;
        HFMA2 R30, R4, R44, R30 ;
        HMUL2 R13, -R3.reuse, R31.reuse ;
; Location /home/dstn/.julia/packages/IndexSpaces/MMvQv/src/IndexSpaces.jl:1968
        MOV R14, R22 ;
; Location /home/dstn/.julia/packages/LLVM/RpBog/src/interop/base.jl:38
        HMUL2 R12, R3.reuse, R30.reuse ;
; Location /home/dstn/.julia/packages/IndexSpaces/MMvQv/src/IndexSpaces.jl:1968
        IMAD.MOV.U32 R15, RZ, RZ, R20.reuse ;
; Location /home/dstn/.julia/packages/LLVM/RpBog/src/interop/base.jl:38
        HFMA2 R30, R8.reuse, R30, R13 ;
; Location /home/dstn/.julia/packages/IndexSpaces/MMvQv/src/IndexSpaces.jl:1968
        IMAD.MOV.U32 R13, RZ, RZ, R21 ;
; Location /home/dstn/.julia/packages/LLVM/RpBog/src/interop/base.jl:38
        HFMA2 R31, R8, R31, R12 ;
; Location /home/dstn/.julia/packages/IndexSpaces/MMvQv/src/IndexSpaces.jl:1968
        IMAD.MOV.U32 R12, RZ, RZ, R20 ;
; Location ./int.jl:366
        LOP3.LUT R19, R19, 0x88888888, RZ, 0x3c, !PT ;
; Location /home/dstn/.julia/packages/LLVM/RpBog/src/interop/base.jl:38
        HMUL2 R23, R3.reuse, R34 ;
        LDL.LU R44, [R1+0x210] ;
; Location /home/dstn/.julia/packages/IndexSpaces/MMvQv/src/IndexSpaces.jl:1968
        HMMA.16816.F16 R30, R12, R30, RZ ;
        LDL.LU R53, [R1+0x21c] ;
; Location /home/dstn/.julia/packages/LLVM/RpBog/src/interop/base.jl:38
        IMAD.MOV.U32 R15, RZ, RZ, 0x54005400 ;
        HMUL2 R24, -R3, R35 ;
        LOP3.LUT R15, R19.reuse, 0xf000f0, R15, 0xe2, !PT ;
        HFMA2 R35, R8, R35, R23 ;
        LOP3.LUT R23, R19, 0xf000f, R54, 0xe2, !PT ;
        LDL R51, [R1+0x84] ;
        LDS R43, [R43] ;
        HADD2 R40, R15, -R7 ;
        HADD2 R41, R23, -R5 ;
        STL [R1+0x18], R40 ;
        HMUL2 R23, -R11, R40 ;
        LDL R48, [R1+0x28] ;
        LDL.LU R40, [R1+0x200] ;
        HFMA2 R34, R8, R34, R24 ;
        HMUL2 R24, -R11, R41 ;
        STL [R1+0x1c], R41 ;
        LDL R55, [R1+0x8c] ;
        LDL.LU R41, [R1+0x204] ;
        LDL R44, [R1+0x2c] ;
        LDL R53, [R1+0x80] ;
        HFMA2 R40, R9, R40, R23 ;
        HFMA2 R33, -R10.reuse, R48, R40 ;
        LDL.LU R48, [R1+0x1fc] ;
        HFMA2 R41, R9, R41, R24 ;
; Location ./int.jl:495
        SHF.R.U32.HI R19, RZ, 0x8, R19 ;
; Location /home/dstn/.julia/packages/IndexSpaces/MMvQv/src/IndexSpaces.jl:1968
        IMAD.MOV.U32 R15, RZ, RZ, R20 ;
        STL [R1+0xd0], R43 ;
; Location /home/dstn/.julia/packages/LLVM/RpBog/src/interop/base.jl:38
        HFMA2 R32, -R10, R44, R41 ;
        LDL.LU R44, [R1+0x1f8] ;
        LOP3.LUT R23, R19, 0xf000f, R54, 0xe2, !PT ;
; Location /home/dstn/.julia/packages/IndexSpaces/MMvQv/src/IndexSpaces.jl:1968
        HMMA.16816.F16 R34, R12, R34, RZ ;
        LDL R15, [R1+0x3c] ;
; Location /home/dstn/.julia/packages/LLVM/RpBog/src/interop/base.jl:38
        MOV R24, 0x54005400 ;
        LDL R14, [R1+0x38] ;
        HFMA2 R33, R4, R42, R33 ;
        LDL R41, [R1+0x78] ;
        LDL R40, [R1+0x7c] ;
        HADD2 R48, R23, -R5 ;
        LOP3.LUT R19, R19, 0xf000f0, R24, 0xe2, !PT ;
        HFMA2 R32, R4, R55, R32 ;
        LDL.LU R42, [R1+0x1f4] ;
        HMUL2 R26, -R11, R48 ;
        STL [R1+0xc], R48 ;
        LDL.LU R55, [R1+0x1f0] ;
        LDL.LU R48, [R1+0x1ec] ;
        HADD2 R44, R19, -R7 ;
        HMUL2 R27, -R11, R44 ;
        STL [R1+0x8], R44 ;
        LDL.LU R44, [R1+0x1e8] ;
        HMUL2 R13, -R3.reuse, R33 ;
        HMUL2 R12, R3, R32 ;
        LDL R55, [R1+0x40] ;
        HFMA2 R26, R9, R48, R26 ;
        HFMA2 R26, -R10, R15, R26 ;
        HFMA2 R26, R4, R51, R26 ;
        LDL.LU R51, [R1+0x1e0] ;
        HFMA2 R27, R9, R44, R27 ;
        HFMA2 R27, -R10, R14, R27 ;
        HMUL2 R19, R3.reuse, R26.reuse ;
        HFMA2 R27, R4, R53, R27 ;
        LDL.LU R53, [R1+0x1e4] ;
        HMUL2 R23, -R3, R27.reuse ;
        HFMA2 R27, R8.reuse, R27, R19 ;
; Location ./int.jl:366
        LOP3.LUT R19, R43, 0x88888888, RZ, 0x3c, !PT ;
; Location /home/dstn/.julia/packages/LLVM/RpBog/src/interop/base.jl:38
        HFMA2 R26, R8.reuse, R26, R23 ;
; Location /home/dstn/.julia/packages/IndexSpaces/MMvQv/src/IndexSpaces.jl:1968
        IMAD.MOV.U32 R14, RZ, RZ, R22 ;
; Location /home/dstn/.julia/packages/LLVM/RpBog/src/interop/base.jl:38
        HFMA2 R32, R8.reuse, R32, R13 ;
        LOP3.LUT R23, R19.reuse, 0xf000f0, R24, 0xe2, !PT ;
        HFMA2 R33, R8, R33, R12 ;
        LOP3.LUT R24, R19, 0xf000f, R54, 0xe2, !PT ;
; Location /home/dstn/.julia/packages/IndexSpaces/MMvQv/src/IndexSpaces.jl:1968
        IMAD.MOV.U32 R12, RZ, RZ, R20 ;
        MOV R15, R20 ;
        IMAD.MOV.U32 R13, RZ, RZ, R21 ;
        LDL R43, [R1+0xc4] ;
        HMMA.16816.F16 R32, R12.reuse, R32, RZ ;
        HMMA.16816.F16 R26, R12, R26, RZ ;
        LDL R14, [R1+0x4c] ;
        LDL R15, [R1+0x98] ;
; Location /home/dstn/.julia/packages/LLVM/RpBog/src/interop/base.jl:38
        HADD2 R51, R24, -R5 ;
        HMUL2 R13, -R11, R51 ;
        STL [R1+0x54], R51 ;
        LDL.LU R51, [R1+0x1d8] ;
        HADD2 R53, R23, -R7 ;
        HMUL2 R12, -R11, R53 ;
        STL [R1+0x58], R53 ;
; Location ./int.jl:495
        SHF.R.U32.HI R19, RZ, 0x8, R19 ;
; Location /home/dstn/.julia/packages/LLVM/RpBog/src/interop/base.jl:38
        LDS R43, [R43] ;
        LDL.LU R53, [R1+0x1dc] ;
        HFMA2 R12, R9, R51, R12 ;
        LDL R51, [R1+0x9c] ;
        HFMA2 R12, -R10, R55, R12 ;
        LDL.LU R55, [R1+0x1d4] ;
        HFMA2 R29, R4, R15, R12 ;
        HFMA2 R13, R9, R53, R13 ;
        HFMA2 R13, -R10, R14, R13 ;
; Location /home/dstn/.julia/packages/IndexSpaces/MMvQv/src/IndexSpaces.jl:1968
        IMAD.MOV.U32 R14, RZ, RZ, R22 ;
        MOV R15, R20 ;
; Location /home/dstn/.julia/packages/LLVM/RpBog/src/interop/base.jl:38
        HFMA2 R28, R4, R51, R13 ;
        HMUL2 R13, -R3.reuse, R29.reuse ;
        HMUL2 R12, R3, R28.reuse ;
        HFMA2 R28, R8.reuse, R28, R13 ;
; Location /home/dstn/.julia/packages/IndexSpaces/MMvQv/src/IndexSpaces.jl:1968
        IMAD.MOV.U32 R13, RZ, RZ, R21 ;
; Location /home/dstn/.julia/packages/LLVM/RpBog/src/interop/base.jl:38
        HFMA2 R29, R8, R29, R12 ;
; Location /home/dstn/.julia/packages/IndexSpaces/MMvQv/src/IndexSpaces.jl:1968
        IMAD.MOV.U32 R12, RZ, RZ, R20 ;
        HMMA.16816.F16 R28, R12, R28, RZ ;
        LDL R14, [R1+0x90] ;
        LDL R15, [R1+0x94] ;
; Location /home/dstn/.julia/packages/LLVM/RpBog/src/interop/base.jl:38
        IMAD.MOV.U32 R12, RZ, RZ, 0x54005400 ;
        LOP3.LUT R12, R19.reuse, 0xf000f0, R12, 0xe2, !PT ;
        LOP3.LUT R19, R19, 0xf000f, R54, 0xe2, !PT ;
        LDL.LU R54, [R1+0x1d0] ;
        HADD2 R55, R12, -R7 ;
        HMUL2 R12, -R11, R55 ;
        STL [R1+0x20], R55 ;
        LDL.LU R55, [R1+0x1cc] ;
        HADD2 R54, R19, -R5 ;
        LDL R19, [R1+0x6c] ;
        HMUL2 R13, -R11, R54 ;
        STL [R1+0x48], R54 ;
        LDL.LU R54, [R1+0x1c8] ;
        HFMA2 R13, R9, R55, R13 ;
        LDL R55, [R1+0x5c] ;
        STL [R1+0xd8], R43 ;
        HFMA2 R13, -R10, R19, R13 ;
        HFMA2 R24, R4, R15, R13 ;
        HFMA2 R12, R9, R54, R12 ;
; Location /home/dstn/.julia/packages/IndexSpaces/MMvQv/src/IndexSpaces.jl:1968
        IMAD.MOV.U32 R15, RZ, RZ, R20 ;
; Location ./int.jl:366
        LOP3.LUT R19, R43, 0x88888888, RZ, 0x3c, !PT ;
        STL [R1+0x19c], R44 ;
; Location /home/dstn/.julia/packages/LLVM/RpBog/src/interop/base.jl:38
        HFMA2 R12, -R10, R55, R12 ;
        LDL.LU R43, [R1+0x1c4] ;
        HFMA2 R25, R4, R14, R12 ;
        HMUL2 R12, R3.reuse, R24.reuse ;
        STL [R1+0x1bc], R51 ;
        HMUL2 R13, -R3, R25.reuse ;
; Location /home/dstn/.julia/packages/IndexSpaces/MMvQv/src/IndexSpaces.jl:1968
        MOV R14, R22 ;
; Location /home/dstn/.julia/packages/LLVM/RpBog/src/interop/base.jl:38
        HFMA2 R25, R8.reuse, R25, R12 ;
; Location /home/dstn/.julia/packages/IndexSpaces/MMvQv/src/IndexSpaces.jl:1968
        IMAD.MOV.U32 R12, RZ, RZ, R20 ;
; Location /home/dstn/.julia/packages/LLVM/RpBog/src/interop/base.jl:38
        HFMA2 R24, R8, R24, R13 ;
; Location /home/dstn/.julia/packages/IndexSpaces/MMvQv/src/IndexSpaces.jl:1968
        IMAD.MOV.U32 R13, RZ, RZ, R21 ;
        STL [R1+0x1b8], R53 ;
; Location /home/dstn/.julia/packages/LLVM/RpBog/src/interop/base.jl:38
        IMAD.MOV.U32 R55, RZ, RZ, 0x64006400 ;
        LDL R51, [R1+0x10] ;
; Location /home/dstn/.julia/packages/IndexSpaces/MMvQv/src/IndexSpaces.jl:1968
        HMMA.16816.F16 R14, R12, R24, RZ ;
        LDL R54, [R1+0x8] ;
        LDL.LU R53, [R1+0x2c] ;
; Location /home/dstn/.julia/packages/LLVM/RpBog/src/interop/base.jl:38
        IMAD.MOV.U32 R13, RZ, RZ, 0x54005400 ;
        LOP3.LUT R12, R19, 0xf000f, R55, 0xe2, !PT ;
        LOP3.LUT R13, R19, 0xf000f0, R13, 0xe2, !PT ;
        HADD2 R48, R12, -R5 ;
        HADD2 R42, R13, -R7 ;
        HMUL2 R12, -R11.reuse, R42 ;
        STL [R1+0x34], R42 ;
        LDL.LU R42, [R1+0x1c0] ;
        HMUL2 R13, -R11, R48 ;
; Location ./int.jl:495
        SHF.R.U32.HI R19, RZ, 0x8, R19 ;
; Location /home/dstn/.julia/packages/LLVM/RpBog/src/interop/base.jl:38
        HFMA2 R13, R9.reuse, R43, R13 ;
        LDL R43, [R1+0x8c] ;
        HFMA2 R23, -R10, R57, R13 ;
        HFMA2 R12, R9, R42, R12 ;
        HFMA2 R12, -R10, R56, R12 ;
        HFMA2 R13, R4.reuse, R41, R12 ;
        HFMA2 R12, R4, R40, R23 ;
        MOV R42, 0x54005400 ;
        HMUL2 R24, -R3.reuse, R13.reuse ;
        LDL R41, [R1+0xb8] ;
        HMUL2 R23, R3, R12.reuse ;
        HFMA2 R12, R8.reuse, R12, R24 ;
        LDL R40, [R1+0xc0] ;
        HFMA2 R13, R8, R13, R23 ;
; Location /home/dstn/.julia/packages/IndexSpaces/MMvQv/src/IndexSpaces.jl:1968
        IMAD.MOV.U32 R23, RZ, RZ, R20 ;
        HMMA.16816.F16 R12, R20, R12, RZ ;
; Location /home/dstn/.julia/packages/LLVM/RpBog/src/interop/base.jl:38
        LOP3.LUT R23, R19.reuse, 0xf000f0, R42, 0xe2, !PT ;
        LOP3.LUT R19, R19, 0xf000f, R55, 0xe2, !PT ;
        HADD2 R37, R23, -R7 ;
        HADD2 R44, R19, -R5 ;
        HMUL2 R19, -R11, R37 ;
        HFMA2 R19, R9, R45, R19 ;
        LDL R45, [R1+0x70] ;
        HMUL2 R23, -R11, R44 ;
        HFMA2 R23, R9, R46, R23 ;
        HFMA2 R19, -R10.reuse, R59, R19 ;
        STL [R1+0x24], R37 ;
        HFMA2 R23, -R10, R61, R23 ;
        HMUL2 R38, -R0, R13 ;
        LDL R46, [R1+0x60] ;
        HFMA2 R24, R4, R36, R23 ;
        HMUL2 R39, R0, R12 ;
        HFMA2 R38, R6.reuse, R12, R38 ;
; Location /home/dstn/.julia/packages/IndexSpaces/MMvQv/src/IndexSpaces.jl:1968
        MOV R12, R16 ;
; Location /home/dstn/.julia/packages/LLVM/RpBog/src/interop/base.jl:38
        HFMA2 R39, R6, R13, R39 ;
; Location /home/dstn/.julia/packages/IndexSpaces/MMvQv/src/IndexSpaces.jl:1968
        IMAD.MOV.U32 R13, RZ, RZ, R17 ;
; Location /home/dstn/.julia/packages/LLVM/RpBog/src/interop/base.jl:38
        HFMA2 R25, R4, R45, R19 ;
        HMUL2 R19, R3.reuse, R24 ;
        HMUL2 R23, -R3, R25.reuse ;
        HFMA2 R25, R8, R25, R19 ;
        HFMA2 R24, R8, R24, R23 ;
; Location /home/dstn/.julia/packages/IndexSpaces/MMvQv/src/IndexSpaces.jl:1968
        IMAD.MOV.U32 R23, RZ, RZ, R20 ;
; Location /home/dstn/.julia/packages/LLVM/RpBog/src/interop/base.jl:38
        HMUL2 R19, R0, R30 ;
; Location /home/dstn/.julia/packages/IndexSpaces/MMvQv/src/IndexSpaces.jl:1968
        HMMA.16816.F16 R24, R20, R24, RZ ;
; Location /home/dstn/.julia/packages/LLVM/RpBog/src/interop/base.jl:38
        HMUL2 R23, -R0, R31.reuse ;
        HFMA2 R31, R6.reuse, R31, R19 ;
; Location /home/dstn/.julia/packages/IndexSpaces/MMvQv/src/IndexSpaces.jl:1968
        IMAD.MOV.U32 R19, RZ, RZ, R16 ;
; Location /home/dstn/.julia/packages/LLVM/RpBog/src/interop/base.jl:38
        HFMA2 R30, R6, R30, R23 ;
        HMUL2 R23, -R0, R35 ;
; Location /home/dstn/.julia/packages/IndexSpaces/MMvQv/src/IndexSpaces.jl:1968
        HMMA.16816.F16 R36, R16, R30, RZ ;
; Location /home/dstn/.julia/packages/LLVM/RpBog/src/interop/base.jl:38
        HMUL2 R19, R0.reuse, R34 ;
        HMUL2 R30, -R0.reuse, R33 ;
        HMUL2 R31, R0, R32 ;
        HFMA2 R35, R6.reuse, R35, R19 ;
; Location /home/dstn/.julia/packages/IndexSpaces/MMvQv/src/IndexSpaces.jl:1968
        MOV R19, R16 ;
; Location /home/dstn/.julia/packages/LLVM/RpBog/src/interop/base.jl:38
        HFMA2 R34, R6.reuse, R34, R23 ;
        HFMA2 R30, R6.reuse, R32, R30 ;
        HFMA2 R31, R6, R33, R31 ;
; Location /home/dstn/.julia/packages/IndexSpaces/MMvQv/src/IndexSpaces.jl:1968
        HMMA.16816.F16 R34, R16, R34, RZ ;
; Location /home/dstn/.julia/packages/LLVM/RpBog/src/interop/base.jl:38
        HMUL2 R23, -R0, R27 ;
; Location /home/dstn/.julia/packages/IndexSpaces/MMvQv/src/IndexSpaces.jl:1968
        HMMA.16816.F16 R30, R16, R30, RZ ;
; Location /home/dstn/.julia/packages/LLVM/RpBog/src/interop/base.jl:38
        HMUL2 R19, R0, R26.reuse ;
        HFMA2 R26, R6.reuse, R26, R23 ;
        HFMA2 R27, R6, R27, R19 ;
; Location /home/dstn/.julia/packages/IndexSpaces/MMvQv/src/IndexSpaces.jl:1968
        IMAD.MOV.U32 R19, RZ, RZ, R16 ;
; Location /home/dstn/.julia/packages/LLVM/RpBog/src/interop/base.jl:38
        HMUL2 R23, -R0, R29 ;
; Location /home/dstn/.julia/packages/IndexSpaces/MMvQv/src/IndexSpaces.jl:1968
        HMMA.16816.F16 R26, R16, R26, RZ ;
; Location /home/dstn/.julia/packages/LLVM/RpBog/src/interop/base.jl:38
        HMUL2 R19, R0, R28.reuse ;
        HFMA2 R28, R6.reuse, R28, R23 ;
        HFMA2 R29, R6, R29, R19 ;
; Location /home/dstn/.julia/packages/IndexSpaces/MMvQv/src/IndexSpaces.jl:1968
        IMAD.MOV.U32 R19, RZ, RZ, R16 ;
; Location /home/dstn/.julia/packages/LLVM/RpBog/src/interop/base.jl:38
        HMUL2 R23, -R0, R15 ;
; Location /home/dstn/.julia/packages/IndexSpaces/MMvQv/src/IndexSpaces.jl:1968
        HMMA.16816.F16 R28, R16, R28, RZ ;
; Location /home/dstn/.julia/packages/LLVM/RpBog/src/interop/base.jl:38
        HMUL2 R19, R0, R14.reuse ;
        HFMA2 R14, R6.reuse, R14, R23 ;
        HFMA2 R15, R6, R15, R19 ;
; Location /home/dstn/.julia/packages/IndexSpaces/MMvQv/src/IndexSpaces.jl:1968
        IMAD.MOV.U32 R19, RZ, RZ, R16 ;
        HMMA.16816.F16 R32, R16, R14, RZ ;
; Location /home/dstn/.julia/packages/LLVM/RpBog/src/interop/base.jl:38
        HMUL2 R37, R2, R37 ;
        LDL R19, [R1+0x50] ;
; Location /home/dstn/.julia/packages/IndexSpaces/MMvQv/src/IndexSpaces.jl:1968
        IMAD.MOV.U32 R14, RZ, RZ, R18 ;
        IMAD.MOV.U32 R15, RZ, RZ, R16 ;
        HMMA.16816.F16 R38, R12, R38, RZ ;
; Location /home/dstn/.julia/packages/LLVM/RpBog/src/interop/base.jl:38
        HMUL2 R13, -R0.reuse, R25.reuse ;
        HMUL2 R12, R0, R24.reuse ;
        HFMA2 R24, R6.reuse, R24, R13 ;
; Location /home/dstn/.julia/packages/IndexSpaces/MMvQv/src/IndexSpaces.jl:1968
        IMAD.MOV.U32 R13, RZ, RZ, R17 ;
; Location /home/dstn/.julia/packages/LLVM/RpBog/src/interop/base.jl:38
        HFMA2 R25, R6, R25, R12 ;
; Location /home/dstn/.julia/packages/IndexSpaces/MMvQv/src/IndexSpaces.jl:1968
        MOV R12, R16 ;
        HMMA.16816.F16 R24, R12, R24, RZ ;
        LDL R14, [R1+0xa8] ;
; Location /home/dstn/.julia/packages/LLVM/RpBog/src/interop/base.jl:38
        HMUL2 R39, R2.reuse, R39 ;
        HMUL2 R38, R2, R38 ;
        LDL R15, [R1+0xa4] ;
        HMNMX2 R39, R39, -7, -7, !PT ;
        HMNMX2 R38, R38, -7, -7, !PT ;
        HMNMX2 R39, R39, 7, 7, PT ;
        HMNMX2 R38, R38, 7, 7, PT ;
        HMUL2 R25, R2.reuse, R25 ;
        HMUL2 R24, R2, R24 ;
        HMNMX2 R25, R25, -7, -7, !PT ;
        HMNMX2 R24, R24, -7, -7, !PT ;
        HMNMX2 R25, R25, 7, 7, PT ;
        HMNMX2 R24, R24, 7, 7, PT ;
        HADD2 R39, R39, R5.reuse ;
        HADD2 R25, R25, R5.reuse ;
        HADD2 R38, R38, R5 ;
        HADD2 R24, R24, R5 ;
        PRMT R25, R39, 0x6240, R25 ;
        LDL R39, [R1+0xb0] ;
        PRMT R24, R38, 0x6240, R24 ;
        LDL R38, [R1+0xac] ;
        HMUL2 R35, R2.reuse, R35 ;
        HMUL2 R31, R2, R31 ;
        HMUL2 R27, R2.reuse, R27 ;
        HMNMX2 R37, R37, -7, -7, !PT ;
        HMUL2 R29, R2.reuse, R29 ;
        HMNMX2 R35, R35, -7, -7, !PT ;
        HMUL2 R33, R2.reuse, R33 ;
        HMNMX2 R31, R31, -7, -7, !PT ;
        HMUL2 R36, R2.reuse, R36 ;
        HMNMX2 R27, R27, -7, -7, !PT ;
        HMUL2 R34, R2.reuse, R34 ;
        HMUL2 R30, R2, R30 ;
        HMUL2 R26, R2.reuse, R26 ;
        HMNMX2 R37, R37, 7, 7, PT ;
        HMUL2 R28, R2.reuse, R28 ;
        HMNMX2 R35, R35, 7, 7, PT ;
        HMUL2 R32, R2, R32 ;
        HMNMX2 R29, R29, -7, -7, !PT ;
        HMNMX2 R33, R33, -7, -7, !PT ;
        HMNMX2 R31, R31, 7, 7, PT ;
        HMNMX2 R27, R27, 7, 7, PT ;
        HMNMX2 R36, R36, -7, -7, !PT ;
        HMNMX2 R34, R34, -7, -7, !PT ;
        HMNMX2 R30, R30, -7, -7, !PT ;
        HMNMX2 R26, R26, -7, -7, !PT ;
        HADD2 R37, R37, R5.reuse ;
        HMNMX2 R28, R28, -7, -7, !PT ;
        HADD2 R35, R35, R5 ;
        HMNMX2 R32, R32, -7, -7, !PT ;
        HMNMX2 R29, R29, 7, 7, PT ;
        HMNMX2 R33, R33, 7, 7, PT ;
        HADD2 R31, R31, R5.reuse ;
        HMNMX2 R36, R36, 7, 7, PT ;
        HADD2 R27, R27, R5.reuse ;
        HMNMX2 R34, R34, 7, 7, PT ;
        HMNMX2 R30, R30, 7, 7, PT ;
        HMNMX2 R26, R26, 7, 7, PT ;
        HADD2 R29, R29, R5.reuse ;
        HMNMX2 R28, R28, 7, 7, PT ;
        HADD2 R33, R33, R5.reuse ;
        HMNMX2 R32, R32, 7, 7, PT ;
        HADD2 R36, R36, R5.reuse ;
        PRMT R35, R37, 0x6240, R35 ;
        HADD2 R34, R34, R5.reuse ;
        PRMT R27, R31, 0x6240, R27 ;
        HADD2 R30, R30, R5 ;
        HADD2 R26, R26, R5.reuse ;
        PRMT R29, R29, 0x6240, R33 ;
        HADD2 R28, R28, R5.reuse ;
        HADD2 R32, R32, R5 ;
; Location ./int.jl:496
        IMAD.SHL.U32 R35, R35, 0x10, RZ ;
; Location /home/dstn/.julia/packages/LLVM/RpBog/src/interop/base.jl:38
        PRMT R34, R36, 0x6240, R34 ;
; Location ./int.jl:496
        IMAD.SHL.U32 R27, R27, 0x10, RZ ;
; Location /home/dstn/.julia/packages/LLVM/RpBog/src/interop/base.jl:38
        PRMT R26, R30, 0x6240, R26 ;
; Location ./int.jl:496
        IMAD.SHL.U32 R25, R25, 0x10, RZ ;
; Location /home/dstn/.julia/packages/LLVM/RpBog/src/interop/base.jl:38
        PRMT R28, R28, 0x6240, R32 ;
        STL [R1+0x44], R48 ;
; Location ./int.jl:496
        SHF.L.U32 R29, R29, 0x4, RZ ;
; Location /home/dstn/.julia/packages/LLVM/RpBog/src/interop/base.jl:38
        LOP3.LUT R34, R34, 0xf0f0f0f, R35, 0xe2, !PT ;
        STL [R1+0x1a4], R48 ;
        LOP3.LUT R26, R26, 0xf0f0f0f, R27, 0xe2, !PT ;
        LOP3.LUT R28, R28, 0xf0f0f0f, R29, 0xe2, !PT ;
        STL [R1+0x1b4], R48 ;
        LOP3.LUT R24, R24, 0xf0f0f0f, R25, 0xe2, !PT ;
; Location ./int.jl:366
        LOP3.LUT R34, R34, 0x88888888, RZ, 0x3c, !PT ;
        STL [R1+0x1b0], R56 ;
        LOP3.LUT R26, R26, 0x88888888, RZ, 0x3c, !PT ;
        LOP3.LUT R28, R28, 0x88888888, RZ, 0x3c, !PT ;
        STL [R1+0x1ac], R59 ;
        LOP3.LUT R24, R24, 0x88888888, RZ, 0x3c, !PT ;
        LDL.LU R48, [R1+0x5c] ;
        LDL.LU R56, [R1+0x6c] ;
        LDL R59, [R1+0x78] ;
        STL [R1+0x30], R44 ;
        STL [R1+0x1a8], R44 ;
        LDL R37, [R1+0x74] ;
        LDL R36, [R1+0x24] ;
        LDL R44, [R1+0x7c] ;
; Location /home/dstn/.julia/packages/LLVM/RpBog/src/interop/base.jl:38
        STS [R39], R34 ;
        STS [R38], R26 ;
        STS [R14], R28 ;
        STS [R15], R24 ;
        LDS R14, [R41] ;
        LDS R15, [R40] ;
; Location ./int.jl:366
        LOP3.LUT R41, R14, 0x88888888, RZ, 0x3c, !PT ;
; Location /home/dstn/.julia/packages/LLVM/RpBog/src/interop/base.jl:38
        LOP3.LUT R39, R41.reuse, 0xf000f0, R42, 0xe2, !PT ;
        LOP3.LUT R40, R41, 0xf000f, R55, 0xe2, !PT ;
; Location ./int.jl:495
        SHF.R.U32.HI R41, RZ, 0x8, R41 ;
; Location /home/dstn/.julia/packages/LLVM/RpBog/src/interop/base.jl:38
        LOP3.LUT R38, R41.reuse, 0xf000f0, R42, 0xe2, !PT ;
        LOP3.LUT R41, R41, 0xf000f, R55, 0xe2, !PT ;
        HADD2 R40, R40, -R5 ;
        HADD2 R41, R41, -R5 ;
        HADD2 R38, R38, -R7 ;
        HMUL2 R12, -R11.reuse, R40 ;
        STL [R1+0x198], R41 ;
        HMUL2 R24, -R11, R41 ;
        HFMA2 R12, R9, R49, R12 ;
        STL [R1+0x194], R38 ;
        HMUL2 R23, -R11, R38 ;
        LDL R49, [R1+0x14] ;
        LDL.LU R41, [R1+0x68] ;
        LDL.LU R38, [R1+0x64] ;
        HADD2 R39, R39, -R7 ;
        HMUL2 R13, -R11, R39 ;
        HFMA2 R13, R9, R47, R13 ;
        HFMA2 R30, -R10.reuse, R46, R12 ;
        HFMA2 R13, -R10, R19, R13 ;
        HFMA2 R30, R4.reuse, R60, R30 ;
        HFMA2 R31, R4, R58, R13 ;
        HMUL2 R12, R3, R30 ;
        HMUL2 R13, -R3, R31.reuse ;
        STL [R1+0xc8], R14 ;
        HFMA2 R31, R8.reuse, R31, R12 ;
; Location ./int.jl:366
        LOP3.LUT R19, R15, 0x88888888, RZ, 0x3c, !PT ;
; Location /home/dstn/.julia/packages/LLVM/RpBog/src/interop/base.jl:38
        HFMA2 R30, R8, R30, R13 ;
        STL [R1+0xb4], R15 ;
; Location /home/dstn/.julia/packages/IndexSpaces/MMvQv/src/IndexSpaces.jl:1968
        IMAD.MOV.U32 R12, RZ, RZ, R20.reuse ;
        IMAD.MOV.U32 R13, RZ, RZ, R21 ;
        MOV R14, R22 ;
        IMAD.MOV.U32 R15, RZ, RZ, R20 ;
; Location /home/dstn/.julia/packages/LLVM/RpBog/src/interop/base.jl:38
        LOP3.LUT R47, R19, 0xf000f, R55, 0xe2, !PT ;
        LOP3.LUT R46, R19, 0xf000f0, R42, 0xe2, !PT ;
; Location /home/dstn/.julia/packages/IndexSpaces/MMvQv/src/IndexSpaces.jl:1968
        HMMA.16816.F16 R30, R12, R30, RZ ;
        LDL.LU R14, [R1+0x28] ;
; Location /home/dstn/.julia/packages/LLVM/RpBog/src/interop/base.jl:38
        HADD2 R47, R47, -R5 ;
        HADD2 R46, R46, -R7 ;
        LDL R15, [R1+0x88] ;
        HMUL2 R13, -R11.reuse, R47 ;
        HMUL2 R12, -R11, R46 ;
        STL [R1+0x180], R47 ;
        STL [R1+0x184], R46 ;
        LDL.LU R47, [R1+0x1c] ;
        LDL.LU R46, [R1+0x18] ;
        HFMA2 R24, R9, R52, R24 ;
        HFMA2 R23, R9, R50, R23 ;
; Location ./int.jl:495
        SHF.R.U32.HI R19, RZ, 0x8, R19 ;
        LDL R52, [R1+0x98] ;
        LDL R50, [R1+0x48] ;
; Location /home/dstn/.julia/packages/LLVM/RpBog/src/interop/base.jl:38
        HFMA2 R24, -R10.reuse, R41, R24 ;
        HFMA2 R23, -R10, R38, R23 ;
        HFMA2 R24, R4, R49, R24 ;
        HFMA2 R23, R4, R51, R23 ;
        LOP3.LUT R42, R19, 0xf000f0, R42, 0xe2, !PT ;
        HMUL2 R35, R3.reuse, R24 ;
        LDL R49, [R1+0xcc] ;
        HMUL2 R34, -R3, R23.reuse ;
        HFMA2 R35, R8, R23, R35 ;
        LDL.LU R51, [R1+0x1bc] ;
        HFMA2 R23, R9, R53, R13 ;
        LDL.LU R53, [R1+0x1b8] ;
        HFMA2 R34, R8, R24, R34 ;
; Location /home/dstn/.julia/packages/IndexSpaces/MMvQv/src/IndexSpaces.jl:1968
        IMAD.MOV.U32 R13, RZ, RZ, R21 ;
; Location /home/dstn/.julia/packages/LLVM/RpBog/src/interop/base.jl:38
        HFMA2 R23, -R10, R43, R23 ;
        LOP3.LUT R43, R19, 0xf000f, R55, 0xe2, !PT ;
        HADD2 R42, R42, -R7 ;
        LDL.LU R19, [R1+0x38] ;
        HFMA2 R33, R9, R14, R12 ;
; Location /home/dstn/.julia/packages/IndexSpaces/MMvQv/src/IndexSpaces.jl:1968
        IMAD.MOV.U32 R12, RZ, RZ, R20.reuse ;
        MOV R14, R22 ;
; Location /home/dstn/.julia/packages/LLVM/RpBog/src/interop/base.jl:38
        HFMA2 R33, -R10, R15, R33 ;
; Location /home/dstn/.julia/packages/IndexSpaces/MMvQv/src/IndexSpaces.jl:1968
        IMAD.MOV.U32 R15, RZ, RZ, R20 ;
        HMMA.16816.F16 R34, R12, R34, RZ ;
; Location /home/dstn/.julia/packages/LLVM/RpBog/src/interop/base.jl:38
        HFMA2 R32, R4.reuse, R47, R23 ;
        HFMA2 R33, R4, R46, R33 ;
        HMUL2 R12, R3.reuse, R32.reuse ;
        HMUL2 R13, -R3, R33.reuse ;
        HFMA2 R33, R8.reuse, R33, R12 ;
; Location /home/dstn/.julia/packages/IndexSpaces/MMvQv/src/IndexSpaces.jl:1968
        IMAD.MOV.U32 R12, RZ, RZ, R20 ;
; Location /home/dstn/.julia/packages/LLVM/RpBog/src/interop/base.jl:38
        HFMA2 R32, R8, R32, R13 ;
; Location /home/dstn/.julia/packages/IndexSpaces/MMvQv/src/IndexSpaces.jl:1968
        IMAD.MOV.U32 R13, RZ, RZ, R21 ;
        STL [R1+0x17c], R42 ;
        HMMA.16816.F16 R32, R12, R32, RZ ;
        LDL.LU R14, [R1+0x3c] ;
        LDL R15, [R1+0x80] ;
; Location /home/dstn/.julia/packages/LLVM/RpBog/src/interop/base.jl:38
        HMUL2 R12, -R11, R42 ;
        LDL.LU R42, [R1+0x84] ;
        LDS R49, [R49] ;
        LDL R53, [R1+0xc] ;
        HADD2 R43, R43, -R5 ;
        HMUL2 R13, -R11, R43 ;
        HFMA2 R12, R9.reuse, R19, R12 ;
        HFMA2 R13, R9, R14, R13 ;
        HFMA2 R12, -R10.reuse, R15, R12 ;
        HFMA2 R13, -R10, R42, R13 ;
        HFMA2 R27, R4.reuse, R54, R12 ;
; Location /home/dstn/.julia/packages/IndexSpaces/MMvQv/src/IndexSpaces.jl:1968
        IMAD.MOV.U32 R14, RZ, RZ, R22 ;
        MOV R15, R20 ;
; Location /home/dstn/.julia/packages/LLVM/RpBog/src/interop/base.jl:38
        HFMA2 R26, R4, R53, R13 ;
        HMUL2 R13, -R3.reuse, R27.reuse ;
        HMUL2 R12, R3, R26.reuse ;
        HFMA2 R26, R8.reuse, R26, R13 ;
; Location /home/dstn/.julia/packages/IndexSpaces/MMvQv/src/IndexSpaces.jl:1968
        IMAD.MOV.U32 R13, RZ, RZ, R21 ;
; Location /home/dstn/.julia/packages/LLVM/RpBog/src/interop/base.jl:38
        HFMA2 R27, R8, R27, R12 ;
; Location /home/dstn/.julia/packages/IndexSpaces/MMvQv/src/IndexSpaces.jl:1968
        MOV R12, R20 ;
        HMMA.16816.F16 R26, R12, R26, RZ ;
        LDL.LU R15, [R1+0x4c] ;
; Location ./int.jl:366
        LOP3.LUT R19, R49, 0x88888888, RZ, 0x3c, !PT ;
        STL [R1+0x190], R43 ;
; Location /home/dstn/.julia/packages/LLVM/RpBog/src/interop/base.jl:38
        LOP3.LUT R54, R19, 0xf000f, R55, 0xe2, !PT ;
        LDL.LU R14, [R1+0x40] ;
        IMAD.MOV.U32 R43, RZ, RZ, 0x54005400 ;
        LOP3.LUT R53, R19, 0xf000f0, R43, 0xe2, !PT ;
        HADD2 R54, R54, -R5 ;
        HADD2 R53, R53, -R7 ;
        STL [R1+0x170], R54 ;
        HMUL2 R13, -R11.reuse, R54 ;
        HMUL2 R12, -R11, R53 ;
        STL [R1+0x16c], R53 ;
        LDL.LU R54, [R1+0x58] ;
        LDL.LU R53, [R1+0x54] ;
; Location ./int.jl:495
        SHF.R.U32.HI R19, RZ, 0x8, R19 ;
        STL [R1+0xa0], R49 ;
        LDL R49, [R1+0xc4] ;
; Location /home/dstn/.julia/packages/LLVM/RpBog/src/interop/base.jl:38
        HFMA2 R13, R9, R15, R13 ;
        HFMA2 R13, -R10, R51, R13 ;
        LOP3.LUT R51, R19, 0xf000f0, R43, 0xe2, !PT ;
        HADD2 R51, R51, -R7 ;
        HMUL2 R25, -R11, R51 ;
        HFMA2 R25, R9.reuse, R48, R25 ;
        LDL.LU R48, [R1+0x1b4] ;
        HFMA2 R12, R9, R14, R12 ;
        HFMA2 R12, -R10, R52, R12 ;
; Location /home/dstn/.julia/packages/IndexSpaces/MMvQv/src/IndexSpaces.jl:1968
        IMAD.MOV.U32 R14, RZ, RZ, R22 ;
; Location /home/dstn/.julia/packages/LLVM/RpBog/src/interop/base.jl:38
        HFMA2 R29, R4.reuse, R54, R12 ;
        HFMA2 R28, R4, R53, R13 ;
        HMUL2 R13, -R3.reuse, R29.reuse ;
        HMUL2 R12, R3, R28.reuse ;
; Location /home/dstn/.julia/packages/IndexSpaces/MMvQv/src/IndexSpaces.jl:1968
        MOV R15, R20 ;
; Location /home/dstn/.julia/packages/LLVM/RpBog/src/interop/base.jl:38
        HFMA2 R28, R8.reuse, R28, R13 ;
; Location /home/dstn/.julia/packages/IndexSpaces/MMvQv/src/IndexSpaces.jl:1968
        IMAD.MOV.U32 R13, RZ, RZ, R21 ;
; Location /home/dstn/.julia/packages/LLVM/RpBog/src/interop/base.jl:38
        HFMA2 R29, R8, R29, R12 ;
; Location /home/dstn/.julia/packages/IndexSpaces/MMvQv/src/IndexSpaces.jl:1968
        IMAD.MOV.U32 R12, RZ, RZ, R20 ;
; Location /home/dstn/.julia/packages/LLVM/RpBog/src/interop/base.jl:38
        LOP3.LUT R52, R19, 0xf000f, R55, 0xe2, !PT ;
        LDL R19, [R1+0x90] ;
; Location /home/dstn/.julia/packages/IndexSpaces/MMvQv/src/IndexSpaces.jl:1968
        HMMA.16816.F16 R28, R12, R28, RZ ;
; Location /home/dstn/.julia/packages/LLVM/RpBog/src/interop/base.jl:38
        LDS R49, [R49] ;
        LDL R14, [R1+0x94] ;
        LDL R15, [R1+0x20] ;
        HADD2 R52, R52, -R5 ;
        HMUL2 R24, -R11, R52 ;
        HFMA2 R24, R9, R56, R24 ;
        LDL.LU R56, [R1+0x1b0] ;
        LDL R48, [R1+0x34] ;
        STL [R1+0xbc], R49 ;
        HFMA2 R25, -R10.reuse, R19, R25 ;
; Location ./int.jl:366
        LOP3.LUT R19, R49, 0x88888888, RZ, 0x3c, !PT ;
; Location /home/dstn/.julia/packages/LLVM/RpBog/src/interop/base.jl:38
        HFMA2 R24, -R10, R14, R24 ;
        HFMA2 R25, R4.reuse, R15, R25 ;
        HFMA2 R24, R4, R50, R24 ;
        HMUL2 R13, -R3.reuse, R25.reuse ;
        HMUL2 R12, R3, R24.reuse ;
        LOP3.LUT R49, R19.reuse, 0xf000f0, R43, 0xe2, !PT ;
        HFMA2 R24, R8.reuse, R24, R13 ;
; Location /home/dstn/.julia/packages/IndexSpaces/MMvQv/src/IndexSpaces.jl:1968
        IMAD.MOV.U32 R13, RZ, RZ, R21 ;
; Location /home/dstn/.julia/packages/LLVM/RpBog/src/interop/base.jl:38
        HFMA2 R25, R8, R25, R12 ;
; Location /home/dstn/.julia/packages/IndexSpaces/MMvQv/src/IndexSpaces.jl:1968
        IMAD.MOV.U32 R12, RZ, RZ, R20 ;
        MOV R15, R20 ;
        IMAD.MOV.U32 R14, RZ, RZ, R22 ;
; Location /home/dstn/.julia/packages/LLVM/RpBog/src/interop/base.jl:38
        LOP3.LUT R50, R19, 0xf000f, R55, 0xe2, !PT ;
        HADD2 R49, R49, -R7 ;
        HADD2 R50, R50, -R5 ;
; Location /home/dstn/.julia/packages/IndexSpaces/MMvQv/src/IndexSpaces.jl:1968
        HMMA.16816.F16 R14, R12, R24, RZ ;
; Location /home/dstn/.julia/packages/LLVM/RpBog/src/interop/base.jl:38
        HMUL2 R12, -R11.reuse, R49 ;
        HMUL2 R13, -R11, R50 ;
        HFMA2 R12, R9.reuse, R56, R12 ;
        HFMA2 R13, R9, R57, R13 ;
; Location ./int.jl:495
        SHF.R.U32.HI R19, RZ, 0x8, R19 ;
; Location /home/dstn/.julia/packages/LLVM/RpBog/src/interop/base.jl:38
        HFMA2 R12, -R10.reuse, R59, R12 ;
        LDL.LU R57, [R1+0xa8] ;
        HFMA2 R23, -R10, R44, R13 ;
        LDL.LU R59, [R1+0x1ac] ;
        LDL.LU R44, [R1+0x1a8] ;
        LDL.LU R56, [R1+0xa4] ;
        HFMA2 R13, R4, R48, R12 ;
        LDL.LU R48, [R1+0x1a4] ;
        HMUL2 R24, -R3, R13 ;
        LOP3.LUT R55, R19, 0xf000f, R55, 0xe2, !PT ;
        HADD2 R55, R55, -R5 ;
        HFMA2 R12, R4, R48, R23 ;
        HMUL2 R23, R3, R12.reuse ;
        HFMA2 R12, R8.reuse, R12, R24 ;
        HFMA2 R13, R8, R13, R23 ;
; Location /home/dstn/.julia/packages/IndexSpaces/MMvQv/src/IndexSpaces.jl:1968
        IMAD.MOV.U32 R23, RZ, RZ, R20 ;
; Location /home/dstn/.julia/packages/LLVM/RpBog/src/interop/base.jl:38
        LOP3.LUT R48, R19, 0xf000f0, R43, 0xe2, !PT ;
        HADD2 R48, R48, -R7 ;
; Location /home/dstn/.julia/packages/IndexSpaces/MMvQv/src/IndexSpaces.jl:1968
        HMMA.16816.F16 R12, R20, R12, RZ ;
; Location /home/dstn/.julia/packages/LLVM/RpBog/src/interop/base.jl:38
        HMUL2 R19, -R11, R48 ;
        HMUL2 R23, -R11, R55 ;
        HFMA2 R23, R9.reuse, R61, R23 ;
        HFMA2 R19, R9, R59, R19 ;
        LDL.LU R61, [R1+0xb0] ;
        HFMA2 R23, -R10.reuse, R37, R23 ;
        HFMA2 R19, -R10, R45, R19 ;
        LDL.LU R59, [R1+0xac] ;
        HFMA2 R24, R4, R44, R23 ;
        LDL.LU R45, [R1+0x1a0] ;
        LDL.LU R44, [R1+0x19c] ;
        HFMA2 R25, R4, R36, R19 ;
        HMUL2 R19, R3.reuse, R24 ;
        HMUL2 R23, -R3, R25.reuse ;
        HFMA2 R25, R8, R25, R19 ;
        HFMA2 R24, R8, R24, R23 ;
; Location /home/dstn/.julia/packages/IndexSpaces/MMvQv/src/IndexSpaces.jl:1968
        IMAD.MOV.U32 R23, RZ, RZ, R20 ;
; Location /home/dstn/.julia/packages/LLVM/RpBog/src/interop/base.jl:38
        HMUL2 R19, R0, R30 ;
; Location /home/dstn/.julia/packages/IndexSpaces/MMvQv/src/IndexSpaces.jl:1968
        HMMA.16816.F16 R24, R20, R24, RZ ;
; Location /home/dstn/.julia/packages/LLVM/RpBog/src/interop/base.jl:38
        HMUL2 R23, -R0, R31.reuse ;
        HFMA2 R31, R6.reuse, R31, R19 ;
; Location /home/dstn/.julia/packages/IndexSpaces/MMvQv/src/IndexSpaces.jl:1968
        IMAD.MOV.U32 R19, RZ, RZ, R16 ;
; Location /home/dstn/.julia/packages/LLVM/RpBog/src/interop/base.jl:38
        HFMA2 R30, R6, R30, R23 ;
        HMUL2 R23, -R0, R35 ;
; Location /home/dstn/.julia/packages/IndexSpaces/MMvQv/src/IndexSpaces.jl:1968
        HMMA.16816.F16 R36, R16, R30, RZ ;
; Location /home/dstn/.julia/packages/LLVM/RpBog/src/interop/base.jl:38
        HMUL2 R19, R0.reuse, R34 ;
        HMUL2 R30, -R0.reuse, R33 ;
        HMUL2 R31, R0, R32 ;
        HFMA2 R35, R6.reuse, R35, R19 ;
; Location /home/dstn/.julia/packages/IndexSpaces/MMvQv/src/IndexSpaces.jl:1968
        MOV R19, R16 ;
; Location /home/dstn/.julia/packages/LLVM/RpBog/src/interop/base.jl:38
        HFMA2 R34, R6.reuse, R34, R23 ;
        HFMA2 R30, R6.reuse, R32, R30 ;
        HFMA2 R31, R6, R33, R31 ;
; Location /home/dstn/.julia/packages/IndexSpaces/MMvQv/src/IndexSpaces.jl:1968
        HMMA.16816.F16 R34, R16, R34, RZ ;
; Location /home/dstn/.julia/packages/LLVM/RpBog/src/interop/base.jl:38
        HMUL2 R23, -R0, R27 ;
; Location /home/dstn/.julia/packages/IndexSpaces/MMvQv/src/IndexSpaces.jl:1968
        HMMA.16816.F16 R30, R16, R30, RZ ;
; Location /home/dstn/.julia/packages/LLVM/RpBog/src/interop/base.jl:38
        HMUL2 R19, R0, R26.reuse ;
        HFMA2 R26, R6.reuse, R26, R23 ;
        HFMA2 R27, R6, R27, R19 ;
; Location /home/dstn/.julia/packages/IndexSpaces/MMvQv/src/IndexSpaces.jl:1968
        IMAD.MOV.U32 R19, RZ, RZ, R16 ;
; Location /home/dstn/.julia/packages/LLVM/RpBog/src/interop/base.jl:38
        HMUL2 R23, -R0, R29 ;
; Location /home/dstn/.julia/packages/IndexSpaces/MMvQv/src/IndexSpaces.jl:1968
        HMMA.16816.F16 R26, R16, R26, RZ ;
; Location /home/dstn/.julia/packages/LLVM/RpBog/src/interop/base.jl:38
        HMUL2 R19, R0, R28.reuse ;
        HFMA2 R28, R6.reuse, R28, R23 ;
        HFMA2 R29, R6, R29, R19 ;
; Location /home/dstn/.julia/packages/IndexSpaces/MMvQv/src/IndexSpaces.jl:1968
        IMAD.MOV.U32 R19, RZ, RZ, R16 ;
; Location /home/dstn/.julia/packages/LLVM/RpBog/src/interop/base.jl:38
        HMUL2 R23, -R0, R15 ;
; Location /home/dstn/.julia/packages/IndexSpaces/MMvQv/src/IndexSpaces.jl:1968
        HMMA.16816.F16 R28, R16, R28, RZ ;
; Location /home/dstn/.julia/packages/LLVM/RpBog/src/interop/base.jl:38
        HMUL2 R19, R0, R14.reuse ;
        HFMA2 R14, R6.reuse, R14, R23 ;
        HFMA2 R15, R6, R15, R19 ;
; Location /home/dstn/.julia/packages/IndexSpaces/MMvQv/src/IndexSpaces.jl:1968
        IMAD.MOV.U32 R19, RZ, RZ, R16 ;
        LDL.LU R23, [R1+0x60] ;
        HMMA.16816.F16 R32, R16, R14, RZ ;
        LDL.LU R19, [R1+0x50] ;
        IMAD.MOV.U32 R14, RZ, RZ, R18 ;
        IMAD.MOV.U32 R15, RZ, RZ, R16 ;
; Location /home/dstn/.julia/packages/LLVM/RpBog/src/interop/base.jl:38
        HMUL2 R45, R0.reuse, R12.reuse ;
        HMUL2 R44, -R0, R13.reuse ;
        HFMA2 R45, R6.reuse, R13, R45 ;
; Location /home/dstn/.julia/packages/IndexSpaces/MMvQv/src/IndexSpaces.jl:1968
        IMAD.MOV.U32 R13, RZ, RZ, R17 ;
; Location /home/dstn/.julia/packages/LLVM/RpBog/src/interop/base.jl:38
        HFMA2 R44, R6, R12, R44 ;
; Location /home/dstn/.julia/packages/IndexSpaces/MMvQv/src/IndexSpaces.jl:1968
        MOV R12, R16 ;
        HMMA.16816.F16 R44, R12, R44, RZ ;
; Location /home/dstn/.julia/packages/LLVM/RpBog/src/interop/base.jl:38
        HMUL2 R13, -R0.reuse, R25.reuse ;
        HMUL2 R12, R0, R24.reuse ;
        HFMA2 R24, R6.reuse, R24, R13 ;
; Location /home/dstn/.julia/packages/IndexSpaces/MMvQv/src/IndexSpaces.jl:1968
        IMAD.MOV.U32 R13, RZ, RZ, R17 ;
; Location /home/dstn/.julia/packages/LLVM/RpBog/src/interop/base.jl:38
        HFMA2 R25, R6, R25, R12 ;
; Location /home/dstn/.julia/packages/IndexSpaces/MMvQv/src/IndexSpaces.jl:1968
        MOV R12, R16 ;
        HMMA.16816.F16 R24, R12, R24, RZ ;
        LDL.LU R14, [R1+0xb8] ;
; Location /home/dstn/.julia/packages/LLVM/RpBog/src/interop/base.jl:38
        HMUL2 R37, R2.reuse, R37 ;
        HMUL2 R35, R2.reuse, R35 ;
        LDL.LU R15, [R1+0xc0] ;
        HMUL2 R31, R2.reuse, R31 ;
        HMUL2 R27, R2.reuse, R27 ;
        HMUL2 R45, R2.reuse, R45 ;
        HMNMX2 R37, R37, -7, -7, !PT ;
        HMUL2 R29, R2.reuse, R29 ;
        HMNMX2 R35, R35, -7, -7, !PT ;
        HMUL2 R33, R2.reuse, R33 ;
        HMNMX2 R31, R31, -7, -7, !PT ;
        HMUL2 R36, R2.reuse, R36 ;
        HMNMX2 R27, R27, -7, -7, !PT ;
        HMUL2 R34, R2, R34 ;
        HMUL2 R25, R2.reuse, R25 ;
        HMNMX2 R45, R45, -7, -7, !PT ;
        HMUL2 R30, R2.reuse, R30 ;
        HMUL2 R26, R2.reuse, R26 ;
        HMNMX2 R25, R25, -7, -7, !PT ;
        HMUL2 R28, R2.reuse, R28 ;
        HMNMX2 R37, R37, 7, 7, PT ;
        HMUL2 R32, R2.reuse, R32 ;
        HMNMX2 R35, R35, 7, 7, PT ;
        HMUL2 R44, R2.reuse, R44 ;
        HMNMX2 R29, R29, -7, -7, !PT ;
        HMUL2 R24, R2, R24 ;
        HMNMX2 R33, R33, -7, -7, !PT ;
        HMNMX2 R31, R31, 7, 7, PT ;
        HMNMX2 R27, R27, 7, 7, PT ;
        HMNMX2 R12, R36, -7, -7, !PT ;
        HMNMX2 R34, R34, -7, -7, !PT ;
        HMNMX2 R30, R30, -7, -7, !PT ;
        HMNMX2 R26, R26, -7, -7, !PT ;
        HMNMX2 R45, R45, 7, 7, PT ;
        HMNMX2 R25, R25, 7, 7, PT ;
        HADD2 R37, R37, R5.reuse ;
        HMNMX2 R28, R28, -7, -7, !PT ;
        HADD2 R35, R35, R5.reuse ;
        HMNMX2 R32, R32, -7, -7, !PT ;
        HMNMX2 R29, R29, 7, 7, PT ;
        HMNMX2 R33, R33, 7, 7, PT ;
        HADD2 R31, R31, R5.reuse ;
        HMNMX2 R44, R44, -7, -7, !PT ;
        HADD2 R27, R27, R5 ;
        HMNMX2 R24, R24, -7, -7, !PT ;
        STL [R1+0x18c], R47 ;
        HMNMX2 R12, R12, 7, 7, PT ;
        HMNMX2 R34, R34, 7, 7, PT ;
        HADD2 R45, R45, R5.reuse ;
        HMNMX2 R30, R30, 7, 7, PT ;
        HADD2 R25, R25, R5.reuse ;
        HMNMX2 R26, R26, 7, 7, PT ;
        HADD2 R29, R29, R5.reuse ;
        HMNMX2 R28, R28, 7, 7, PT ;
        HADD2 R33, R33, R5 ;
        HMNMX2 R32, R32, 7, 7, PT ;
        STL [R1+0x188], R46 ;
        HMNMX2 R44, R44, 7, 7, PT ;
        HMNMX2 R24, R24, 7, 7, PT ;
        HADD2 R12, R12, R5.reuse ;
        PRMT R35, R37, 0x6240, R35 ;
        HADD2 R34, R34, R5.reuse ;
        PRMT R27, R31, 0x6240, R27 ;
        HADD2 R30, R30, R5.reuse ;
        PRMT R25, R45, 0x6240, R25 ;
        HADD2 R26, R26, R5.reuse ;
        PRMT R29, R29, 0x6240, R33 ;
        HADD2 R28, R28, R5.reuse ;
        LDL.LU R47, [R1+0x88] ;
        HADD2 R32, R32, R5.reuse ;
; Location ./int.jl:496
        IMAD.SHL.U32 R35, R35, 0x10, RZ ;
; Location /home/dstn/.julia/packages/LLVM/RpBog/src/interop/base.jl:38
        HADD2 R44, R44, R5.reuse ;
        LDL.LU R46, [R1+0x8c] ;
        HADD2 R24, R24, R5 ;
        PRMT R12, R12, 0x6240, R34 ;
; Location ./int.jl:496
        IMAD.SHL.U32 R27, R27, 0x10, RZ ;
; Location /home/dstn/.julia/packages/LLVM/RpBog/src/interop/base.jl:38
        PRMT R26, R30, 0x6240, R26 ;
; Location ./int.jl:496
        IMAD.SHL.U32 R25, R25, 0x10, RZ ;
; Location /home/dstn/.julia/packages/LLVM/RpBog/src/interop/base.jl:38
        PRMT R28, R28, 0x6240, R32 ;
        STL [R1+0x178], R53 ;
; Location ./int.jl:496
        SHF.L.U32 R29, R29, 0x4, RZ ;
; Location /home/dstn/.julia/packages/LLVM/RpBog/src/interop/base.jl:38
        PRMT R24, R44, 0x6240, R24 ;
        IMAD.MOV.U32 R34, RZ, RZ, 0x64006400 ;
        LOP3.LUT R12, R12, 0xf0f0f0f, R35, 0xe2, !PT ;
        LDL.LU R30, [R1+0x14] ;
        LOP3.LUT R26, R26, 0xf0f0f0f, R27, 0xe2, !PT ;
        LOP3.LUT R28, R28, 0xf0f0f0f, R29, 0xe2, !PT ;
        LDL.LU R32, [R1+0x8] ;
        LOP3.LUT R24, R24, 0xf0f0f0f, R25, 0xe2, !PT ;
; Location ./int.jl:366
        LOP3.LUT R12, R12, 0x88888888, RZ, 0x3c, !PT ;
        LDL.LU R25, [R1+0x10] ;
        LOP3.LUT R26, R26, 0x88888888, RZ, 0x3c, !PT ;
        LOP3.LUT R28, R28, 0x88888888, RZ, 0x3c, !PT ;
        LDL.LU R53, [R1+0x9c] ;
        LOP3.LUT R24, R24, 0x88888888, RZ, 0x3c, !PT ;
; Location /home/dstn/.julia/packages/LLVM/RpBog/src/interop/base.jl:38
        STS [R61], R12 ;
        STS [R59], R26 ;
        STS [R57], R28 ;
        STS [R56], R24 ;
        STL [R1+0x174], R54 ;
        LDL.LU R36, [R1+0x48] ;
        LDL.LU R37, [R1+0x20] ;
        LDL.LU R54, [R1+0x98] ;
        LDL.LU R45, [R1+0x24] ;
        LDL.LU R44, [R1+0x30] ;
        LDS R35, [R14] ;
        LDS R24, [R15] ;
; Location ./int.jl:366
        LOP3.LUT R12, R35, 0x88888888, RZ, 0x3c, !PT ;
; Location /home/dstn/.julia/packages/LLVM/RpBog/src/interop/base.jl:38
        LOP3.LUT R13, R12.reuse, 0xf000f0, R43, 0xe2, !PT ;
        LOP3.LUT R14, R12, 0xf000f, R34, 0xe2, !PT ;
        HADD2 R13, R13, -R7 ;
        HADD2 R14, R14, -R5 ;
; Location ./int.jl:495
        SHF.R.U32.HI R12, RZ, 0x8, R12 ;
; Location /home/dstn/.julia/packages/LLVM/RpBog/src/interop/base.jl:38
        HMUL2 R13, -R11.reuse, R13 ;
        HMUL2 R14, -R11, R14 ;
        HFMA2 R13, R9.reuse, R19, R13 ;
        LOP3.LUT R19, R12.reuse, 0xf000f, R34, 0xe2, !PT ;
        HFMA2 R14, R9, R23, R14 ;
        LOP3.LUT R23, R12, 0xf000f0, R43, 0xe2, !PT ;
        HADD2 R19, R19, -R5 ;
        HADD2 R23, R23, -R7 ;
        HMUL2 R19, -R11.reuse, R19 ;
        HMUL2 R23, -R11, R23 ;
        HFMA2 R19, R9.reuse, R41, R19 ;
        LDL.LU R41, [R1+0x198] ;
        HFMA2 R23, R9, R38, R23 ;
        LDL.LU R38, [R1+0x194] ;
        HFMA2 R13, -R10.reuse, R58, R13 ;
        HFMA2 R14, -R10, R60, R14 ;
; Location /home/dstn/.julia/packages/IndexSpaces/MMvQv/src/IndexSpaces.jl:1968
        IMAD.MOV.U32 R12, RZ, RZ, R20.reuse ;
; Location /home/dstn/.julia/packages/LLVM/RpBog/src/interop/base.jl:38
        HFMA2 R13, R4.reuse, R39, R13 ;
; Location /home/dstn/.julia/packages/IndexSpaces/MMvQv/src/IndexSpaces.jl:1968
        IMAD.MOV.U32 R15, RZ, RZ, R20 ;
; Location /home/dstn/.julia/packages/LLVM/RpBog/src/interop/base.jl:38
        HFMA2 R28, R4, R40, R14 ;
        LDL.LU R60, [R1+0x70] ;
        HMUL2 R14, -R3.reuse, R13.reuse ;
        HMUL2 R29, R3, R28.reuse ;
        LDL.LU R40, [R1+0x44] ;
        HFMA2 R28, R8.reuse, R28, R14 ;
; Location /home/dstn/.julia/packages/IndexSpaces/MMvQv/src/IndexSpaces.jl:1968
        IMAD.MOV.U32 R14, RZ, RZ, R22 ;
; Location /home/dstn/.julia/packages/LLVM/RpBog/src/interop/base.jl:38
        HFMA2 R29, R8, R13, R29 ;
; Location /home/dstn/.julia/packages/IndexSpaces/MMvQv/src/IndexSpaces.jl:1968
        MOV R13, R21 ;
        LDL.LU R58, [R1+0x74] ;
        HMMA.16816.F16 R28, R12, R28, RZ ;
; Location /home/dstn/.julia/packages/LLVM/RpBog/src/interop/base.jl:38
        HFMA2 R19, -R10, R30, R19 ;
        HFMA2 R23, -R10, R25, R23 ;
; Location ./int.jl:366
        LOP3.LUT R30, R24, 0x88888888, RZ, 0x3c, !PT ;
; Location /home/dstn/.julia/packages/LLVM/RpBog/src/interop/base.jl:38
        LOP3.LUT R25, R30, 0xf000f, R34, 0xe2, !PT ;
        HADD2 R25, R25, -R5 ;
        HMUL2 R25, -R11, R25 ;
        HFMA2 R25, R9, R46, R25 ;
        LDL.LU R46, [R1+0x188] ;
        HFMA2 R19, R4, R41, R19 ;
        LDL.LU R41, [R1+0x34] ;
        HFMA2 R23, R4, R38, R23 ;
        HMUL2 R27, R3.reuse, R19 ;
        HMUL2 R26, -R3, R23.reuse ;
        HFMA2 R27, R8, R23, R27 ;
        HMUL2 R23, -R0, R29 ;
        HFMA2 R26, R8, R19, R26 ;
        HMUL2 R19, R0, R28.reuse ;
        HFMA2 R28, R6, R28, R23 ;
        LOP3.LUT R23, R30, 0xf000f0, R43, 0xe2, !PT ;
        HADD2 R23, R23, -R7 ;
        HMUL2 R23, -R11, R23 ;
        HFMA2 R23, R9, R47, R23 ;
        LDL.LU R47, [R1+0x18c] ;
        HFMA2 R23, -R10.reuse, R46, R23 ;
        LDL.LU R46, [R1+0x184] ;
        HFMA2 R25, -R10, R47, R25 ;
        LDL.LU R47, [R1+0x180] ;
; Location ./int.jl:495
        SHF.R.U32.HI R30, RZ, 0x8, R30 ;
; Location /home/dstn/.julia/packages/LLVM/RpBog/src/interop/base.jl:38
        HFMA2 R29, R6, R29, R19 ;
        LOP3.LUT R19, R30.reuse, 0xf000f, R34, 0xe2, !PT ;
        LOP3.LUT R30, R30, 0xf000f0, R43, 0xe2, !PT ;
        LDL.LU R34, [R1+0xcc] ;
        HADD2 R19, R19, -R5 ;
        LDL.LU R43, [R1+0x190] ;
        HMUL2 R19, -R11, R19 ;
        HFMA2 R19, R9, R42, R19 ;
        LDL.LU R42, [R1+0x17c] ;
        HFMA2 R23, R4, R46, R23 ;
        LDL.LU R46, [R1+0xc] ;
        HFMA2 R25, R4, R47, R25 ;
        LDL.LU R47, [R1+0x80] ;
; Location /home/dstn/.julia/packages/IndexSpaces/MMvQv/src/IndexSpaces.jl:1968
        HMMA.16816.F16 R26, R12, R26, RZ ;
; Location /home/dstn/.julia/packages/LLVM/RpBog/src/interop/base.jl:38
        HADD2 R30, R30, -R7 ;
; Location /home/dstn/.julia/packages/IndexSpaces/MMvQv/src/IndexSpaces.jl:1968
        IMAD.MOV.U32 R12, RZ, RZ, R16 ;
        MOV R13, R17 ;
        IMAD.MOV.U32 R14, RZ, RZ, R18 ;
        IMAD.MOV.U32 R15, RZ, RZ, R16 ;
; Location /home/dstn/.julia/packages/LLVM/RpBog/src/interop/base.jl:38
        HMUL2 R30, -R11, R30 ;
; Location /home/dstn/.julia/packages/IndexSpaces/MMvQv/src/IndexSpaces.jl:1968
        HMMA.16816.F16 R12, R12, R28, RZ ;
; Location /home/dstn/.julia/packages/LLVM/RpBog/src/interop/base.jl:38
        HMUL2 R31, R3, R25 ;
        HFMA2 R28, -R10, R46, R19 ;
        HFMA2 R31, R8, R23, R31 ;
        HFMA2 R28, R4, R43, R28 ;
        IMAD.MOV.U32 R46, RZ, RZ, 0x64006400 ;
        LDL.LU R43, [R1+0x78] ;
        HMUL2 R14, R3, R28 ;
        HFMA2 R29, R9, R47, R30 ;
        HMUL2 R30, -R3.reuse, R23 ;
        HFMA2 R29, -R10, R32, R29 ;
        HFMA2 R30, R8, R25, R30 ;
        HFMA2 R29, R4, R42, R29 ;
        LDS R25, [R34] ;
; Location /home/dstn/.julia/packages/IndexSpaces/MMvQv/src/IndexSpaces.jl:1968
        IMAD.MOV.U32 R23, RZ, RZ, R20 ;
; Location /home/dstn/.julia/packages/LLVM/RpBog/src/interop/base.jl:38
        HMUL2 R15, -R3, R29.reuse ;
        IMAD.MOV.U32 R47, RZ, RZ, 0x54005400 ;
        HFMA2 R29, R8.reuse, R29, R14 ;
        LDL.LU R42, [R1+0x7c] ;
        HFMA2 R28, R8, R28, R15 ;
; Location /home/dstn/.julia/packages/IndexSpaces/MMvQv/src/IndexSpaces.jl:1968
        HMMA.16816.F16 R30, R20.reuse, R30, RZ ;
        LDL.LU R34, [R1+0xc4] ;
        HMMA.16816.F16 R28, R20, R28, RZ ;
; Location /home/dstn/.julia/packages/LLVM/RpBog/src/interop/base.jl:38
        HMUL2 R14, -R0, R27 ;
        HMUL2 R15, R0, R26.reuse ;
        HFMA2 R14, R6.reuse, R26, R14 ;
        HFMA2 R15, R6, R27, R15 ;
        HMUL2 R26, -R0.reuse, R31.reuse ;
        HMUL2 R27, R0, R30.reuse ;
        HFMA2 R26, R6.reuse, R30, R26 ;
        HFMA2 R27, R6, R31, R27 ;
        HMUL2 R30, -R0.reuse, R29 ;
; Location ./int.jl:366
        LOP3.LUT R31, R25, 0x88888888, RZ, 0x3c, !PT ;
; Location /home/dstn/.julia/packages/LLVM/RpBog/src/interop/base.jl:38
        HMUL2 R23, R0, R28 ;
        HFMA2 R28, R6, R28, R30 ;
        LOP3.LUT R30, R31.reuse, 0xf000f, R46, 0xe2, !PT ;
        LOP3.LUT R32, R31, 0xf000f0, R47, 0xe2, !PT ;
        HADD2 R30, R30, -R5 ;
        HADD2 R32, R32, -R7 ;
        HMUL2 R30, -R11.reuse, R30 ;
        HMUL2 R32, -R11, R32 ;
        HFMA2 R30, R9.reuse, R53, R30 ;
        LDL.LU R53, [R1+0x178] ;
        HFMA2 R32, R9, R54, R32 ;
        LDL.LU R54, [R1+0x174] ;
; Location /home/dstn/.julia/packages/IndexSpaces/MMvQv/src/IndexSpaces.jl:1968
        MOV R19, R16 ;
; Location /home/dstn/.julia/packages/LLVM/RpBog/src/interop/base.jl:38
        HMUL2 R13, R2.reuse, R13 ;
        HMUL2 R12, R2, R12 ;
; Location ./promotion.jl:477
        UIADD3 UR5, UR5, -0x40, URZ ;
        UIADD3 UR6, UP0, UR6, 0x2084, URZ ;
; Location /home/dstn/.julia/packages/LLVM/RpBog/src/interop/base.jl:38
        LDS R34, [R34] ;
        HFMA2 R30, -R10, R53, R30 ;
        LDL.LU R53, [R1+0x16c] ;
        HFMA2 R32, -R10, R54, R32 ;
        LDL.LU R54, [R1+0x170] ;
; Location ./int.jl:495
        SHF.R.U32.HI R31, RZ, 0x8, R31 ;
; Location /home/dstn/.julia/packages/LLVM/RpBog/src/interop/base.jl:38
        HFMA2 R29, R6, R29, R23 ;
        LOP3.LUT R23, R31.reuse, 0xf000f0, R47, 0xe2, !PT ;
        LOP3.LUT R31, R31, 0xf000f, R46, 0xe2, !PT ;
        HFMA2 R32, R4.reuse, R53, R32 ;
        LDL.LU R53, [R1+0x94] ;
        HFMA2 R30, R4, R54, R30 ;
        LDL.LU R54, [R1+0x90] ;
        HADD2 R31, R31, -R5 ;
; Location /home/dstn/.julia/packages/IndexSpaces/MMvQv/src/IndexSpaces.jl:1968
        HMMA.16816.F16 R14, R16, R14, RZ ;
; Location /home/dstn/.julia/packages/LLVM/RpBog/src/interop/base.jl:38
        HADD2 R23, R23, -R7 ;
; Location /home/dstn/.julia/packages/IndexSpaces/MMvQv/src/IndexSpaces.jl:1968
        HMMA.16816.F16 R26, R16, R26, RZ ;
; Location /home/dstn/.julia/packages/LLVM/RpBog/src/interop/base.jl:38
        HMUL2 R23, -R11, R23 ;
; Location /home/dstn/.julia/packages/IndexSpaces/MMvQv/src/IndexSpaces.jl:1968
        HMMA.16816.F16 R28, R16, R28, RZ ;
; Location /home/dstn/.julia/packages/LLVM/RpBog/src/interop/base.jl:38
        HMUL2 R19, -R11, R31 ;
        HMUL2 R31, R3, R30 ;
        HFMA2 R31, R8, R32, R31 ;
        HMUL2 R15, R2.reuse, R15 ;
        HMUL2 R14, R2.reuse, R14 ;
        HMUL2 R27, R2, R27 ;
        HMNMX2 R13, R13, -7, -7, !PT ;
        HMUL2 R29, R2, R29 ;
        HMNMX2 R12, R12, -7, -7, !PT ;
        HMNMX2 R14, R14, -7, -7, !PT ;
        HMNMX2 R27, R27, -7, -7, !PT ;
        HMNMX2 R29, R29, -7, -7, !PT ;
        HMNMX2 R13, R13, 7, 7, PT ;
        HMNMX2 R12, R12, 7, 7, PT ;
        HMNMX2 R14, R14, 7, 7, PT ;
        HMNMX2 R27, R27, 7, 7, PT ;
        HMNMX2 R29, R29, 7, 7, PT ;
        HADD2 R13, R13, R5.reuse ;
        HADD2 R12, R12, R5.reuse ;
        HADD2 R27, R27, R5.reuse ;
        HADD2 R29, R29, R5 ;
        PRMT R27, R27, 0x6240, R29 ;
; Location ./int.jl:496
        SHF.L.U32 R27, R27, 0x4, RZ ;
; Location ./promotion.jl:477
        ISETP.NE.AND P0, PT, RZ, UR5, PT ;
        UIADD3.X UR7, URZ, UR7, URZ, UP0, !UPT ;
; Location /home/dstn/.julia/packages/LLVM/RpBog/src/interop/base.jl:38
        HFMA2 R19, R9, R53, R19 ;
        HFMA2 R19, -R10, R36, R19 ;
        HFMA2 R33, R9, R54, R23 ;
        HMUL2 R23, -R3, R32 ;
        HFMA2 R32, R4, R52, R19 ;
; Location ./int.jl:366
        LOP3.LUT R19, R34, 0x88888888, RZ, 0x3c, !PT ;
; Location /home/dstn/.julia/packages/LLVM/RpBog/src/interop/base.jl:38
        HFMA2 R33, -R10, R37, R33 ;
        LOP3.LUT R36, R19.reuse, 0xf000f, R46, 0xe2, !PT ;
        HFMA2 R30, R8, R30, R23 ;
; Location /home/dstn/.julia/packages/IndexSpaces/MMvQv/src/IndexSpaces.jl:1968
        IMAD.MOV.U32 R23, RZ, RZ, R20 ;
; Location /home/dstn/.julia/packages/LLVM/RpBog/src/interop/base.jl:38
        HFMA2 R33, R4, R51, R33 ;
        HADD2 R36, R36, -R5 ;
        HMUL2 R38, -R3, R33 ;
        LOP3.LUT R37, R19, 0xf000f0, R47, 0xe2, !PT ;
        HMUL2 R36, -R11, R36 ;
; Location /home/dstn/.julia/packages/IndexSpaces/MMvQv/src/IndexSpaces.jl:1968
        HMMA.16816.F16 R30, R20, R30, RZ ;
; Location ./int.jl:495
        SHF.R.U32.HI R19, RZ, 0x8, R19 ;
; Location /home/dstn/.julia/packages/LLVM/RpBog/src/interop/base.jl:38
        HMUL2 R23, R3, R32.reuse ;
        HFMA2 R32, R8, R32, R38 ;
        HFMA2 R38, R9, R42, R36 ;
        LOP3.LUT R36, R19.reuse, 0xf000f0, R47, 0xe2, !PT ;
        HADD2 R37, R37, -R7.reuse ;
        LOP3.LUT R19, R19, 0xf000f, R46, 0xe2, !PT ;
        HFMA2 R38, -R10, R40, R38 ;
        HADD2 R7, R36, -R7 ;
        HMUL2 R37, -R11, R37 ;
        HFMA2 R36, R4, R50, R38 ;
        HADD2 R38, R19, -R5 ;
        HFMA2 R37, R9, R43, R37 ;
        HMUL2 R39, -R11.reuse, R7 ;
        HMUL2 R7, -R11, R38 ;
        HFMA2 R33, R8, R33, R23 ;
; Location /home/dstn/.julia/packages/IndexSpaces/MMvQv/src/IndexSpaces.jl:1968
        MOV R23, R20 ;
; Location /home/dstn/.julia/packages/LLVM/RpBog/src/interop/base.jl:38
        HFMA2 R37, -R10, R41, R37 ;
        HFMA2 R38, R9.reuse, R60, R39 ;
        HFMA2 R7, R9, R58, R7 ;
        HFMA2 R37, R4, R49, R37 ;
        HFMA2 R38, -R10, R45, R38 ;
        HFMA2 R7, -R10, R44, R7 ;
; Location /home/dstn/.julia/packages/IndexSpaces/MMvQv/src/IndexSpaces.jl:1968
        HMMA.16816.F16 R32, R20, R32, RZ ;
; Location /home/dstn/.julia/packages/LLVM/RpBog/src/interop/base.jl:38
        HMUL2 R19, R3.reuse, R36 ;
        HFMA2 R39, R4.reuse, R48, R38 ;
        HFMA2 R7, R4, R55, R7 ;
        HMUL2 R23, -R3, R37.reuse ;
        HFMA2 R37, R8, R37, R19 ;
        HFMA2 R36, R8, R36, R23 ;
; Location /home/dstn/.julia/packages/IndexSpaces/MMvQv/src/IndexSpaces.jl:1968
        IMAD.MOV.U32 R23, RZ, RZ, R20 ;
; Location /home/dstn/.julia/packages/LLVM/RpBog/src/interop/base.jl:38
        HMUL2 R11, R0.reuse, R30 ;
        HMUL2 R38, -R3.reuse, R39 ;
        HMUL2 R4, R3, R7 ;
        HMUL2 R19, -R0, R31.reuse ;
; Location /home/dstn/.julia/packages/IndexSpaces/MMvQv/src/IndexSpaces.jl:1968
        MOV R9, R21 ;
; Location /home/dstn/.julia/packages/LLVM/RpBog/src/interop/base.jl:38
        HFMA2 R31, R6, R31, R11 ;
; Location /home/dstn/.julia/packages/IndexSpaces/MMvQv/src/IndexSpaces.jl:1968
        IMAD.MOV.U32 R10, RZ, RZ, R22 ;
; Location /home/dstn/.julia/packages/LLVM/RpBog/src/interop/base.jl:38
        HFMA2 R38, R8.reuse, R7, R38 ;
; Location /home/dstn/.julia/packages/IndexSpaces/MMvQv/src/IndexSpaces.jl:1968
        IMAD.MOV.U32 R11, RZ, RZ, R20.reuse ;
; Location /home/dstn/.julia/packages/LLVM/RpBog/src/interop/base.jl:38
        HFMA2 R39, R8, R39, R4 ;
; Location /home/dstn/.julia/packages/IndexSpaces/MMvQv/src/IndexSpaces.jl:1968
        IMAD.MOV.U32 R8, RZ, RZ, R20 ;
        HMMA.16816.F16 R36, R20, R36, RZ ;
        HMMA.16816.F16 R38, R8, R38, RZ ;
; Location /home/dstn/.julia/packages/LLVM/RpBog/src/interop/base.jl:38
        HMUL2 R4, R0, R32 ;
        HMUL2 R7, -R0, R33.reuse ;
        HFMA2 R33, R6.reuse, R33, R4 ;
        HFMA2 R32, R6, R32, R7 ;
        HMUL2 R4, R0.reuse, R36 ;
        HMUL2 R7, -R0, R37.reuse ;
        HFMA2 R37, R6, R37, R4 ;
        HMUL2 R4, -R0.reuse, R39 ;
        HMUL2 R0, R0, R38 ;
; Location /home/dstn/.julia/packages/IndexSpaces/MMvQv/src/IndexSpaces.jl:1968
        IMAD.MOV.U32 R8, RZ, RZ, R16.reuse ;
; Location /home/dstn/.julia/packages/LLVM/RpBog/src/interop/base.jl:38
        HFMA2 R30, R6.reuse, R30, R19 ;
; Location /home/dstn/.julia/packages/IndexSpaces/MMvQv/src/IndexSpaces.jl:1968
        IMAD.MOV.U32 R19, RZ, RZ, R16 ;
        MOV R9, R17 ;
        IMAD.MOV.U32 R10, RZ, RZ, R18 ;
; Location /home/dstn/.julia/packages/LLVM/RpBog/src/interop/base.jl:38
        HFMA2 R36, R6.reuse, R36, R7 ;
; Location /home/dstn/.julia/packages/IndexSpaces/MMvQv/src/IndexSpaces.jl:1968
        IMAD.MOV.U32 R11, RZ, RZ, R16 ;
; Location /home/dstn/.julia/packages/LLVM/RpBog/src/interop/base.jl:38
        HFMA2 R38, R6, R38, R4 ;
        HFMA2 R39, R6, R39, R0 ;
; Location /home/dstn/.julia/packages/IndexSpaces/MMvQv/src/IndexSpaces.jl:1968
        HMMA.16816.F16 R30, R16, R30, RZ ;
        HMMA.16816.F16 R32, R8.reuse, R32, RZ ;
        HMMA.16816.F16 R36, R8.reuse, R36, RZ ;
        HMMA.16816.F16 R38, R8, R38, RZ ;
; Location /home/dstn/.julia/packages/LLVM/RpBog/src/interop/base.jl:38
        HMUL2 R4, R2, R26 ;
        HMUL2 R6, R2.reuse, R28 ;
        HMUL2 R30, R2.reuse, R30 ;
        HMUL2 R31, R2.reuse, R31 ;
        HMUL2 R32, R2.reuse, R32 ;
        HMUL2 R33, R2, R33 ;
        HMNMX2 R7, R15, -7, -7, !PT ;
        HMUL2 R36, R2.reuse, R36 ;
        HMUL2 R37, R2, R37 ;
        HMNMX2 R4, R4, -7, -7, !PT ;
        HMUL2 R38, R2.reuse, R38 ;
        HMUL2 R39, R2, R39 ;
        HMNMX2 R6, R6, -7, -7, !PT ;
        HMNMX2 R30, R30, -7, -7, !PT ;
        HMNMX2 R31, R31, -7, -7, !PT ;
        HMNMX2 R32, R32, -7, -7, !PT ;
        HMNMX2 R36, R36, -7, -7, !PT ;
        HMNMX2 R33, R33, -7, -7, !PT ;
        HMNMX2 R37, R37, -7, -7, !PT ;
        HMNMX2 R38, R38, -7, -7, !PT ;
        HMNMX2 R39, R39, -7, -7, !PT ;
        HMNMX2 R7, R7, 7, 7, PT ;
        HMNMX2 R4, R4, 7, 7, PT ;
        HMNMX2 R6, R6, 7, 7, PT ;
        HMNMX2 R30, R30, 7, 7, PT ;
        HMNMX2 R31, R31, 7, 7, PT ;
        HMNMX2 R32, R32, 7, 7, PT ;
        HMNMX2 R33, R33, 7, 7, PT ;
        HMNMX2 R36, R36, 7, 7, PT ;
        HMNMX2 R37, R37, 7, 7, PT ;
        HMNMX2 R38, R38, 7, 7, PT ;
        HMNMX2 R39, R39, 7, 7, PT ;
        HADD2 R7, R7, R5.reuse ;
        HADD2 R0, R14, R5.reuse ;
        HADD2 R4, R4, R5.reuse ;
        HADD2 R6, R6, R5 ;
        HADD2 R30, R30, R5.reuse ;
        HADD2 R31, R31, R5.reuse ;
        HADD2 R32, R32, R5.reuse ;
        HADD2 R33, R33, R5.reuse ;
        HADD2 R36, R36, R5.reuse ;
        HADD2 R37, R37, R5 ;
        HADD2 R38, R38, R5.reuse ;
        HADD2 R5, R39, R5 ;
        PRMT R7, R13, 0x6240, R7 ;
        PRMT R31, R31, 0x6240, R33 ;
        PRMT R5, R37, 0x6240, R5 ;
; Location ./int.jl:496
        IMAD.SHL.U32 R7, R7, 0x10, RZ ;
; Location /home/dstn/.julia/packages/LLVM/RpBog/src/interop/base.jl:38
        PRMT R0, R12, 0x6240, R0 ;
; Location ./int.jl:496
        IMAD.SHL.U32 R31, R31, 0x10, RZ ;
; Location /home/dstn/.julia/packages/LLVM/RpBog/src/interop/base.jl:38
        PRMT R4, R4, 0x6240, R6 ;
; Location ./int.jl:496
        IMAD.SHL.U32 R5, R5, 0x10, RZ ;
; Location /home/dstn/.julia/packages/LLVM/RpBog/src/interop/base.jl:38
        PRMT R30, R30, 0x6240, R32 ;
        PRMT R36, R36, 0x6240, R38 ;
        LOP3.LUT R0, R0, 0xf0f0f0f, R7, 0xe2, !PT ;
        LOP3.LUT R4, R4, 0xf0f0f0f, R27, 0xe2, !PT ;
        LOP3.LUT R30, R30, 0xf0f0f0f, R31, 0xe2, !PT ;
        LOP3.LUT R5, R36, 0xf0f0f0f, R5, 0xe2, !PT ;
; Location ./int.jl:366
        LOP3.LUT R0, R0, 0x88888888, RZ, 0x3c, !PT ;
        LOP3.LUT R4, R4, 0x88888888, RZ, 0x3c, !PT ;
        LOP3.LUT R30, R30, 0x88888888, RZ, 0x3c, !PT ;
        LOP3.LUT R5, R5, 0x88888888, RZ, 0x3c, !PT ;
; Location /home/dstn/.julia/packages/LLVM/RpBog/src/interop/base.jl:38
        STS [R61], R0 ;
        STS [R59], R4 ;
        STS [R57], R30 ;
        STS [R56], R5 ;
<<<<<<< HEAD
; Location /home/eschnett/src/kotekan/julia/kernels/upchan.jl:1415
=======
; Location /home/dstn/kotekan/julia/kernels/upchan.jl:1410
>>>>>>> bdbe7b3b
   @!P0 CALL.REL.NOINC `(.L_x_74) ;
        BRA `(.L_x_75) ;

.L_x_74:
        LDL R41, [R1+0x168] ;
        LDL R40, [R1+0x11c] ;
; Location /home/dstn/.julia/packages/CUDA/YIj5X/src/device/intrinsics/synchronization.jl:16
        BAR.SYNC 0x0 ;
; Location /home/dstn/.julia/packages/LLVM/RpBog/src/interop/base.jl:38
        S2R R42, SR_TID.X ;
; Location ./int.jl:481
        ULOP3.LUT UP0, UR5, UR4, 0x100, URZ, 0xc0, !UPT ;
; Location /home/dstn/.julia/packages/LLVM/RpBog/src/interop/base.jl:38
        LDS R6, [R41] ;
        LDS R8, [R40.X4+0x80] ;
        LDL R41, [R1+0x120] ;
        LDS R29, [R40.X4+0x2084] ;
        LDS R14, [R40.X4+0x2104] ;
        LDS R32, [R40.X4+0x2088] ;
        LDS R12, [R40.X4+0x2108] ;
        LDS R7, [R40.X4+0x4] ;
        LDS R19, [R40.X4+0x84] ;
        LDS R10, [R40.X4+0x4108] ;
        LDS R13, [R40.X4+0x4188] ;
        LDS R11, [R40.X4+0x410c] ;
        LDS R9, [R40.X4+0x418c] ;
        LDS R26, [R40.X4+0x618c] ;
<<<<<<< HEAD
; Location /home/eschnett/src/kotekan/julia/kernels/upchan.jl:1415
        SEL R37, R6, R4, !P1 ;
; Location /home/eschnett/.julia/packages/LLVM/RpBog/src/interop/base.jl:38
        LDS R8, [R40.X4+0x620c] ;
        PRMT R31, R29.reuse, 0x5410, R14.reuse ;
        PRMT R29, R29, 0x7632, R14 ;
        LDS R15, [R40.X4+0x6190] ;
; Location /home/eschnett/src/kotekan/julia/kernels/upchan.jl:1415
        SEL R30, R29, R31, !P1 ;
; Location /home/eschnett/.julia/packages/LLVM/RpBog/src/interop/base.jl:38
=======
        LDS R5, [R40.X4+0x620c] ;
        LDS R15, [R40.X4+0x6190] ;
>>>>>>> bdbe7b3b
        LDS R0, [R40.X4+0x6210] ;
        PRMT R4, R6, 0x5410, R8 ;
        PRMT R31, R29.reuse, 0x5410, R14 ;
        PRMT R36, R32, 0x5410, R12 ;
        PRMT R6, R6, 0x7632, R8 ;
        PRMT R29, R29, 0x7632, R14 ;
        PRMT R32, R32, 0x7632, R12 ;
<<<<<<< HEAD
; Location /home/eschnett/.julia/packages/CUDA/YIj5X/src/device/intrinsics/warp.jl:29
        SHFL.BFLY PT, R37, R37, 0x8, 0x1f ;
; Location /home/eschnett/src/kotekan/julia/kernels/upchan.jl:1415
        SEL R33, R32, R36, !P1 ;
; Location /home/eschnett/.julia/packages/CUDA/YIj5X/src/device/intrinsics/warp.jl:29
        SHFL.BFLY PT, R30, R30, 0x8, 0x1f ;
; Location /home/eschnett/.julia/packages/LLVM/RpBog/src/interop/base.jl:38
        PRMT R5, R7.reuse, 0x5410, R19.reuse ;
=======
; Location ./int.jl:481
        PLOP3.LUT P0, PT, PT, PT, UP0, 0x80, 0x0 ;
; Location /home/dstn/.julia/packages/LLVM/RpBog/src/interop/base.jl:38
        PRMT R8, R7.reuse, 0x5410, R19 ;
        PRMT R12, R10.reuse, 0x5410, R13 ;
>>>>>>> bdbe7b3b
        PRMT R7, R7, 0x7632, R19 ;
        PRMT R10, R10, 0x7632, R13 ;
        PRMT R14, R11.reuse, 0x5410, R9.reuse ;
        PRMT R11, R11, 0x7632, R9 ;
<<<<<<< HEAD
; Location /home/eschnett/src/kotekan/julia/kernels/upchan.jl:1415
        SEL R13, R11, R14, !P1 ;
; Location /home/eschnett/.julia/packages/LLVM/RpBog/src/interop/base.jl:38
        PRMT R28, R26.reuse, 0x5410, R8.reuse ;
        PRMT R26, R26, 0x7632, R8 ;
; Location /home/eschnett/src/kotekan/julia/kernels/upchan.jl:1415
        SEL R8, R7, R5, !P1 ;
; Location /home/eschnett/.julia/packages/CUDA/YIj5X/src/device/intrinsics/warp.jl:29
        SHFL.BFLY PT, R13, R13, 0x8, 0x1f ;
; Location /home/eschnett/src/kotekan/julia/kernels/upchan.jl:1415
        SEL R27, R26, R28, !P1 ;
; Location /home/eschnett/.julia/packages/LLVM/RpBog/src/interop/base.jl:38
        PRMT R23, R15, 0x5410, R0 ;
        PRMT R15, R15, 0x7632, R0 ;
; Location /home/eschnett/.julia/packages/CUDA/YIj5X/src/device/intrinsics/warp.jl:29
        SHFL.BFLY PT, R8, R8, 0x8, 0x1f ;
; Location /home/eschnett/src/kotekan/julia/kernels/upchan.jl:1415
=======
        PRMT R28, R26.reuse, 0x5410, R5.reuse ;
        PRMT R26, R26, 0x7632, R5 ;
        PRMT R23, R15.reuse, 0x5410, R0.reuse ;
        PRMT R15, R15, 0x7632, R0 ;
; Location /home/dstn/kotekan/julia/kernels/upchan.jl:1410
        SEL R9, R6, R4, !P1 ;
        SEL R5, R7, R8, !P1 ;
        SEL R30, R29, R31, !P1 ;
        SEL R33, R32, R36, !P1 ;
>>>>>>> bdbe7b3b
        SEL R0, R10, R12, !P1 ;
        SEL R13, R11, R14, !P1 ;
        SEL R27, R26, R28, !P1 ;
        SEL R19, R15, R23, !P1 ;
; Location ./int.jl:481
        USHF.L.U32 UR6, UR4, 0xc, URZ ;
; Location /home/dstn/.julia/packages/CUDA/YIj5X/src/device/intrinsics/warp.jl:29
        SHFL.BFLY PT, R9, R9, 0x8, 0x1f ;
        IMAD.SHL.U32 R42, R42, 0x4, RZ ;
        SHFL.BFLY PT, R5, R5, 0x8, 0x1f ;
        SHFL.BFLY PT, R30, R30, 0x8, 0x1f ;
        SHFL.BFLY PT, R33, R33, 0x8, 0x1f ;
        SHFL.BFLY PT, R0, R0, 0x8, 0x1f ;
        SHFL.BFLY PT, R13, R13, 0x8, 0x1f ;
        SHFL.BFLY PT, R27, R27, 0x8, 0x1f ;
        SHFL.BFLY PT, R19, R19, 0x8, 0x1f ;
; Location ./int.jl:481
   @!P0 BRA `(.L_x_76) ;
<<<<<<< HEAD
        LDL R38, [R1+0x168] ;
; Location /home/eschnett/src/kotekan/julia/kernels/upchan.jl:1415
        SEL R6, R37, R6, !P1 ;
        SEL R4, R4, R37, !P1 ;
        SEL R7, R8, R7, !P1 ;
        SEL R5, R5, R8, !P1 ;
=======
; Location ./int.jl:289
        ULOP3.LUT UR7, UR6, 0x60, UR9, 0xf8, !UPT ;
; Location ./range.jl:883
        SEL R6, R9, R6, !P1 ;
; Location ./int.jl:87
        IMAD.U32 R37, RZ, RZ, UR9 ;
; Location ./range.jl:883
        SEL R4, R4, R9, !P1 ;
        SEL R7, R5, R7, !P1 ;
>>>>>>> bdbe7b3b
; Location ./int.jl:87
        MOV R9, UR7 ;
; Location ./range.jl:883
        SEL R5, R8, R5, !P1 ;
; Location ./int.jl:87
        LOP3.LUT R9, R9, 0x1c, R42, 0xf8, !PT ;
        LOP3.LUT R9, R9, 0x80, R37, 0xf8, !PT ;
        LOP3.LUT R9, R9, R41, RZ, 0xfc, !PT ;
        IADD3 R9, P0, R9, UR10, RZ ;
        IMAD.X R37, RZ, RZ, UR11, P0 ;
; Location ./int.jl:288
        LEA.HI R38, P2, R37, R9, RZ, 0x1d ;
; Location ./int.jl:88
        LOP3.LUT R39, R38, 0xe0000000, RZ, 0xc0, !PT ;
; Location ./promotion.jl:477
        ISETP.NE.U32.AND P0, PT, R39, R9, PT ;
; Location ./int.jl:288
        IMAD.X R39, RZ, RZ, R37, P2 ;
; Location ./promotion.jl:477
        ISETP.NE.AND.EX P0, PT, R39, R37, PT, P0 ;
; Location ./int.jl:288
        SHF.R.S64 R38, R38, 0x1d, R39.reuse ;
        ISETP.LT.AND P0, PT, R37, RZ, P0 ;
        SHF.R.S32.HI R39, RZ, 0x1d, R39 ;
; Location ./boot.jl:691
        SEL R40, RZ, 0x1, !P0 ;
; Location ./int.jl:86
        IADD3 R38, P0, R40, -R38, RZ ;
        IADD3.X R39, RZ, ~R39, RZ, P0, !PT ;
        LEA R9, P0, R38, R9, 0x1d ;
        LEA.HI.X R37, R38, R37, R39, 0x1d, P0 ;
; Location /home/dstn/.julia/packages/LLVM/RpBog/src/interop/pointer.jl:114
        LEA R8, P0, R9, c[0x0][0x230], 0x2 ;
        LEA.HI.X R9, R9, c[0x0][0x234], R37, 0x2, P0 ;
; Location /home/dstn/.julia/packages/IndexSpaces/MMvQv/src/IndexSpaces.jl:972
        STG.E.128 [R8.64], R4 ;

.L_x_76:
; Location ./int.jl:87
<<<<<<< HEAD
        ULOP3.LUT UR6, UR5, 0x40, URZ, 0xfc, !UPT ;
; Location ./int.jl:488
        UISETP.GT.U32.AND UP0, UPT, UR6, 0xbf, UPT ;
; Location /home/eschnett/src/kotekan/julia/kernels/upchan.jl:1415
=======
        ULOP3.LUT UR7, UR5, 0x40, URZ, 0xfc, !UPT ;
; Location ./int.jl:481
        UISETP.GT.U32.AND UP0, UPT, UR7, 0xbf, UPT ;
; Location /home/dstn/kotekan/julia/kernels/upchan.jl:1410
>>>>>>> bdbe7b3b
        PLOP3.LUT P0, PT, PT, PT, UP0, 0x80, 0x0 ;
   @!P0 BRA `(.L_x_77) ;
; Location ./int.jl:289
        ULOP3.LUT UR7, UR6, 0x60, UR9, 0xf8, !UPT ;
; Location ./int.jl:87
        IMAD.U32 R6, RZ, RZ, UR9 ;
        SEL R7, R33, R32, !P1 ;
        SEL R5, R36, R33, !P1 ;
; Location ./int.jl:88
        IMAD.U32 R4, RZ, RZ, UR7 ;
        LOP3.LUT R4, R4, 0x1c, R42, 0xf8, !PT ;
; Location ./int.jl:87
        LOP3.LUT R4, R4, 0x80, R6, 0xf8, !PT ;
        LOP3.LUT R4, R4, 0x40000, R41, 0xfe, !PT ;
        IADD3 R9, P0, R4, UR10, RZ ;
        IMAD.X R32, RZ, RZ, UR11, P0 ;
; Location ./int.jl:288
        LEA.HI R4, P2, R32, R9, RZ, 0x1d ;
; Location ./int.jl:88
        LOP3.LUT R6, R4, 0xe0000000, RZ, 0xc0, !PT ;
; Location ./promotion.jl:477
        ISETP.NE.U32.AND P0, PT, R6, R9, PT ;
; Location ./int.jl:288
        IADD3.X R6, RZ, R32, RZ, P2, !PT ;
; Location ./promotion.jl:477
        ISETP.NE.AND.EX P0, PT, R6, R32, PT, P0 ;
; Location ./int.jl:288
        SHF.R.S64 R4, R4, 0x1d, R6.reuse ;
        ISETP.LT.AND P0, PT, R32, RZ, P0 ;
        SHF.R.S32.HI R6, RZ, 0x1d, R6 ;
; Location ./boot.jl:691
        SEL R8, RZ, 0x1, !P0 ;
; Location ./int.jl:86
        IADD3 R4, P0, R8, -R4, RZ ;
        IMAD.X R6, RZ, RZ, ~R6, P0 ;
        LEA R9, P0, R4, R9, 0x1d ;
        LEA.HI.X R32, R4, R32, R6, 0x1d, P0 ;
; Location /home/dstn/.julia/packages/LLVM/RpBog/src/interop/pointer.jl:114
        LEA R8, P0, R9, c[0x0][0x230], 0x2 ;
        SEL R4, R31, R30, !P1 ;
        SEL R6, R30, R29, !P1 ;
        LEA.HI.X R9, R9, c[0x0][0x234], R32, 0x2, P0 ;
; Location /home/dstn/.julia/packages/IndexSpaces/MMvQv/src/IndexSpaces.jl:972
        STG.E.128 [R8.64], R4 ;

.L_x_77:
; Location ./int.jl:87
        ULOP3.LUT UR5, UR5, 0x80, URZ, 0xfc, !UPT ;
        SEL R4, R28, R27, !P1 ;
; Location ./int.jl:481
        ULOP3.LUT UR6, UR6, 0x60, UR9, 0xf8, !UPT ;
        SEL R6, R27, R26, !P1 ;
        UISETP.GT.U32.AND UP0, UPT, UR5, 0xbf, UPT ;
        SEL R5, R23, R19, !P1 ;
<<<<<<< HEAD
; Location /home/eschnett/src/kotekan/julia/kernels/upchan.jl:1415
=======
        SEL R7, R19, R15, !P1 ;
; Location /home/dstn/kotekan/julia/kernels/upchan.jl:1410
>>>>>>> bdbe7b3b
        PLOP3.LUT P0, PT, PT, PT, UP0, 0x80, 0x0 ;
   @!P0 BRA `(.L_x_78) ;
; Location ./int.jl:88
        IMAD.U32 R8, RZ, RZ, UR6 ;
        SEL R9, R14, R13, !P1 ;
        SEL R11, R13, R11, !P1 ;
; Location ./int.jl:87
        IMAD.U32 R13, RZ, RZ, UR9 ;
; Location ./int.jl:88
        LOP3.LUT R8, R8, 0x1c, R42, 0xf8, !PT ;
        SEL R10, R0, R10, !P1 ;
; Location ./int.jl:87
        LOP3.LUT R8, R8, 0x80, R13, 0xf8, !PT ;
        LOP3.LUT R8, R8, 0x80000, R41, 0xfe, !PT ;
        IADD3 R13, P0, R8, UR10, RZ ;
        IADD3.X R14, RZ, UR11, RZ, P0, !PT ;
; Location ./int.jl:288
        LEA.HI R8, P2, R14, R13, RZ, 0x1d ;
; Location ./int.jl:88
        LOP3.LUT R15, R8, 0xe0000000, RZ, 0xc0, !PT ;
; Location ./promotion.jl:477
        ISETP.NE.U32.AND P0, PT, R15, R13, PT ;
; Location ./int.jl:288
        IMAD.X R15, RZ, RZ, R14, P2 ;
; Location ./promotion.jl:477
        ISETP.NE.AND.EX P0, PT, R15, R14, PT, P0 ;
; Location ./int.jl:288
        SHF.R.S64 R8, R8, 0x1d, R15.reuse ;
        ISETP.LT.AND P0, PT, R14, RZ, P0 ;
        SHF.R.S32.HI R15, RZ, 0x1d, R15 ;
; Location ./boot.jl:691
        SEL R19, RZ, 0x1, !P0 ;
; Location ./int.jl:86
        IADD3 R8, P0, R19, -R8, RZ ;
        IMAD.X R15, RZ, RZ, ~R15, P0 ;
        LEA R13, P0, R8, R13, 0x1d ;
        LEA.HI.X R14, R8, R14, R15, 0x1d, P0 ;
        SEL R8, R12, R0, !P1 ;
; Location /home/dstn/.julia/packages/LLVM/RpBog/src/interop/pointer.jl:114
        LEA R12, P0, R13, c[0x0][0x230], 0x2 ;
        LEA.HI.X R13, R13, c[0x0][0x234], R14, 0x2, P0 ;
; Location /home/dstn/.julia/packages/IndexSpaces/MMvQv/src/IndexSpaces.jl:972
        STG.E.128 [R12.64], R8 ;

.L_x_78:
; Location /home/dstn/kotekan/julia/kernels/upchan.jl:1410
        LDL.LU R0, [R1+0x124] ;
; Location ./int.jl:87
        MOV R8, UR9 ;
; Location ./range.jl:883
        UIADD3 UR4, UR4, 0x100, URZ ;
        UIADD3 UR5, UR41, UR4, URZ ;
        UISETP.GT.AND UP0, UPT, UR40, UR5, UPT ;
        ISETP.NE.AND P2, PT, R0, 0x1ff00, PT ;
; Location ./int.jl:88
        IMAD.U32 R0, RZ, RZ, UR6 ;
        LOP3.LUT R0, R0, 0x1c, R42, 0xf8, !PT ;
; Location ./int.jl:87
        LOP3.LUT R0, R0, 0x80, R8, 0xf8, !PT ;
        LOP3.LUT R0, R0, 0xc0000, R41, 0xfe, !PT ;
        IADD3 R0, P0, R0, UR10, RZ ;
        IMAD.X R8, RZ, RZ, UR11, P0 ;
; Location ./int.jl:288
        LEA.HI R9, P3, R8, R0, RZ, 0x1d ;
; Location ./int.jl:88
        LOP3.LUT R10, R9, 0xe0000000, RZ, 0xc0, !PT ;
; Location ./promotion.jl:477
        ISETP.NE.U32.AND P0, PT, R10, R0, PT ;
; Location ./int.jl:288
        IMAD.X R10, RZ, RZ, R8, P3 ;
; Location ./promotion.jl:477
        ISETP.NE.AND.EX P0, PT, R10, R8, PT, P0 ;
; Location ./int.jl:288
        SHF.R.S64 R9, R9, 0x1d, R10.reuse ;
        ISETP.LT.AND P0, PT, R8, RZ, P0 ;
        SHF.R.S32.HI R10, RZ, 0x1d, R10 ;
; Location ./boot.jl:691
        SEL R11, RZ, 0x1, !P0 ;
; Location ./int.jl:86
        IADD3 R9, P0, R11, -R9, RZ ;
        IMAD.X R10, RZ, RZ, ~R10, P0 ;
        LEA R0, P0, R9, R0, 0x1d ;
        LEA.HI.X R10, R9, R8, R10, 0x1d, P0 ;
; Location /home/dstn/.julia/packages/LLVM/RpBog/src/interop/pointer.jl:114
        LEA R8, P0, R0, c[0x0][0x230], 0x2 ;
        LEA.HI.X R9, R0, c[0x0][0x234], R10, 0x2, P0 ;
<<<<<<< HEAD
        IMAD.U32 R0, RZ, RZ, UR8 ;
; Location /home/eschnett/src/kotekan/julia/kernels/upchan.jl:1415
=======
; Location /home/dstn/kotekan/julia/kernels/upchan.jl:1410
>>>>>>> bdbe7b3b
        PLOP3.LUT P0, PT, PT, PT, UP0, 0x80, 0x0 ;
; Location ./promotion.jl:477
        STG.E.128 [R8.64], R4 ;
<<<<<<< HEAD
        ISETP.NE.AND P2, PT, R0, 0x1ff00, PT ;
; Location /home/eschnett/src/kotekan/julia/kernels/upchan.jl:1415
=======
; Location /home/dstn/kotekan/julia/kernels/upchan.jl:1410
>>>>>>> bdbe7b3b
    @P0 BRA P2, `(.L_x_79) ;

.L_x_73:
; Location /home/dstn/.julia/packages/LLVM/RpBog/src/interop/base.jl:38
        S2R R0, SR_TID.Y ;
; Location ./int.jl:88
        USHF.L.U32 UR4, UR38, 0x9, URZ ;
; Location /home/dstn/.julia/packages/LLVM/RpBog/src/interop/base.jl:38
        IMAD.MOV.U32 R5, RZ, RZ, 0x4 ;
        S2R R2, SR_TID.X ;
; Location ./int.jl:88
        SHF.L.U32 R3, R0, 0x5, RZ ;
; Location ./int.jl:87
        LOP3.LUT R2, R2, UR4, R3, 0xfe, !PT ;
; Location /home/dstn/.julia/packages/LLVM/RpBog/src/interop/base.jl:38
        IMAD.WIDE.U32 R2, R2, R5, c[0x0][0x250] ;
        STG.E [R2.64], RZ ;
<<<<<<< HEAD
; Location /home/eschnett/src/kotekan/julia/kernels/upchan.jl:1416
        EXIT ;

.L_x_39:
; Location /home/eschnett/src/kotekan/julia/kernels/upchan.jl:1415
        MOV R4, 0xd6b0 ;
        CALL.REL.NOINC `($_Z6upchan13CuDeviceArrayI5Int32Li1ELi1EES_IS0_Li1ELi1EES_IS0_Li1ELi1EES_IS0_Li1ELi1EES_I9Float16x2Li1ELi1EES_I6Int4x8Li1ELi1EES_IS2_Li1ELi1EES_IS0_Li1ELi1EE$julia_AssertionError_26997) ;
=======
; Location /home/dstn/kotekan/julia/kernels/upchan.jl:1411
        EXIT ;

.L_x_39:
; Location /home/dstn/kotekan/julia/kernels/upchan.jl:1410
>>>>>>> bdbe7b3b
        UMOV UR4, 32@lo(exception1) ;
        MOV R55, 0xd8c0 ;
        UMOV UR5, 32@hi(exception1) ;
        IMAD.U32 R0, RZ, RZ, UR4 ;
        IMAD.U32 R3, RZ, RZ, UR5 ;
        CALL.REL.NOINC `($_Z6upchan13CuDeviceArrayI5Int32Li1ELi1EES_IS0_Li1ELi1EES_IS0_Li1ELi1EES_IS0_Li1ELi1EES_I9Float16x2Li1ELi1EES_I6Int4x8Li1ELi1EES_IS2_Li1ELi1EES_IS0_Li1ELi1EE$gpu_report_exception) ;
        MOV R4, c[0x0][0x160] ;
        IMAD.MOV.U32 R5, RZ, RZ, c[0x0][0x164] ;
        MOV R55, 0xd900 ;
        CALL.REL.NOINC `($_Z6upchan13CuDeviceArrayI5Int32Li1ELi1EES_IS0_Li1ELi1EES_IS0_Li1ELi1EES_IS0_Li1ELi1EES_I9Float16x2Li1ELi1EES_I6Int4x8Li1ELi1EES_IS2_Li1ELi1EES_IS0_Li1ELi1EE$gpu_signal_exception) ;
        BPT.TRAP 0x1 ;

.L_x_22:
<<<<<<< HEAD
        MOV R4, 0xd780 ;
        CALL.REL.NOINC `($_Z6upchan13CuDeviceArrayI5Int32Li1ELi1EES_IS0_Li1ELi1EES_IS0_Li1ELi1EES_IS0_Li1ELi1EES_I9Float16x2Li1ELi1EES_I6Int4x8Li1ELi1EES_IS2_Li1ELi1EES_IS0_Li1ELi1EE$julia_AssertionError_26997) ;
=======
>>>>>>> bdbe7b3b
        UMOV UR4, 32@lo(exception1) ;
        MOV R55, 0xd970 ;
        UMOV UR5, 32@hi(exception1) ;
        IMAD.U32 R0, RZ, RZ, UR4 ;
        IMAD.U32 R3, RZ, RZ, UR5 ;
        CALL.REL.NOINC `($_Z6upchan13CuDeviceArrayI5Int32Li1ELi1EES_IS0_Li1ELi1EES_IS0_Li1ELi1EES_IS0_Li1ELi1EES_I9Float16x2Li1ELi1EES_I6Int4x8Li1ELi1EES_IS2_Li1ELi1EES_IS0_Li1ELi1EE$gpu_report_exception) ;
        MOV R4, c[0x0][0x160] ;
        IMAD.MOV.U32 R5, RZ, RZ, c[0x0][0x164] ;
        MOV R55, 0xd9b0 ;
        CALL.REL.NOINC `($_Z6upchan13CuDeviceArrayI5Int32Li1ELi1EES_IS0_Li1ELi1EES_IS0_Li1ELi1EES_IS0_Li1ELi1EES_I9Float16x2Li1ELi1EES_I6Int4x8Li1ELi1EES_IS2_Li1ELi1EES_IS0_Li1ELi1EE$gpu_signal_exception) ;
        BPT.TRAP 0x1 ;
        .type           $_Z6upchan13CuDeviceArrayI5Int32Li1ELi1EES_IS0_Li1ELi1EES_IS0_Li1ELi1EES_IS0_Li1ELi1EES_I9Float16x2Li1ELi1EES_I6Int4x8Li1ELi1EES_IS2_Li1ELi1EES_IS0_Li1ELi1EE$gpu_report_exception,@function
        .size           $_Z6upchan13CuDeviceArrayI5Int32Li1ELi1EES_IS0_Li1ELi1EES_IS0_Li1ELi1EES_IS0_Li1ELi1EES_I9Float16x2Li1ELi1EES_I6Int4x8Li1ELi1EES_IS2_Li1ELi1EES_IS0_Li1ELi1EE$gpu_report_exception,($_Z6upchan13CuDeviceArrayI5Int32Li1ELi1EES_IS0_Li1ELi1EES_IS0_Li1ELi1EES_IS0_Li1ELi1EES_I9Float16x2Li1ELi1EES_I6Int4x8Li1ELi1EES_IS2_Li1ELi1EES_IS0_Li1ELi1EE$gpu_signal_exception - $_Z6upchan13CuDeviceArrayI5Int32Li1ELi1EES_IS0_Li1ELi1EES_IS0_Li1ELi1EES_IS0_Li1ELi1EES_I9Float16x2Li1ELi1EES_I6Int4x8Li1ELi1EES_IS2_Li1ELi1EES_IS0_Li1ELi1EE$gpu_report_exception)
$_Z6upchan13CuDeviceArrayI5Int32Li1ELi1EES_IS0_Li1ELi1EES_IS0_Li1ELi1EES_IS0_Li1ELi1EES_I9Float16x2Li1ELi1EES_I6Int4x8Li1ELi1EES_IS2_Li1ELi1EES_IS0_Li1ELi1EE$gpu_report_exception:
; Location /home/dstn/.julia/packages/CUDA/YIj5X/src/device/runtime.jl:54
        IMAD.MOV.U32 R4, RZ, RZ, R0 ;
        IADD3 R6, P0, R1, c[0x0][0x20], RZ ;
        IMAD.MOV.U32 R5, RZ, RZ, R3 ;
; Location /home/dstn/.julia/packages/LLVM/RpBog/src/interop/base.jl:38
        UMOV UR4, 32@lo(__unnamed_2) ;
        MOV R20, 32@lo((_Z6upchan13CuDeviceArrayI5Int32Li1ELi1EES_IS0_Li1ELi1EES_IS0_Li1ELi1EES_IS0_Li1ELi1EES_I9Float16x2Li1ELi1EES_I6Int4x8Li1ELi1EES_IS2_Li1ELi1EES_IS0_Li1ELi1EE + .L_x_0@srel)) ;
        UMOV UR5, 32@hi(__unnamed_2) ;
; Location /home/dstn/.julia/packages/CUDA/YIj5X/src/device/runtime.jl:54
        IADD3.X R7, RZ, c[0x0][0x24], RZ, P0, !PT ;
; Location /home/dstn/.julia/packages/LLVM/RpBog/src/interop/base.jl:38
        STL.64 [R1], R4 ;
        MOV R21, 32@hi((_Z6upchan13CuDeviceArrayI5Int32Li1ELi1EES_IS0_Li1ELi1EES_IS0_Li1ELi1EES_IS0_Li1ELi1EES_I9Float16x2Li1ELi1EES_I6Int4x8Li1ELi1EES_IS2_Li1ELi1EES_IS0_Li1ELi1EE + .L_x_0@srel)) ;
        IMAD.U32 R4, RZ, RZ, UR4 ;
        IMAD.U32 R5, RZ, RZ, UR5 ;
        CALL.ABS.NOINC `(vprintf) ;

.L_x_0:
        IMAD.MOV.U32 R4, RZ, RZ, R55 ;
        MOV R5, 0x0 ;
; Location /home/dstn/.julia/packages/CUDA/YIj5X/src/device/runtime.jl:59
        RET.REL.NODEC R4 `(_Z6upchan13CuDeviceArrayI5Int32Li1ELi1EES_IS0_Li1ELi1EES_IS0_Li1ELi1EES_IS0_Li1ELi1EES_I9Float16x2Li1ELi1EES_I6Int4x8Li1ELi1EES_IS2_Li1ELi1EES_IS0_Li1ELi1EE) ;
        .type           $_Z6upchan13CuDeviceArrayI5Int32Li1ELi1EES_IS0_Li1ELi1EES_IS0_Li1ELi1EES_IS0_Li1ELi1EES_I9Float16x2Li1ELi1EES_I6Int4x8Li1ELi1EES_IS2_Li1ELi1EES_IS0_Li1ELi1EE$gpu_signal_exception,@function
<<<<<<< HEAD
        .size           $_Z6upchan13CuDeviceArrayI5Int32Li1ELi1EES_IS0_Li1ELi1EES_IS0_Li1ELi1EES_IS0_Li1ELi1EES_I9Float16x2Li1ELi1EES_I6Int4x8Li1ELi1EES_IS2_Li1ELi1EES_IS0_Li1ELi1EE$gpu_signal_exception,($_Z6upchan13CuDeviceArrayI5Int32Li1ELi1EES_IS0_Li1ELi1EES_IS0_Li1ELi1EES_IS0_Li1ELi1EES_I9Float16x2Li1ELi1EES_I6Int4x8Li1ELi1EES_IS2_Li1ELi1EES_IS0_Li1ELi1EE$julia_AssertionError_26997 - $_Z6upchan13CuDeviceArrayI5Int32Li1ELi1EES_IS0_Li1ELi1EES_IS0_Li1ELi1EES_IS0_Li1ELi1EES_I9Float16x2Li1ELi1EES_I6Int4x8Li1ELi1EES_IS2_Li1ELi1EES_IS0_Li1ELi1EE$gpu_signal_exception)
=======
        .size           $_Z6upchan13CuDeviceArrayI5Int32Li1ELi1EES_IS0_Li1ELi1EES_IS0_Li1ELi1EES_IS0_Li1ELi1EES_I9Float16x2Li1ELi1EES_I6Int4x8Li1ELi1EES_IS2_Li1ELi1EES_IS0_Li1ELi1EE$gpu_signal_exception,($_Z6upchan13CuDeviceArrayI5Int32Li1ELi1EES_IS0_Li1ELi1EES_IS0_Li1ELi1EES_IS0_Li1ELi1EES_I9Float16x2Li1ELi1EES_I6Int4x8Li1ELi1EES_IS2_Li1ELi1EES_IS0_Li1ELi1EE$julia__throw_domerr_powbysq_29832 - $_Z6upchan13CuDeviceArrayI5Int32Li1ELi1EES_IS0_Li1ELi1EES_IS0_Li1ELi1EES_IS0_Li1ELi1EES_I9Float16x2Li1ELi1EES_I6Int4x8Li1ELi1EES_IS2_Li1ELi1EES_IS0_Li1ELi1EE$gpu_signal_exception)
>>>>>>> bdbe7b3b
$_Z6upchan13CuDeviceArrayI5Int32Li1ELi1EES_IS0_Li1ELi1EES_IS0_Li1ELi1EES_IS0_Li1ELi1EES_I9Float16x2Li1ELi1EES_I6Int4x8Li1ELi1EES_IS2_Li1ELi1EES_IS0_Li1ELi1EE$gpu_signal_exception:
; Location /home/dstn/.julia/packages/CUDA/YIj5X/src/device/runtime.jl:41
        ISETP.NE.U32.AND P0, PT, R4, RZ, PT ;
        ISETP.NE.AND.EX P0, PT, R5, RZ, PT, P0 ;
   @!P0 BRA `(.L_x_80) ;
        IMAD.MOV.U32 R0, RZ, RZ, 0x1 ;
        ULDC.64 UR4, c[0x0][0x118] ;
; Location ./pointer.jl:118
        ST.E.U8 [R4.64+0x7], RZ ;
        ST.E.U8 [R4.64+0x6], RZ ;
        ST.E.U8 [R4.64+0x5], RZ ;
        ST.E.U8 [R4.64+0x4], RZ ;
        ST.E.U8 [R4.64+0x3], RZ ;
        ST.E.U8 [R4.64+0x2], RZ ;
        ST.E.U8 [R4.64+0x1], RZ ;
        ST.E.U8 [R4.64], R0 ;
; Location /home/dstn/.julia/packages/CUDA/YIj5X/src/device/intrinsics/synchronization.jl:109
   @!PT LDS RZ, [RZ] ;
   @!PT LDS RZ, [RZ] ;
   @!PT LDS RZ, [RZ] ;
   @!PT LDS RZ, [RZ] ;
        MEMBAR.SC.SYS ;
        ERRBAR;
        CCTL.IVALL ;
; Location /home/dstn/.julia/packages/CUDA/YIj5X/src/device/runtime.jl:43
        EXIT ;

.L_x_80:
; Location /home/dstn/.julia/packages/LLVM/RpBog/src/interop/base.jl:38
        UMOV UR4, 32@lo(__unnamed_3) ;
        CS2R R6, SRZ ;
        UMOV UR5, 32@hi(__unnamed_3) ;
        IMAD.U32 R4, RZ, RZ, UR4 ;
        MOV R20, 32@lo((_Z6upchan13CuDeviceArrayI5Int32Li1ELi1EES_IS0_Li1ELi1EES_IS0_Li1ELi1EES_IS0_Li1ELi1EES_I9Float16x2Li1ELi1EES_I6Int4x8Li1ELi1EES_IS2_Li1ELi1EES_IS0_Li1ELi1EE + .L_x_1@srel)) ;
        IMAD.U32 R5, RZ, RZ, UR5 ;
        MOV R21, 32@hi((_Z6upchan13CuDeviceArrayI5Int32Li1ELi1EES_IS0_Li1ELi1EES_IS0_Li1ELi1EES_IS0_Li1ELi1EES_I9Float16x2Li1ELi1EES_I6Int4x8Li1ELi1EES_IS2_Li1ELi1EES_IS0_Li1ELi1EE + .L_x_1@srel)) ;
        CALL.ABS.NOINC `(vprintf) ;

.L_x_1:
        EXIT ;
<<<<<<< HEAD
        .type           $_Z6upchan13CuDeviceArrayI5Int32Li1ELi1EES_IS0_Li1ELi1EES_IS0_Li1ELi1EES_IS0_Li1ELi1EES_I9Float16x2Li1ELi1EES_I6Int4x8Li1ELi1EES_IS2_Li1ELi1EES_IS0_Li1ELi1EE$julia_AssertionError_26997,@function
        .size           $_Z6upchan13CuDeviceArrayI5Int32Li1ELi1EES_IS0_Li1ELi1EES_IS0_Li1ELi1EES_IS0_Li1ELi1EES_I9Float16x2Li1ELi1EES_I6Int4x8Li1ELi1EES_IS2_Li1ELi1EES_IS0_Li1ELi1EE$julia_AssertionError_26997,($_Z6upchan13CuDeviceArrayI5Int32Li1ELi1EES_IS0_Li1ELi1EES_IS0_Li1ELi1EES_IS0_Li1ELi1EES_I9Float16x2Li1ELi1EES_I6Int4x8Li1ELi1EES_IS2_Li1ELi1EES_IS0_Li1ELi1EE$julia__throw_domerr_powbysq_27011 - $_Z6upchan13CuDeviceArrayI5Int32Li1ELi1EES_IS0_Li1ELi1EES_IS0_Li1ELi1EES_IS0_Li1ELi1EES_I9Float16x2Li1ELi1EES_I6Int4x8Li1ELi1EES_IS2_Li1ELi1EES_IS0_Li1ELi1EE$julia_AssertionError_26997)
$_Z6upchan13CuDeviceArrayI5Int32Li1ELi1EES_IS0_Li1ELi1EES_IS0_Li1ELi1EES_IS0_Li1ELi1EES_I9Float16x2Li1ELi1EES_I6Int4x8Li1ELi1EES_IS2_Li1ELi1EES_IS0_Li1ELi1EE$julia_AssertionError_26997:
; Location ./boot.jl:343
        IMAD.MOV.U32 R5, RZ, RZ, 0x0 ;
        RET.REL.NODEC R4 `(_Z6upchan13CuDeviceArrayI5Int32Li1ELi1EES_IS0_Li1ELi1EES_IS0_Li1ELi1EES_IS0_Li1ELi1EES_I9Float16x2Li1ELi1EES_I6Int4x8Li1ELi1EES_IS2_Li1ELi1EES_IS0_Li1ELi1EE) ;
        .type           $_Z6upchan13CuDeviceArrayI5Int32Li1ELi1EES_IS0_Li1ELi1EES_IS0_Li1ELi1EES_IS0_Li1ELi1EES_I9Float16x2Li1ELi1EES_I6Int4x8Li1ELi1EES_IS2_Li1ELi1EES_IS0_Li1ELi1EE$julia__throw_domerr_powbysq_27011,@function
        .size           $_Z6upchan13CuDeviceArrayI5Int32Li1ELi1EES_IS0_Li1ELi1EES_IS0_Li1ELi1EES_IS0_Li1ELi1EES_I9Float16x2Li1ELi1EES_I6Int4x8Li1ELi1EES_IS2_Li1ELi1EES_IS0_Li1ELi1EE$julia__throw_domerr_powbysq_27011,($_Z6upchan13CuDeviceArrayI5Int32Li1ELi1EES_IS0_Li1ELi1EES_IS0_Li1ELi1EES_IS0_Li1ELi1EES_I9Float16x2Li1ELi1EES_I6Int4x8Li1ELi1EES_IS2_Li1ELi1EES_IS0_Li1ELi1EE$julia_power_by_squaring_27008 - $_Z6upchan13CuDeviceArrayI5Int32Li1ELi1EES_IS0_Li1ELi1EES_IS0_Li1ELi1EES_IS0_Li1ELi1EES_I9Float16x2Li1ELi1EES_I6Int4x8Li1ELi1EES_IS2_Li1ELi1EES_IS0_Li1ELi1EE$julia__throw_domerr_powbysq_27011)
$_Z6upchan13CuDeviceArrayI5Int32Li1ELi1EES_IS0_Li1ELi1EES_IS0_Li1ELi1EES_IS0_Li1ELi1EES_I9Float16x2Li1ELi1EES_I6Int4x8Li1ELi1EES_IS2_Li1ELi1EES_IS0_Li1ELi1EE$julia__throw_domerr_powbysq_27011:
; Location /home/eschnett/.julia/packages/LLVM/RpBog/src/interop/base.jl:38
=======
        .type           $_Z6upchan13CuDeviceArrayI5Int32Li1ELi1EES_IS0_Li1ELi1EES_IS0_Li1ELi1EES_IS0_Li1ELi1EES_I9Float16x2Li1ELi1EES_I6Int4x8Li1ELi1EES_IS2_Li1ELi1EES_IS0_Li1ELi1EE$julia__throw_domerr_powbysq_29832,@function
        .size           $_Z6upchan13CuDeviceArrayI5Int32Li1ELi1EES_IS0_Li1ELi1EES_IS0_Li1ELi1EES_IS0_Li1ELi1EES_I9Float16x2Li1ELi1EES_I6Int4x8Li1ELi1EES_IS2_Li1ELi1EES_IS0_Li1ELi1EE$julia__throw_domerr_powbysq_29832,($_Z6upchan13CuDeviceArrayI5Int32Li1ELi1EES_IS0_Li1ELi1EES_IS0_Li1ELi1EES_IS0_Li1ELi1EES_I9Float16x2Li1ELi1EES_I6Int4x8Li1ELi1EES_IS2_Li1ELi1EES_IS0_Li1ELi1EE$julia_power_by_squaring_29829 - $_Z6upchan13CuDeviceArrayI5Int32Li1ELi1EES_IS0_Li1ELi1EES_IS0_Li1ELi1EES_IS0_Li1ELi1EES_I9Float16x2Li1ELi1EES_I6Int4x8Li1ELi1EES_IS2_Li1ELi1EES_IS0_Li1ELi1EE$julia__throw_domerr_powbysq_29832)
$_Z6upchan13CuDeviceArrayI5Int32Li1ELi1EES_IS0_Li1ELi1EES_IS0_Li1ELi1EES_IS0_Li1ELi1EES_I9Float16x2Li1ELi1EES_I6Int4x8Li1ELi1EES_IS2_Li1ELi1EES_IS0_Li1ELi1EE$julia__throw_domerr_powbysq_29832:
>>>>>>> bdbe7b3b
        UMOV UR4, 32@lo(__unnamed_1) ;
        CS2R R6, SRZ ;
        UMOV UR5, 32@hi(__unnamed_1) ;
        MOV R4, UR4 ;
        IMAD.U32 R5, RZ, RZ, UR5 ;
        MOV R20, 32@lo((_Z6upchan13CuDeviceArrayI5Int32Li1ELi1EES_IS0_Li1ELi1EES_IS0_Li1ELi1EES_IS0_Li1ELi1EES_I9Float16x2Li1ELi1EES_I6Int4x8Li1ELi1EES_IS2_Li1ELi1EES_IS0_Li1ELi1EE + .L_x_2@srel)) ;
        MOV R21, 32@hi((_Z6upchan13CuDeviceArrayI5Int32Li1ELi1EES_IS0_Li1ELi1EES_IS0_Li1ELi1EES_IS0_Li1ELi1EES_I9Float16x2Li1ELi1EES_I6Int4x8Li1ELi1EES_IS2_Li1ELi1EES_IS0_Li1ELi1EE + .L_x_2@srel)) ;
        CALL.ABS.NOINC `(vprintf) ;

.L_x_2:
; Location /home/dstn/.julia/packages/CUDA/YIj5X/src/device/quirks.jl:4
        UMOV UR4, 32@lo(exception1) ;
        MOV R55, 0xdd70 ;
        UMOV UR5, 32@hi(exception1) ;
        IMAD.U32 R0, RZ, RZ, UR4 ;
        IMAD.U32 R3, RZ, RZ, UR5 ;
        CALL.REL.NOINC `($_Z6upchan13CuDeviceArrayI5Int32Li1ELi1EES_IS0_Li1ELi1EES_IS0_Li1ELi1EES_IS0_Li1ELi1EES_I9Float16x2Li1ELi1EES_I6Int4x8Li1ELi1EES_IS2_Li1ELi1EES_IS0_Li1ELi1EE$gpu_report_exception) ;
        MOV R4, UR42 ;
        IMAD.U32 R5, RZ, RZ, UR43 ;
        MOV R55, 0xddb0 ;
        CALL.REL.NOINC `($_Z6upchan13CuDeviceArrayI5Int32Li1ELi1EES_IS0_Li1ELi1EES_IS0_Li1ELi1EES_IS0_Li1ELi1EES_I9Float16x2Li1ELi1EES_I6Int4x8Li1ELi1EES_IS2_Li1ELi1EES_IS0_Li1ELi1EE$gpu_signal_exception) ;
        BPT.TRAP 0x1 ;
<<<<<<< HEAD
        .type           $_Z6upchan13CuDeviceArrayI5Int32Li1ELi1EES_IS0_Li1ELi1EES_IS0_Li1ELi1EES_IS0_Li1ELi1EES_I9Float16x2Li1ELi1EES_I6Int4x8Li1ELi1EES_IS2_Li1ELi1EES_IS0_Li1ELi1EE$julia_power_by_squaring_27008,@function
        .size           $_Z6upchan13CuDeviceArrayI5Int32Li1ELi1EES_IS0_Li1ELi1EES_IS0_Li1ELi1EES_IS0_Li1ELi1EES_I9Float16x2Li1ELi1EES_I6Int4x8Li1ELi1EES_IS2_Li1ELi1EES_IS0_Li1ELi1EE$julia_power_by_squaring_27008,(.L_x_109 - $_Z6upchan13CuDeviceArrayI5Int32Li1ELi1EES_IS0_Li1ELi1EES_IS0_Li1ELi1EES_IS0_Li1ELi1EES_I9Float16x2Li1ELi1EES_I6Int4x8Li1ELi1EES_IS2_Li1ELi1EES_IS0_Li1ELi1EE$julia_power_by_squaring_27008)
$_Z6upchan13CuDeviceArrayI5Int32Li1ELi1EES_IS0_Li1ELi1EES_IS0_Li1ELi1EES_IS0_Li1ELi1EES_I9Float16x2Li1ELi1EES_I6Int4x8Li1ELi1EES_IS2_Li1ELi1EES_IS0_Li1ELi1EE$julia_power_by_squaring_27008:
; Location ./intfuncs.jl:297
=======
        .type           $_Z6upchan13CuDeviceArrayI5Int32Li1ELi1EES_IS0_Li1ELi1EES_IS0_Li1ELi1EES_IS0_Li1ELi1EES_I9Float16x2Li1ELi1EES_I6Int4x8Li1ELi1EES_IS2_Li1ELi1EES_IS0_Li1ELi1EE$julia_power_by_squaring_29829,@function
        .size           $_Z6upchan13CuDeviceArrayI5Int32Li1ELi1EES_IS0_Li1ELi1EES_IS0_Li1ELi1EES_IS0_Li1ELi1EES_I9Float16x2Li1ELi1EES_I6Int4x8Li1ELi1EES_IS2_Li1ELi1EES_IS0_Li1ELi1EE$julia_power_by_squaring_29829,(.L_x_108 - $_Z6upchan13CuDeviceArrayI5Int32Li1ELi1EES_IS0_Li1ELi1EES_IS0_Li1ELi1EES_IS0_Li1ELi1EES_I9Float16x2Li1ELi1EES_I6Int4x8Li1ELi1EES_IS2_Li1ELi1EES_IS0_Li1ELi1EE$julia_power_by_squaring_29829)
$_Z6upchan13CuDeviceArrayI5Int32Li1ELi1EES_IS0_Li1ELi1EES_IS0_Li1ELi1EES_IS0_Li1ELi1EES_I9Float16x2Li1ELi1EES_I6Int4x8Li1ELi1EES_IS2_Li1ELi1EES_IS0_Li1ELi1EE$julia_power_by_squaring_29829:
; Location ./intfuncs.jl:299
>>>>>>> bdbe7b3b
        IMAD.MOV.U32 R0, RZ, RZ, 0x6 ;
        IMAD.MOV.U32 R4, RZ, RZ, RZ ;
; Location ./intfuncs.jl:266
        ISETP.NE.U32.AND P0, PT, R0, 0x2, PT ;
; Location ./intfuncs.jl:264
        IMAD.MOV.U32 R3, RZ, RZ, R4 ;
        MOV R0, 0x2 ;
; Location ./intfuncs.jl:266
        ISETP.NE.AND.EX P0, PT, R4, RZ, PT, P0 ;
   @!P0 BRA `(.L_x_81) ;
; Location ./intfuncs.jl:264
        IMAD.MOV.U32 R5, RZ, RZ, 0x6 ;
; Location ./intfuncs.jl:266
        ISETP.NE.U32.AND P0, PT, R5, 0x1, PT ;
        ISETP.NE.AND.EX P0, PT, R4, RZ, PT, P0 ;
   @!P0 BRA `(.L_x_82) ;
        ISETP.NE.U32.AND P0, PT, R5, RZ, PT ;
        ISETP.NE.AND.EX P0, PT, R4, RZ, PT, P0 ;
   @!P0 IMAD.MOV.U32 R0, RZ, RZ, 0x1 ;
   @!P0 MOV R3, RZ ;
   @!P0 BRA `(.L_x_82) ;
; Location ./int.jl:83
        ISETP.GT.U32.AND P0, PT, R5, -0x1, PT ;
        ISETP.GT.AND.EX P0, PT, R4, -0x1, PT, P0 ;
; Location ./intfuncs.jl:272
    @P0 BRA `(.L_x_83) ;
; Location ./intfuncs.jl:273
        ISETP.NE.U32.AND P0, PT, R0, -0x1, PT ;
        ISETP.NE.AND.EX P0, PT, R3, -0x1, PT, P0 ;
   @!P0 BRA `(.L_x_84) ;
        ISETP.NE.U32.AND P0, PT, R0, 0x1, PT ;
        ISETP.NE.AND.EX P0, PT, R3, RZ, PT, P0 ;
   @!P0 BRA `(.L_x_82) ;
<<<<<<< HEAD
; Location ./intfuncs.jl:273
        ULDC UR41, c[0x0][0x160] ;
        ULDC UR42, c[0x0][0x164] ;
        CALL.REL.NOINC `($_Z6upchan13CuDeviceArrayI5Int32Li1ELi1EES_IS0_Li1ELi1EES_IS0_Li1ELi1EES_IS0_Li1ELi1EES_I9Float16x2Li1ELi1EES_I6Int4x8Li1ELi1EES_IS2_Li1ELi1EES_IS0_Li1ELi1EE$julia__throw_domerr_powbysq_27011) ;
=======
; Location ./intfuncs.jl:275
        ULDC UR42, c[0x0][0x160] ;
        ULDC UR43, c[0x0][0x164] ;
        CALL.REL.NOINC `($_Z6upchan13CuDeviceArrayI5Int32Li1ELi1EES_IS0_Li1ELi1EES_IS0_Li1ELi1EES_IS0_Li1ELi1EES_I9Float16x2Li1ELi1EES_I6Int4x8Li1ELi1EES_IS2_Li1ELi1EES_IS0_Li1ELi1EE$julia__throw_domerr_powbysq_29832) ;
>>>>>>> bdbe7b3b
        BPT.TRAP 0x1 ;

.L_x_84:
; Location ./intfuncs.jl:264
        IMAD.MOV.U32 R0, RZ, RZ, 0x6 ;
; Location ./promotion.jl:477
        LOP3.LUT R0, R0, 0x1, RZ, 0xc0, !PT ;
        ISETP.NE.U32.AND P0, PT, R0, 0x1, PT ;
; Location ./intfuncs.jl:274
        IMAD.MOV.U32 R0, RZ, RZ, 0x1 ;
; Location ./promotion.jl:477
        ISETP.NE.U32.AND.EX P0, PT, RZ, RZ, PT, P0 ;
; Location ./intfuncs.jl:274
        SEL R0, R0, 0xffffffff, P0 ;
        SEL R3, RZ, 0xffffffff, P0 ;
        BRA `(.L_x_82) ;

.L_x_83:
; Location ./intfuncs.jl:264
        IMAD.MOV.U32 R9, RZ, RZ, 0x6 ;
; Location ./intfuncs.jl:299
        MOV R8, RZ ;
; Location ./int.jl:434
        IADD3 R6, P0, R9, -0x1, RZ ;
        IADD3.X R7, R8.reuse, -0x1, RZ, P0, !PT ;
        LOP3.LUT R6, R9, R6, RZ, 0xc, !PT ;
        LOP3.LUT R7, R8, R7, RZ, 0xc, !PT ;
        POPC R4, R6 ;
        POPC R5, R7 ;
        IMAD.IADD R11, R4, 0x1, R5 ;
; Location ./int.jl:83
        ISETP.NE.U32.AND P1, PT, R11.reuse, RZ, PT ;
; Location ./int.jl:494
        ISETP.NE.U32.AND P0, PT, R11.reuse, 0x3f, PT ;
; Location ./int.jl:83
        ISETP.NE.AND.EX P1, PT, RZ, RZ, PT, P1 ;
; Location ./int.jl:87
        IADD3 R5, R11, 0x1, RZ ;
; Location ./int.jl:494
        ISETP.NE.AND.EX P0, PT, RZ, RZ, PT, P0 ;
        SEL R5, R5, 0x3f, P0 ;
        SHF.R.U64 R4, R9, R5.reuse, R8.reuse ;
        SHF.R.U32.HI R5, RZ, R5, R8 ;
; Location ./intfuncs.jl:279
   @!P1 BRA `(.L_x_85) ;
        LOP3.LUT R14, R11.reuse, 0x7, RZ, 0xc0, !PT ;
; Location ./int.jl:434
        IMAD.MOV.U32 R10, RZ, RZ, RZ ;
; Location ./intfuncs.jl:279
        IADD3 R12, P1, R11, -0x1, RZ ;
        ISETP.NE.U32.AND P0, PT, R14, RZ, PT ;
        IADD3.X R13, R10, -0x1, RZ, P1, !PT ;
        ISETP.NE.AND.EX P0, PT, RZ, RZ, PT, P0 ;
   @!P0 BRA `(.L_x_86) ;
        IMAD.MOV.U32 R15, RZ, RZ, RZ ;
        ISETP.GT.U32.AND P0, PT, R14, RZ, PT ;
        ISETP.GT.AND.EX P0, PT, R15, RZ, PT, P0 ;
   @!P0 BRA `(.L_x_87) ;
        ISETP.GT.U32.AND P1, PT, R14, 0x3, PT ;
        PLOP3.LUT P0, PT, PT, PT, PT, 0x80, 0x0 ;
        ISETP.GT.AND.EX P1, PT, R15, RZ, PT, P1 ;
   @!P1 BRA `(.L_x_88) ;
        PLOP3.LUT P0, PT, PT, PT, PT, 0x8, 0x0 ;

.L_x_89:
; Location ./int.jl:88
        IMAD R8, R0, R3.reuse, RZ ;
; Location ./intfuncs.jl:279
        IADD3 R14, P1, R14, -0x4, RZ ;
; Location ./int.jl:88
        IMAD.WIDE.U32 R6, R0.reuse, R0, RZ ;
; Location ./int.jl:86
        IADD3 R11, P2, R11, -0x4, RZ ;
; Location ./intfuncs.jl:279
        IADD3.X R15, R15, -0x1, RZ, P1, !PT ;
; Location ./int.jl:88
        IMAD R3, R0, R3, R8 ;
        ISETP.GT.U32.AND P1, PT, R14, 0x3, PT ;
        IMAD.WIDE.U32 R8, R6, R6, RZ ;
; Location ./int.jl:86
        IADD3.X R10, R10, -0x1, RZ, P2, !PT ;
; Location ./int.jl:88
        IADD3 R3, R7, R3, RZ ;
        ISETP.GT.AND.EX P1, PT, R15, RZ, PT, P1 ;
        IMAD R0, R3, R6, RZ ;
        IMAD R3, R3, R6, R0 ;
        IMAD.WIDE.U32 R6, R8, R8, RZ ;
        IMAD.IADD R3, R9, 0x1, R3 ;
        IMAD R0, R3, R8, RZ ;
        IMAD R3, R3, R8, R0 ;
        IMAD.IADD R3, R7, 0x1, R3 ;
        IMAD R0, R3, R6, RZ ;
        IMAD R3, R3, R6.reuse, R0 ;
        IMAD.WIDE.U32 R6, R6, R6, RZ ;
        IMAD.MOV.U32 R0, RZ, RZ, R6 ;
        IADD3 R3, R7, R3, RZ ;
; Location ./intfuncs.jl:279
    @P1 BRA `(.L_x_89) ;

.L_x_88:
        ISETP.GT.U32.AND P1, PT, R14, 0x1, PT ;
        ISETP.GT.AND.EX P1, PT, R15, RZ, PT, P1 ;
   @!P1 BRA `(.L_x_90) ;
; Location ./int.jl:88
        IMAD R8, R0.reuse, R3.reuse, RZ ;
; Location ./int.jl:86
        IADD3 R11, P1, R11, -0x2, RZ ;
; Location ./int.jl:88
        IMAD.WIDE.U32 R6, R0, R0, RZ ;
; Location ./intfuncs.jl:279
        IADD3 R14, P2, R14, -0x2, RZ ;
        PLOP3.LUT P0, PT, PT, PT, PT, 0x8, 0x0 ;
; Location ./int.jl:88
        IMAD R3, R0, R3, R8 ;
; Location ./int.jl:86
        IADD3.X R10, R10, -0x1, RZ, P1, !PT ;
; Location ./int.jl:88
        IMAD.WIDE.U32 R8, R6, R6, RZ ;
; Location ./intfuncs.jl:279
        IADD3.X R15, R15, -0x1, RZ, P2, !PT ;
; Location ./int.jl:88
        IMAD.IADD R3, R7, 0x1, R3 ;
        IMAD R0, R3, R6, RZ ;
        IMAD R3, R3, R6, R0 ;
        IMAD.MOV.U32 R0, RZ, RZ, R8 ;
        IMAD.IADD R3, R9, 0x1, R3 ;

.L_x_90:
; Location ./intfuncs.jl:279
        ISETP.NE.U32.AND P1, PT, R14, RZ, PT ;
        ISETP.NE.OR.EX P0, PT, R15, RZ, P0, P1 ;
   @!P0 BRA `(.L_x_86) ;

.L_x_87:
        IADD3 R14, P0, R14, -0x1, RZ ;
; Location ./int.jl:88
        IMAD R6, R0.reuse, R3.reuse, RZ ;
; Location ./int.jl:86
        IADD3 R11, P1, R11, -0x1, RZ ;
; Location ./intfuncs.jl:279
        IADD3.X R15, R15, -0x1, RZ, P0, !PT ;
; Location ./int.jl:88
        IMAD R3, R0, R3, R6 ;
; Location ./intfuncs.jl:279
        ISETP.NE.U32.AND P0, PT, R14, RZ, PT ;
; Location ./int.jl:88
        IMAD.WIDE.U32 R6, R0, R0, RZ ;
; Location ./int.jl:86
        IADD3.X R10, R10, -0x1, RZ, P1, !PT ;
; Location ./intfuncs.jl:279
        ISETP.NE.AND.EX P0, PT, R15, RZ, PT, P0 ;
; Location ./int.jl:88
        IMAD.MOV.U32 R0, RZ, RZ, R6 ;
        IADD3 R3, R7, R3, RZ ;
; Location ./intfuncs.jl:279
    @P0 BRA `(.L_x_87) ;

.L_x_86:
        ISETP.GE.U32.AND P0, PT, R12, 0x7, PT ;
        ISETP.GE.U32.AND.EX P0, PT, R13, RZ, PT, P0 ;
   @!P0 BRA `(.L_x_85) ;
; Location ./int.jl:83
        IADD3 R6, P0, R11.reuse, -0x1, RZ ;
; Location ./intfuncs.jl:279
        IADD3 R7, P2, R11, 0x8, RZ ;
; Location ./int.jl:83
        ISETP.GT.U32.AND P1, PT, R6, 0x17, PT ;
        IADD3.X R6, R10, -0x1, RZ, P0, !PT ;
        PLOP3.LUT P0, PT, PT, PT, PT, 0x80, 0x0 ;
        ISETP.GT.AND.EX P1, PT, R6, RZ, PT, P1 ;
; Location ./intfuncs.jl:279
        IMAD.X R6, RZ, RZ, R10, P2 ;
   @!P1 BRA `(.L_x_91) ;
; Location ./int.jl:83
        PLOP3.LUT P0, PT, PT, PT, PT, 0x8, 0x0 ;

.L_x_92:
; Location ./int.jl:88
        IMAD R10, R0.reuse, R3, RZ ;
; Location ./int.jl:83
        IADD3 R7, P1, R7, -0x20, RZ ;
; Location ./int.jl:88
        IMAD.WIDE.U32 R8, R0, R0, RZ ;
; Location ./int.jl:83
        IADD3.X R6, R6, -0x1, RZ, P1, !PT ;
; Location ./int.jl:88
        IMAD R3, R0, R3, R10 ;
        ISETP.GT.U32.AND P1, PT, R7, 0x20, PT ;
        IMAD.WIDE.U32 R10, R8, R8, RZ ;
        ISETP.GT.AND.EX P1, PT, R6, RZ, PT, P1 ;
        IMAD.IADD R3, R9, 0x1, R3 ;
        IMAD R0, R3, R8, RZ ;
        IMAD R3, R3, R8, R0 ;
        IMAD.WIDE.U32 R8, R10, R10, RZ ;
        IADD3 R3, R11, R3, RZ ;
        IMAD R0, R3, R10, RZ ;
        IMAD R3, R3, R10, R0 ;
        IMAD.WIDE.U32 R10, R8, R8, RZ ;
        IMAD.IADD R3, R9, 0x1, R3 ;
        IMAD R0, R3, R8, RZ ;
        IMAD R3, R3, R8, R0 ;
        IMAD.WIDE.U32 R8, R10, R10, RZ ;
        IMAD.IADD R11, R11, 0x1, R3 ;
        IMAD R3, R11, R10, RZ ;
        IMAD R3, R11, R10, R3 ;
        IMAD.WIDE.U32 R10, R8, R8, RZ ;
        IMAD.IADD R3, R9, 0x1, R3 ;
        IMAD R0, R3, R8, RZ ;
        IMAD R3, R3, R8, R0 ;
        IMAD.WIDE.U32 R8, R10, R10, RZ ;
        IADD3 R3, R11, R3, RZ ;
        IMAD R0, R3, R10, RZ ;
        IMAD R3, R3, R10, R0 ;
        IMAD.WIDE.U32 R10, R8, R8, RZ ;
        IMAD.IADD R3, R9, 0x1, R3 ;
        IMAD R0, R3, R8, RZ ;
        IMAD R3, R3, R8, R0 ;
        IMAD.WIDE.U32 R8, R10, R10, RZ ;
        IMAD.IADD R3, R11, 0x1, R3 ;
        IMAD R0, R3, R10, RZ ;
        IMAD R3, R3, R10, R0 ;
        IMAD.WIDE.U32 R10, R8, R8, RZ ;
        IMAD.IADD R3, R9, 0x1, R3 ;
        IMAD R0, R3, R8, RZ ;
        IMAD R3, R3, R8, R0 ;
        IMAD.WIDE.U32 R8, R10, R10, RZ ;
        IADD3 R3, R11, R3, RZ ;
        IMAD R0, R3, R10, RZ ;
        IMAD R3, R3, R10, R0 ;
        IMAD.WIDE.U32 R10, R8, R8, RZ ;
        IMAD.IADD R3, R9, 0x1, R3 ;
        IMAD R0, R3, R8, RZ ;
        IMAD R3, R3, R8, R0 ;
        IMAD.WIDE.U32 R8, R10, R10, RZ ;
        IMAD.IADD R3, R11, 0x1, R3 ;
        IMAD R0, R3, R10, RZ ;
        IMAD R3, R3, R10, R0 ;
        IMAD.WIDE.U32 R10, R8, R8, RZ ;
        IMAD.IADD R3, R9, 0x1, R3 ;
        IMAD R0, R3, R8, RZ ;
        IMAD R3, R3, R8, R0 ;
        IMAD.WIDE.U32 R8, R10, R10, RZ ;
        IADD3 R3, R11, R3, RZ ;
        IMAD R0, R3, R10, RZ ;
        IMAD R3, R3, R10, R0 ;
        IMAD.WIDE.U32 R10, R8, R8, RZ ;
        IMAD.IADD R3, R9, 0x1, R3 ;
        IMAD R0, R3, R8, RZ ;
        IMAD R3, R3, R8, R0 ;
        IMAD.WIDE.U32 R8, R10, R10, RZ ;
        IMAD.IADD R3, R11, 0x1, R3 ;
        IMAD R0, R3, R10, RZ ;
        IMAD R3, R3, R10, R0 ;
        IMAD.WIDE.U32 R10, R8, R8, RZ ;
        IMAD.IADD R3, R9, 0x1, R3 ;
        IMAD R0, R3, R8, RZ ;
        IMAD R3, R3, R8, R0 ;
        IMAD.WIDE.U32 R8, R10, R10, RZ ;
        IADD3 R3, R11, R3, RZ ;
        IMAD R0, R3, R10, RZ ;
        IMAD R3, R3, R10, R0 ;
        IMAD.WIDE.U32 R10, R8, R8, RZ ;
        IMAD.IADD R3, R9, 0x1, R3 ;
        IMAD R0, R3, R8, RZ ;
        IMAD R3, R3, R8, R0 ;
        IMAD.WIDE.U32 R8, R10, R10, RZ ;
        IMAD.IADD R3, R11, 0x1, R3 ;
        IMAD R0, R3, R10, RZ ;
        IMAD R3, R3, R10, R0 ;
        IMAD.WIDE.U32 R10, R8, R8, RZ ;
        IMAD.IADD R3, R9, 0x1, R3 ;
        IMAD R0, R3, R8, RZ ;
        IMAD R3, R3, R8, R0 ;
        IMAD.WIDE.U32 R8, R10, R10, RZ ;
        IADD3 R3, R11, R3, RZ ;
        IMAD R0, R3, R10, RZ ;
        IMAD R3, R3, R10, R0 ;
        IMAD.WIDE.U32 R10, R8, R8, RZ ;
        IMAD.IADD R3, R9, 0x1, R3 ;
        IMAD R0, R3, R8, RZ ;
        IMAD R3, R3, R8, R0 ;
        IMAD.WIDE.U32 R8, R10, R10, RZ ;
        IMAD.IADD R3, R11, 0x1, R3 ;
        IMAD R0, R3, R10, RZ ;
        IMAD R3, R3, R10, R0 ;
        IMAD.WIDE.U32 R10, R8, R8, RZ ;
        IMAD.IADD R3, R9, 0x1, R3 ;
        IMAD R0, R3, R8, RZ ;
        IMAD R3, R3, R8, R0 ;
        IMAD.WIDE.U32 R8, R10, R10, RZ ;
        IADD3 R3, R11, R3, RZ ;
        IMAD R0, R3, R10, RZ ;
        IMAD R3, R3, R10, R0 ;
        IMAD.WIDE.U32 R10, R8, R8, RZ ;
        IMAD.IADD R3, R9, 0x1, R3 ;
        IMAD R0, R3, R8, RZ ;
        IMAD R3, R3, R8, R0 ;
        IMAD.WIDE.U32 R8, R10, R10, RZ ;
        IMAD.IADD R3, R11, 0x1, R3 ;
        IMAD R0, R3, R10, RZ ;
        IMAD R3, R3, R10, R0 ;
        IMAD.WIDE.U32 R10, R8, R8, RZ ;
        IMAD.IADD R3, R9, 0x1, R3 ;
        IMAD R0, R3, R8, RZ ;
        IMAD R3, R3, R8, R0 ;
        IMAD.WIDE.U32 R8, R10, R10, RZ ;
        IADD3 R3, R11, R3, RZ ;
        IMAD R0, R3, R10, RZ ;
        IMAD R3, R3, R10, R0 ;
        IMAD.WIDE.U32 R10, R8, R8, RZ ;
        IMAD.IADD R3, R9, 0x1, R3 ;
        IMAD R0, R3, R8, RZ ;
        IMAD R3, R3, R8, R0 ;
        IMAD.MOV.U32 R0, RZ, RZ, R10 ;
        IMAD.IADD R3, R11, 0x1, R3 ;
; Location ./intfuncs.jl:279
    @P1 BRA `(.L_x_92) ;

.L_x_91:
; Location ./int.jl:83
        IADD3 R8, P2, R7, -0x9, RZ ;
        ISETP.GT.U32.AND P1, PT, R8, 0x7, PT ;
        IADD3.X R8, R6, -0x1, RZ, P2, !PT ;
        ISETP.GT.AND.EX P1, PT, R8, RZ, PT, P1 ;
; Location ./intfuncs.jl:279
   @!P1 BRA `(.L_x_93) ;
; Location ./int.jl:88
        IMAD R10, R0.reuse, R3.reuse, RZ ;
; Location ./int.jl:83
        IADD3 R7, P1, R7, -0x10, RZ ;
; Location ./int.jl:88
        IMAD.WIDE.U32 R8, R0, R0, RZ ;
        PLOP3.LUT P0, PT, PT, PT, PT, 0x8, 0x0 ;
; Location ./int.jl:83
        IADD3.X R6, R6, -0x1, RZ, P1, !PT ;
; Location ./int.jl:88
        IMAD R3, R0, R3, R10 ;
        IMAD.WIDE.U32 R10, R8, R8, RZ ;
        IADD3 R3, R9, R3, RZ ;
        IMAD R0, R3, R8, RZ ;
        IMAD R3, R3, R8, R0 ;
        IMAD.WIDE.U32 R8, R10, R10, RZ ;
        IMAD.IADD R11, R11, 0x1, R3 ;
        IMAD R3, R11, R10, RZ ;
        IMAD R3, R11, R10, R3 ;
        IMAD.WIDE.U32 R10, R8, R8, RZ ;
        IMAD.IADD R3, R9, 0x1, R3 ;
        IMAD R0, R3, R8, RZ ;
        IMAD R3, R3, R8, R0 ;
        IMAD.WIDE.U32 R8, R10, R10, RZ ;
        IMAD.IADD R3, R11, 0x1, R3 ;
        IMAD R0, R3, R10, RZ ;
        IMAD R3, R3, R10, R0 ;
        IMAD.WIDE.U32 R10, R8, R8, RZ ;
        IADD3 R3, R9, R3, RZ ;
        IMAD R0, R3, R8, RZ ;
        IMAD R3, R3, R8, R0 ;
        IMAD.WIDE.U32 R8, R10, R10, RZ ;
        IMAD.IADD R3, R11, 0x1, R3 ;
        IMAD R0, R3, R10, RZ ;
        IMAD R3, R3, R10, R0 ;
        IMAD.WIDE.U32 R10, R8, R8, RZ ;
        IMAD.IADD R3, R9, 0x1, R3 ;
        IMAD R0, R3, R8, RZ ;
        IMAD R3, R3, R8, R0 ;
        IMAD.WIDE.U32 R8, R10, R10, RZ ;
        IMAD.IADD R3, R11, 0x1, R3 ;
        IMAD R0, R3, R10, RZ ;
        IMAD R3, R3, R10, R0 ;
        IMAD.WIDE.U32 R10, R8, R8, RZ ;
        IADD3 R3, R9, R3, RZ ;
        IMAD R0, R3, R8, RZ ;
        IMAD R3, R3, R8, R0 ;
        IMAD.WIDE.U32 R8, R10, R10, RZ ;
        IMAD.IADD R3, R11, 0x1, R3 ;
        IMAD R0, R3, R10, RZ ;
        IMAD R3, R3, R10, R0 ;
        IMAD.WIDE.U32 R10, R8, R8, RZ ;
        IMAD.IADD R3, R9, 0x1, R3 ;
        IMAD R0, R3, R8, RZ ;
        IMAD R3, R3, R8, R0 ;
        IMAD.WIDE.U32 R8, R10, R10, RZ ;
        IMAD.IADD R3, R11, 0x1, R3 ;
        IMAD R0, R3, R10, RZ ;
        IMAD R3, R3, R10, R0 ;
        IMAD.WIDE.U32 R10, R8, R8, RZ ;
        IADD3 R3, R9, R3, RZ ;
        IMAD R0, R3, R8, RZ ;
        IMAD R3, R3, R8, R0 ;
        IMAD.WIDE.U32 R8, R10, R10, RZ ;
        IMAD.IADD R3, R11, 0x1, R3 ;
        IMAD R0, R3, R10, RZ ;
        IMAD R3, R3, R10, R0 ;
        IMAD.WIDE.U32 R10, R8, R8, RZ ;
        IMAD.IADD R3, R9, 0x1, R3 ;
        IMAD R0, R3, R8, RZ ;
        IMAD R3, R3, R8, R0 ;
        IMAD.MOV.U32 R0, RZ, RZ, R10 ;
        IADD3 R3, R11, R3, RZ ;

.L_x_93:
; Location ./int.jl:83
        ISETP.LT.U32.AND P1, PT, R7, 0x9, PT ;
        ISETP.LT.AND.EX P1, PT, R6, RZ, PT, P1 ;
; Location ./intfuncs.jl:279
   @!P0 BRA P1, `(.L_x_85) ;
; Location ./int.jl:88
        IMAD R8, R0.reuse, R3, RZ ;
        IMAD.WIDE.U32 R6, R0, R0, RZ ;
        IMAD R3, R0, R3, R8 ;
        IMAD.WIDE.U32 R8, R6, R6, RZ ;
        IMAD.IADD R3, R7, 0x1, R3 ;
        IMAD R0, R3, R6, RZ ;
        IMAD R3, R3, R6, R0 ;
        IMAD.WIDE.U32 R6, R8, R8, RZ ;
        IMAD.IADD R3, R9, 0x1, R3 ;
        IMAD R0, R3, R8, RZ ;
        IMAD R3, R3, R8, R0 ;
        IMAD.WIDE.U32 R8, R6, R6, RZ ;
        IMAD.IADD R3, R7, 0x1, R3 ;
        IMAD R0, R3, R6, RZ ;
        IMAD R3, R3, R6, R0 ;
        IMAD.WIDE.U32 R6, R8, R8, RZ ;
        IADD3 R3, R9, R3, RZ ;
        IMAD R0, R3, R8, RZ ;
        IMAD R3, R3, R8, R0 ;
        IMAD.WIDE.U32 R8, R6, R6, RZ ;
        IMAD.IADD R3, R7, 0x1, R3 ;
        IMAD R0, R3, R6, RZ ;
        IMAD R3, R3, R6, R0 ;
        IMAD.WIDE.U32 R6, R8, R8, RZ ;
        IMAD.IADD R3, R9, 0x1, R3 ;
        IMAD R0, R3, R8, RZ ;
        IMAD R3, R3, R8, R0 ;
        IMAD.WIDE.U32 R8, R6, R6, RZ ;
        IMAD.IADD R3, R7, 0x1, R3 ;
        IMAD R0, R3, R6, RZ ;
        IMAD R3, R3, R6, R0 ;
        MOV R0, R8 ;
        IMAD.IADD R3, R9, 0x1, R3 ;

.L_x_85:
; Location ./int.jl:83
        ISETP.GE.U32.AND P0, PT, R4, 0x1, PT ;
        ISETP.GE.AND.EX P0, PT, R5, RZ, PT, P0 ;
; Location ./intfuncs.jl:283
   @!P0 BRA `(.L_x_82) ;
; Location ./int.jl:83
        IMAD.MOV.U32 R14, RZ, RZ, R0 ;
        IMAD.MOV.U32 R15, RZ, RZ, R3 ;

.L_x_103:
; Location ./int.jl:434
        IADD3 R7, P0, R4, -0x1, RZ ;
        IADD3.X R6, R5.reuse, -0x1, RZ, P0, !PT ;
        LOP3.LUT R8, R4, R7, RZ, 0xc, !PT ;
        LOP3.LUT R9, R5, R6, RZ, 0xc, !PT ;
; Location ./intfuncs.jl:286
        IMAD.MOV.U32 R6, RZ, RZ, RZ ;
; Location ./int.jl:434
        POPC R12, R8 ;
        POPC R7, R9 ;
        IADD3 R12, R12, R7, RZ ;
; Location ./int.jl:87
        IADD3 R7, R12.reuse, 0x1, RZ ;
; Location ./intfuncs.jl:286
        IMAD.MOV.U32 R13, RZ, RZ, R12 ;
; Location ./int.jl:494
        ISETP.NE.U32.AND P0, PT, R12, 0x3f, PT ;
; Location ./intfuncs.jl:286
        LOP3.LUT R20, R7.reuse, 0x7, RZ, 0xc0, !PT ;
; Location ./int.jl:494
        ISETP.NE.AND.EX P0, PT, RZ, RZ, PT, P0 ;
; Location ./intfuncs.jl:286
        ISETP.NE.U32.AND P1, PT, R20, RZ, PT ;
; Location ./int.jl:494
        SEL R7, R7, 0x3f, P0 ;
; Location ./intfuncs.jl:286
        ISETP.NE.AND.EX P1, PT, RZ, RZ, PT, P1 ;
   @!P1 BRA `(.L_x_94) ;
        IMAD.MOV.U32 R21, RZ, RZ, RZ ;
        ISETP.GT.U32.AND P0, PT, R20, RZ, PT ;
        IMAD.MOV.U32 R6, RZ, RZ, RZ ;
        MOV R13, R12 ;
        ISETP.GT.AND.EX P0, PT, R21, RZ, PT, P0 ;
   @!P0 BRA `(.L_x_95) ;
        ISETP.GT.U32.AND P1, PT, R20, 0x3, PT ;
        PLOP3.LUT P0, PT, PT, PT, PT, 0x80, 0x0 ;
        ISETP.GT.AND.EX P1, PT, R21, RZ, PT, P1 ;
   @!P1 BRA `(.L_x_96) ;
        PLOP3.LUT P0, PT, PT, PT, PT, 0x8, 0x0 ;

.L_x_97:
; Location ./int.jl:88
        IMAD R8, R14, R15.reuse, RZ ;
; Location ./intfuncs.jl:286
        IADD3 R20, P1, R20, -0x4, RZ ;
; Location ./int.jl:88
        IMAD.WIDE.U32 R10, R14.reuse, R14, RZ ;
; Location ./int.jl:86
        IADD3 R13, P2, R13, -0x4, RZ ;
; Location ./intfuncs.jl:286
        IADD3.X R21, R21, -0x1, RZ, P1, !PT ;
; Location ./int.jl:88
        IMAD R9, R14, R15, R8 ;
        ISETP.GT.U32.AND P1, PT, R20, 0x3, PT ;
; Location ./int.jl:86
        IADD3.X R6, R6, -0x1, RZ, P2, !PT ;
; Location ./int.jl:88
        IMAD.IADD R11, R11, 0x1, R9 ;
        ISETP.GT.AND.EX P1, PT, R21, RZ, PT, P1 ;
        IMAD.WIDE.U32 R8, R10, R10, RZ ;
        IMAD R14, R11, R10, RZ ;
        IMAD R11, R11, R10, R14 ;
        IMAD.IADD R9, R9, 0x1, R11 ;
        IMAD.WIDE.U32 R10, R8, R8, RZ ;
        IMAD R14, R9, R8, RZ ;
        IMAD R9, R9, R8, R14 ;
        IADD3 R9, R11, R9, RZ ;
        IMAD R8, R9, R10, RZ ;
        IMAD R9, R9, R10.reuse, R8 ;
        IMAD.WIDE.U32 R10, R10, R10, RZ ;
        IMAD.MOV.U32 R14, RZ, RZ, R10 ;
        IMAD.IADD R15, R11, 0x1, R9 ;
; Location ./intfuncs.jl:286
    @P1 BRA `(.L_x_97) ;

.L_x_96:
        ISETP.GT.U32.AND P1, PT, R20, 0x1, PT ;
        ISETP.GT.AND.EX P1, PT, R21, RZ, PT, P1 ;
   @!P1 BRA `(.L_x_98) ;
; Location ./int.jl:88
        IMAD R10, R14.reuse, R15.reuse, RZ ;
; Location ./int.jl:86
        IADD3 R13, P1, R13, -0x2, RZ ;
; Location ./int.jl:88
        IMAD.WIDE.U32 R8, R14, R14, RZ ;
; Location ./intfuncs.jl:286
        IADD3 R20, P2, R20, -0x2, RZ ;
        PLOP3.LUT P0, PT, PT, PT, PT, 0x8, 0x0 ;
; Location ./int.jl:88
        IMAD R11, R14, R15, R10 ;
; Location ./int.jl:86
        IADD3.X R6, R6, -0x1, RZ, P1, !PT ;
; Location ./intfuncs.jl:286
        IADD3.X R21, R21, -0x1, RZ, P2, !PT ;
; Location ./int.jl:88
        IADD3 R9, R9, R11, RZ ;
        IMAD.WIDE.U32 R10, R8, R8, RZ ;
        IMAD R14, R9, R8, RZ ;
        IMAD R9, R9, R8, R14 ;
        IMAD.MOV.U32 R14, RZ, RZ, R10 ;
        IMAD.IADD R15, R11, 0x1, R9 ;

.L_x_98:
; Location ./intfuncs.jl:286
        ISETP.NE.U32.AND P1, PT, R20, RZ, PT ;
        ISETP.NE.OR.EX P0, PT, R21, RZ, P0, P1 ;
   @!P0 BRA `(.L_x_94) ;

.L_x_95:
        IADD3 R20, P0, R20, -0x1, RZ ;
; Location ./int.jl:88
        IMAD R8, R14.reuse, R15.reuse, RZ ;
; Location ./int.jl:86
        IADD3 R13, P1, R13, -0x1, RZ ;
; Location ./intfuncs.jl:286
        IADD3.X R21, R21, -0x1, RZ, P0, !PT ;
; Location ./int.jl:88
        IMAD R15, R14, R15, R8 ;
; Location ./intfuncs.jl:286
        ISETP.NE.U32.AND P0, PT, R20, RZ, PT ;
; Location ./int.jl:88
        IMAD.WIDE.U32 R8, R14, R14, RZ ;
; Location ./int.jl:86
        IADD3.X R6, R6, -0x1, RZ, P1, !PT ;
; Location ./intfuncs.jl:286
        ISETP.NE.AND.EX P0, PT, R21, RZ, PT, P0 ;
; Location ./int.jl:88
        IMAD.MOV.U32 R14, RZ, RZ, R8 ;
        IADD3 R15, R9, R15, RZ ;
; Location ./intfuncs.jl:286
    @P0 BRA `(.L_x_95) ;

.L_x_94:
        ISETP.GE.U32.AND P0, PT, R12, 0x7, PT ;
        ISETP.GE.U32.AND.EX P0, PT, RZ, RZ, PT, P0 ;
   @!P0 BRA `(.L_x_99) ;
; Location ./int.jl:481
        IADD3 R8, P0, R13, 0x1, RZ ;
        ISETP.GT.U32.AND P1, PT, R8, 0x18, PT ;
        IMAD.X R8, RZ, RZ, R6, P0 ;
        PLOP3.LUT P0, PT, PT, PT, PT, 0x80, 0x0 ;
        ISETP.GT.AND.EX P1, PT, R8, RZ, PT, P1 ;
; Location ./intfuncs.jl:286
        IADD3 R8, P2, R13, 0x8, RZ ;
        IADD3.X R6, RZ, R6, RZ, P2, !PT ;
   @!P1 BRA `(.L_x_100) ;
; Location ./int.jl:481
        PLOP3.LUT P0, PT, PT, PT, PT, 0x8, 0x0 ;

.L_x_101:
; Location ./int.jl:88
        IMAD R9, R14, R15, RZ ;
; Location ./int.jl:481
        IADD3 R8, P1, R8, -0x20, RZ ;
; Location ./int.jl:88
        IMAD.WIDE.U32 R12, R14, R14, RZ ;
; Location ./int.jl:481
        IADD3.X R6, R6, -0x1, RZ, P1, !PT ;
; Location ./int.jl:88
        IMAD R9, R14, R15, R9 ;
        ISETP.GT.U32.AND P1, PT, R8, 0x1f, PT ;
        IMAD.WIDE.U32 R10, R12, R12, RZ ;
        ISETP.GT.AND.EX P1, PT, R6, RZ, PT, P1 ;
        IMAD.IADD R9, R13, 0x1, R9 ;
        IMAD R13, R9, R12, RZ ;
        IMAD R13, R9, R12, R13 ;
        IMAD.IADD R9, R11, 0x1, R13 ;
        IMAD.WIDE.U32 R12, R10, R10, RZ ;
        IMAD R11, R9, R10, RZ ;
        IMAD R11, R9, R10, R11 ;
        IADD3 R9, R13, R11, RZ ;
        IMAD.WIDE.U32 R10, R12, R12, RZ ;
        IMAD R13, R9, R12, RZ ;
        IMAD R13, R9, R12, R13 ;
        IMAD.IADD R11, R11, 0x1, R13 ;
        IMAD.WIDE.U32 R12, R10, R10, RZ ;
        IMAD R9, R11, R10, RZ ;
        IMAD R9, R11, R10, R9 ;
        IMAD.WIDE.U32 R10, R12, R12, RZ ;
        IMAD.IADD R9, R13, 0x1, R9 ;
        IMAD R13, R9, R12, RZ ;
        IMAD R9, R9, R12, R13 ;
        IMAD.WIDE.U32 R12, R10, R10, RZ ;
        IADD3 R9, R11, R9, RZ ;
        IMAD R11, R9, R10, RZ ;
        IMAD R9, R9, R10, R11 ;
        IMAD.WIDE.U32 R10, R12, R12, RZ ;
        IMAD.IADD R9, R13, 0x1, R9 ;
        IMAD R13, R9, R12, RZ ;
        IMAD R9, R9, R12, R13 ;
        IMAD.WIDE.U32 R12, R10, R10, RZ ;
        IMAD.IADD R9, R11, 0x1, R9 ;
        IMAD R11, R9, R10, RZ ;
        IMAD R9, R9, R10, R11 ;
        IMAD.WIDE.U32 R10, R12, R12, RZ ;
        IADD3 R9, R13, R9, RZ ;
        IMAD R13, R9, R12, RZ ;
        IMAD R9, R9, R12, R13 ;
        IMAD.WIDE.U32 R12, R10, R10, RZ ;
        IMAD.IADD R9, R11, 0x1, R9 ;
        IMAD R11, R9, R10, RZ ;
        IMAD R9, R9, R10, R11 ;
        IMAD.WIDE.U32 R10, R12, R12, RZ ;
        IMAD.IADD R9, R13, 0x1, R9 ;
        IMAD R13, R9, R12, RZ ;
        IMAD R9, R9, R12, R13 ;
        IMAD.WIDE.U32 R12, R10, R10, RZ ;
        IADD3 R9, R11, R9, RZ ;
        IMAD R11, R9, R10, RZ ;
        IMAD R9, R9, R10, R11 ;
        IMAD.WIDE.U32 R10, R12, R12, RZ ;
        IMAD.IADD R9, R13, 0x1, R9 ;
        IMAD R13, R9, R12, RZ ;
        IMAD R9, R9, R12, R13 ;
        IMAD.WIDE.U32 R12, R10, R10, RZ ;
        IMAD.IADD R9, R11, 0x1, R9 ;
        IMAD R11, R9, R10, RZ ;
        IMAD R9, R9, R10, R11 ;
        IMAD.WIDE.U32 R10, R12, R12, RZ ;
        IADD3 R9, R13, R9, RZ ;
        /*10000*/                   IMAD R13, R9, R12, RZ ;
        /*10010*/                   IMAD R9, R9, R12, R13 ;
        /*10020*/                   IMAD.WIDE.U32 R12, R10, R10, RZ ;
        /*10030*/                   IMAD.IADD R9, R11, 0x1, R9 ;
        /*10040*/                   IMAD R11, R9, R10, RZ ;
        /*10050*/                   IMAD R9, R9, R10, R11 ;
        /*10060*/                   IMAD.WIDE.U32 R10, R12, R12, RZ ;
        /*10070*/                   IMAD.IADD R9, R13, 0x1, R9 ;
        /*10080*/                   IMAD R13, R9, R12, RZ ;
        /*10090*/                   IMAD R9, R9, R12, R13 ;
        /*100a0*/                   IMAD.WIDE.U32 R12, R10, R10, RZ ;
        /*100b0*/                   IADD3 R9, R11, R9, RZ ;
        /*100c0*/                   IMAD R11, R9, R10, RZ ;
        /*100d0*/                   IMAD R9, R9, R10, R11 ;
        /*100e0*/                   IMAD.WIDE.U32 R10, R12, R12, RZ ;
        /*100f0*/                   IMAD.IADD R9, R13, 0x1, R9 ;
        /*10100*/                   IMAD R13, R9, R12, RZ ;
        /*10110*/                   IMAD R9, R9, R12, R13 ;
        /*10120*/                   IMAD.WIDE.U32 R12, R10, R10, RZ ;
        /*10130*/                   IMAD.IADD R9, R11, 0x1, R9 ;
        /*10140*/                   IMAD R11, R9, R10, RZ ;
        /*10150*/                   IMAD R9, R9, R10, R11 ;
        /*10160*/                   IMAD.WIDE.U32 R10, R12, R12, RZ ;
        /*10170*/                   IADD3 R9, R13, R9, RZ ;
        /*10180*/                   IMAD R13, R9, R12, RZ ;
        /*10190*/                   IMAD R9, R9, R12, R13 ;
        /*101a0*/                   IMAD.WIDE.U32 R12, R10, R10, RZ ;
        /*101b0*/                   IMAD.IADD R9, R11, 0x1, R9 ;
        /*101c0*/                   IMAD R11, R9, R10, RZ ;
        /*101d0*/                   IMAD R9, R9, R10, R11 ;
        /*101e0*/                   IMAD.WIDE.U32 R10, R12, R12, RZ ;
        /*101f0*/                   IMAD.IADD R9, R13, 0x1, R9 ;
        /*10200*/                   IMAD R13, R9, R12, RZ ;
        /*10210*/                   IMAD R9, R9, R12, R13 ;
        /*10220*/                   IMAD.WIDE.U32 R12, R10, R10, RZ ;
        /*10230*/                   IADD3 R9, R11, R9, RZ ;
        /*10240*/                   IMAD R11, R9, R10, RZ ;
        /*10250*/                   IMAD R9, R9, R10, R11 ;
        /*10260*/                   IMAD.WIDE.U32 R10, R12, R12, RZ ;
        /*10270*/                   IMAD.IADD R9, R13, 0x1, R9 ;
        /*10280*/                   IMAD R13, R9, R12, RZ ;
        /*10290*/                   IMAD R9, R9, R12, R13 ;
        /*102a0*/                   IMAD.WIDE.U32 R12, R10, R10, RZ ;
        /*102b0*/                   IMAD.IADD R9, R11, 0x1, R9 ;
        /*102c0*/                   IMAD R11, R9, R10, RZ ;
        /*102d0*/                   IMAD R9, R9, R10, R11 ;
        /*102e0*/                   IMAD.WIDE.U32 R10, R12, R12, RZ ;
        /*102f0*/                   IADD3 R9, R13, R9, RZ ;
        /*10300*/                   IMAD R13, R9, R12, RZ ;
        /*10310*/                   IMAD R9, R9, R12, R13 ;
        /*10320*/                   IMAD.WIDE.U32 R12, R10, R10, RZ ;
        /*10330*/                   IMAD.IADD R9, R11, 0x1, R9 ;
        /*10340*/                   IMAD R11, R9, R10, RZ ;
        /*10350*/                   IMAD R9, R9, R10, R11 ;
        /*10360*/                   IMAD.WIDE.U32 R10, R12, R12, RZ ;
        /*10370*/                   IMAD.IADD R9, R13, 0x1, R9 ;
        /*10380*/                   IMAD R13, R9, R12, RZ ;
        /*10390*/                   IMAD R9, R9, R12, R13 ;
        /*103a0*/                   IMAD.WIDE.U32 R12, R10, R10, RZ ;
        /*103b0*/                   IADD3 R9, R11, R9, RZ ;
        /*103c0*/                   IMAD R11, R9, R10, RZ ;
        /*103d0*/                   IMAD R9, R9, R10, R11 ;
        /*103e0*/                   IMAD.WIDE.U32 R10, R12, R12, RZ ;
        /*103f0*/                   IMAD.IADD R9, R13, 0x1, R9 ;
        /*10400*/                   IMAD.MOV.U32 R14, RZ, RZ, R10 ;
        /*10410*/                   IMAD R13, R9, R12, RZ ;
        /*10420*/                   IMAD R13, R9, R12, R13 ;
        /*10430*/                   IADD3 R15, R11, R13, RZ ;
; Location ./intfuncs.jl:286
        /*10440*/               @P1 BRA `(.L_x_101) ;

.L_x_100:
; Location ./int.jl:481
        /*10450*/                   IADD3 R9, P2, R8, -0x7, RZ ;
        /*10460*/                   ISETP.GT.U32.AND P1, PT, R9, 0x8, PT ;
        /*10470*/                   IADD3.X R9, R6, -0x1, RZ, P2, !PT ;
        /*10480*/                   ISETP.GT.AND.EX P1, PT, R9, RZ, PT, P1 ;
; Location ./intfuncs.jl:286
        /*10490*/              @!P1 BRA `(.L_x_102) ;
; Location ./int.jl:88
        /*104a0*/                   IMAD R9, R14, R15.reuse, RZ ;
; Location ./int.jl:481
        /*104b0*/                   IADD3 R8, P1, R8, -0x10, RZ ;
; Location ./int.jl:88
        /*104c0*/                   IMAD.WIDE.U32 R12, R14, R14, RZ ;
        /*104d0*/                   PLOP3.LUT P0, PT, PT, PT, PT, 0x8, 0x0 ;
; Location ./int.jl:481
        /*104e0*/                   IADD3.X R6, R6, -0x1, RZ, P1, !PT ;
; Location ./int.jl:88
        /*104f0*/                   IMAD R9, R14, R15, R9 ;
        /*10500*/                   IMAD.WIDE.U32 R10, R12, R12, RZ ;
        /*10510*/                   IMAD.IADD R9, R13, 0x1, R9 ;
        /*10520*/                   IMAD R13, R9, R12, RZ ;
        /*10530*/                   IMAD R13, R9, R12, R13 ;
        /*10540*/                   IMAD.IADD R11, R11, 0x1, R13 ;
        /*10550*/                   IMAD.WIDE.U32 R12, R10, R10, RZ ;
        /*10560*/                   IMAD R9, R11, R10, RZ ;
        /*10570*/                   IMAD R9, R11, R10, R9 ;
        /*10580*/                   IMAD.WIDE.U32 R10, R12, R12, RZ ;
        /*10590*/                   IADD3 R9, R13, R9, RZ ;
        /*105a0*/                   IMAD R13, R9, R12, RZ ;
        /*105b0*/                   IMAD R9, R9, R12, R13 ;
        /*105c0*/                   IMAD.WIDE.U32 R12, R10, R10, RZ ;
        /*105d0*/                   IMAD.IADD R9, R11, 0x1, R9 ;
        /*105e0*/                   IMAD R11, R9, R10, RZ ;
        /*105f0*/                   IMAD R9, R9, R10, R11 ;
        /*10600*/                   IMAD.WIDE.U32 R10, R12, R12, RZ ;
        /*10610*/                   IMAD.IADD R9, R13, 0x1, R9 ;
        /*10620*/                   IMAD R13, R9, R12, RZ ;
        /*10630*/                   IMAD R9, R9, R12, R13 ;
        /*10640*/                   IMAD.WIDE.U32 R12, R10, R10, RZ ;
        /*10650*/                   IADD3 R9, R11, R9, RZ ;
        /*10660*/                   IMAD R11, R9, R10, RZ ;
        /*10670*/                   IMAD R9, R9, R10, R11 ;
        /*10680*/                   IMAD.WIDE.U32 R10, R12, R12, RZ ;
        /*10690*/                   IMAD.IADD R9, R13, 0x1, R9 ;
        /*106a0*/                   IMAD R13, R9, R12, RZ ;
        /*106b0*/                   IMAD R9, R9, R12, R13 ;
        /*106c0*/                   IMAD.WIDE.U32 R12, R10, R10, RZ ;
        /*106d0*/                   IMAD.IADD R9, R11, 0x1, R9 ;
        /*106e0*/                   IMAD R11, R9, R10, RZ ;
        /*106f0*/                   IMAD R9, R9, R10, R11 ;
        /*10700*/                   IMAD.WIDE.U32 R10, R12, R12, RZ ;
        /*10710*/                   IADD3 R9, R13, R9, RZ ;
        /*10720*/                   IMAD R13, R9, R12, RZ ;
        /*10730*/                   IMAD R9, R9, R12, R13 ;
        /*10740*/                   IMAD.WIDE.U32 R12, R10, R10, RZ ;
        /*10750*/                   IMAD.IADD R9, R11, 0x1, R9 ;
        /*10760*/                   IMAD R11, R9, R10, RZ ;
        /*10770*/                   IMAD R9, R9, R10, R11 ;
        /*10780*/                   IMAD.WIDE.U32 R10, R12, R12, RZ ;
        /*10790*/                   IMAD.IADD R9, R13, 0x1, R9 ;
        /*107a0*/                   IMAD R13, R9, R12, RZ ;
        /*107b0*/                   IMAD R9, R9, R12, R13 ;
        /*107c0*/                   IMAD.WIDE.U32 R12, R10, R10, RZ ;
        /*107d0*/                   IADD3 R9, R11, R9, RZ ;
        /*107e0*/                   IMAD R11, R9, R10, RZ ;
        /*107f0*/                   IMAD R9, R9, R10, R11 ;
        /*10800*/                   IMAD.WIDE.U32 R10, R12, R12, RZ ;
        /*10810*/                   IMAD.IADD R9, R13, 0x1, R9 ;
        /*10820*/                   IMAD R13, R9, R12, RZ ;
        /*10830*/                   IMAD R9, R9, R12, R13 ;
        /*10840*/                   IMAD.WIDE.U32 R12, R10, R10, RZ ;
        /*10850*/                   IMAD.IADD R9, R11, 0x1, R9 ;
        /*10860*/                   IMAD R11, R9, R10, RZ ;
        /*10870*/                   IMAD R9, R9, R10, R11 ;
        /*10880*/                   IMAD.WIDE.U32 R10, R12, R12, RZ ;
        /*10890*/                   IADD3 R9, R13, R9, RZ ;
        /*108a0*/                   IMAD.MOV.U32 R14, RZ, RZ, R10 ;
        /*108b0*/                   IMAD R13, R9, R12, RZ ;
        /*108c0*/                   IMAD R13, R9, R12, R13 ;
        /*108d0*/                   IMAD.IADD R15, R11, 0x1, R13 ;

.L_x_102:
; Location ./int.jl:481
        /*108e0*/                   ISETP.GT.U32.AND P1, PT, R8, 0x7, PT ;
        /*108f0*/                   ISETP.GT.OR.EX P0, PT, R6, RZ, P0, P1 ;
; Location ./intfuncs.jl:286
        /*10900*/              @!P0 BRA `(.L_x_99) ;
; Location ./int.jl:88
        /*10910*/                   IMAD R6, R14.reuse, R15, RZ ;
        /*10920*/                   IMAD.WIDE.U32 R10, R14, R14, RZ ;
        /*10930*/                   IMAD R9, R14, R15, R6 ;
        /*10940*/                   IADD3 R11, R11, R9, RZ ;
        /*10950*/                   IMAD.WIDE.U32 R8, R10, R10, RZ ;
        /*10960*/                   IMAD R6, R11, R10, RZ ;
        /*10970*/                   IMAD R11, R11, R10, R6 ;
        /*10980*/                   IMAD.IADD R9, R9, 0x1, R11 ;
        /*10990*/                   IMAD.WIDE.U32 R10, R8, R8, RZ ;
        /*109a0*/                   IMAD R6, R9, R8, RZ ;
        /*109b0*/                   IMAD R9, R9, R8, R6 ;
        /*109c0*/                   IMAD.IADD R11, R11, 0x1, R9 ;
        /*109d0*/                   IMAD.WIDE.U32 R8, R10, R10, RZ ;
        /*109e0*/                   IMAD R6, R11, R10, RZ ;
        /*109f0*/                   IMAD R11, R11, R10, R6 ;
        /*10a00*/                   IADD3 R9, R9, R11, RZ ;
        /*10a10*/                   IMAD.WIDE.U32 R10, R8, R8, RZ ;
        /*10a20*/                   IMAD R6, R9, R8, RZ ;
        /*10a30*/                   IMAD R9, R9, R8, R6 ;
        /*10a40*/                   IMAD.IADD R11, R11, 0x1, R9 ;
        /*10a50*/                   IMAD.WIDE.U32 R8, R10, R10, RZ ;
        /*10a60*/                   IMAD R6, R11, R10, RZ ;
        /*10a70*/                   IMAD R11, R11, R10, R6 ;
        /*10a80*/                   IMAD.IADD R9, R9, 0x1, R11 ;
        /*10a90*/                   IMAD.WIDE.U32 R10, R8, R8, RZ ;
        /*10aa0*/                   IMAD R6, R9, R8, RZ ;
        /*10ab0*/                   IMAD R9, R9, R8, R6 ;
        /*10ac0*/                   IADD3 R11, R11, R9, RZ ;
        /*10ad0*/                   IMAD.WIDE.U32 R8, R10, R10, RZ ;
        /*10ae0*/                   IMAD R6, R11.reuse, R10.reuse, RZ ;
        /*10af0*/                   IMAD.MOV.U32 R14, RZ, RZ, R8 ;
        /*10b00*/                   IMAD R11, R11, R10, R6 ;
        /*10b10*/                   IMAD.IADD R15, R9, 0x1, R11 ;

.L_x_99:
; Location ./intfuncs.jl:283
        /*10b20*/                   SHF.R.U64 R6, R4, R7, R5.reuse ;
; Location ./int.jl:88
        /*10b30*/                   IMAD R8, R0, R15, RZ ;
        /*10b40*/                   SHF.R.U32.HI R7, RZ, R7, R5 ;
        /*10b50*/                   IMAD.WIDE.U32 R4, R14, R0, RZ ;
; Location ./int.jl:83
        /*10b60*/                   ISETP.GE.U32.AND P0, PT, R6, 0x1, PT ;
; Location ./int.jl:88
        /*10b70*/                   IMAD R3, R3, R14, R8 ;
; Location ./int.jl:83
        /*10b80*/                   ISETP.GE.AND.EX P0, PT, R7, RZ, PT, P0 ;
; Location ./int.jl:88
        /*10b90*/                   MOV R0, R4 ;
        /*10ba0*/                   IMAD.IADD R3, R5, 0x1, R3 ;
; Location ./intfuncs.jl:283
        /*10bb0*/              @!P0 BRA `(.L_x_82) ;
        /*10bc0*/                   IMAD.MOV.U32 R4, RZ, RZ, R6 ;
        /*10bd0*/                   MOV R5, R7 ;
        /*10be0*/                   BRA `(.L_x_103) ;

.L_x_81:
; Location ./int.jl:88
        /*10bf0*/                   IMAD R6, R0.reuse, R3, RZ ;
        /*10c00*/                   IMAD.WIDE.U32 R4, R0, R0, RZ ;
        /*10c10*/                   IMAD R3, R0, R3, R6 ;
        /*10c20*/                   IMAD.MOV.U32 R0, RZ, RZ, R4 ;
        /*10c30*/                   IMAD.IADD R3, R5, 0x1, R3 ;

.L_x_82:
        /*10c40*/                   MOV R4, R18 ;
        /*10c50*/                   IMAD.MOV.U32 R5, RZ, RZ, 0x0 ;
        /*10c60*/                   RET.REL.NODEC R4 `(_Z6upchan13CuDeviceArrayI5Int32Li1ELi1EES_IS0_Li1ELi1EES_IS0_Li1ELi1EES_IS0_Li1ELi1EES_I9Float16x2Li1ELi1EES_I6Int4x8Li1ELi1EES_IS2_Li1ELi1EES_IS0_Li1ELi1EE) ;

.L_x_104:
        /*10c70*/                   BRA `(.L_x_104);
        /*10c80*/                   NOP;
        /*10c90*/                   NOP;
        /*10ca0*/                   NOP;
        /*10cb0*/                   NOP;
        /*10cc0*/                   NOP;
        /*10cd0*/                   NOP;
        /*10ce0*/                   NOP;
        /*10cf0*/                   NOP;

.L_x_108:


//--------------------- SYMBOLS --------------------------

	.type		vprintf,@function<|MERGE_RESOLUTION|>--- conflicted
+++ resolved
@@ -15,248 +15,211 @@
 	.align	128
         .global         _Z6upchan13CuDeviceArrayI5Int32Li1ELi1EES_IS0_Li1ELi1EES_IS0_Li1ELi1EES_IS0_Li1ELi1EES_I9Float16x2Li1ELi1EES_I6Int4x8Li1ELi1EES_IS2_Li1ELi1EES_IS0_Li1ELi1EE
         .type           _Z6upchan13CuDeviceArrayI5Int32Li1ELi1EES_IS0_Li1ELi1EES_IS0_Li1ELi1EES_IS0_Li1ELi1EES_I9Float16x2Li1ELi1EES_I6Int4x8Li1ELi1EES_IS2_Li1ELi1EES_IS0_Li1ELi1EE,@function
-        .size           _Z6upchan13CuDeviceArrayI5Int32Li1ELi1EES_IS0_Li1ELi1EES_IS0_Li1ELi1EES_IS0_Li1ELi1EES_I9Float16x2Li1ELi1EES_I6Int4x8Li1ELi1EES_IS2_Li1ELi1EES_IS0_Li1ELi1EE,(.L_x_108 - _Z6upchan13CuDeviceArrayI5Int32Li1ELi1EES_IS0_Li1ELi1EES_IS0_Li1ELi1EES_IS0_Li1ELi1EES_I9Float16x2Li1ELi1EES_I6Int4x8Li1ELi1EES_IS2_Li1ELi1EES_IS0_Li1ELi1EE)
+        .size           _Z6upchan13CuDeviceArrayI5Int32Li1ELi1EES_IS0_Li1ELi1EES_IS0_Li1ELi1EES_IS0_Li1ELi1EES_I9Float16x2Li1ELi1EES_I6Int4x8Li1ELi1EES_IS2_Li1ELi1EES_IS0_Li1ELi1EE,(.L_x_110 - _Z6upchan13CuDeviceArrayI5Int32Li1ELi1EES_IS0_Li1ELi1EES_IS0_Li1ELi1EES_IS0_Li1ELi1EES_I9Float16x2Li1ELi1EES_I6Int4x8Li1ELi1EES_IS2_Li1ELi1EES_IS0_Li1ELi1EE)
         .other          _Z6upchan13CuDeviceArrayI5Int32Li1ELi1EES_IS0_Li1ELi1EES_IS0_Li1ELi1EES_IS0_Li1ELi1EES_I9Float16x2Li1ELi1EES_I6Int4x8Li1ELi1EES_IS2_Li1ELi1EES_IS0_Li1ELi1EE,@"STO_CUDA_ENTRY STV_DEFAULT"
 _Z6upchan13CuDeviceArrayI5Int32Li1ELi1EES_IS0_Li1ELi1EES_IS0_Li1ELi1EES_IS0_Li1ELi1EES_I9Float16x2Li1ELi1EES_I6Int4x8Li1ELi1EES_IS2_Li1ELi1EES_IS0_Li1ELi1EE:
 
 .text._Z6upchan13CuDeviceArrayI5Int32Li1ELi1EES_IS0_Li1ELi1EES_IS0_Li1ELi1EES_IS0_Li1ELi1EES_I9Float16x2Li1ELi1EES_I6Int4x8Li1ELi1EES_IS2_Li1ELi1EES_IS0_Li1ELi1EE:
-<<<<<<< HEAD
 ; Location /home/eschnett/src/kotekan/julia/kernels/upchan.jl:1411
-=======
-; Location /home/dstn/kotekan/julia/kernels/upchan.jl:1406
->>>>>>> bdbe7b3b
         IMAD.MOV.U32 R1, RZ, RZ, c[0x0][0x28] ;
-; Location ./int.jl:480
+; Location ./int.jl:513
         IMAD.MOV.U32 R0, RZ, RZ, c[0x0][0x2c] ;
         ULDC.64 UR36, c[0x0][0x118] ;
-        IADD3 R1, R1, -0x228, RZ ;
+        IADD3 R1, R1, -0x200, RZ ;
         ISETP.GT.U32.AND P0, PT, R0, 0x104ff, PT ;
-; Location /home/dstn/.julia/packages/CUDA/YIj5X/src/device/intrinsics/shared_memory.jl:51
+; Location /home/eschnett/.julia/packages/CUDA/rXson/src/device/intrinsics/shared_memory.jl:51
     @P0 BRA `(.L_x_3) ;
-; Location /home/dstn/.julia/packages/CUDA/YIj5X/src/device/intrinsics/shared_memory.jl:52
-        UMOV UR4, 32@lo(exception1) ;
-        MOV R55, 0xc0 ;
-        UMOV UR5, 32@hi(exception1) ;
+; Location /home/eschnett/.julia/packages/CUDA/rXson/src/device/intrinsics/shared_memory.jl:52
+        UMOV UR4, 32@lo(exception13427) ;
+        MOV R54, 0xc0 ;
+        UMOV UR5, 32@hi(exception13427) ;
         IMAD.U32 R0, RZ, RZ, UR4 ;
-        MOV R3, UR5 ;
+        IMAD.U32 R3, RZ, RZ, UR5 ;
+        CALL.REL.NOINC `($_Z6upchan13CuDeviceArrayI5Int32Li1ELi1EES_IS0_Li1ELi1EES_IS0_Li1ELi1EES_IS0_Li1ELi1EES_I9Float16x2Li1ELi1EES_I6Int4x8Li1ELi1EES_IS2_Li1ELi1EES_IS0_Li1ELi1EE$gpu_report_exception) ;
+        MOV R4, c[0x0][0x160] ;
+        IMAD.MOV.U32 R5, RZ, RZ, c[0x0][0x164] ;
+        MOV R54, 0x100 ;
+        CALL.REL.NOINC `($_Z6upchan13CuDeviceArrayI5Int32Li1ELi1EES_IS0_Li1ELi1EES_IS0_Li1ELi1EES_IS0_Li1ELi1EES_I9Float16x2Li1ELi1EES_I6Int4x8Li1ELi1EES_IS2_Li1ELi1EES_IS0_Li1ELi1EE$gpu_signal_exception) ;
+        BPT.TRAP 0x1 ;
+
+.L_x_3:
+; Location /home/eschnett/.julia/packages/LLVM/OLMpi/src/interop/base.jl:38
+        S2UR UR39, SR_CTAID.X ;
+        S2R R0, SR_TID.Y ;
+        IMAD.MOV.U32 R2, RZ, RZ, 0x4 ;
+        MOV R6, c[0x0][0x170] ;
+        IMAD.MOV.U32 R7, RZ, RZ, c[0x0][0x174] ;
+        S2R R3, SR_TID.X ;
+; Location ./int.jl:88
+        USHF.L.U32 UR4, UR39, 0x9, URZ ;
+        IMAD.SHL.U32 R0, R0, 0x20, RZ ;
+; Location ./int.jl:87
+        LOP3.LUT R5, R0, UR4, R3, 0xfe, !PT ;
+; Location /home/eschnett/.julia/packages/LLVM/OLMpi/src/interop/base.jl:38
+        IMAD.MOV.U32 R3, RZ, RZ, 0x1 ;
+        IMAD.WIDE.U32 R4, R5, R2, c[0x0][0x250] ;
+        STG.E [R4.64], R3 ;
+        LDG.E R6, [R6.64] ;
+        R2UR UR40, R6 ;
+; Location ./int.jl:514
+        ISETP.LE.AND P0, PT, RZ, UR40, PT ;
+; Location /home/eschnett/src/kotekan/julia/kernels/upchan.jl:1415
+   @!P0 BRA `(.L_x_4) ;
+        IMAD.MOV.U32 R6, RZ, RZ, c[0x0][0x190] ;
+        IMAD.MOV.U32 R7, RZ, RZ, c[0x0][0x194] ;
+        LDG.E R6, [R6.64] ;
+        R2UR UR41, R6 ;
+        UISETP.GT.AND UP0, UPT, UR41, 0x40000, UPT ;
+        UISETP.LT.OR UP0, UPT, UR41, UR40, UP0 ;
+        PLOP3.LUT P0, PT, PT, PT, UP0, 0x80, 0x0 ;
+    @P0 BRA `(.L_x_4) ;
+        IMAD.MOV.U32 R6, RZ, RZ, c[0x0][0x1b0] ;
+        MOV R7, c[0x0][0x1b4] ;
+        LDG.E R6, [R6.64] ;
+; Location ./int.jl:86
+        UIADD3 UR4, -UR40, UR41, URZ ;
+; Location ./promotion.jl:521
+        ULOP3.LUT UP0, URZ, UR4, 0xff, URZ, 0xc0, !UPT ;
+        R2UR UR42, R6 ;
+        UISETP.LT.OR UP0, UPT, UR42, URZ, UP0 ;
+; Location /home/eschnett/src/kotekan/julia/kernels/upchan.jl:1415
+        PLOP3.LUT P0, PT, PT, PT, UP0, 0x80, 0x0 ;
+    @P0 BRA `(.L_x_4) ;
+        IMAD.MOV.U32 R6, RZ, RZ, c[0x0][0x1d0] ;
+        IMAD.MOV.U32 R7, RZ, RZ, c[0x0][0x1d4] ;
+        LDG.E R6, [R6.64] ;
+; Location ./int.jl:87
+        LOP3.LUT R3, RZ, UR42, RZ, 0x33, !PT ;
+        IMAD.IADD R3, R6.reuse, 0x1, R3 ;
+; Location /home/eschnett/src/kotekan/julia/kernels/upchan.jl:1415
+        ISETP.GT.AND P0, PT, R6, 0x1000, PT ;
+        ISETP.LT.OR P0, PT, R6, UR42, P0 ;
+; Location ./promotion.jl:521
+        LOP3.LUT P1, RZ, R3, 0x3, RZ, 0xc0, !PT ;
+; Location /home/eschnett/src/kotekan/julia/kernels/upchan.jl:1415
+   @!P1 BRA !P0, `(.L_x_5) ;
+
+.L_x_4:
+; Location /home/eschnett/.julia/packages/LLVM/OLMpi/src/interop/base.jl:38
+        IMAD.MOV.U32 R7, RZ, RZ, 0x2 ;
+; Location /home/eschnett/.julia/packages/IndexSpaces/SkQyK/src/IndexSpaces.jl:855
+        UMOV UR4, 32@lo(exception3406) ;
+        MOV R54, 0x430 ;
+        UMOV UR5, 32@hi(exception3406) ;
+        MOV R0, UR4 ;
+; Location /home/eschnett/.julia/packages/LLVM/OLMpi/src/interop/base.jl:38
+        STG.E [R4.64], R7 ;
+; Location /home/eschnett/.julia/packages/IndexSpaces/SkQyK/src/IndexSpaces.jl:855
+        IMAD.U32 R3, RZ, RZ, UR5 ;
         CALL.REL.NOINC `($_Z6upchan13CuDeviceArrayI5Int32Li1ELi1EES_IS0_Li1ELi1EES_IS0_Li1ELi1EES_IS0_Li1ELi1EES_I9Float16x2Li1ELi1EES_I6Int4x8Li1ELi1EES_IS2_Li1ELi1EES_IS0_Li1ELi1EE$gpu_report_exception) ;
         IMAD.MOV.U32 R4, RZ, RZ, c[0x0][0x160] ;
-        MOV R55, 0x100 ;
+        MOV R54, 0x470 ;
         IMAD.MOV.U32 R5, RZ, RZ, c[0x0][0x164] ;
         CALL.REL.NOINC `($_Z6upchan13CuDeviceArrayI5Int32Li1ELi1EES_IS0_Li1ELi1EES_IS0_Li1ELi1EES_IS0_Li1ELi1EES_I9Float16x2Li1ELi1EES_I6Int4x8Li1ELi1EES_IS2_Li1ELi1EES_IS0_Li1ELi1EE$gpu_signal_exception) ;
         BPT.TRAP 0x1 ;
 
-.L_x_3:
-; Location /home/dstn/.julia/packages/LLVM/RpBog/src/interop/base.jl:38
-        S2UR UR38, SR_CTAID.X ;
-        S2R R0, SR_TID.Y ;
-        MOV R2, 0x4 ;
-        IMAD.MOV.U32 R9, RZ, RZ, 0x1 ;
-        S2R R16, SR_TID.X ;
-        IMAD.MOV.U32 R6, RZ, RZ, c[0x0][0x170] ;
-        IMAD.MOV.U32 R7, RZ, RZ, c[0x0][0x174] ;
-; Location ./int.jl:88
-        USHF.L.U32 UR4, UR38, 0x9, URZ ;
-        IMAD.SHL.U32 R3, R0, 0x20, RZ ;
-; Location ./int.jl:87
-        LOP3.LUT R3, R16, UR4, R3, 0xfe, !PT ;
-; Location /home/dstn/.julia/packages/LLVM/RpBog/src/interop/base.jl:38
-        IMAD.WIDE.U32 R4, R3, R2, c[0x0][0x250] ;
-        STG.E [R4.64], R9 ;
-        LDG.E R6, [R6.64] ;
-<<<<<<< HEAD
-        R2UR UR38, R6 ;
-; Location ./int.jl:488
-        ISETP.LE.AND P0, PT, RZ, UR38, PT ;
-; Location /home/eschnett/src/kotekan/julia/kernels/upchan.jl:1415
-=======
-        R2UR UR41, R6 ;
-; Location ./int.jl:481
-        ISETP.LE.AND P0, PT, RZ, UR41, PT ;
-; Location /home/dstn/kotekan/julia/kernels/upchan.jl:1410
->>>>>>> bdbe7b3b
-   @!P0 BRA `(.L_x_4) ;
-        MOV R6, c[0x0][0x190] ;
-        IMAD.MOV.U32 R7, RZ, RZ, c[0x0][0x194] ;
-        LDG.E R6, [R6.64] ;
-        R2UR UR40, R6 ;
-        UISETP.GT.AND UP0, UPT, UR40, 0x40000, UPT ;
-        UISETP.LT.OR UP0, UPT, UR40, UR41, UP0 ;
-        PLOP3.LUT P0, PT, PT, PT, UP0, 0x80, 0x0 ;
-    @P0 BRA `(.L_x_4) ;
-        IMAD.MOV.U32 R6, RZ, RZ, c[0x0][0x1b0] ;
-        IMAD.MOV.U32 R7, RZ, RZ, c[0x0][0x1b4] ;
-        LDG.E R6, [R6.64] ;
-; Location ./int.jl:86
-        UIADD3 UR4, -UR41, UR40, URZ ;
-; Location ./promotion.jl:477
-        ULOP3.LUT UP0, URZ, UR4, 0xff, URZ, 0xc0, !UPT ;
-<<<<<<< HEAD
-        R2UR UR40, R6 ;
-        UISETP.LT.OR UP0, UPT, UR40, URZ, UP0 ;
-; Location /home/eschnett/src/kotekan/julia/kernels/upchan.jl:1415
-=======
-        R2UR UR39, R6 ;
-        UISETP.LT.OR UP0, UPT, UR39, URZ, UP0 ;
-; Location /home/dstn/kotekan/julia/kernels/upchan.jl:1410
->>>>>>> bdbe7b3b
-        PLOP3.LUT P0, PT, PT, PT, UP0, 0x80, 0x0 ;
-    @P0 BRA `(.L_x_4) ;
-        MOV R6, c[0x0][0x1d0] ;
-        IMAD.MOV.U32 R7, RZ, RZ, c[0x0][0x1d4] ;
-        LDG.E R6, [R6.64] ;
-; Location ./int.jl:87
-        LOP3.LUT R3, RZ, UR39, RZ, 0x33, !PT ;
-        IMAD.IADD R3, R6.reuse, 0x1, R3 ;
-<<<<<<< HEAD
-; Location /home/eschnett/src/kotekan/julia/kernels/upchan.jl:1415
-=======
-; Location /home/dstn/kotekan/julia/kernels/upchan.jl:1410
->>>>>>> bdbe7b3b
-        ISETP.GT.AND P0, PT, R6, 0x1000, PT ;
-        ISETP.LT.OR P0, PT, R6, UR39, P0 ;
-; Location ./promotion.jl:477
-        LOP3.LUT P1, RZ, R3, 0x3, RZ, 0xc0, !PT ;
-<<<<<<< HEAD
-; Location /home/eschnett/src/kotekan/julia/kernels/upchan.jl:1415
-=======
-; Location /home/dstn/kotekan/julia/kernels/upchan.jl:1410
->>>>>>> bdbe7b3b
-   @!P1 BRA !P0, `(.L_x_5) ;
-
-.L_x_4:
-; Location /home/dstn/.julia/packages/LLVM/RpBog/src/interop/base.jl:38
-        IMAD.MOV.U32 R7, RZ, RZ, 0x2 ;
-; Location /home/dstn/.julia/packages/IndexSpaces/MMvQv/src/IndexSpaces.jl:855
-        UMOV UR4, 32@lo(exception3390) ;
-        MOV R55, 0x430 ;
-        UMOV UR5, 32@hi(exception3390) ;
-        MOV R0, UR4 ;
-; Location /home/dstn/.julia/packages/LLVM/RpBog/src/interop/base.jl:38
-        STG.E [R4.64], R7 ;
-; Location /home/dstn/.julia/packages/IndexSpaces/MMvQv/src/IndexSpaces.jl:855
-        IMAD.U32 R3, RZ, RZ, UR5 ;
-        CALL.REL.NOINC `($_Z6upchan13CuDeviceArrayI5Int32Li1ELi1EES_IS0_Li1ELi1EES_IS0_Li1ELi1EES_IS0_Li1ELi1EES_I9Float16x2Li1ELi1EES_I6Int4x8Li1ELi1EES_IS2_Li1ELi1EES_IS0_Li1ELi1EE$gpu_report_exception) ;
-        IMAD.MOV.U32 R4, RZ, RZ, c[0x0][0x160] ;
-        MOV R55, 0x470 ;
-        IMAD.MOV.U32 R5, RZ, RZ, c[0x0][0x164] ;
-        CALL.REL.NOINC `($_Z6upchan13CuDeviceArrayI5Int32Li1ELi1EES_IS0_Li1ELi1EES_IS0_Li1ELi1EES_IS0_Li1ELi1EES_I9Float16x2Li1ELi1EES_I6Int4x8Li1ELi1EES_IS2_Li1ELi1EES_IS0_Li1ELi1EE$gpu_signal_exception) ;
-        BPT.TRAP 0x1 ;
-
 .L_x_5:
-; Location ./int.jl:340
-        SHF.R.U32.HI R0, RZ, 0x1, R16.reuse ;
-; Location ./fastmath.jl:181
-        IMAD.MOV.U32 R54, RZ, RZ, 0x3f800000 ;
-; Location ./int.jl:340
-        LOP3.LUT R3, R16, 0x1, RZ, 0xc0, !PT ;
-; Location ./fastmath.jl:181
+; Location /home/eschnett/.julia/packages/LLVM/OLMpi/src/interop/base.jl:38
+        S2R R12, SR_TID.X ;
+; Location /home/eschnett/.julia/packages/CUDA/rXson/src/device/intrinsics/math.jl:378
+        PLOP3.LUT P0, PT, PT, PT, PT, 0x80, 0x0 ;
+; Location ./fastmath.jl:178
+        IMAD.MOV.U32 R61, RZ, RZ, 0x3f800000 ;
+; Location /home/eschnett/.julia/packages/CUDA/rXson/src/device/intrinsics/math.jl:378
+        PLOP3.LUT P2, PT, PT, PT, PT, 0x80, 0x0 ;
+; Location ./fastmath.jl:178
+        IMAD.MOV.U32 R60, RZ, RZ, 0x3f800000 ;
+        MOV R53, 0x3f800000 ;
+        IMAD.MOV.U32 R55, RZ, RZ, 0x3f800000 ;
+        USHF.L.U32 UR38, UR39, 0x3, URZ ;
         IMAD.MOV.U32 R52, RZ, RZ, 0x3f800000 ;
-; Location ./int.jl:340
-        SHF.R.U32.HI R17, RZ, 0x2, R16.reuse ;
-; Location ./fastmath.jl:181
-        IMAD.MOV.U32 R53, RZ, RZ, 0x3f800000 ;
-; Location ./int.jl:340
-        SGXT.U32 R0, R0, 0x1 ;
-        IMAD.SHL.U32 R13, R16.reuse, 0x4, RZ ;
-; Location ./int.jl:494
-        SHF.R.U32.HI R4, RZ, 0x4, R16.reuse ;
-        USHF.L.U32 UR4, UR38, 0x3, URZ ;
-; Location ./int.jl:340
-        SGXT.U32 R17, R17, 0x1 ;
-        IMAD.SHL.U32 R36, R16, 0x2, RZ ;
-; Location ./int.jl:365
-        LEA R0, R0, R3, 0x1 ;
-; Location ./int.jl:496
-        IMAD.SHL.U32 R4, R4, 0x2, RZ ;
-; Location ./int.jl:340
-        SHF.R.U32.HI R5, RZ, 0x3, R16 ;
-; Location ./int.jl:496
-        IMAD.SHL.U32 R3, R17, 0x4, RZ ;
-; Location /home/dstn/.julia/packages/CUDA/YIj5X/src/device/intrinsics/math.jl:378
-        PLOP3.LUT P0, PT, PT, PT, PT, 0x80, 0x0 ;
-; Location ./int.jl:365
-        IMAD.SHL.U32 R0, R0, 0x8, RZ ;
-; Location ./int.jl:340
+; Location /home/eschnett/.julia/packages/CUDA/rXson/src/device/intrinsics/math.jl:371
+        BSSY B0, `(.L_x_6) ;
+; Location ./fastmath.jl:178
+        IMAD.MOV.U32 R13, RZ, RZ, 0x3f800000 ;
+        ULOP3.LUT UR38, UR38, 0x3c0, URZ, 0xc0, !UPT ;
+        IMAD.MOV.U32 R47, RZ, RZ, 0x3f800000 ;
+        MOV R46, 0x3f800000 ;
+; Location ./int.jl:347
+        SHF.R.U32.HI R16, RZ, 0x2, R12.reuse ;
+; Location ./int.jl:529
+        IMAD.SHL.U32 R0, R12.reuse, 0x8, RZ ;
+; Location ./int.jl:527
+        SHF.R.U32.HI R3, RZ, 0x4, R12.reuse ;
+        IMAD.SHL.U32 R31, R12, 0x2, RZ ;
+; Location ./int.jl:347
+        SGXT.U32 R16, R16, 0x1 ;
+; Location ./int.jl:372
+        LOP3.LUT R4, R0, 0x18, RZ, 0xc0, !PT ;
+; Location ./int.jl:529
+        SHF.L.U32 R0, R3, 0x1, RZ ;
+        IMAD.SHL.U32 R3, R16, 0x4, RZ ;
+; Location ./int.jl:347
+        SHF.R.U32.HI R5, RZ, 0x3, R12 ;
         SGXT.U32 R5, R5, 0x1 ;
-        ULOP3.LUT UR4, UR4, 0x3c0, URZ, 0xc0, !UPT ;
-; Location /home/dstn/.julia/packages/CUDA/YIj5X/src/device/intrinsics/math.jl:378
-        PLOP3.LUT P2, PT, PT, PT, PT, 0x80, 0x0 ;
-; Location /home/dstn/.julia/packages/CUDA/YIj5X/src/device/intrinsics/math.jl:371
-        BSSY B0, `(.L_x_6) ;
-; Location ./int.jl:365
-        LOP3.LUT R0, R4, R3, R0, 0xfe, !PT ;
-; Location ./fastmath.jl:181
-        IMAD.MOV.U32 R46, RZ, RZ, 0x3f800000 ;
-        MOV R60, 0x3f800000 ;
-        IMAD.MOV.U32 R45, RZ, RZ, 0x3f800000 ;
-; Location ./int.jl:365
+; Location ./int.jl:372
+        LOP3.LUT R0, R0, R3, R4, 0xfe, !PT ;
         LOP3.LUT R0, R5, R0, RZ, 0xfc, !PT ;
-; Location ./fastmath.jl:181
-        MOV R47, 0x3f800000 ;
-; Location ./float.jl:146
-        I2FP.F32.S32 R44, R0 ;
+; Location ./float.jl:159
+        I2FP.F32.S32 R45, R0 ;
 ; Location ./int.jl:87
         LOP3.LUT R3, R0.reuse, 0x20, RZ, 0xfc, !PT ;
-        LOP3.LUT R6, R0, 0x60, RZ, 0xfc, !PT ;
-; Location ./fastmath.jl:166
-        FADD R44, R44, -127.5 ;
-; Location ./float.jl:146
+        LOP3.LUT R6, R0.reuse, 0x60, RZ, 0xfc, !PT ;
+; Location ./fastmath.jl:164
+        FADD R45, R45, -127.5 ;
+; Location ./float.jl:159
         I2FP.F32.S32 R3, R3 ;
         I2FP.F32.S32 R6, R6 ;
-; Location /home/dstn/.julia/packages/CUDA/YIj5X/src/device/intrinsics/math.jl:378
-        FMUL R4, R44, 0.015625 ;
+; Location /home/eschnett/.julia/packages/CUDA/rXson/src/device/intrinsics/math.jl:378
+        FMUL R4, R45, 0.015625 ;
 ; Location ./int.jl:87
         LOP3.LUT R9, R0.reuse, 0x80, RZ, 0xfc, !PT ;
-; Location ./fastmath.jl:166
-        FADD R19, R3, -127.5 ;
+; Location ./fastmath.jl:164
+        FADD R44, R3, -127.5 ;
 ; Location ./int.jl:87
         LOP3.LUT R3, R0, 0x40, RZ, 0xfc, !PT ;
-; Location ./fastmath.jl:166
-        FADD R23, R6, -127.5 ;
-; Location ./fastmath.jl:181
-        FSETP.NEU.AND P6, PT, R4, RZ, PT ;
-; Location /home/dstn/.julia/packages/CUDA/YIj5X/src/device/intrinsics/math.jl:378
-        FMUL R5, R19, 0.015625 ;
-; Location ./float.jl:146
+; Location ./fastmath.jl:164
+        FADD R22, R6, -127.5 ;
+; Location ./fastmath.jl:178
+        FSETP.NE.AND P6, PT, R4, RZ, PT ;
+; Location /home/eschnett/.julia/packages/CUDA/rXson/src/device/intrinsics/math.jl:378
+        FMUL R5, R44, 0.015625 ;
+; Location ./float.jl:159
         I2FP.F32.S32 R3, R3 ;
         I2FP.F32.S32 R9, R9 ;
-; Location ./fastmath.jl:181
+; Location ./fastmath.jl:178
         FSETP.NEU.AND P5, PT, R5, RZ, PT ;
-; Location ./fastmath.jl:166
-        FADD R22, R3, -127.5 ;
-; Location ./fastmath.jl:181
-        MOV R61, 0x3f800000 ;
-; Location ./fastmath.jl:166
-        FADD R24, R9, -127.5 ;
-; Location /home/dstn/.julia/packages/CUDA/YIj5X/src/device/intrinsics/math.jl:378
-        FMUL R7, R22, 0.015625 ;
+; Location ./fastmath.jl:164
+        FADD R19, R3, -127.5 ;
+        FADD R23, R9, -127.5 ;
+; Location /home/eschnett/.julia/packages/CUDA/rXson/src/device/intrinsics/math.jl:378
+        FMUL R7, R19, 0.015625 ;
     @P6 FSETP.GEU.AND P1, PT, |R4|.reuse, 1.175494350822287508e-38, PT ;
-; Location /home/dstn/.julia/packages/CUDA/YIj5X/src/device/intrinsics/math.jl:22
+; Location /home/eschnett/.julia/packages/CUDA/rXson/src/device/intrinsics/math.jl:22
     @P6 FMUL.RZ R8, R4, 0.15915493667125701904 ;
-; Location /home/dstn/.julia/packages/CUDA/YIj5X/src/device/intrinsics/math.jl:378
-        FMUL R10, R24, 0.015625 ;
-; Location ./fastmath.jl:181
+; Location /home/eschnett/.julia/packages/CUDA/rXson/src/device/intrinsics/math.jl:378
+        FMUL R10, R23, 0.015625 ;
+; Location ./fastmath.jl:178
         FSETP.NEU.AND P3, PT, R7, RZ, PT ;
-; Location /home/dstn/.julia/packages/CUDA/YIj5X/src/device/intrinsics/math.jl:378
+; Location /home/eschnett/.julia/packages/CUDA/rXson/src/device/intrinsics/math.jl:378
     @P6 PLOP3.LUT P0, PT, P1, PT, PT, 0x80, 0x0 ;
-; Location /home/dstn/.julia/packages/CUDA/YIj5X/src/device/intrinsics/math.jl:22
+; Location /home/eschnett/.julia/packages/CUDA/rXson/src/device/intrinsics/math.jl:22
     @P5 FMUL.RZ R6, R5.reuse, 0.15915493667125701904 ;
-; Location /home/dstn/.julia/packages/CUDA/YIj5X/src/device/intrinsics/math.jl:378
+; Location /home/eschnett/.julia/packages/CUDA/rXson/src/device/intrinsics/math.jl:378
     @P5 FSETP.GEU.AND P1, PT, |R5|, 1.175494350822287508e-38, PT ;
-; Location /home/dstn/.julia/packages/CUDA/YIj5X/src/device/intrinsics/math.jl:22
+; Location /home/eschnett/.julia/packages/CUDA/rXson/src/device/intrinsics/math.jl:22
     @P6 MUFU.SIN R3, R8 ;
-; Location /home/dstn/.julia/packages/CUDA/YIj5X/src/device/intrinsics/math.jl:378
+; Location /home/eschnett/.julia/packages/CUDA/rXson/src/device/intrinsics/math.jl:378
     @P5 PLOP3.LUT P2, PT, P1, PT, PT, 0x80, 0x0 ;
         PLOP3.LUT P1, PT, PT, PT, PT, 0x80, 0x0 ;
-; Location /home/dstn/.julia/packages/CUDA/YIj5X/src/device/intrinsics/math.jl:22
+; Location /home/eschnett/.julia/packages/CUDA/rXson/src/device/intrinsics/math.jl:22
     @P5 MUFU.SIN R6, R6 ;
-; Location /home/dstn/.julia/packages/CUDA/YIj5X/src/device/intrinsics/math.jl:378
-        FMUL R8, R23, 0.015625 ;
+; Location /home/eschnett/.julia/packages/CUDA/rXson/src/device/intrinsics/math.jl:378
+        FMUL R8, R22, 0.015625 ;
    @!P0 FMUL R4, R4, 16777216 ;
-; Location ./fastmath.jl:181
+; Location ./fastmath.jl:178
         FSETP.NEU.AND P4, PT, R8, RZ, PT ;
-; Location /home/dstn/.julia/packages/CUDA/YIj5X/src/device/intrinsics/math.jl:378
+; Location /home/eschnett/.julia/packages/CUDA/rXson/src/device/intrinsics/math.jl:378
     @P6 MUFU.RCP R4, R4 ;
    @!P2 FMUL R5, R5, 16777216 ;
    @!P0 FMUL R3, R3, 16777216 ;
@@ -265,180 +228,181 @@
    @!P2 FMUL R6, R6, 16777216 ;
     @P5 MUFU.RCP R5, R5 ;
         PLOP3.LUT P0, PT, PT, PT, PT, 0x80, 0x0 ;
-; Location /home/dstn/.julia/packages/CUDA/YIj5X/src/device/intrinsics/math.jl:22
+; Location /home/eschnett/.julia/packages/CUDA/rXson/src/device/intrinsics/math.jl:22
     @P4 FMUL.RZ R9, R8.reuse, 0.15915493667125701904 ;
-; Location /home/dstn/.julia/packages/CUDA/YIj5X/src/device/intrinsics/math.jl:378
+; Location /home/eschnett/.julia/packages/CUDA/rXson/src/device/intrinsics/math.jl:378
     @P4 FSETP.GEU.AND P2, PT, |R8|, 1.175494350822287508e-38, PT ;
-    @P6 FMUL R60, R4, R3 ;
+    @P6 FMUL R61, R4, R3 ;
     @P4 PLOP3.LUT P0, PT, P2, PT, PT, 0x80, 0x0 ;
-; Location /home/dstn/.julia/packages/CUDA/YIj5X/src/device/intrinsics/math.jl:22
+; Location /home/eschnett/.julia/packages/CUDA/rXson/src/device/intrinsics/math.jl:22
     @P4 MUFU.SIN R9, R9 ;
-; Location ./fastmath.jl:181
+; Location ./fastmath.jl:178
         FSETP.NEU.AND P6, PT, R10, RZ, PT ;
-; Location /home/dstn/.julia/packages/CUDA/YIj5X/src/device/intrinsics/math.jl:22
+; Location /home/eschnett/.julia/packages/CUDA/rXson/src/device/intrinsics/math.jl:22
     @P3 FMUL.RZ R3, R7.reuse, 0.15915493667125701904 ;
-; Location /home/dstn/.julia/packages/CUDA/YIj5X/src/device/intrinsics/math.jl:378
+; Location /home/eschnett/.julia/packages/CUDA/rXson/src/device/intrinsics/math.jl:378
         PLOP3.LUT P2, PT, PT, PT, PT, 0x80, 0x0 ;
    @!P1 FMUL R7, R7, 16777216 ;
-    @P5 FMUL R54, R5, R6 ;
+    @P5 FMUL R60, R5, R6 ;
 ; Location ./int.jl:87
         LOP3.LUT R5, R0.reuse, 0xa0, RZ, 0xfc, !PT ;
-; Location /home/dstn/.julia/packages/CUDA/YIj5X/src/device/intrinsics/math.jl:22
+; Location /home/eschnett/.julia/packages/CUDA/rXson/src/device/intrinsics/math.jl:22
     @P3 MUFU.SIN R3, R3 ;
 ; Location ./int.jl:87
         LOP3.LUT R6, R0, 0xc0, RZ, 0xfc, !PT ;
-; Location /home/dstn/.julia/packages/CUDA/YIj5X/src/device/intrinsics/math.jl:378
+; Location /home/eschnett/.julia/packages/CUDA/rXson/src/device/intrinsics/math.jl:378
    @!P0 FMUL R8, R8, 16777216 ;
-; Location ./float.jl:146
+; Location ./float.jl:159
         I2FP.F32.S32 R5, R5 ;
-; Location /home/dstn/.julia/packages/CUDA/YIj5X/src/device/intrinsics/math.jl:22
-    @P6 FMUL.RZ R12, R10.reuse, 0.15915493667125701904 ;
-; Location /home/dstn/.julia/packages/CUDA/YIj5X/src/device/intrinsics/math.jl:378
+; Location /home/eschnett/.julia/packages/CUDA/rXson/src/device/intrinsics/math.jl:22
+    @P6 FMUL.RZ R11, R10.reuse, 0.15915493667125701904 ;
+; Location /home/eschnett/.julia/packages/CUDA/rXson/src/device/intrinsics/math.jl:378
     @P6 FSETP.GEU.AND P5, PT, |R10|, 1.175494350822287508e-38, PT ;
    @!P0 FMUL R9, R9, 16777216 ;
     @P3 MUFU.RCP R4, R7 ;
-; Location ./fastmath.jl:166
-        FADD R25, R5, -127.5 ;
-; Location /home/dstn/.julia/packages/CUDA/YIj5X/src/device/intrinsics/math.jl:378
+; Location ./fastmath.jl:164
+        FADD R24, R5, -127.5 ;
+; Location /home/eschnett/.julia/packages/CUDA/rXson/src/device/intrinsics/math.jl:378
     @P6 PLOP3.LUT P2, PT, P5, PT, PT, 0x80, 0x0 ;
-; Location ./float.jl:146
-        I2FP.F32.S32 R26, R6 ;
-; Location /home/dstn/.julia/packages/CUDA/YIj5X/src/device/intrinsics/math.jl:378
-        FMUL R6, R25, 0.015625 ;
+; Location ./float.jl:159
+        I2FP.F32.S32 R25, R6 ;
+; Location /home/eschnett/.julia/packages/CUDA/rXson/src/device/intrinsics/math.jl:378
+        FMUL R6, R24, 0.015625 ;
         PLOP3.LUT P0, PT, PT, PT, PT, 0x80, 0x0 ;
     @P4 MUFU.RCP R8, R8 ;
 ; Location ./int.jl:87
         LOP3.LUT R7, R0, 0xe0, RZ, 0xfc, !PT ;
-; Location ./fastmath.jl:166
+; Location ./fastmath.jl:164
+        FADD R25, R25, -127.5 ;
+; Location ./fastmath.jl:178
+        FSETP.NEU.AND P5, PT, R6, RZ, PT ;
+; Location /home/eschnett/.julia/packages/CUDA/rXson/src/device/intrinsics/math.jl:378
+   @!P1 FMUL R3, R3, 16777216 ;
+; Location ./float.jl:159
+        I2FP.F32.S32 R26, R7 ;
+; Location /home/eschnett/.julia/packages/CUDA/rXson/src/device/intrinsics/math.jl:378
+        FMUL R7, R25, 0.015625 ;
+   @!P2 FMUL R10, R10, 16777216 ;
+; Location /home/eschnett/.julia/packages/CUDA/rXson/src/device/intrinsics/math.jl:22
+    @P6 MUFU.SIN R5, R11 ;
+; Location /home/eschnett/.julia/packages/CUDA/rXson/src/device/intrinsics/math.jl:378
+    @P3 FMUL R55, R4, R3 ;
+; Location ./fastmath.jl:164
         FADD R26, R26, -127.5 ;
-; Location ./fastmath.jl:181
-        FSETP.NEU.AND P5, PT, R6, RZ, PT ;
-; Location /home/dstn/.julia/packages/CUDA/YIj5X/src/device/intrinsics/math.jl:378
-   @!P1 FMUL R3, R3, 16777216 ;
-; Location ./float.jl:146
-        I2FP.F32.S32 R7, R7 ;
-; Location /home/dstn/.julia/packages/CUDA/YIj5X/src/device/intrinsics/math.jl:378
-        FMUL R11, R26, 0.015625 ;
-   @!P2 FMUL R10, R10, 16777216 ;
-; Location /home/dstn/.julia/packages/CUDA/YIj5X/src/device/intrinsics/math.jl:22
-    @P6 MUFU.SIN R5, R12 ;
-; Location /home/dstn/.julia/packages/CUDA/YIj5X/src/device/intrinsics/math.jl:378
-    @P3 FMUL R53, R4, R3 ;
-; Location ./fastmath.jl:166
-        FADD R27, R7, -127.5 ;
-; Location ./fastmath.jl:181
-        FSETP.NEU.AND P1, PT, R11, RZ, PT ;
-; Location ./int.jl:88
-        IMAD R0, R0, 0x3f, RZ ;
-        LOP3.LUT R3, R13, 0x24, RZ, 0xc0, !PT ;
-; Location /home/dstn/.julia/packages/CUDA/YIj5X/src/device/intrinsics/math.jl:378
-    @P4 FMUL R52, R8, R9 ;
-        FMUL R9, R27, 0.015625 ;
+; Location ./fastmath.jl:178
+        FSETP.NEU.AND P1, PT, R7, RZ, PT ;
+; Location ./int.jl:88
+        IMAD R3, R0, 0x3f, RZ ;
+        LOP3.LUT R0, R12.reuse, 0x12, RZ, 0xc0, !PT ;
+        IMAD.SHL.U32 R12, R12, 0x4, RZ ;
+; Location /home/eschnett/.julia/packages/CUDA/rXson/src/device/intrinsics/math.jl:378
+    @P4 FMUL R53, R8, R9 ;
+        FMUL R9, R26, 0.015625 ;
     @P6 MUFU.RCP R10, R10 ;
     @P5 FSETP.GEU.AND P3, PT, |R6|.reuse, 1.175494350822287508e-38, PT ;
-; Location /home/dstn/.julia/packages/CUDA/YIj5X/src/device/intrinsics/math.jl:22
+; Location /home/eschnett/.julia/packages/CUDA/rXson/src/device/intrinsics/math.jl:22
     @P5 FMUL.RZ R4, R6, 0.15915493667125701904 ;
-; Location ./float.jl:146
-        I2FP.F32.S32 R12, R0 ;
-; Location ./fastmath.jl:181
+; Location ./float.jl:159
+        I2FP.F32.S32 R11, R3 ;
+; Location ./fastmath.jl:178
         FSETP.NEU.AND P4, PT, R9, RZ, PT ;
-; Location /home/dstn/.julia/packages/CUDA/YIj5X/src/device/intrinsics/math.jl:378
+; Location /home/eschnett/.julia/packages/CUDA/rXson/src/device/intrinsics/math.jl:378
    @!P2 FMUL R5, R5, 16777216 ;
     @P5 PLOP3.LUT P0, PT, P3, PT, PT, 0x80, 0x0 ;
-; Location /home/dstn/.julia/packages/CUDA/YIj5X/src/device/intrinsics/math.jl:22
-    @P1 FMUL.RZ R8, R11.reuse, 0.15915493667125701904 ;
-; Location /home/dstn/.julia/packages/CUDA/YIj5X/src/device/intrinsics/math.jl:378
-    @P1 FSETP.GEU.AND P3, PT, |R11|, 1.175494350822287508e-38, PT ;
-; Location /home/dstn/.julia/packages/CUDA/YIj5X/src/device/intrinsics/math.jl:22
+; Location /home/eschnett/.julia/packages/CUDA/rXson/src/device/intrinsics/math.jl:22
+    @P1 FMUL.RZ R8, R7.reuse, 0.15915493667125701904 ;
+; Location /home/eschnett/.julia/packages/CUDA/rXson/src/device/intrinsics/math.jl:378
+    @P1 FSETP.GEU.AND P3, PT, |R7|, 1.175494350822287508e-38, PT ;
+; Location /home/eschnett/.julia/packages/CUDA/rXson/src/device/intrinsics/math.jl:22
     @P5 MUFU.SIN R4, R4 ;
-; Location /home/dstn/.julia/packages/CUDA/YIj5X/src/device/intrinsics/math.jl:378
+; Location /home/eschnett/.julia/packages/CUDA/rXson/src/device/intrinsics/math.jl:378
         PLOP3.LUT P2, PT, PT, PT, PT, 0x80, 0x0 ;
     @P1 PLOP3.LUT P2, PT, P3, PT, PT, 0x80, 0x0 ;
         PLOP3.LUT P3, PT, PT, PT, PT, 0x80, 0x0 ;
-    @P6 FMUL R47, R10, R5 ;
-        LOP3.LUT R5, R3, 0x10, R16, 0xf8, !PT ;
-; Location /home/dstn/.julia/packages/CUDA/YIj5X/src/device/intrinsics/math.jl:22
+    @P6 FMUL R52, R10, R5 ;
+        LOP3.LUT R39, R0, 0x8, R31, 0xf8, !PT ;
+; Location /home/eschnett/.julia/packages/CUDA/rXson/src/device/intrinsics/math.jl:22
     @P4 FMUL.RZ R10, R9.reuse, 0.15915493667125701904 ;
-; Location /home/dstn/.julia/packages/CUDA/YIj5X/src/device/intrinsics/math.jl:378
+; Location /home/eschnett/.julia/packages/CUDA/rXson/src/device/intrinsics/math.jl:378
     @P4 FSETP.GEU.AND P6, PT, |R9|, 1.175494350822287508e-38, PT ;
-; Location /home/dstn/.julia/packages/CUDA/YIj5X/src/device/intrinsics/math.jl:22
+; Location /home/eschnett/.julia/packages/CUDA/rXson/src/device/intrinsics/math.jl:22
     @P1 MUFU.SIN R8, R8 ;
-; Location /home/dstn/.julia/packages/CUDA/YIj5X/src/device/intrinsics/math.jl:378
+; Location /home/eschnett/.julia/packages/CUDA/rXson/src/device/intrinsics/math.jl:378
    @!P0 FMUL R6, R6, 16777216 ;
-        FMUL R3, R12, 0.015625 ;
+        FMUL R0, R11, 0.015625 ;
     @P4 PLOP3.LUT P3, PT, P6, PT, PT, 0x80, 0x0 ;
-        LOP3.LUT R5, R5, 0x2, R16, 0xf8, !PT ;
-   @!P2 FMUL R11, R11, 16777216 ;
-; Location /home/dstn/.julia/packages/CUDA/YIj5X/src/device/intrinsics/math.jl:371
-        FSETP.GEU.AND P6, PT, |R3|, 2, PT ;
-; Location /home/dstn/.julia/packages/CUDA/YIj5X/src/device/intrinsics/math.jl:22
+        LOP3.LUT R39, R39, 0x4, R12, 0xf8, !PT ;
+   @!P2 FMUL R7, R7, 16777216 ;
+; Location /home/eschnett/.julia/packages/CUDA/rXson/src/device/intrinsics/math.jl:371
+        FSETP.GEU.AND P6, PT, |R0|, 2, PT ;
+; Location /home/eschnett/.julia/packages/CUDA/rXson/src/device/intrinsics/math.jl:22
     @P4 MUFU.SIN R10, R10 ;
-        LOP3.LUT R5, R5, 0x8, R36, 0xf8, !PT ;
-; Location /home/dstn/.julia/packages/CUDA/YIj5X/src/device/intrinsics/math.jl:378
+; Location /home/eschnett/.julia/packages/CUDA/rXson/src/device/intrinsics/math.jl:378
    @!P0 FMUL R4, R4, 16777216 ;
-; Location /home/dstn/.julia/packages/CUDA/YIj5X/src/device/intrinsics/math.jl:371
-        FADD R28, -RZ, |R3| ;
-        LOP3.LUT R5, R5, UR4, RZ, 0xfc, !PT ;
-; Location /home/dstn/.julia/packages/CUDA/YIj5X/src/device/intrinsics/math.jl:378
+; Location /home/eschnett/.julia/packages/CUDA/rXson/src/device/intrinsics/math.jl:371
+        FADD R27, -RZ, |R0| ;
+; Location /home/eschnett/.julia/packages/CUDA/rXson/src/device/intrinsics/math.jl:378
    @!P3 FMUL R9, R9, 16777216 ;
-    @P5 MUFU.RCP R7, R6 ;
+    @P5 MUFU.RCP R5, R6 ;
    @!P2 FMUL R8, R8, 16777216 ;
    @!P3 FMUL R10, R10, 16777216 ;
-    @P1 MUFU.RCP R11, R11 ;
     @P4 MUFU.RCP R9, R9 ;
-    @P5 FMUL R46, R7, R4 ;
-    @P1 FMUL R45, R11, R8 ;
-    @P4 FMUL R61, R9, R10 ;
-; Location /home/dstn/.julia/packages/CUDA/YIj5X/src/device/intrinsics/math.jl:371
+        LOP3.LUT R6, R39, UR38, RZ, 0xfc, !PT ;
+        LOP3.LUT R6, R6, 0x20, R12, 0xf8, !PT ;
+    @P1 MUFU.RCP R7, R7 ;
+    @P5 FMUL R47, R5, R4 ;
+    @P4 FMUL R13, R9, R10 ;
+        STL [R1+0x8], R13 ;
+    @P1 FMUL R46, R7, R8 ;
+; Location /home/eschnett/.julia/packages/CUDA/rXson/src/device/intrinsics/math.jl:371
    @!P6 BRA `(.L_x_7) ;
-        FSETP.GTU.AND P0, PT, R28, 16777216, PT ;
+        FSETP.GTU.AND P0, PT, R27, 16777216, PT ;
     @P0 BRA `(.L_x_8) ;
-        FMUL R4, R28, 0.5 ;
+        FMUL R4, R27, 0.5 ;
         BSSY B1, `(.L_x_9) ;
-        FRND.TRUNC R9, R4 ;
-        FFMA R11, R9, -2, R28 ;
-        IMAD.MOV.U32 R7, RZ, RZ, R9 ;
-        ISETP.GE.U32.AND P0, PT, R11, 0x40000000, PT ;
+        FRND.TRUNC R4, R4 ;
+        FFMA R8, R4, -2, R27 ;
+        ISETP.GE.U32.AND P0, PT, R8, 0x40000000, PT ;
    @!P0 BRA `(.L_x_10) ;
-        ISETP.GE.U32.AND P0, PT, R11, -0x7fffffff, PT ;
-    @P0 FADD R4, R9, -1 ;
-    @P0 FSETP.GEU.AND P1, PT, R11, -2, PT ;
-    @P0 FSEL R4, R4, R9, !P1 ;
-    @P0 FADD R7, R4, -1 ;
+        ISETP.GE.U32.AND P0, PT, R8, -0x7fffffff, PT ;
+        FSETP.GEU.OR P1, PT, R8, -2, !P0 ;
+    @P0 FADD R5, R4, -1 ;
+   @!P1 FADD R5, R5, -1 ;
+    @P0 IMAD.MOV.U32 R4, RZ, RZ, R5 ;
     @P0 BRA `(.L_x_10) ;
-        FSETP.GE.AND P1, PT, R11, 4, PT ;
-        FADD R7, R9, 1 ;
-    @P1 IMAD.MOV.U32 R4, RZ, RZ, 0x40400000 ;
-    @P1 FFMA R4, -R4, 2, R11 ;
-    @P1 FSETP.GE.AND P0, PT, R4, RZ, PT ;
-    @P1 FSEL R4, R7, R9, P0 ;
-    @P1 FADD R4, R4, 1 ;
-    @P1 FADD R7, R4, 1 ;
+        FSETP.GE.AND P0, PT, R8, 4, PT ;
+        FADD R4, R4, 1 ;
+    @P0 IMAD.MOV.U32 R5, RZ, RZ, 0x40400000 ;
+    @P0 FFMA R5, -R5, 2, R8 ;
+        FSETP.GE.AND P1, PT, R5, RZ, P0 ;
+    @P0 FADD R5, R4, 1 ;
+    @P1 FADD R5, R5, 1 ;
+    @P0 IMAD.MOV.U32 R4, RZ, RZ, R5 ;
 
 .L_x_10:
         BSYNC B1 ;
 
 .L_x_9:
-        FFMA R28, R7, -2, R28 ;
+        FFMA R27, R4, -2, R27 ;
         BRA `(.L_x_7) ;
 
 .L_x_8:
-        IADD3 R6, R28.reuse, -0x40000000, RZ ;
+        IADD3 R5, R27.reuse, -0x40000000, RZ ;
         BSSY B1, `(.L_x_11) ;
-        LOP3.LUT R4, R28, 0x7fffff, RZ, 0xc0, !PT ;
-        LOP3.LUT P1, R6, R6, 0xff800000, RZ, 0xc0, !PT ;
-        ISETP.GT.U32.AND P0, PT, R28, 0x7f7fffff, PT ;
-        MOV R28, 0x7fffffff ;
+        LOP3.LUT R4, R27, 0x7fffff, RZ, 0xc0, !PT ;
+        LOP3.LUT P1, R5, R5, 0xff800000, RZ, 0xc0, !PT ;
+        ISETP.GT.U32.AND P0, PT, R27, 0x7f7fffff, PT ;
+        MOV R27, 0x7fffffff ;
         LOP3.LUT R4, R4, 0x3f800000, RZ, 0xfc, !PT ;
-        FSEL R28, R28, 16777216, P0 ;
+        FSEL R27, R27, 16777216, P0 ;
    @!P1 BRA `(.L_x_12) ;
 
 .L_x_13:
-        IMNMX.U32 R7, R6, 0xb800000, PT ;
+        IMNMX.U32 R7, R5, 0xb800000, PT ;
         IMAD.IADD R4, R7, 0x1, R4 ;
-        IMAD.IADD R6, R6, 0x1, -R7 ;
+        IMAD.IADD R5, R5, 0x1, -R7 ;
         FADD R9, R4, -R4 ;
-        ISETP.NE.AND P1, PT, R6, RZ, PT ;
+        ISETP.NE.AND P1, PT, R5, RZ, PT ;
         FFMA R9, R9, 1, R4 ;
         FADD R8, R4, -R9 ;
         FFMA.RZ R8, R8, 1, R9 ;
@@ -451,184 +415,384 @@
         BSYNC B1 ;
 
 .L_x_11:
-        FMUL R7, R4, 1.1920928955078125e-07 ;
-        FMUL R28, R28, R7 ;
+        FMUL R4, R4, 1.1920928955078125e-07 ;
+        FMUL R27, R27, R4 ;
 
 .L_x_7:
         BSYNC B0 ;
 
 .L_x_6:
 ; Location ./int.jl:88
-        IADD3 R0, R0, 0x7e0, RZ ;
-; Location /home/dstn/.julia/packages/CUDA/YIj5X/src/device/intrinsics/math.jl:371
+        IADD3 R3, R3, 0x7e0, RZ ;
+; Location /home/eschnett/.julia/packages/CUDA/rXson/src/device/intrinsics/math.jl:371
         BSSY B0, `(.L_x_14) ;
-        FSETP.GTU.AND P0, PT, |R28|, +INF , PT ;
-; Location ./float.jl:146
-        I2FP.F32.S32 R0, R0 ;
-        SHF.R.U32.HI R5, RZ, 0x1, R5 ;
-; Location /home/dstn/.julia/packages/CUDA/YIj5X/src/device/intrinsics/math.jl:378
-        FMUL R0, R0, 0.015625 ;
-; Location /home/dstn/.julia/packages/CUDA/YIj5X/src/device/intrinsics/math.jl:371
-        FADD R29, -RZ, |R0| ;
-        FSETP.GEU.AND P1, PT, |R0|, 2, PT ;
-   @!P0 LOP3.LUT R28, R28, 0x80000000, R3, 0xf8, !PT ;
+        FSETP.GTU.AND P0, PT, |R27|, +INF , PT ;
+; Location ./float.jl:159
+        I2FP.F32.S32 R3, R3 ;
+; Location /home/eschnett/.julia/packages/CUDA/rXson/src/device/intrinsics/math.jl:378
+        FMUL R5, R3, 0.015625 ;
+        SHF.R.U32.HI R3, RZ, 0x1, R6 ;
+; Location /home/eschnett/.julia/packages/CUDA/rXson/src/device/intrinsics/math.jl:371
+        FADD R28, -RZ, |R5| ;
+        FSETP.GEU.AND P1, PT, |R5|, 2, PT ;
+   @!P0 LOP3.LUT R27, R27, 0x80000000, R0, 0xf8, !PT ;
    @!P1 BRA `(.L_x_15) ;
-        FSETP.GTU.AND P0, PT, R29, 16777216, PT ;
+        FSETP.GTU.AND P0, PT, R28, 16777216, PT ;
     @P0 BRA `(.L_x_16) ;
-        FMUL R3, R29, 0.5 ;
+        FMUL R0, R28, 0.5 ;
         BSSY B1, `(.L_x_17) ;
-        FRND.TRUNC R6, R3 ;
-        FFMA R7, R6, -2, R29 ;
-        IMAD.MOV.U32 R4, RZ, RZ, R6 ;
-        ISETP.GE.U32.AND P0, PT, R7, 0x40000000, PT ;
+        FRND.TRUNC R7, R0 ;
+        FFMA R4, R7, -2, R28 ;
+        ISETP.GE.U32.AND P0, PT, R4, 0x40000000, PT ;
    @!P0 BRA `(.L_x_18) ;
-        ISETP.GE.U32.AND P0, PT, R7, -0x7fffffff, PT ;
-    @P0 FADD R3, R6, -1 ;
-    @P0 FSETP.GEU.AND P1, PT, R7, -2, PT ;
-    @P0 FSEL R3, R3, R6, !P1 ;
-    @P0 FADD R4, R3, -1 ;
+        ISETP.GE.U32.AND P0, PT, R4, -0x7fffffff, PT ;
+        FSETP.GEU.OR P1, PT, R4, -2, !P0 ;
+    @P0 FADD R0, R7, -1 ;
+   @!P1 FADD R0, R0, -1 ;
+    @P0 IMAD.MOV.U32 R7, RZ, RZ, R0 ;
     @P0 BRA `(.L_x_18) ;
-        FSETP.GE.AND P1, PT, R7, 4, PT ;
-    @P1 MOV R4, 0x40400000 ;
-    @P1 FFMA R3, -R4, 2, R7 ;
-        FADD R4, R6, 1 ;
-    @P1 FSETP.GE.AND P0, PT, R3, RZ, PT ;
-    @P1 FSEL R3, R4, R6, P0 ;
-    @P1 FADD R3, R3, 1 ;
-    @P1 FADD R4, R3, 1 ;
+        FSETP.GE.AND P0, PT, R4, 4, PT ;
+        FADD R7, R7, 1 ;
+    @P0 IMAD.MOV.U32 R9, RZ, RZ, 0x40400000 ;
+    @P0 FFMA R0, -R9, 2, R4 ;
+        FSETP.GE.AND P1, PT, R0, RZ, P0 ;
+    @P0 FADD R0, R7, 1 ;
+    @P1 FADD R0, R0, 1 ;
+    @P0 MOV R7, R0 ;
 
 .L_x_18:
         BSYNC B1 ;
 
 .L_x_17:
-        FFMA R29, R4, -2, R29 ;
+        FFMA R28, R7, -2, R28 ;
         BRA `(.L_x_15) ;
 
 .L_x_16:
-        IADD3 R4, R29.reuse, -0x40000000, RZ ;
+        IADD3 R4, R28.reuse, -0x40000000, RZ ;
         BSSY B1, `(.L_x_19) ;
-        LOP3.LUT R3, R29.reuse, 0x7fffff, RZ, 0xc0, !PT ;
+        LOP3.LUT R0, R28, 0x7fffff, RZ, 0xc0, !PT ;
         LOP3.LUT P1, R4, R4, 0xff800000, RZ, 0xc0, !PT ;
-        ISETP.GT.U32.AND P0, PT, R29, 0x7f7fffff, PT ;
-        IMAD.MOV.U32 R29, RZ, RZ, 0x7fffffff ;
-        LOP3.LUT R3, R3, 0x3f800000, RZ, 0xfc, !PT ;
-        FSEL R29, R29, 16777216, P0 ;
+        ISETP.GT.U32.AND P0, PT, R28, 0x7f7fffff, PT ;
+        IMAD.MOV.U32 R28, RZ, RZ, 0x7fffffff ;
+        LOP3.LUT R0, R0, 0x3f800000, RZ, 0xfc, !PT ;
+        FSEL R28, R28, 16777216, P0 ;
    @!P1 BRA `(.L_x_20) ;
 
 .L_x_21:
-        IMNMX.U32 R6, R4, 0xb800000, PT ;
-        IMAD.IADD R3, R6, 0x1, R3 ;
-        IMAD.IADD R4, R4, 0x1, -R6 ;
-        FADD R8, R3, -R3 ;
+        IMNMX.U32 R7, R4, 0xb800000, PT ;
+        IMAD.IADD R0, R7, 0x1, R0 ;
+        IMAD.IADD R4, R4, 0x1, -R7 ;
+        FADD R9, R0, -R0 ;
         ISETP.NE.AND P1, PT, R4, RZ, PT ;
-        FFMA R8, R8, 1, R3 ;
-        FADD R7, R3, -R8 ;
-        FFMA.RZ R7, R7, 1, R8 ;
-        FRND.TRUNC R8, R7 ;
-        FADD R3, R3, -R8 ;
-        ISETP.NE.AND P0, PT, R3, RZ, PT ;
+        FFMA R9, R9, 1, R0 ;
+        FADD R6, R0, -R9 ;
+        FFMA.RZ R6, R6, 1, R9 ;
+        FRND.TRUNC R9, R6 ;
+        FADD R0, R0, -R9 ;
+        ISETP.NE.AND P0, PT, R0, RZ, PT ;
     @P0 BRA P1, `(.L_x_21) ;
 
 .L_x_20:
         BSYNC B1 ;
 
 .L_x_19:
-        FMUL R4, R3, 1.1920928955078125e-07 ;
-        FMUL R29, R29, R4 ;
+        FMUL R7, R0, 1.1920928955078125e-07 ;
+        FMUL R28, R28, R7 ;
 
 .L_x_15:
         BSYNC B0 ;
 
 .L_x_14:
-        IMAD.WIDE.U32 R2, R5, R2, c[0x0][0x1f0] ;
+        IMAD.WIDE.U32 R2, R3, R2, c[0x0][0x1f0] ;
         LDG.E R2, [R2.64] ;
-<<<<<<< HEAD
         FSETP.GTU.AND P0, PT, |R28|, +INF , PT ;
-; Location ./intfuncs.jl:297
-        MOV R18, 0x1590 ;
+; Location ./intfuncs.jl:310
+        MOV R18, 0x1500 ;
    @!P0 LOP3.LUT R28, R28, 0x80000000, R5, 0xf8, !PT ;
-        CALL.REL.NOINC `($_Z6upchan13CuDeviceArrayI5Int32Li1ELi1EES_IS0_Li1ELi1EES_IS0_Li1ELi1EES_IS0_Li1ELi1EES_I9Float16x2Li1ELi1EES_I6Int4x8Li1ELi1EES_IS2_Li1ELi1EES_IS0_Li1ELi1EE$julia_power_by_squaring_27008) ;
-; Location ./promotion.jl:499
+        CALL.REL.NOINC `($_Z6upchan13CuDeviceArrayI5Int32Li1ELi1EES_IS0_Li1ELi1EES_IS0_Li1ELi1EES_IS0_Li1ELi1EES_I9Float16x2Li1ELi1EES_I6Int4x8Li1ELi1EES_IS2_Li1ELi1EES_IS0_Li1ELi1EE$julia_power_by_squaring_27179) ;
+; Location ./promotion.jl:521
         ISETP.NE.U32.AND P0, PT, R0, 0x40, PT ;
         ISETP.NE.AND.EX P0, PT, R3, RZ, PT, P0 ;
 ; Location /home/eschnett/src/kotekan/julia/kernels/upchan.jl:1415
-=======
-        FSETP.GTU.AND P0, PT, |R29|, +INF , PT ;
-; Location ./intfuncs.jl:299
-        MOV R18, 0x1530 ;
-   @!P0 LOP3.LUT R29, R29, 0x80000000, R0, 0xf8, !PT ;
-        CALL.REL.NOINC `($_Z6upchan13CuDeviceArrayI5Int32Li1ELi1EES_IS0_Li1ELi1EES_IS0_Li1ELi1EES_IS0_Li1ELi1EES_I9Float16x2Li1ELi1EES_I6Int4x8Li1ELi1EES_IS2_Li1ELi1EES_IS0_Li1ELi1EE$julia_power_by_squaring_29829) ;
-; Location ./promotion.jl:477
-        ISETP.NE.U32.AND P0, PT, R0, 0x40, PT ;
-        ISETP.NE.AND.EX P0, PT, R3, RZ, PT, P0 ;
-; Location /home/dstn/kotekan/julia/kernels/upchan.jl:1410
->>>>>>> bdbe7b3b
-    @P0 BRA `(.L_x_22) ;
-        SHF.R.U32.HI R4, RZ, 0x3, R16.reuse ;
-; Location /home/dstn/.julia/packages/CUDA/YIj5X/src/device/intrinsics/math.jl:371
+   @!P0 BRA `(.L_x_22) ;
+        MOV R4, 0x1550 ;
+        CALL.REL.NOINC `($_Z6upchan13CuDeviceArrayI5Int32Li1ELi1EES_IS0_Li1ELi1EES_IS0_Li1ELi1EES_IS0_Li1ELi1EES_I9Float16x2Li1ELi1EES_I6Int4x8Li1ELi1EES_IS2_Li1ELi1EES_IS0_Li1ELi1EE$julia_AssertionError_27168) ;
+        UMOV UR4, 32@lo(exception13427) ;
+        MOV R54, 0x15b0 ;
+        UMOV UR5, 32@hi(exception13427) ;
+        IMAD.U32 R0, RZ, RZ, UR4 ;
+        MOV R3, UR5 ;
+        CALL.REL.NOINC `($_Z6upchan13CuDeviceArrayI5Int32Li1ELi1EES_IS0_Li1ELi1EES_IS0_Li1ELi1EES_IS0_Li1ELi1EES_I9Float16x2Li1ELi1EES_I6Int4x8Li1ELi1EES_IS2_Li1ELi1EES_IS0_Li1ELi1EE$gpu_report_exception) ;
+        IMAD.MOV.U32 R4, RZ, RZ, c[0x0][0x160] ;
+        MOV R54, 0x15f0 ;
+        IMAD.MOV.U32 R5, RZ, RZ, c[0x0][0x164] ;
+        CALL.REL.NOINC `($_Z6upchan13CuDeviceArrayI5Int32Li1ELi1EES_IS0_Li1ELi1EES_IS0_Li1ELi1EES_IS0_Li1ELi1EES_I9Float16x2Li1ELi1EES_I6Int4x8Li1ELi1EES_IS2_Li1ELi1EES_IS0_Li1ELi1EE$gpu_signal_exception) ;
+        BPT.TRAP 0x1 ;
+
+.L_x_22:
+; Location /home/eschnett/.julia/packages/LLVM/OLMpi/src/interop/base.jl:38
+        S2R R3, SR_TID.X ;
+; Location /home/eschnett/.julia/packages/CUDA/rXson/src/device/intrinsics/math.jl:371
         BSSY B0, `(.L_x_23) ;
-        SHF.R.U32.HI R0, RZ, 0x1, R16 ;
+        SHF.R.U32.HI R4, RZ, 0x3, R3.reuse ;
+        SHF.R.U32.HI R0, RZ, 0x1, R3 ;
 ; Location ./int.jl:87
-        LOP3.LUT R17, R17, 0x2, R4, 0xf8, !PT ;
-        LOP3.LUT R3, R16, 0x3, RZ, 0xc0, !PT ;
-        LOP3.LUT R0, R17, 0x4, R0, 0xf8, !PT ;
+        LOP3.LUT R5, R16, 0x2, R4, 0xf8, !PT ;
+        LOP3.LUT R3, R3, 0x3, RZ, 0xc0, !PT ;
+        LOP3.LUT R0, R5, 0x4, R0, 0xf8, !PT ;
 ; Location ./int.jl:88
         IMAD R3, R3, R0, RZ ;
-; Location ./float.jl:146
-        LEA R3, -R3, RZ, 0x1 ;
-        I2FP.F32.S32 R38, R3 ;
-; Location /home/dstn/.julia/packages/CUDA/YIj5X/src/device/intrinsics/math.jl:378
-        FMUL R30, R38, 0.125 ;
-; Location /home/dstn/.julia/packages/CUDA/YIj5X/src/device/intrinsics/math.jl:371
-        FADD R17, -RZ, |R30| ;
-        FSETP.GEU.AND P0, PT, |R30|, 2, PT ;
-        IMAD.MOV.U32 R31, RZ, RZ, R17 ;
+; Location ./float.jl:159
+        IMAD.U32 R3, R3, -0x2, RZ ;
+        I2FP.F32.S32 R37, R3 ;
+; Location /home/eschnett/.julia/packages/CUDA/rXson/src/device/intrinsics/math.jl:378
+        FMUL R29, R37, 0.125 ;
+; Location /home/eschnett/.julia/packages/CUDA/rXson/src/device/intrinsics/math.jl:371
+        FADD R17, -RZ, |R29| ;
+        FSETP.GEU.AND P0, PT, |R29|, 2, PT ;
+        IMAD.MOV.U32 R30, RZ, RZ, R17 ;
         P2R R3, PR, RZ, 0x1 ;
-        STL [R1+0xc], R3 ;
+        STL [R1+0x10], R3 ;
    @!P0 BRA `(.L_x_24) ;
         FSETP.GTU.AND P0, PT, R17, 16777216, PT ;
     @P0 BRA `(.L_x_25) ;
         FMUL R3, R17, 0.5 ;
         BSSY B1, `(.L_x_26) ;
-        FRND.TRUNC R6, R3 ;
-        FFMA R5, R6, -2, R17 ;
-        IMAD.MOV.U32 R4, RZ, RZ, R6 ;
-        ISETP.GE.U32.AND P0, PT, R5, 0x40000000, PT ;
+        FRND.TRUNC R30, R3 ;
+        FFMA R4, R30, -2, R17 ;
+        ISETP.GE.U32.AND P0, PT, R4, 0x40000000, PT ;
    @!P0 BRA `(.L_x_27) ;
-        ISETP.GE.U32.AND P0, PT, R5, -0x7fffffff, PT ;
-    @P0 FADD R3, R6, -1 ;
-    @P0 FSETP.GEU.AND P1, PT, R5, -2, PT ;
-    @P0 FSEL R3, R3, R6, !P1 ;
-    @P0 FADD R4, R3, -1 ;
+        ISETP.GE.U32.AND P0, PT, R4, -0x7fffffff, PT ;
+        FSETP.GEU.OR P1, PT, R4, -2, !P0 ;
+    @P0 FADD R3, R30, -1 ;
+   @!P1 FADD R3, R3, -1 ;
+    @P0 MOV R30, R3 ;
     @P0 BRA `(.L_x_27) ;
-        FSETP.GE.AND P1, PT, R5, 4, PT ;
-    @P1 IMAD.MOV.U32 R4, RZ, RZ, 0x40400000 ;
-    @P1 FFMA R3, -R4, 2, R5 ;
-        FADD R4, R6, 1 ;
-    @P1 FSETP.GE.AND P0, PT, R3, RZ, PT ;
-    @P1 FSEL R3, R4, R6, P0 ;
+        FSETP.GE.AND P0, PT, R4, 4, PT ;
+        FADD R30, R30, 1 ;
+    @P0 IMAD.MOV.U32 R3, RZ, RZ, 0x40400000 ;
+    @P0 FFMA R3, -R3, 2, R4 ;
+        FSETP.GE.AND P1, PT, R3, RZ, P0 ;
+    @P0 FADD R3, R30, 1 ;
     @P1 FADD R3, R3, 1 ;
-    @P1 FADD R4, R3, 1 ;
+    @P0 IMAD.MOV.U32 R30, RZ, RZ, R3 ;
 
 .L_x_27:
         BSYNC B1 ;
 
 .L_x_26:
-        FFMA R31, R4, -2, R17 ;
+        FFMA R30, R30, -2, R17 ;
         BRA `(.L_x_24) ;
 
 .L_x_25:
         IADD3 R4, R17.reuse, -0x40000000, RZ ;
+        IMAD.MOV.U32 R30, RZ, RZ, 0x7fffffff ;
+        LOP3.LUT R3, R17.reuse, 0x7fffff, RZ, 0xc0, !PT ;
         BSSY B1, `(.L_x_28) ;
-        LOP3.LUT R3, R17.reuse, 0x7fffff, RZ, 0xc0, !PT ;
         LOP3.LUT P1, R4, R4, 0xff800000, RZ, 0xc0, !PT ;
         ISETP.GT.U32.AND P0, PT, R17, 0x7f7fffff, PT ;
-        MOV R31, 0x7fffffff ;
         LOP3.LUT R3, R3, 0x3f800000, RZ, 0xfc, !PT ;
-        FSEL R31, R31, 16777216, P0 ;
+        FSEL R30, R30, 16777216, P0 ;
    @!P1 BRA `(.L_x_29) ;
 
 .L_x_30:
+        IMNMX.U32 R5, R4, 0xb800000, PT ;
+        IADD3 R4, -R5.reuse, R4, RZ ;
+        IMAD.IADD R3, R5, 0x1, R3 ;
+        ISETP.NE.AND P1, PT, R4, RZ, PT ;
+        FADD R6, R3, -R3 ;
+        FFMA R6, R6, 1, R3 ;
+        FADD R7, R3, -R6 ;
+        FFMA.RZ R7, R7, 1, R6 ;
+        FRND.TRUNC R6, R7 ;
+        FADD R3, R3, -R6 ;
+        ISETP.NE.AND P0, PT, R3, RZ, PT ;
+    @P0 BRA P1, `(.L_x_30) ;
+
+.L_x_29:
+        BSYNC B1 ;
+
+.L_x_28:
+        FMUL R3, R3, 1.1920928955078125e-07 ;
+        FMUL R30, R30, R3 ;
+
+.L_x_24:
+        BSYNC B0 ;
+
+.L_x_23:
+; Location ./int.jl:88
+        LOP3.LUT R31, R31, 0x6, RZ, 0xc0, !PT ;
+; Location /home/eschnett/.julia/packages/CUDA/rXson/src/device/intrinsics/math.jl:371
+        BSSY B0, `(.L_x_31) ;
+        FSETP.GTU.AND P0, PT, |R30|, +INF , PT ;
+; Location ./int.jl:88
+        IADD3 R31, -R31, -0x8, RZ ;
+        IMAD R31, R0, R31, RZ ;
+; Location ./float.jl:159
+        I2FP.F32.S32 R38, R31 ;
+   @!P0 LOP3.LUT R30, R30, 0x80000000, R29, 0xf8, !PT ;
+; Location /home/eschnett/.julia/packages/CUDA/rXson/src/device/intrinsics/math.jl:378
+        FMUL R31, R38, 0.125 ;
+; Location /home/eschnett/.julia/packages/CUDA/rXson/src/device/intrinsics/math.jl:371
+        FADD R16, -RZ, |R31| ;
+        FSETP.GEU.AND P1, PT, |R31|, 2, PT ;
+        IMAD.MOV.U32 R36, RZ, RZ, R16 ;
+        P2R R0, PR, RZ, 0x2 ;
+        STL [R1+0xc], R0 ;
+   @!P1 BRA `(.L_x_32) ;
+        FSETP.GTU.AND P0, PT, R16, 16777216, PT ;
+    @P0 BRA `(.L_x_33) ;
+        FMUL R0, R16, 0.5 ;
+        BSSY B1, `(.L_x_34) ;
+        FRND.TRUNC R3, R0 ;
+        FFMA R4, R3, -2, R16 ;
+        ISETP.GE.U32.AND P0, PT, R4, 0x40000000, PT ;
+   @!P0 BRA `(.L_x_35) ;
+        ISETP.GE.U32.AND P0, PT, R4, -0x7fffffff, PT ;
+        FSETP.GEU.OR P1, PT, R4, -2, !P0 ;
+    @P0 FADD R0, R3, -1 ;
+   @!P1 FADD R0, R0, -1 ;
+    @P0 IMAD.MOV.U32 R3, RZ, RZ, R0 ;
+    @P0 BRA `(.L_x_35) ;
+        FSETP.GE.AND P0, PT, R4, 4, PT ;
+        FADD R3, R3, 1 ;
+    @P0 IMAD.MOV.U32 R5, RZ, RZ, 0x40400000 ;
+    @P0 FFMA R0, -R5, 2, R4 ;
+        FSETP.GE.AND P1, PT, R0, RZ, P0 ;
+    @P0 FADD R0, R3, 1 ;
+    @P1 FADD R0, R0, 1 ;
+    @P0 IMAD.MOV.U32 R3, RZ, RZ, R0 ;
+
+.L_x_35:
+        BSYNC B1 ;
+
+.L_x_34:
+        FFMA R36, R3, -2, R16 ;
+        BRA `(.L_x_32) ;
+
+.L_x_33:
+        IADD3 R3, R16.reuse, -0x40000000, RZ ;
+        BSSY B1, `(.L_x_36) ;
+        LOP3.LUT R0, R16.reuse, 0x7fffff, RZ, 0xc0, !PT ;
+        LOP3.LUT P1, R3, R3, 0xff800000, RZ, 0xc0, !PT ;
+        ISETP.GT.U32.AND P0, PT, R16, 0x7f7fffff, PT ;
+        MOV R36, 0x7fffffff ;
+        LOP3.LUT R0, R0, 0x3f800000, RZ, 0xfc, !PT ;
+        FSEL R36, R36, 16777216, P0 ;
+   @!P1 BRA `(.L_x_37) ;
+
+.L_x_38:
+        IMNMX.U32 R4, R3, 0xb800000, PT ;
+        IMAD.IADD R0, R4, 0x1, R0 ;
+        IMAD.IADD R3, R3, 0x1, -R4 ;
+        FADD R5, R0, -R0 ;
+        ISETP.NE.AND P1, PT, R3, RZ, PT ;
+        FFMA R5, R5, 1, R0 ;
+        FADD R6, R0, -R5 ;
+        FFMA.RZ R6, R6, 1, R5 ;
+        FRND.TRUNC R5, R6 ;
+        FADD R0, R0, -R5 ;
+        ISETP.NE.AND P0, PT, R0, RZ, PT ;
+    @P0 BRA P1, `(.L_x_38) ;
+
+.L_x_37:
+        BSYNC B1 ;
+
+.L_x_36:
+        FMUL R3, R0, 1.1920928955078125e-07 ;
+        FMUL R36, R36, R3 ;
+
+.L_x_32:
+        BSYNC B0 ;
+
+.L_x_31:
+        FSETP.GTU.AND P0, PT, |R36|, +INF , PT ;
+; Location ./intfuncs.jl:310
+        MOV R18, 0x1e70 ;
+   @!P0 LOP3.LUT R36, R36, 0x80000000, R31, 0xf8, !PT ;
+        CALL.REL.NOINC `($_Z6upchan13CuDeviceArrayI5Int32Li1ELi1EES_IS0_Li1ELi1EES_IS0_Li1ELi1EES_IS0_Li1ELi1EES_I9Float16x2Li1ELi1EES_I6Int4x8Li1ELi1EES_IS2_Li1ELi1EES_IS0_Li1ELi1EE$julia_power_by_squaring_27179) ;
+; Location ./promotion.jl:521
+        ISETP.NE.U32.AND P0, PT, R0, 0x40, PT ;
+        ISETP.NE.AND.EX P0, PT, R3, RZ, PT, P0 ;
+; Location /home/eschnett/src/kotekan/julia/kernels/upchan.jl:1415
+   @!P0 BRA `(.L_x_39) ;
+        MOV R4, 0x1ec0 ;
+        CALL.REL.NOINC `($_Z6upchan13CuDeviceArrayI5Int32Li1ELi1EES_IS0_Li1ELi1EES_IS0_Li1ELi1EES_IS0_Li1ELi1EES_I9Float16x2Li1ELi1EES_I6Int4x8Li1ELi1EES_IS2_Li1ELi1EES_IS0_Li1ELi1EE$julia_AssertionError_27168) ;
+        UMOV UR4, 32@lo(exception13427) ;
+        MOV R54, 0x1f20 ;
+        UMOV UR5, 32@hi(exception13427) ;
+        IMAD.U32 R0, RZ, RZ, UR4 ;
+        IMAD.U32 R3, RZ, RZ, UR5 ;
+        CALL.REL.NOINC `($_Z6upchan13CuDeviceArrayI5Int32Li1ELi1EES_IS0_Li1ELi1EES_IS0_Li1ELi1EES_IS0_Li1ELi1EES_I9Float16x2Li1ELi1EES_I6Int4x8Li1ELi1EES_IS2_Li1ELi1EES_IS0_Li1ELi1EE$gpu_report_exception) ;
+        MOV R4, c[0x0][0x160] ;
+        IMAD.MOV.U32 R5, RZ, RZ, c[0x0][0x164] ;
+        MOV R54, 0x1f60 ;
+        CALL.REL.NOINC `($_Z6upchan13CuDeviceArrayI5Int32Li1ELi1EES_IS0_Li1ELi1EES_IS0_Li1ELi1EES_IS0_Li1ELi1EES_I9Float16x2Li1ELi1EES_I6Int4x8Li1ELi1EES_IS2_Li1ELi1EES_IS0_Li1ELi1EE$gpu_signal_exception) ;
+        BPT.TRAP 0x1 ;
+
+.L_x_39:
+; Location ./intfuncs.jl:310
+        MOV R18, 0x1f90 ;
+        CALL.REL.NOINC `($_Z6upchan13CuDeviceArrayI5Int32Li1ELi1EES_IS0_Li1ELi1EES_IS0_Li1ELi1EES_IS0_Li1ELi1EES_I9Float16x2Li1ELi1EES_I6Int4x8Li1ELi1EES_IS2_Li1ELi1EES_IS0_Li1ELi1EE$julia_power_by_squaring_27179) ;
+        IMAD.MOV.U32 R4, RZ, RZ, R0 ;
+; Location /home/eschnett/.julia/packages/CUDA/rXson/src/device/intrinsics/math.jl:371
+        BSSY B0, `(.L_x_40) ;
+; Location ./intfuncs.jl:310
+        IMAD.MOV.U32 R5, RZ, RZ, R3 ;
+; Location ./float.jl:159
+        I2F.S64 R3, R4 ;
+; Location /home/eschnett/.julia/packages/CUDA/rXson/src/device/intrinsics/math.jl:378
+        FSETP.GEU.AND P0, PT, |R3|, 1.175494350822287508e-38, PT ;
+   @!P0 FMUL R3, R3, 16777216 ;
+   @!P0 FMUL R37, R37, 16777216 ;
+        MUFU.RCP R0, R3 ;
+        FMUL R0, R0, R37 ;
+; Location /home/eschnett/.julia/packages/CUDA/rXson/src/device/intrinsics/math.jl:371
+        FADD R37, -RZ, |R0| ;
+        FSETP.GEU.AND P0, PT, |R0|, 2, PT ;
+   @!P0 BRA `(.L_x_41) ;
+        FSETP.GTU.AND P0, PT, R37, 16777216, PT ;
+    @P0 BRA `(.L_x_42) ;
+        FMUL R3, R37, 0.5 ;
+        BSSY B1, `(.L_x_43) ;
+        FRND.TRUNC R4, R3 ;
+        FFMA R5, R4, -2, R37 ;
+        ISETP.GE.U32.AND P0, PT, R5, 0x40000000, PT ;
+   @!P0 BRA `(.L_x_44) ;
+        ISETP.GE.U32.AND P0, PT, R5, -0x7fffffff, PT ;
+        FSETP.GEU.OR P1, PT, R5, -2, !P0 ;
+    @P0 FADD R3, R4, -1 ;
+   @!P1 FADD R3, R3, -1 ;
+    @P0 IMAD.MOV.U32 R4, RZ, RZ, R3 ;
+    @P0 BRA `(.L_x_44) ;
+        FSETP.GE.AND P0, PT, R5, 4, PT ;
+        FADD R4, R4, 1 ;
+    @P0 MOV R6, 0x40400000 ;
+    @P0 FFMA R3, -R6, 2, R5 ;
+        FSETP.GE.AND P1, PT, R3, RZ, P0 ;
+    @P0 FADD R3, R4, 1 ;
+    @P1 FADD R3, R3, 1 ;
+    @P0 IMAD.MOV.U32 R4, RZ, RZ, R3 ;
+
+.L_x_44:
+        BSYNC B1 ;
+
+.L_x_43:
+        FFMA R37, R4, -2, R37 ;
+        BRA `(.L_x_41) ;
+
+.L_x_42:
+        IADD3 R4, R37.reuse, -0x40000000, RZ ;
+        BSSY B1, `(.L_x_45) ;
+        LOP3.LUT R3, R37.reuse, 0x7fffff, RZ, 0xc0, !PT ;
+        LOP3.LUT P1, R4, R4, 0xff800000, RZ, 0xc0, !PT ;
+        ISETP.GT.U32.AND P0, PT, R37, 0x7f7fffff, PT ;
+        IMAD.MOV.U32 R37, RZ, RZ, 0x7fffffff ;
+        LOP3.LUT R3, R3, 0x3f800000, RZ, 0xfc, !PT ;
+        FSEL R37, R37, 16777216, P0 ;
+   @!P1 BRA `(.L_x_46) ;
+
+.L_x_47:
         IMNMX.U32 R5, R4, 0xb800000, PT ;
         IMAD.IADD R3, R5, 0x1, R3 ;
         IMAD.IADD R4, R4, 0x1, -R5 ;
@@ -640,304 +804,92 @@
         FRND.TRUNC R6, R7 ;
         FADD R3, R3, -R6 ;
         ISETP.NE.AND P0, PT, R3, RZ, PT ;
-    @P0 BRA P1, `(.L_x_30) ;
-
-.L_x_29:
+    @P0 BRA P1, `(.L_x_47) ;
+
+.L_x_46:
         BSYNC B1 ;
 
-.L_x_28:
+.L_x_45:
         FMUL R4, R3, 1.1920928955078125e-07 ;
-        FMUL R31, R31, R4 ;
-
-.L_x_24:
+        FMUL R37, R37, R4 ;
+
+.L_x_41:
         BSYNC B0 ;
 
-.L_x_23:
-; Location ./int.jl:88
-        LOP3.LUT R36, R36, 0x6, RZ, 0xc0, !PT ;
-; Location /home/dstn/.julia/packages/CUDA/YIj5X/src/device/intrinsics/math.jl:371
-        BSSY B0, `(.L_x_31) ;
-        FSETP.GTU.AND P0, PT, |R31|, +INF , PT ;
-; Location ./int.jl:88
-        IADD3 R3, -R36, -0x8, RZ ;
-        IMAD R3, R0, R3, RZ ;
-; Location ./float.jl:146
-        I2FP.F32.S32 R39, R3 ;
-   @!P0 LOP3.LUT R31, R31, 0x80000000, R30, 0xf8, !PT ;
-; Location /home/dstn/.julia/packages/CUDA/YIj5X/src/device/intrinsics/math.jl:378
-        FMUL R36, R39, 0.125 ;
-; Location /home/dstn/.julia/packages/CUDA/YIj5X/src/device/intrinsics/math.jl:371
-        FADD R16, -RZ, |R36| ;
-        FSETP.GEU.AND P1, PT, |R36|, 2, PT ;
-        IMAD.MOV.U32 R37, RZ, RZ, R16 ;
-        P2R R0, PR, RZ, 0x2 ;
-        STL [R1+0x8], R0 ;
-   @!P1 BRA `(.L_x_32) ;
-        FSETP.GTU.AND P0, PT, R16, 16777216, PT ;
-    @P0 BRA `(.L_x_33) ;
-        FMUL R0, R16, 0.5 ;
-        BSSY B1, `(.L_x_34) ;
-        FRND.TRUNC R3, R0 ;
-        FFMA R4, R3, -2, R16 ;
-        MOV R37, R3 ;
-        ISETP.GE.U32.AND P0, PT, R4, 0x40000000, PT ;
-   @!P0 BRA `(.L_x_35) ;
-        ISETP.GE.U32.AND P0, PT, R4, -0x7fffffff, PT ;
-    @P0 FADD R0, R3, -1 ;
-    @P0 FSETP.GEU.AND P1, PT, R4, -2, PT ;
-    @P0 FSEL R0, R0, R3, !P1 ;
-    @P0 FADD R37, R0, -1 ;
-    @P0 BRA `(.L_x_35) ;
-        FSETP.GE.AND P1, PT, R4, 4, PT ;
-        FADD R37, R3, 1 ;
-    @P1 IMAD.MOV.U32 R5, RZ, RZ, 0x40400000 ;
-    @P1 FFMA R0, -R5, 2, R4 ;
-    @P1 FSETP.GE.AND P0, PT, R0, RZ, PT ;
-    @P1 FSEL R0, R37, R3, P0 ;
-    @P1 FADD R0, R0, 1 ;
-    @P1 FADD R37, R0, 1 ;
-
-.L_x_35:
-        BSYNC B1 ;
-
-.L_x_34:
-        FFMA R37, R37, -2, R16 ;
-        BRA `(.L_x_32) ;
-
-.L_x_33:
-        IADD3 R3, R16.reuse, -0x40000000, RZ ;
-        IMAD.MOV.U32 R37, RZ, RZ, 0x7fffffff ;
-        LOP3.LUT R0, R16.reuse, 0x7fffff, RZ, 0xc0, !PT ;
-        BSSY B1, `(.L_x_36) ;
-        LOP3.LUT P1, R3, R3, 0xff800000, RZ, 0xc0, !PT ;
-        ISETP.GT.U32.AND P0, PT, R16, 0x7f7fffff, PT ;
-        LOP3.LUT R0, R0, 0x3f800000, RZ, 0xfc, !PT ;
-        FSEL R37, R37, 16777216, P0 ;
-   @!P1 BRA `(.L_x_37) ;
-
-.L_x_38:
-        IMNMX.U32 R4, R3, 0xb800000, PT ;
-        IADD3 R3, -R4.reuse, R3, RZ ;
-        IMAD.IADD R0, R4, 0x1, R0 ;
-        ISETP.NE.AND P1, PT, R3, RZ, PT ;
-        FADD R5, R0, -R0 ;
-        FFMA R5, R5, 1, R0 ;
-        FADD R6, R0, -R5 ;
-        FFMA.RZ R6, R6, 1, R5 ;
-        FRND.TRUNC R5, R6 ;
-        FADD R0, R0, -R5 ;
-        ISETP.NE.AND P0, PT, R0, RZ, PT ;
-    @P0 BRA P1, `(.L_x_38) ;
-
-.L_x_37:
-        BSYNC B1 ;
-
-.L_x_36:
-        FMUL R0, R0, 1.1920928955078125e-07 ;
-        FMUL R37, R37, R0 ;
-
-.L_x_32:
-        BSYNC B0 ;
-
-.L_x_31:
-<<<<<<< HEAD
-        FSETP.GTU.AND P0, PT, |R36|, +INF , PT ;
-; Location ./intfuncs.jl:297
-        MOV R18, 0x1e20 ;
-   @!P0 LOP3.LUT R36, R36, 0x80000000, R31, 0xf8, !PT ;
-        CALL.REL.NOINC `($_Z6upchan13CuDeviceArrayI5Int32Li1ELi1EES_IS0_Li1ELi1EES_IS0_Li1ELi1EES_IS0_Li1ELi1EES_I9Float16x2Li1ELi1EES_I6Int4x8Li1ELi1EES_IS2_Li1ELi1EES_IS0_Li1ELi1EE$julia_power_by_squaring_27008) ;
-; Location ./promotion.jl:499
-        ISETP.NE.U32.AND P0, PT, R0, 0x40, PT ;
-        ISETP.NE.AND.EX P0, PT, R3, RZ, PT, P0 ;
-; Location /home/eschnett/src/kotekan/julia/kernels/upchan.jl:1415
-    @P0 BRA `(.L_x_39) ;
-; Location ./intfuncs.jl:297
-        MOV R18, 0x1e70 ;
-        CALL.REL.NOINC `($_Z6upchan13CuDeviceArrayI5Int32Li1ELi1EES_IS0_Li1ELi1EES_IS0_Li1ELi1EES_IS0_Li1ELi1EES_I9Float16x2Li1ELi1EES_I6Int4x8Li1ELi1EES_IS2_Li1ELi1EES_IS0_Li1ELi1EE$julia_power_by_squaring_27008) ;
-=======
+.L_x_40:
         FSETP.GTU.AND P0, PT, |R37|, +INF , PT ;
-; Location ./intfuncs.jl:299
-        MOV R18, 0x1de0 ;
-   @!P0 LOP3.LUT R37, R37, 0x80000000, R36, 0xf8, !PT ;
-        CALL.REL.NOINC `($_Z6upchan13CuDeviceArrayI5Int32Li1ELi1EES_IS0_Li1ELi1EES_IS0_Li1ELi1EES_IS0_Li1ELi1EES_I9Float16x2Li1ELi1EES_I6Int4x8Li1ELi1EES_IS2_Li1ELi1EES_IS0_Li1ELi1EE$julia_power_by_squaring_29829) ;
-; Location ./promotion.jl:477
-        ISETP.NE.U32.AND P0, PT, R0, 0x40, PT ;
-        ISETP.NE.AND.EX P0, PT, R3, RZ, PT, P0 ;
-; Location /home/dstn/kotekan/julia/kernels/upchan.jl:1410
-    @P0 BRA `(.L_x_39) ;
-; Location ./intfuncs.jl:299
-        MOV R18, 0x1e30 ;
-        CALL.REL.NOINC `($_Z6upchan13CuDeviceArrayI5Int32Li1ELi1EES_IS0_Li1ELi1EES_IS0_Li1ELi1EES_IS0_Li1ELi1EES_I9Float16x2Li1ELi1EES_I6Int4x8Li1ELi1EES_IS2_Li1ELi1EES_IS0_Li1ELi1EE$julia_power_by_squaring_29829) ;
->>>>>>> bdbe7b3b
-        IMAD.MOV.U32 R4, RZ, RZ, R0 ;
-; Location /home/dstn/.julia/packages/CUDA/YIj5X/src/device/intrinsics/math.jl:371
-        BSSY B0, `(.L_x_40) ;
-; Location ./intfuncs.jl:299
+; Location ./intfuncs.jl:310
+        MOV R18, 0x23b0 ;
+   @!P0 LOP3.LUT R37, R37, 0x80000000, R0, 0xf8, !PT ;
+        CALL.REL.NOINC `($_Z6upchan13CuDeviceArrayI5Int32Li1ELi1EES_IS0_Li1ELi1EES_IS0_Li1ELi1EES_IS0_Li1ELi1EES_I9Float16x2Li1ELi1EES_I6Int4x8Li1ELi1EES_IS2_Li1ELi1EES_IS0_Li1ELi1EE$julia_power_by_squaring_27179) ;
+        MOV R4, R0 ;
         IMAD.MOV.U32 R5, RZ, RZ, R3 ;
-; Location ./float.jl:146
+; Location /home/eschnett/.julia/packages/CUDA/rXson/src/device/intrinsics/math.jl:371
+        BSSY B0, `(.L_x_48) ;
+; Location ./float.jl:159
         I2F.S64 R0, R4 ;
-; Location /home/dstn/.julia/packages/CUDA/YIj5X/src/device/intrinsics/math.jl:378
+; Location /home/eschnett/.julia/packages/CUDA/rXson/src/device/intrinsics/math.jl:378
         FSETP.GEU.AND P0, PT, |R0|, 1.175494350822287508e-38, PT ;
    @!P0 FMUL R0, R0, 16777216 ;
    @!P0 FMUL R38, R38, 16777216 ;
         MUFU.RCP R3, R0 ;
-        FMUL R7, R3, R38 ;
-; Location /home/dstn/.julia/packages/CUDA/YIj5X/src/device/intrinsics/math.jl:371
-        FADD R38, -RZ, |R7| ;
-        FSETP.GEU.AND P0, PT, |R7|, 2, PT ;
-   @!P0 BRA `(.L_x_41) ;
+        FMUL R3, R3, R38 ;
+; Location /home/eschnett/.julia/packages/CUDA/rXson/src/device/intrinsics/math.jl:371
+        FADD R38, -RZ, |R3| ;
+        FSETP.GEU.AND P0, PT, |R3|, 2, PT ;
+   @!P0 BRA `(.L_x_49) ;
         FSETP.GTU.AND P0, PT, R38, 16777216, PT ;
-    @P0 BRA `(.L_x_42) ;
+    @P0 BRA `(.L_x_50) ;
         FMUL R0, R38, 0.5 ;
-        BSSY B1, `(.L_x_43) ;
+        BSSY B1, `(.L_x_51) ;
         FRND.TRUNC R5, R0 ;
         FFMA R4, R5, -2, R38 ;
-        IMAD.MOV.U32 R3, RZ, RZ, R5 ;
         ISETP.GE.U32.AND P0, PT, R4, 0x40000000, PT ;
-   @!P0 BRA `(.L_x_44) ;
+   @!P0 BRA `(.L_x_52) ;
         ISETP.GE.U32.AND P0, PT, R4, -0x7fffffff, PT ;
+        FSETP.GEU.OR P1, PT, R4, -2, !P0 ;
     @P0 FADD R0, R5, -1 ;
-    @P0 FSETP.GEU.AND P1, PT, R4, -2, PT ;
-    @P0 FSEL R0, R0, R5, !P1 ;
-    @P0 FADD R3, R0, -1 ;
-    @P0 BRA `(.L_x_44) ;
-        FSETP.GE.AND P1, PT, R4, 4, PT ;
-    @P1 MOV R3, 0x40400000 ;
-    @P1 FFMA R0, -R3, 2, R4 ;
-        FADD R3, R5, 1 ;
-    @P1 FSETP.GE.AND P0, PT, R0, RZ, PT ;
-    @P1 FSEL R0, R3, R5, P0 ;
+   @!P1 FADD R0, R0, -1 ;
+    @P0 IMAD.MOV.U32 R5, RZ, RZ, R0 ;
+    @P0 BRA `(.L_x_52) ;
+        FSETP.GE.AND P0, PT, R4, 4, PT ;
+        FADD R5, R5, 1 ;
+    @P0 IMAD.MOV.U32 R7, RZ, RZ, 0x40400000 ;
+    @P0 FFMA R0, -R7, 2, R4 ;
+        FSETP.GE.AND P1, PT, R0, RZ, P0 ;
+    @P0 FADD R0, R5, 1 ;
     @P1 FADD R0, R0, 1 ;
-    @P1 FADD R3, R0, 1 ;
-
-.L_x_44:
+    @P0 IMAD.MOV.U32 R5, RZ, RZ, R0 ;
+
+.L_x_52:
         BSYNC B1 ;
 
-.L_x_43:
-        FFMA R38, R3, -2, R38 ;
-        BRA `(.L_x_41) ;
-
-.L_x_42:
-        IADD3 R3, R38.reuse, -0x40000000, RZ ;
-        BSSY B1, `(.L_x_45) ;
-        LOP3.LUT R0, R38.reuse, 0x7fffff, RZ, 0xc0, !PT ;
-        LOP3.LUT P1, R3, R3, 0xff800000, RZ, 0xc0, !PT ;
+.L_x_51:
+        FFMA R38, R5, -2, R38 ;
+        BRA `(.L_x_49) ;
+
+.L_x_50:
+        IADD3 R4, R38.reuse, -0x40000000, RZ ;
+        BSSY B1, `(.L_x_53) ;
+        LOP3.LUT R0, R38, 0x7fffff, RZ, 0xc0, !PT ;
+        LOP3.LUT P1, R4, R4, 0xff800000, RZ, 0xc0, !PT ;
         ISETP.GT.U32.AND P0, PT, R38, 0x7f7fffff, PT ;
-        IMAD.MOV.U32 R38, RZ, RZ, 0x7fffffff ;
+        MOV R38, 0x7fffffff ;
         LOP3.LUT R0, R0, 0x3f800000, RZ, 0xfc, !PT ;
         FSEL R38, R38, 16777216, P0 ;
-   @!P1 BRA `(.L_x_46) ;
-
-.L_x_47:
-        IMNMX.U32 R4, R3, 0xb800000, PT ;
-        IMAD.IADD R0, R4, 0x1, R0 ;
-        IMAD.IADD R3, R3, 0x1, -R4 ;
-        FADD R5, R0, -R0 ;
-        ISETP.NE.AND P1, PT, R3, RZ, PT ;
-        FFMA R5, R5, 1, R0 ;
-        FADD R6, R0, -R5 ;
-        FFMA.RZ R6, R6, 1, R5 ;
-        FRND.TRUNC R5, R6 ;
-        FADD R0, R0, -R5 ;
-        ISETP.NE.AND P0, PT, R0, RZ, PT ;
-    @P0 BRA P1, `(.L_x_47) ;
-
-.L_x_46:
-        BSYNC B1 ;
-
-.L_x_45:
-        FMUL R3, R0, 1.1920928955078125e-07 ;
-        FMUL R38, R38, R3 ;
-
-.L_x_41:
-        BSYNC B0 ;
-
-.L_x_40:
-<<<<<<< HEAD
-        FSETP.GTU.AND P0, PT, |R37|, +INF , PT ;
-; Location ./intfuncs.jl:297
-        MOV R18, 0x2290 ;
-   @!P0 LOP3.LUT R37, R37, 0x80000000, R8, 0xf8, !PT ;
-        CALL.REL.NOINC `($_Z6upchan13CuDeviceArrayI5Int32Li1ELi1EES_IS0_Li1ELi1EES_IS0_Li1ELi1EES_IS0_Li1ELi1EES_I9Float16x2Li1ELi1EES_I6Int4x8Li1ELi1EES_IS2_Li1ELi1EES_IS0_Li1ELi1EE$julia_power_by_squaring_27008) ;
-        IMAD.MOV.U32 R4, RZ, RZ, R0 ;
-        MOV R5, R3 ;
-; Location /home/eschnett/.julia/packages/CUDA/YIj5X/src/device/intrinsics/math.jl:371
-=======
-        FSETP.GTU.AND P0, PT, |R38|, +INF , PT ;
-; Location ./intfuncs.jl:299
-        MOV R18, 0x2260 ;
-   @!P0 LOP3.LUT R38, R38, 0x80000000, R7, 0xf8, !PT ;
-        CALL.REL.NOINC `($_Z6upchan13CuDeviceArrayI5Int32Li1ELi1EES_IS0_Li1ELi1EES_IS0_Li1ELi1EES_IS0_Li1ELi1EES_I9Float16x2Li1ELi1EES_I6Int4x8Li1ELi1EES_IS2_Li1ELi1EES_IS0_Li1ELi1EE$julia_power_by_squaring_29829) ;
-        MOV R4, R0 ;
-        IMAD.MOV.U32 R5, RZ, RZ, R3 ;
-; Location /home/dstn/.julia/packages/CUDA/YIj5X/src/device/intrinsics/math.jl:371
->>>>>>> bdbe7b3b
-        BSSY B0, `(.L_x_48) ;
-; Location ./float.jl:146
-        I2F.S64 R0, R4 ;
-; Location /home/dstn/.julia/packages/CUDA/YIj5X/src/device/intrinsics/math.jl:378
-        FSETP.GEU.AND P0, PT, |R0|, 1.175494350822287508e-38, PT ;
-   @!P0 FMUL R0, R0, 16777216 ;
-   @!P0 FMUL R39, R39, 16777216 ;
-        MUFU.RCP R8, R0 ;
-        FMUL R8, R8, R39 ;
-; Location /home/dstn/.julia/packages/CUDA/YIj5X/src/device/intrinsics/math.jl:371
-        FADD R39, -RZ, |R8| ;
-        FSETP.GEU.AND P0, PT, |R8|, 2, PT ;
-   @!P0 BRA `(.L_x_49) ;
-        FSETP.GTU.AND P0, PT, R39, 16777216, PT ;
-    @P0 BRA `(.L_x_50) ;
-        FMUL R0, R39, 0.5 ;
-        BSSY B1, `(.L_x_51) ;
-        FRND.TRUNC R6, R0 ;
-        FFMA R3, R6, -2, R39 ;
-        IMAD.MOV.U32 R4, RZ, RZ, R6 ;
-        ISETP.GE.U32.AND P0, PT, R3, 0x40000000, PT ;
-   @!P0 BRA `(.L_x_52) ;
-        ISETP.GE.U32.AND P0, PT, R3, -0x7fffffff, PT ;
-    @P0 FADD R0, R6, -1 ;
-    @P0 FSETP.GEU.AND P1, PT, R3, -2, PT ;
-    @P0 FSEL R0, R0, R6, !P1 ;
-    @P0 FADD R4, R0, -1 ;
-    @P0 BRA `(.L_x_52) ;
-        FSETP.GE.AND P1, PT, R3, 4, PT ;
-        FADD R4, R6, 1 ;
-    @P1 IMAD.MOV.U32 R0, RZ, RZ, 0x40400000 ;
-    @P1 FFMA R0, -R0, 2, R3 ;
-    @P1 FSETP.GE.AND P0, PT, R0, RZ, PT ;
-    @P1 FSEL R0, R4, R6, P0 ;
-    @P1 FADD R0, R0, 1 ;
-    @P1 FADD R4, R0, 1 ;
-
-.L_x_52:
-        BSYNC B1 ;
-
-.L_x_51:
-        FFMA R39, R4, -2, R39 ;
-        BRA `(.L_x_49) ;
-
-.L_x_50:
-        IADD3 R3, R39.reuse, -0x40000000, RZ ;
-        BSSY B1, `(.L_x_53) ;
-        LOP3.LUT R0, R39, 0x7fffff, RZ, 0xc0, !PT ;
-        LOP3.LUT P1, R3, R3, 0xff800000, RZ, 0xc0, !PT ;
-        ISETP.GT.U32.AND P0, PT, R39, 0x7f7fffff, PT ;
-        MOV R39, 0x7fffffff ;
-        LOP3.LUT R0, R0, 0x3f800000, RZ, 0xfc, !PT ;
-        FSEL R39, R39, 16777216, P0 ;
    @!P1 BRA `(.L_x_54) ;
 
 .L_x_55:
-        IMNMX.U32 R4, R3, 0xb800000, PT ;
-        IMAD.IADD R0, R4, 0x1, R0 ;
-        IMAD.IADD R3, R3, 0x1, -R4 ;
-        FADD R5, R0, -R0 ;
-        ISETP.NE.AND P1, PT, R3, RZ, PT ;
-        FFMA R5, R5, 1, R0 ;
-        FADD R6, R0, -R5 ;
-        FFMA.RZ R6, R6, 1, R5 ;
-        FRND.TRUNC R5, R6 ;
-        FADD R0, R0, -R5 ;
+        IMNMX.U32 R5, R4, 0xb800000, PT ;
+        IMAD.IADD R0, R5, 0x1, R0 ;
+        IMAD.IADD R4, R4, 0x1, -R5 ;
+        FADD R7, R0, -R0 ;
+        ISETP.NE.AND P1, PT, R4, RZ, PT ;
+        FFMA R7, R7, 1, R0 ;
+        FADD R6, R0, -R7 ;
+        FFMA.RZ R6, R6, 1, R7 ;
+        FRND.TRUNC R7, R6 ;
+        FADD R0, R0, -R7 ;
         ISETP.NE.AND P0, PT, R0, RZ, PT ;
     @P0 BRA P1, `(.L_x_55) ;
 
@@ -945,79 +897,65 @@
         BSYNC B1 ;
 
 .L_x_53:
-        FMUL R0, R0, 1.1920928955078125e-07 ;
-        FMUL R39, R39, R0 ;
+        FMUL R5, R0, 1.1920928955078125e-07 ;
+        FMUL R38, R38, R5 ;
 
 .L_x_49:
         BSYNC B0 ;
 
 .L_x_48:
-<<<<<<< HEAD
         FSETP.GTU.AND P0, PT, |R38|, +INF , PT ;
-; Location ./intfuncs.jl:297
-        MOV R18, 0x26b0 ;
-   @!P0 LOP3.LUT R38, R38, 0x80000000, R7, 0xf8, !PT ;
-        CALL.REL.NOINC `($_Z6upchan13CuDeviceArrayI5Int32Li1ELi1EES_IS0_Li1ELi1EES_IS0_Li1ELi1EES_IS0_Li1ELi1EES_I9Float16x2Li1ELi1EES_I6Int4x8Li1ELi1EES_IS2_Li1ELi1EES_IS0_Li1ELi1EE$julia_power_by_squaring_27008) ;
-; Location ./promotion.jl:499
+; Location ./intfuncs.jl:310
+        MOV R18, 0x27d0 ;
+   @!P0 LOP3.LUT R38, R38, 0x80000000, R3, 0xf8, !PT ;
+        CALL.REL.NOINC `($_Z6upchan13CuDeviceArrayI5Int32Li1ELi1EES_IS0_Li1ELi1EES_IS0_Li1ELi1EES_IS0_Li1ELi1EES_I9Float16x2Li1ELi1EES_I6Int4x8Li1ELi1EES_IS2_Li1ELi1EES_IS0_Li1ELi1EE$julia_power_by_squaring_27179) ;
+; Location ./promotion.jl:521
         ISETP.NE.U32.AND P0, PT, R0, 0x40, PT ;
         ISETP.NE.AND.EX P0, PT, R3, RZ, PT, P0 ;
 ; Location /home/eschnett/src/kotekan/julia/kernels/upchan.jl:1415
    @!P0 BRA `(.L_x_56) ;
-        MOV R4, 0x2700 ;
-        CALL.REL.NOINC `($_Z6upchan13CuDeviceArrayI5Int32Li1ELi1EES_IS0_Li1ELi1EES_IS0_Li1ELi1EES_IS0_Li1ELi1EES_I9Float16x2Li1ELi1EES_I6Int4x8Li1ELi1EES_IS2_Li1ELi1EES_IS0_Li1ELi1EE$julia_AssertionError_26997) ;
-=======
-        FSETP.GTU.AND P0, PT, |R39|, +INF , PT ;
-; Location ./intfuncs.jl:299
-        MOV R18, 0x2690 ;
-   @!P0 LOP3.LUT R39, R39, 0x80000000, R8, 0xf8, !PT ;
-        CALL.REL.NOINC `($_Z6upchan13CuDeviceArrayI5Int32Li1ELi1EES_IS0_Li1ELi1EES_IS0_Li1ELi1EES_IS0_Li1ELi1EES_I9Float16x2Li1ELi1EES_I6Int4x8Li1ELi1EES_IS2_Li1ELi1EES_IS0_Li1ELi1EE$julia_power_by_squaring_29829) ;
-; Location ./promotion.jl:477
-        ISETP.NE.U32.AND P0, PT, R0, 0x40, PT ;
-        ISETP.NE.AND.EX P0, PT, R3, RZ, PT, P0 ;
-; Location /home/dstn/kotekan/julia/kernels/upchan.jl:1410
-   @!P0 BRA `(.L_x_56) ;
->>>>>>> bdbe7b3b
-        UMOV UR4, 32@lo(exception1) ;
-        MOV R55, 0x2720 ;
-        UMOV UR5, 32@hi(exception1) ;
+        MOV R4, 0x2820 ;
+        CALL.REL.NOINC `($_Z6upchan13CuDeviceArrayI5Int32Li1ELi1EES_IS0_Li1ELi1EES_IS0_Li1ELi1EES_IS0_Li1ELi1EES_I9Float16x2Li1ELi1EES_I6Int4x8Li1ELi1EES_IS2_Li1ELi1EES_IS0_Li1ELi1EE$julia_AssertionError_27168) ;
+        UMOV UR4, 32@lo(exception13427) ;
+        MOV R54, 0x2880 ;
+        UMOV UR5, 32@hi(exception13427) ;
         IMAD.U32 R0, RZ, RZ, UR4 ;
-        MOV R3, UR5 ;
+        IMAD.U32 R3, RZ, RZ, UR5 ;
         CALL.REL.NOINC `($_Z6upchan13CuDeviceArrayI5Int32Li1ELi1EES_IS0_Li1ELi1EES_IS0_Li1ELi1EES_IS0_Li1ELi1EES_I9Float16x2Li1ELi1EES_I6Int4x8Li1ELi1EES_IS2_Li1ELi1EES_IS0_Li1ELi1EE$gpu_report_exception) ;
-        IMAD.MOV.U32 R4, RZ, RZ, c[0x0][0x160] ;
-        MOV R55, 0x2760 ;
+        MOV R4, c[0x0][0x160] ;
         IMAD.MOV.U32 R5, RZ, RZ, c[0x0][0x164] ;
+        MOV R54, 0x28c0 ;
         CALL.REL.NOINC `($_Z6upchan13CuDeviceArrayI5Int32Li1ELi1EES_IS0_Li1ELi1EES_IS0_Li1ELi1EES_IS0_Li1ELi1EES_I9Float16x2Li1ELi1EES_I6Int4x8Li1ELi1EES_IS2_Li1ELi1EES_IS0_Li1ELi1EE$gpu_signal_exception) ;
         BPT.TRAP 0x1 ;
 
 .L_x_56:
-        LDL.LU R0, [R1+0xc] ;
+        LDL.LU R0, [R1+0x10] ;
         BSSY B0, `(.L_x_57) ;
         ISETP.NE.AND P0, PT, R0, RZ, PT ;
-; Location /home/dstn/.julia/packages/CUDA/YIj5X/src/device/intrinsics/math.jl:371
+; Location /home/eschnett/.julia/packages/CUDA/rXson/src/device/intrinsics/math.jl:371
    @!P0 BRA `(.L_x_58) ;
         FSETP.GTU.AND P0, PT, R17, 16777216, PT ;
     @P0 BRA `(.L_x_59) ;
-        FMUL R4, R17, 0.5 ;
+        FMUL R0, R17, 0.5 ;
         BSSY B1, `(.L_x_60) ;
-        FRND.TRUNC R4, R4 ;
-        FFMA R3, R4, -2, R17 ;
-        IMAD.MOV.U32 R0, RZ, RZ, R4 ;
-        ISETP.GE.U32.AND P0, PT, R3, 0x40000000, PT ;
+        FRND.TRUNC R0, R0 ;
+        FFMA R4, R0, -2, R17 ;
+        ISETP.GE.U32.AND P0, PT, R4, 0x40000000, PT ;
    @!P0 BRA `(.L_x_61) ;
-        ISETP.GE.U32.AND P0, PT, R3, -0x7fffffff, PT ;
-    @P0 FADD R0, R4, -1 ;
-    @P0 FSETP.GEU.AND P1, PT, R3, -2, PT ;
-    @P0 FSEL R0, R0, R4, !P1 ;
-    @P0 FADD R0, R0, -1 ;
+        ISETP.GE.U32.AND P0, PT, R4, -0x7fffffff, PT ;
+        FSETP.GEU.OR P1, PT, R4, -2, !P0 ;
+    @P0 FADD R3, R0, -1 ;
+   @!P1 FADD R3, R3, -1 ;
+    @P0 IMAD.MOV.U32 R0, RZ, RZ, R3 ;
     @P0 BRA `(.L_x_61) ;
-        FSETP.GE.AND P1, PT, R3, 4, PT ;
-    @P1 MOV R0, 0x40400000 ;
-    @P1 FFMA R3, -R0, 2, R3 ;
-        FADD R0, R4, 1 ;
-    @P1 FSETP.GE.AND P0, PT, R3, RZ, PT ;
-    @P1 FSEL R3, R0, R4, P0 ;
+        FSETP.GE.AND P0, PT, R4, 4, PT ;
+        FADD R0, R0, 1 ;
+    @P0 IMAD.MOV.U32 R3, RZ, RZ, 0x40400000 ;
+    @P0 FFMA R3, -R3, 2, R4 ;
+        FSETP.GE.AND P1, PT, R3, RZ, P0 ;
+    @P0 FADD R3, R0, 1 ;
     @P1 FADD R3, R3, 1 ;
-    @P1 FADD R0, R3, 1 ;
+    @P0 IMAD.MOV.U32 R0, RZ, RZ, R3 ;
 
 .L_x_61:
         BSYNC B1 ;
@@ -1028,11 +966,11 @@
 
 .L_x_59:
         IADD3 R3, R17.reuse, -0x40000000, RZ ;
-        IMAD.MOV.U32 R4, RZ, RZ, 0x7fffffff ;
+        BSSY B1, `(.L_x_62) ;
         LOP3.LUT R0, R17, 0x7fffff, RZ, 0xc0, !PT ;
-        BSSY B1, `(.L_x_62) ;
         LOP3.LUT P0, R3, R3, 0xff800000, RZ, 0xc0, !PT ;
         ISETP.GT.U32.AND P1, PT, R17, 0x7f7fffff, PT ;
+        MOV R4, 0x7fffffff ;
         LOP3.LUT R0, R0, 0x3f800000, RZ, 0xfc, !PT ;
         FSEL R17, R4, 16777216, P1 ;
    @!P0 BRA `(.L_x_63) ;
@@ -1062,35 +1000,34 @@
         BSYNC B0 ;
 
 .L_x_57:
-        LDL.LU R0, [R1+0x8] ;
+        LDL.LU R0, [R1+0xc] ;
         FSETP.GTU.AND P0, PT, |R17|, +INF , PT ;
         BSSY B0, `(.L_x_65) ;
-   @!P0 LOP3.LUT R17, R17, 0x80000000, R30, 0xf8, !PT ;
+   @!P0 LOP3.LUT R17, R17, 0x80000000, R29, 0xf8, !PT ;
         ISETP.NE.AND P1, PT, R0, RZ, PT ;
    @!P1 BRA `(.L_x_66) ;
         FSETP.GTU.AND P0, PT, R16, 16777216, PT ;
     @P0 BRA `(.L_x_67) ;
-        FMUL R0, R16, 0.5 ;
+        FMUL R3, R16, 0.5 ;
         BSSY B1, `(.L_x_68) ;
-        FRND.TRUNC R5, R0 ;
-        FFMA R4, R5, -2, R16 ;
-        MOV R3, R5 ;
-        ISETP.GE.U32.AND P0, PT, R4, 0x40000000, PT ;
+        FRND.TRUNC R3, R3 ;
+        FFMA R5, R3, -2, R16 ;
+        ISETP.GE.U32.AND P0, PT, R5, 0x40000000, PT ;
    @!P0 BRA `(.L_x_69) ;
-        ISETP.GE.U32.AND P0, PT, R4, -0x7fffffff, PT ;
-    @P0 FADD R0, R5, -1 ;
-    @P0 FSETP.GEU.AND P1, PT, R4, -2, PT ;
-    @P0 FSEL R0, R0, R5, !P1 ;
-    @P0 FADD R3, R0, -1 ;
+        ISETP.GE.U32.AND P0, PT, R5, -0x7fffffff, PT ;
+        FSETP.GEU.OR P1, PT, R5, -2, !P0 ;
+    @P0 FADD R0, R3, -1 ;
+   @!P1 FADD R0, R0, -1 ;
+    @P0 IMAD.MOV.U32 R3, RZ, RZ, R0 ;
     @P0 BRA `(.L_x_69) ;
-        FSETP.GE.AND P1, PT, R4, 4, PT ;
-    @P1 IMAD.MOV.U32 R3, RZ, RZ, 0x40400000 ;
-    @P1 FFMA R0, -R3, 2, R4 ;
-        FADD R3, R5, 1 ;
-    @P1 FSETP.GE.AND P0, PT, R0, RZ, PT ;
-    @P1 FSEL R0, R3, R5, P0 ;
+        FSETP.GE.AND P0, PT, R5, 4, PT ;
+        FADD R3, R3, 1 ;
+    @P0 MOV R0, 0x40400000 ;
+    @P0 FFMA R0, -R0, 2, R5 ;
+        FSETP.GE.AND P1, PT, R0, RZ, P0 ;
+    @P0 FADD R0, R3, 1 ;
     @P1 FADD R0, R0, 1 ;
-    @P1 FADD R3, R0, 1 ;
+    @P0 IMAD.MOV.U32 R3, RZ, RZ, R0 ;
 
 .L_x_69:
         BSYNC B1 ;
@@ -1135,2181 +1072,2070 @@
         BSYNC B0 ;
 
 .L_x_65:
-; Location ./int.jl:481
-        UISETP.GT.AND UP0, UPT, UR40, UR41, UPT ;
-; Location /home/dstn/.julia/packages/CUDA/YIj5X/src/device/intrinsics/math.jl:371
+; Location ./int.jl:514
+        UISETP.GT.AND UP0, UPT, UR41, UR40, UPT ;
+; Location /home/eschnett/.julia/packages/CUDA/rXson/src/device/intrinsics/math.jl:371
         FSETP.GTU.AND P0, PT, |R16|, +INF , PT ;
-<<<<<<< HEAD
 ; Location /home/eschnett/src/kotekan/julia/kernels/upchan.jl:1415
-=======
-; Location /home/dstn/kotekan/julia/kernels/upchan.jl:1410
->>>>>>> bdbe7b3b
         PLOP3.LUT P1, PT, PT, PT, UP0, 0x80, 0x0 ;
-   @!P0 LOP3.LUT R16, R16, 0x80000000, R36, 0xf8, !PT ;
+   @!P0 LOP3.LUT R16, R16, 0x80000000, R31, 0xf8, !PT ;
    @!P1 BRA `(.L_x_73) ;
-        FADD R4, R28, R28 ;
-        FADD R7, R29, R29 ;
-        FMUL R44, R44, 0.0038910505827516317368 ;
-        FADD R13, R38, R38 ;
-        FMUL R41, R26, 0.0038910505827516317368 ;
-        LOP3.LUT R0, R4, 0x80000000, RZ, 0xc0, !PT ;
-        FRND.TRUNC R48, R37 ;
-        LOP3.LUT R5, R7, 0x80000000, RZ, 0xc0, !PT ;
-; Location /home/dstn/.julia/packages/LLVM/RpBog/src/interop/base.jl:38
-        S2R R58, SR_TID.Y ;
-        LOP3.LUT R3, R0, 0x3f000000, RZ, 0xfc, !PT ;
-        FADD R0, R31, R31 ;
-        LOP3.LUT R8, R5, 0x3f000000, RZ, 0xfc, !PT ;
-        FADD R5, R37, R37 ;
-        FSETP.GEU.AND P1, PT, |R4|.reuse, 0.5, PT ;
-        FADD R9, R4.reuse, R3 ;
-        FSETP.GT.AND P0, PT, |R4|, 8388608, PT ;
-        FADD R8, R7, R8 ;
-        LOP3.LUT R6, R0.reuse, 0x80000000, RZ, 0xc0, !PT ;
-        S2R R57, SR_TID.X ;
-        FSETP.GEU.AND P2, PT, |R0|, 0.5, PT ;
+        FADD R0, R27, R27 ;
+        FADD R3, R28, R28 ;
+        FADD R7, R30, R30 ;
+        FADD R10, R36, R36 ;
+        FADD R12, R37, R37 ;
+        LOP3.LUT R4, R0, 0x80000000, RZ, 0xc0, !PT ;
+        FMUL R22, R22, 0.0038910505827516317368 ;
+        FSETP.GT.AND P0, PT, |R0|, 8388608, PT ;
+        FMUL R24, R24, 0.0038910505827516317368 ;
+        LOP3.LUT R5, R4, 0x3f000000, RZ, 0xfc, !PT ;
+        FMUL R25, R25, 0.0038910505827516317368 ;
+        LOP3.LUT R4, R3.reuse, 0x80000000, RZ, 0xc0, !PT ;
+; Location /home/eschnett/.julia/packages/LLVM/OLMpi/src/interop/base.jl:38
+        S2R R50, SR_TID.Y ;
+        FSETP.GEU.AND P1, PT, |R0|.reuse, 0.5, PT ;
+        FADD R5, R0, R5 ;
+        LOP3.LUT R4, R4, 0x3f000000, RZ, 0xfc, !PT ;
+        S2R R51, SR_TID.X ;
+        FSETP.GEU.AND P2, PT, |R3|, 0.5, PT ;
+        USHF.L.U32 UR7, UR39, 0x5, URZ ;
+        FSETP.GEU.AND P4, PT, |R7|, 0.5, PT ;
+        FRND.TRUNC R5, R5 ;
+        FADD R9, R3, R4 ;
+        LOP3.LUT R4, R7.reuse, 0x80000000, RZ, 0xc0, !PT ;
+        S2R R48, SR_TID.X ;
+        FSETP.GT.AND P3, PT, |R7|, 8388608, PT ;
+        FSETP.GEU.AND P5, PT, |R12|, 0.5, PT ;
+        FRND.TRUNC R6, R9 ;
+        FSEL R8, R0, R5, P0 ;
+        FSETP.GT.AND P0, PT, |R3|, 8388608, PT ;
+; Location ./int.jl:527
+        SHF.R.U32.HI R54, RZ, 0x4, R51 ;
+   @!P1 FRND.TRUNC R8, R0 ;
+        SHF.L.U32 R51, R51, 0x2, RZ ;
+        FSEL R5, R3, R6, P0 ;
+        LOP3.LUT R6, R4, 0x3f000000, RZ, 0xfc, !PT ;
+        LOP3.LUT R4, R10, 0x80000000, RZ, 0xc0, !PT ;
+        LOP3.LUT R0, R12, 0x80000000, RZ, 0xc0, !PT ;
+        FADD R6, R7, R6 ;
+        LOP3.LUT R9, R4, 0x3f000000, RZ, 0xfc, !PT ;
+   @!P2 FRND.TRUNC R5, R3 ;
+        LOP3.LUT R11, R0, 0x3f000000, RZ, 0xfc, !PT ;
+        FMUL R0, R45, 0.0038910505827516317368 ;
+        FMUL R4, R44, 0.0038910505827516317368 ;
+        FADD R9, R10.reuse, R9 ;
+        FSETP.GEU.AND P0, PT, |R10|, 0.5, PT ;
+        FADD R11, R12, R11 ;
+        FSETP.GT.AND P2, PT, |R0|, 16777216, PT ;
+        FRND.TRUNC R6, R6 ;
+        FSETP.GT.AND P1, PT, |R4|, 16777216, PT ;
+        FADD R44, R38, R38 ;
         FRND.TRUNC R9, R9 ;
-        FSETP.GEU.AND P3, PT, |R5|, 0.5, PT ;
-        USHF.L.U32 UR4, UR38, 0x3, URZ ;
-        S2R R59, SR_TID.X ;
-        USHF.L.U32 UR8, UR41, 0xc, URZ ;
-        ULOP3.LUT UR4, UR4, 0x3c0, URZ, 0xc0, !UPT ;
-        STL [R1+0xbc], RZ ;
-        FRND.TRUNC R8, R8 ;
-        USHF.L.U32 UR9, UR38, 0x5, URZ ;
-        STL [R1+0xa0], RZ ;
-        ULEA UR10, UR39, 0xfff40000, 0x12 ;
-        ULOP3.LUT UR5, UR8, 0x60, UR9, 0xf8, !UPT ;
-        STL [R1+0xb4], RZ ;
-        FSEL R3, R4, R9, P0 ;
-        USHF.R.S32.HI UR11, URZ, 0x1f, UR10 ;
-        LOP3.LUT R9, R6, 0x3f000000, RZ, 0xfc, !PT ;
-        STL [R1+0xc8], RZ ;
-<<<<<<< HEAD
-; Location /home/eschnett/src/kotekan/julia/kernels/upchan.jl:1415
-        UMOV UR4, URZ ;
-        FRND.TRUNC R10, R10 ;
-=======
-        LOP3.LUT R6, R5, 0x80000000, RZ, 0xc0, !PT ;
-   @!P1 FRND.TRUNC R3, R4 ;
-        FADD R9, R0, R9 ;
-        FSETP.GEU.AND P1, PT, |R7|, 0.5, PT ;
->>>>>>> bdbe7b3b
-        STL [R1+0xd8], RZ ;
-        LOP3.LUT R6, R6, 0x3f000000, RZ, 0xfc, !PT ;
-        IMAD.SHL.U32 R59, R59, 0x4, RZ ;
-        FSETP.GT.AND P0, PT, |R7|, 8388608, PT ;
-        STL [R1+0xd0], RZ ;
-        FRND.TRUNC R9, R9 ;
-        FADD R10, R5, R6 ;
-        FSEL R4, R7, R8, P0 ;
-        FMUL R8, R19, 0.0038910505827516317368 ;
-        FSETP.GT.AND P0, PT, |R44|, 16777216, PT ;
-        STL [R1+0xd4], RZ ;
-        FRND.TRUNC R10, R10 ;
-        STL [R1+0xdc], RZ ;
-   @!P1 FRND.TRUNC R4, R7 ;
-        FSETP.GT.AND P1, PT, |R0|, 8388608, PT ;
-    @P0 FMUL R44, RZ, R44 ;
-        FSEL R6, R0, R9, P1 ;
-        FSETP.GT.AND P1, PT, |R8|, 16777216, PT ;
-        LOP3.LUT R9, R13, 0x80000000, RZ, 0xc0, !PT ;
-        FADD R7, R44, R44 ;
-   @!P2 FRND.TRUNC R6, R0 ;
-        FSETP.GT.AND P2, PT, |R5|, 8388608, PT ;
-        FSETP.GT.AND P4, PT, |R7|, 8388608, PT ;
-        FSEL R30, R5, R10, P2 ;
-        LOP3.LUT R10, R9, 0x3f000000, RZ, 0xfc, !PT ;
-    @P1 FMUL R8, RZ, R8 ;
-        LOP3.LUT R9, R7, 0x80000000, RZ, 0xc0, !PT ;
-        FSETP.GT.AND P2, PT, |R13|.reuse, 8388608, PT ;
-        FADD R15, R13, R10 ;
-        FADD R0, R8, R8 ;
-        LOP3.LUT R12, R9, 0x3f000000, RZ, 0xfc, !PT ;
-        FMUL R9, R22, 0.0038910505827516317368 ;
-        FRND.TRUNC R18, R15 ;
-        FSETP.GEU.AND P0, PT, |R7|, 0.5, PT ;
-        LOP3.LUT R10, R0, 0x80000000, RZ, 0xc0, !PT ;
-        FADD R14, R7, R12 ;
-        FSETP.GT.AND P1, PT, |R9|, 16777216, PT ;
-        FMUL R12, R23, 0.0038910505827516317368 ;
-        LOP3.LUT R11, R10, 0x3f000000, RZ, 0xfc, !PT ;
-   @!P3 FRND.TRUNC R30, R5 ;
-        FSETP.GEU.AND P3, PT, |R13|, 0.5, PT ;
-        FMUL R10, R24, 0.0038910505827516317368 ;
-        FRND.TRUNC R14, R14 ;
-        FADD R5, R0, R11 ;
-        FSEL R11, R13, R18, P2 ;
-    @P1 FMUL R9, RZ, R9 ;
-        FSETP.GT.AND P2, PT, |R12|, 16777216, PT ;
-        FSETP.GEU.AND P1, PT, |R0|, 0.5, PT ;
-        FRND.TRUNC R23, R5 ;
-   @!P3 FRND.TRUNC R11, R13 ;
-        FADD R5, R9, R9 ;
-        FSETP.GT.AND P3, PT, |R10|, 16777216, PT ;
-    @P2 FMUL R12, RZ, R12 ;
-        FSEL R35, R7, R14, P4 ;
-        LOP3.LUT R15, R5.reuse, 0x80000000, RZ, 0xc0, !PT ;
-        FADD R14, R12, R12 ;
-        FSETP.GEU.AND P4, PT, |R5|, 0.5, PT ;
+    @P2 FMUL R0, RZ, R0 ;
+    @P1 FMUL R4, RZ, R4 ;
+        FSETP.GT.AND P1, PT, |R22|, 16777216, PT ;
+        FRND.TRUNC R13, R11 ;
+        FSEL R35, R7, R6, P3 ;
+        FMUL R6, R19, 0.0038910505827516317368 ;
+        FADD R14, R4, R4 ;
+        FSETP.GT.AND P3, PT, |R6|, 16777216, PT ;
+   @!P4 FRND.TRUNC R35, R7 ;
+        FSETP.GT.AND P4, PT, |R10|, 8388608, PT ;
+        FADD R11, R0, R0 ;
+    @P1 FMUL R22, RZ, R22 ;
+        FSEL R21, R10, R9, P4 ;
+        LOP3.LUT R3, R11.reuse, 0x80000000, RZ, 0xc0, !PT ;
+        FSETP.GT.AND P2, PT, |R11|, 8388608, PT ;
+   @!P0 FRND.TRUNC R21, R10 ;
+        LOP3.LUT R18, R3, 0x3f000000, RZ, 0xfc, !PT ;
+    @P3 FMUL R6, RZ, R6 ;
+        FSETP.GT.AND P0, PT, |R12|, 8388608, PT ;
+        LOP3.LUT R3, R14, 0x80000000, RZ, 0xc0, !PT ;
+        FADD R9, R6, R6 ;
+        FSEL R32, R12, R13, P0 ;
+        FADD R13, R11, R18 ;
+        LOP3.LUT R7, R3, 0x3f000000, RZ, 0xfc, !PT ;
+        FMUL R10, R23, 0.0038910505827516317368 ;
+        LOP3.LUT R3, R9, 0x80000000, RZ, 0xc0, !PT ;
+        FRND.TRUNC R20, R13 ;
+        FSETP.GEU.AND P0, PT, |R14|.reuse, 0.5, PT ;
+        FADD R7, R14, R7 ;
+        LOP3.LUT R18, R3, 0x3f000000, RZ, 0xfc, !PT ;
+        FMUL R23, R26, 0.0038910505827516317368 ;
+        FSETP.GEU.AND P3, PT, |R11|, 0.5, PT ;
+        FSETP.GT.AND P4, PT, |R14|, 8388608, PT ;
+        FRND.TRUNC R7, R7 ;
+        FADD R18, R9.reuse, R18 ;
+        FADD R13, R22, R22 ;
+        FSETP.GEU.AND P1, PT, |R9|, 0.5, PT ;
+        LOP3.LUT R15, R13, 0x80000000, RZ, 0xc0, !PT ;
+        FRND.TRUNC R18, R18 ;
+        FSEL R3, R11, R20, P2 ;
+        FSETP.GT.AND P2, PT, |R10|, 16777216, PT ;
+        FSEL R7, R14, R7, P4 ;
+   @!P3 FRND.TRUNC R3, R11 ;
+        FSETP.GT.AND P3, PT, |R24|, 16777216, PT ;
+    @P2 FMUL R10, RZ, R10 ;
+   @!P0 FRND.TRUNC R7, R14 ;
+        FSETP.GT.AND P0, PT, |R9|, 8388608, PT ;
+        FSETP.GT.AND P2, PT, |R13|, 8388608, PT ;
+        FSEL R29, R9, R18, P0 ;
+    @P3 FMUL R24, RZ, R24 ;
         LOP3.LUT R18, R15, 0x3f000000, RZ, 0xfc, !PT ;
-   @!P0 FRND.TRUNC R35, R7 ;
-        LOP3.LUT R13, R14, 0x80000000, RZ, 0xc0, !PT ;
-        FSETP.GT.AND P0, PT, |R0|, 8388608, PT ;
-    @P3 FMUL R10, RZ, R10 ;
-        FADD R19, R5, R18 ;
-        LOP3.LUT R13, R13, 0x3f000000, RZ, 0xfc, !PT ;
-        FADD R15, R10, R10 ;
-        FRND.TRUNC R20, R19 ;
-        FSEL R23, R0, R23, P0 ;
-        FADD R21, R14, R13 ;
-        FMUL R13, R25, 0.0038910505827516317368 ;
-        LOP3.LUT R7, R15, 0x80000000, RZ, 0xc0, !PT ;
-        FSETP.GT.AND P3, PT, |R5|, 8388608, PT ;
-        FSETP.GT.AND P2, PT, |R13|, 16777216, PT ;
-        FRND.TRUNC R21, R21 ;
-        LOP3.LUT R18, R7, 0x3f000000, RZ, 0xfc, !PT ;
-        FSETP.GEU.AND P0, PT, |R14|, 0.5, PT ;
-        FSEL R20, R5, R20, P3 ;
-   @!P1 FRND.TRUNC R23, R0 ;
-        FSETP.GT.AND P1, PT, |R41|, 16777216, PT ;
-    @P2 FMUL R13, RZ, R13 ;
-        FSETP.GEU.AND P2, PT, |R15|, 0.5, PT ;
-   @!P4 FRND.TRUNC R20, R5 ;
-        FADD R0, R15, R18 ;
-        FMUL R18, R27, 0.0038910505827516317368 ;
-        FSETP.GT.AND P4, PT, |R14|, 8388608, PT ;
-    @P1 FMUL R41, RZ, R41 ;
-        FSETP.GT.AND P3, PT, |R18|, 16777216, PT ;
-        FRND.TRUNC R22, R0 ;
-        FSEL R33, R14, R21, P4 ;
-        FADD R7, R41, R41 ;
-        LOP3.LUT R19, R7, 0x80000000, RZ, 0xc0, !PT ;
-   @!P0 FRND.TRUNC R33, R14 ;
-        FADD R0, R13, R13 ;
-        FSETP.GT.AND P0, PT, |R15|.reuse, 8388608, PT ;
-    @P3 FMUL R18, RZ, R18 ;
-        LOP3.LUT R5, R0, 0x80000000, RZ, 0xc0, !PT ;
-        FSEL R43, R15, R22, P0 ;
-        F2I.TRUNC.NTZ R25, R3 ;
-        LOP3.LUT R21, R5, 0x3f000000, RZ, 0xfc, !PT ;
-        FADD R5, R18, R18 ;
-        LOP3.LUT R22, R19, 0x3f000000, RZ, 0xfc, !PT ;
-        FSETP.GT.AND P0, PT, |R0|.reuse, 8388608, PT ;
-        FADD R21, R0.reuse, R21 ;
-        LOP3.LUT R14, R5, 0x80000000, RZ, 0xc0, !PT ;
-        FADD R22, R7.reuse, R22 ;
-        FSETP.GEU.AND P1, PT, |R0|, 0.5, PT ;
-   @!P2 FRND.TRUNC R43, R15 ;
+   @!P5 FRND.TRUNC R32, R12 ;
+        FSETP.GT.AND P0, PT, |R25|, 16777216, PT ;
+        FADD R11, R24, R24 ;
+        FSETP.GEU.AND P3, PT, |R13|.reuse, 0.5, PT ;
+        FADD R18, R13, R18 ;
+        FFMA R0, R3, -0.5, R0 ;
+        LOP3.LUT R14, R11, 0x80000000, RZ, 0xc0, !PT ;
+   @!P1 FRND.TRUNC R29, R9 ;
+        FADD R12, R10, R10 ;
+        FSETP.GT.AND P1, PT, |R23|, 16777216, PT ;
+        FMUL R41, R0, R0 ;
         LOP3.LUT R14, R14, 0x3f000000, RZ, 0xfc, !PT ;
-        FSETP.GEU.AND P2, PT, |R7|, 0.5, PT ;
-        FADD R19, R5, R14 ;
-        FRND.TRUNC R21, R21 ;
-        FRND.TRUNC R22, R22 ;
-        FRND.TRUNC R26, R19 ;
-        FSEL R14, R0, R21, P0 ;
-        FSETP.GT.AND P0, PT, |R7|, 8388608, PT ;
-        FSEL R24, R7, R22, P0 ;
-        FRND.TRUNC R19, R28 ;
-        FSETP.GT.AND P0, PT, |R5|, 8388608, PT ;
-        IMAD.MOV.U32 R22, RZ, RZ, 0x3e684e12 ;
-        FSEL R15, R5, R26, P0 ;
-   @!P1 FRND.TRUNC R14, R0 ;
-        FSETP.GEU.AND P1, PT, |R5|, 0.5, PT ;
-        FRND.TRUNC R26, R29 ;
-        FFMA R0, R3, -0.5, R28 ;
-        FSETP.NEU.AND P4, PT, R19, R28, PT ;
-        IMAD.MOV.U32 R19, RZ, RZ, 0x3f17acc9 ;
-   @!P2 FRND.TRUNC R24, R7 ;
-        F2I.TRUNC.NTZ R27, R4 ;
-        FMUL R7, R0, R0 ;
-        FSETP.NEU.AND P3, PT, R26, R29, PT ;
-        FFMA R26, R7.reuse, -R19, 2.550144195556640625 ;
-        FFMA R32, R7.reuse, R22, -1.334560394287109375 ;
-        FFMA R34, R0, R7, RZ ;
-        F2I.TRUNC.NTZ R21, R6 ;
-        FFMA R3, R7.reuse, R26, -5.1677198410034179688 ;
-        FFMA R32, R7, R32, 4.0586924552917480469 ;
-        FFMA R4, R4, -0.5, R29 ;
-        FFMA R3, R3, R34, RZ ;
-        FFMA R32, R7, R32, -4.9348020553588867188 ;
-   @!P1 FRND.TRUNC R15, R5 ;
-        LOP3.LUT P1, RZ, R25, 0x2, RZ, 0xc0, !PT ;
-        FFMA R0, R0, 3.1415927410125732422, R3 ;
-        FFMA R7, R7, R32, 1 ;
-        FFMA R3, R6, -0.5, R31 ;
-        F2I.TRUNC.NTZ R34, R35 ;
-        LOP3.LUT R5, R25, 0x1, RZ, 0xc0, !PT ;
-        FMUL R32, R3, R3 ;
-        IADD3 R25, R25, 0x1, RZ ;
-        ISETP.NE.U32.AND P0, PT, R5, 0x1, PT ;
-        FFMA R40, R3, R32, RZ ;
-        LOP3.LUT P2, RZ, R25, 0x2, RZ, 0xc0, !PT ;
-        FMUL R25, R4, R4 ;
-        LOP3.LUT R5, R27, 0x1, RZ, 0xc0, !PT ;
-        FFMA R49, R32, R22, -1.334560394287109375 ;
-        FSEL R26, R7, R0, !P0 ;
-        FFMA R6, R25, -R19, 2.550144195556640625 ;
-        ISETP.NE.U32.AND P5, PT, R5, 0x1, PT ;
-        FFMA R36, R25, R22, -1.334560394287109375 ;
-        LOP3.LUT R5, R21, 0x1, RZ, 0xc0, !PT ;
-        FFMA R51, R4, R25, RZ ;
-        FSEL R7, R0, R7, !P0 ;
-        FFMA R6, R25, R6, -5.1677198410034179688 ;
-        ISETP.NE.U32.AND P0, PT, R5, 0x1, PT ;
-        FFMA R36, R25, R36, 4.0586924552917480469 ;
-        FFMA R5, R32, -R19, 2.550144195556640625 ;
-        FFMA R51, R6, R51, RZ ;
-        FFMA R0, R35, -0.5, R44 ;
-        FFMA R6, R25, R36, -4.9348020553588867188 ;
-        FFMA R5, R32.reuse, R5, -5.1677198410034179688 ;
-        F2I.TRUNC.NTZ R36, R23 ;
-        FFMA R49, R32, R49, 4.0586924552917480469 ;
-        IADD3 R34, R34, 0x1, RZ ;
-        FFMA R40, R5, R40, RZ ;
-        FFMA R42, R4, 3.1415927410125732422, R51 ;
-        FFMA R49, R32, R49, -4.9348020553588867188 ;
-        FMUL R51, R0, R0 ;
-        FFMA R4, R3, 3.1415927410125732422, R40 ;
-        LOP3.LUT R3, R34, 0x1, RZ, 0xc0, !PT ;
-        FFMA R5, R25, R6, 1 ;
-        FFMA R6, R23, -0.5, R8 ;
-        FFMA R49, R32, R49, 1 ;
-        F2I.TRUNC.NTZ R23, R20 ;
-        FFMA R40, R51, R22, -1.334560394287109375 ;
-        ISETP.NE.U32.AND P6, PT, R3, 0x1, PT ;
-        FFMA R32, R51.reuse, -R19, 2.550144195556640625 ;
-        IADD3 R35, R36, 0x1, RZ ;
-        FFMA R40, R51.reuse, R40, 4.0586924552917480469 ;
-        FFMA R36, R0, R51, RZ ;
-        FFMA R3, R51, R32, -5.1677198410034179688 ;
-        FSEL R25, R5, R42, !P5 ;
-        FFMA R40, R51, R40, -4.9348020553588867188 ;
-        FSEL R8, R42, R5, !P5 ;
-        FFMA R3, R3, R36, RZ ;
-        FFMA R5, R20, -0.5, R9 ;
-        FFMA R9, R51, R40, 1 ;
-        FMUL R51, R6, R6 ;
-    @P6 FFMA R9, R0, 3.1415927410125732422, R3 ;
-        FFMA R3, R33, -0.5, R12 ;
-        FSEL R42, R49, R4, !P0 ;
+        FFMA R4, R7, -0.5, R4 ;
+        LOP3.LUT R15, R12, 0x80000000, RZ, 0xc0, !PT ;
+    @P0 FMUL R25, RZ, R25 ;
+        FRND.TRUNC R18, R18 ;
+        FADD R14, R11, R14 ;
+        LOP3.LUT R15, R15, 0x3f000000, RZ, 0xfc, !PT ;
+        FSETP.GEU.AND P4, PT, |R12|.reuse, 0.5, PT ;
+        FSETP.GT.AND P0, PT, |R11|, 8388608, PT ;
+        FADD R15, R12, R15 ;
+    @P1 FMUL R23, RZ, R23 ;
+        FRND.TRUNC R20, R14 ;
+        FADD R19, R23, R23 ;
+        FSEL R9, R13, R18, P2 ;
+        FRND.TRUNC R15, R15 ;
+        FADD R18, R25, R25 ;
+        FSETP.GT.AND P2, PT, |R12|, 8388608, PT ;
+        LOP3.LUT R14, R18.reuse, 0x80000000, RZ, 0xc0, !PT ;
+   @!P3 FRND.TRUNC R9, R13 ;
+        FSETP.GEU.AND P3, PT, |R11|, 0.5, PT ;
+        FSETP.GEU.AND P1, PT, |R18|, 0.5, PT ;
+        FSEL R33, R12, R15, P2 ;
+        F2I.TRUNC.NTZ R26, R8 ;
+        LOP3.LUT R15, R14, 0x3f000000, RZ, 0xfc, !PT ;
+        LOP3.LUT R14, R19, 0x80000000, RZ, 0xc0, !PT ;
+        FSEL R13, R11, R20, P0 ;
+        FADD R15, R18, R15 ;
+        LOP3.LUT R14, R14, 0x3f000000, RZ, 0xfc, !PT ;
+   @!P4 FRND.TRUNC R33, R12 ;
+        FSETP.GT.AND P0, PT, |R18|, 8388608, PT ;
+        FSETP.GEU.AND P2, PT, |R19|, 0.5, PT ;
+        FRND.TRUNC R15, R15 ;
+        FADD R12, R19, R14 ;
+        LOP3.LUT R31, R26, 0x1, RZ, 0xc0, !PT ;
+        FRND.TRUNC R12, R12 ;
+        FSEL R20, R18, R15, P0 ;
+   @!P3 FRND.TRUNC R13, R11 ;
+        FSETP.GT.AND P0, PT, |R19|, 8388608, PT ;
+        FSEL R14, R19, R12, P0 ;
+        F2I.TRUNC.NTZ R15, R3 ;
+        IMAD.MOV.U32 R11, RZ, RZ, 0x3e684e12 ;
+        IMAD.MOV.U32 R12, RZ, RZ, 0x3f17acc9 ;
+        FFMA R34, R41, R11, -1.334560394287109375 ;
+   @!P1 FRND.TRUNC R20, R18 ;
+        LOP3.LUT P1, RZ, R26, 0x2, RZ, 0xc0, !PT ;
+        FFMA R34, R41, R34, 4.0586924552917480469 ;
+        FFMA R34, R41, R34, -4.9348020553588867188 ;
+   @!P2 FRND.TRUNC R14, R19 ;
+        IADD3 R18, R26, 0x1, RZ ;
+        IADD3 R15, R15, 0x1, RZ ;
+        LOP3.LUT P0, RZ, R18, 0x2, RZ, 0xc0, !PT ;
+        FFMA R18, R41, -R12, 2.550144195556640625 ;
+        ISETP.NE.U32.AND P2, PT, R31, 0x1, PT ;
+        F2I.TRUNC.NTZ R26, R7 ;
+        FFMA R19, R8, -0.5, R27 ;
+        FFMA R8, R0, R41, RZ ;
+        FFMA R3, R41, R18, -5.1677198410034179688 ;
+        FMUL R42, R19, R19 ;
+        FFMA R31, R3, R8, RZ ;
+        LOP3.LUT R8, R15, 0x1, RZ, 0xc0, !PT ;
+        FFMA R7, R41, R34, 1 ;
+        FFMA R3, R42, -R12, 2.550144195556640625 ;
+        FMUL R41, R4, R4 ;
+        ISETP.NE.U32.AND P3, PT, R8, 0x1, PT ;
+        FFMA R18, R19, R42, RZ ;
+        FFMA R3, R42, R3, -5.1677198410034179688 ;
+        FFMA R8, R41.reuse, R11, -1.334560394287109375 ;
+        IADD3 R26, R26, 0x1, RZ ;
+        FFMA R34, R41, -R12, 2.550144195556640625 ;
+        FFMA R18, R3, R18, RZ ;
+        FFMA R40, R41.reuse, R8, 4.0586924552917480469 ;
+        LOP3.LUT R3, R26, 0x1, RZ, 0xc0, !PT ;
+        F2I.TRUNC.NTZ R8, R29 ;
+        FFMA R43, R4, R41, RZ ;
+        FFMA R40, R41, R40, -4.9348020553588867188 ;
+        ISETP.NE.U32.AND P4, PT, R3, 0x1, PT ;
+        FFMA R3, R29, -0.5, R6 ;
+        FFMA R6, R41, R34, -5.1677198410034179688 ;
+        FFMA R19, R19, 3.1415927410125732422, R18 ;
+    @P3 FFMA R7, R0, 3.1415927410125732422, R31 ;
+        FMUL R18, R3, R3 ;
+        FFMA R43, R6, R43, RZ ;
+        FFMA R6, R41, R40, 1 ;
+        F2I.TRUNC.NTZ R29, R9 ;
+        FFMA R41, R18, -R12, 2.550144195556640625 ;
+        FFMA R45, R3, R18, RZ ;
+    @P4 FFMA R6, R4, 3.1415927410125732422, R43 ;
+        IADD3 R31, R8, 0x1, RZ ;
+        FFMA R4, R9, -0.5, R22 ;
+        FFMA R43, R18.reuse, R11, -1.334560394287109375 ;
+        FFMA R0, R18, R41, -5.1677198410034179688 ;
+        LOP3.LUT R8, R31, 0x1, RZ, 0xc0, !PT ;
+        FMUL R41, R4, R4 ;
+        FFMA R43, R18, R43, 4.0586924552917480469 ;
+        FFMA R22, R0, R45, RZ ;
+        ISETP.NE.U32.AND P3, PT, R8, 0x1, PT ;
+        FFMA R0, R41.reuse, R11, -1.334560394287109375 ;
+        FFMA R43, R18.reuse, R43, -4.9348020553588867188 ;
+        FFMA R8, R41, -R12, 2.550144195556640625 ;
+        IADD3 R29, R29, 0x1, RZ ;
+        FFMA R0, R41.reuse, R0, 4.0586924552917480469 ;
+        FFMA R9, R18, R43, 1 ;
+        FFMA R8, R41.reuse, R8, -5.1677198410034179688 ;
+        FFMA R43, R4, R41, RZ ;
+        FFMA R18, R41, R0, -4.9348020553588867188 ;
+        FFMA R0, R33, -0.5, R10 ;
+        FFMA R43, R8, R43, RZ ;
+    @P3 FFMA R9, R3, 3.1415927410125732422, R22 ;
+        FMUL R45, R0.reuse, R0 ;
+        LOP3.LUT R3, R29, 0x1, RZ, 0xc0, !PT ;
+        FFMA R8, R41, R18, 1 ;
         F2I.TRUNC.NTZ R33, R33 ;
-        FSEL R20, R4, R49, !P0 ;
-        FFMA R4, R51, R22, -1.334560394287109375 ;
-        IADD3 R23, R23, 0x1, RZ ;
-        FFMA R0, R51.reuse, -R19, 2.550144195556640625 ;
-        FFMA R49, R6, R51, RZ ;
-        FFMA R4, R51, R4, 4.0586924552917480469 ;
-        LOP3.LUT R12, R23, 0x1, RZ, 0xc0, !PT ;
-        FFMA R0, R51, R0, -5.1677198410034179688 ;
-        FMUL R32, R5, R5 ;
+        FFMA R10, R45.reuse, -R12, 2.550144195556640625 ;
+        FFMA R18, R45, R11, -1.334560394287109375 ;
+        ISETP.NE.U32.AND P3, PT, R3, 0x1, PT ;
+        FFMA R3, R45.reuse, R10, -5.1677198410034179688 ;
+        FFMA R18, R45, R18, 4.0586924552917480469 ;
+        FFMA R10, R0, R45, RZ ;
+        FFMA R22, R45, R18, -4.9348020553588867188 ;
+        FFMA R41, R3, R10, RZ ;
+        FFMA R3, R13, -0.5, R24 ;
+        F2I.TRUNC.NTZ R18, R13 ;
+        FFMA R10, R45, R22, 1 ;
+    @P3 FFMA R8, R4, 3.1415927410125732422, R43 ;
+        FMUL R22, R3, R3 ;
+        FFMA R4, R20, -0.5, R25 ;
+        IADD3 R33, R33, 0x1, RZ ;
+        F2I.TRUNC.NTZ R20, R20 ;
+        FFMA R43, R22.reuse, R11, -1.334560394287109375 ;
+        LOP3.LUT R24, R33, 0x1, RZ, 0xc0, !PT ;
+        FFMA R25, R22, -R12, 2.550144195556640625 ;
+        FFMA R43, R22, R43, 4.0586924552917480469 ;
+        ISETP.NE.U32.AND P3, PT, R24, 0x1, PT ;
+        FFMA R13, R22.reuse, R25, -5.1677198410034179688 ;
+        FFMA R24, R3, R22, RZ ;
+        FFMA R43, R22, R43, -4.9348020553588867188 ;
+        IADD3 R25, R18, 0x1, RZ ;
+        FFMA R18, R14, -0.5, R23 ;
+        FFMA R24, R13, R24, RZ ;
+        FFMA R13, R22, R43, 1 ;
+        LOP3.LUT R34, R25, 0x1, RZ, 0xc0, !PT ;
+        F2I.TRUNC.NTZ R23, R14 ;
+        IADD3 R22, R20, 0x1, RZ ;
+        FMUL R43, R4, R4 ;
+        ISETP.NE.U32.AND P4, PT, R34, 0x1, PT ;
+    @P3 FFMA R10, R0, 3.1415927410125732422, R41 ;
+        LOP3.LUT R34, R22, 0x1, RZ, 0xc0, !PT ;
+        FFMA R20, R43.reuse, R11, -1.334560394287109375 ;
+        FFMA R0, R43.reuse, -R12, 2.550144195556640625 ;
+        FFMA R41, R4, R43, RZ ;
+        ISETP.NE.U32.AND P3, PT, R34, 0x1, PT ;
+        FFMA R20, R43.reuse, R20, 4.0586924552917480469 ;
+        FFMA R14, R43, R0, -5.1677198410034179688 ;
+        FFMA R20, R43, R20, -4.9348020553588867188 ;
+        FFMA R41, R14, R41, RZ ;
+        IADD3 R0, R23, 0x1, RZ ;
+        FMUL R23, R18, R18 ;
+        FFMA R14, R43, R20, 1 ;
+    @P4 FFMA R13, R3, 3.1415927410125732422, R24 ;
+        LOP3.LUT R34, R0, 0x1, RZ, 0xc0, !PT ;
+        FFMA R20, R23.reuse, R11, -1.334560394287109375 ;
+    @P3 FFMA R14, R4, 3.1415927410125732422, R41 ;
+        FFMA R4, R23.reuse, -R12, 2.550144195556640625 ;
+        ISETP.NE.U32.AND P5, PT, R34, 0x1, PT ;
+        FFMA R20, R23.reuse, R20, 4.0586924552917480469 ;
+        FFMA R24, R18, R23, RZ ;
+        FFMA R3, R23, R4, -5.1677198410034179688 ;
+        FFMA R4, R5, -0.5, R28 ;
+        FFMA R20, R23, R20, -4.9348020553588867188 ;
+        FFMA R41, R42, R11, -1.334560394287109375 ;
+        FFMA R43, R3, R24, RZ ;
+        FMUL R45, R4, R4 ;
+        FFMA R3, R23, R20, 1 ;
+        FFMA R41, R42, R41, 4.0586924552917480469 ;
+        FFMA R34, R35, -0.5, R30 ;
+        FFMA R20, R45.reuse, -R12, 2.550144195556640625 ;
+    @P5 FFMA R3, R18, 3.1415927410125732422, R43 ;
+        FFMA R41, R42, R41, -4.9348020553588867188 ;
+        FFMA R23, R4, R45, RZ ;
+        FFMA R18, R45.reuse, R20, -5.1677198410034179688 ;
+        FFMA R20, R45.reuse, R11, -1.334560394287109375 ;
+        FFMA R42, R42, R41, 1 ;
+        FMUL R41, R34, R34 ;
+        FFMA R23, R18, R23, RZ ;
+        FFMA R20, R45.reuse, R20, 4.0586924552917480469 ;
+        F2I.TRUNC.NTZ R5, R5 ;
+        FSETP.GEU.AND P4, PT, |R44|, 0.5, PT ;
+        FFMA R18, R4, 3.1415927410125732422, R23 ;
+        FFMA R20, R45, R20, -4.9348020553588867188 ;
+        FFMA R4, R41, -R12, 2.550144195556640625 ;
+        FFMA R23, R34, R41, RZ ;
+        FSETP.GT.AND P3, PT, |R44|, 8388608, PT ;
+        FFMA R45, R45, R20, 1 ;
+        FFMA R20, R41.reuse, R11, -1.334560394287109375 ;
+        FFMA R4, R41.reuse, R4, -5.1677198410034179688 ;
+        F2I.TRUNC.NTZ R35, R35 ;
+        FFMA R20, R41, R20, 4.0586924552917480469 ;
+        FFMA R23, R4, R23, RZ ;
+        FFMA R4, R41, R20, -4.9348020553588867188 ;
+        FFMA R20, R21, -0.5, R36 ;
+        FFMA R34, R34, 3.1415927410125732422, R23 ;
+        F2I.TRUNC.NTZ R24, R21 ;
+        FFMA R41, R41, R4, 1 ;
+        FMUL R43, R20, R20 ;
+        FFMA R4, R43.reuse, -R12, 2.550144195556640625 ;
+        FFMA R49, R20, R43, RZ ;
+        FFMA R40, R43, R11, -1.334560394287109375 ;
+        IADD3 R21, R5, 0x1, RZ ;
+        FFMA R4, R43.reuse, R4, -5.1677198410034179688 ;
+        FFMA R40, R43.reuse, R40, 4.0586924552917480469 ;
+        FFMA R49, R4, R49, RZ ;
+        LOP3.LUT R4, R44, 0x80000000, RZ, 0xc0, !PT ;
+        FFMA R40, R43, R40, -4.9348020553588867188 ;
+        FFMA R20, R20, 3.1415927410125732422, R49 ;
+        LOP3.LUT R23, R4, 0x3f000000, RZ, 0xfc, !PT ;
+        FFMA R43, R43, R40, 1 ;
+        LOP3.LUT R4, R5, 0x1, RZ, 0xc0, !PT ;
+        FSEL R40, R42, R19, !P2 ;
+        FADD R23, R44, R23 ;
+        ISETP.NE.U32.AND P5, PT, R4, 0x1, PT ;
+        FRND.TRUNC R4, R27 ;
+        FSEL R19, R19, R42, !P2 ;
+        FSEL R42, R45, R18, !P5 ;
+        FSEL R18, R18, R45, !P5 ;
+    @P0 FADD R19, RZ, -R19 ;
+        LOP3.LUT P5, RZ, R5, 0x2, RZ, 0xc0, !PT ;
+        FRND.TRUNC R23, R23 ;
+        LOP3.LUT P0, RZ, R24, 0x2, RZ, 0xc0, !PT ;
+        FSETP.NEU.AND P6, PT, R4, R27, PT ;
+        LOP3.LUT R4, R35, 0x1, RZ, 0xc0, !PT ;
+        ISETP.NE.U32.AND P2, PT, R4, 0x1, PT ;
+        FSEL R23, R44, R23, P3 ;
+        LOP3.LUT R4, R24, 0x1, RZ, 0xc0, !PT ;
+        FSEL R5, R34, R41, !P2 ;
+        ISETP.NE.U32.AND P3, PT, R4, 0x1, PT ;
+   @!P4 FRND.TRUNC R23, R44 ;
+        LOP3.LUT P4, RZ, R21, 0x2, RZ, 0xc0, !PT ;
+        FSEL R21, R43, R20, !P3 ;
+        FSEL R20, R20, R43, !P3 ;
+        LOP3.LUT P3, RZ, R35.reuse, 0x2, RZ, 0xc0, !PT ;
+        IADD3 R35, R35, 0x1, RZ ;
+        FSEL R4, R41, R34, !P2 ;
+        FSEL R34, R40, -R40, !P1 ;
+   @!P6 FMUL R34, RZ, R27 ;
+        LOP3.LUT P1, RZ, R35, 0x2, RZ, 0xc0, !PT ;
+        FFMA R35, R32, -0.5, R37 ;
+        IADD3 R24, R24, 0x1, RZ ;
+        F2I.TRUNC.NTZ R40, R32 ;
+        FSETP.GT.AND P2, PT, |R27|, 16777216, PT ;
+        FMUL R44, R35, R35 ;
+        FSEL R27, R42, -R42, !P5 ;
+    @P4 FADD R18, RZ, -R18 ;
+        LOP3.LUT P5, RZ, R24, 0x2, RZ, 0xc0, !PT ;
+        FFMA R41, R44.reuse, -R12, 2.550144195556640625 ;
+        FFMA R43, R44, R11, -1.334560394287109375 ;
+        FSEL R4, R4, -R4, !P3 ;
+        FFMA R24, R44.reuse, R41, -5.1677198410034179688 ;
+        FFMA R41, R35, R44, RZ ;
+        FFMA R43, R44, R43, 4.0586924552917480469 ;
+    @P1 FADD R5, RZ, -R5 ;
+        FSEL R21, R21, -R21, !P0 ;
+        FFMA R24, R24, R41, RZ ;
+        FFMA R43, R44, R43, -4.9348020553588867188 ;
+        LOP3.LUT P3, RZ, R40, 0x2, RZ, 0xc0, !PT ;
+    @P5 FADD R20, RZ, -R20 ;
+        FFMA R41, R35, 3.1415927410125732422, R24 ;
+        FFMA R24, R23, -0.5, R38 ;
+        FFMA R44, R44, R43, 1 ;
+        LOP3.LUT R35, R40, 0x1, RZ, 0xc0, !PT ;
+    @P2 FADD R19, R34, 1 ;
+        FMUL R43, R24, R24 ;
+        IADD3 R40, R40, 0x1, RZ ;
+        ISETP.NE.U32.AND P6, PT, R35, 0x1, PT ;
+        FFMA R32, R43.reuse, -R12, 2.550144195556640625 ;
+        FFMA R35, R24, R43, RZ ;
+        LOP3.LUT P4, RZ, R40, 0x2, RZ, 0xc0, !PT ;
+        FFMA R32, R43, R32, -5.1677198410034179688 ;
+        FFMA R45, R32, R35, RZ ;
+        FFMA R32, R43.reuse, R11, -1.334560394287109375 ;
+        F2I.TRUNC.NTZ R35, R23 ;
+        FFMA R42, R24, 3.1415927410125732422, R45 ;
+        FFMA R32, R43, R32, 4.0586924552917480469 ;
+        FSEL R24, R41, R44, !P6 ;
+        FFMA R32, R43, R32, -4.9348020553588867188 ;
+    @P4 FADD R24, RZ, -R24 ;
+        LOP3.LUT P4, RZ, R15, 0x2, RZ, 0xc0, !PT ;
+        FFMA R43, R43, R32, 1 ;
+        FSEL R32, R44, R41, !P6 ;
+        FRND.TRUNC R41, R28 ;
         LOP3.LUT R44, R35, 0x1, RZ, 0xc0, !PT ;
-        F2I.TRUNC.NTZ R40, R43 ;
-        ISETP.NE.U32.AND P0, PT, R12, 0x1, PT ;
-        FFMA R12, R51, R4, -4.9348020553588867188 ;
-        FFMA R49, R0, R49, RZ ;
-        FFMA R0, R14, -0.5, R13 ;
-        FFMA R13, R32, -R19, 2.550144195556640625 ;
-        FFMA R4, R43, -0.5, R10 ;
-        FFMA R10, R51, R12, 1 ;
-        ISETP.NE.U32.AND P5, PT, R44, 0x1, PT ;
-        FFMA R13, R32, R13, -5.1677198410034179688 ;
-        FSEL R12, R26, -R26, !P1 ;
-        FFMA R26, R5, R32, RZ ;
-        IADD3 R33, R33, 0x1, RZ ;
-        FFMA R51, R32, R22, -1.334560394287109375 ;
+        FSEL R32, R32, -R32, !P3 ;
+        ISETP.NE.U32.AND P6, PT, R44, 0x1, PT ;
+    @P4 FADD R7, RZ, -R7 ;
+        FSEL R40, R43, R42, !P6 ;
+        FSEL R23, R42, R43, !P6 ;
+        FRND.TRUNC R43, R30 ;
+        FSETP.NEU.AND P1, PT, R41, R28, PT ;
+        FADD R41, R17, R17 ;
+        LOP3.LUT R42, R41.reuse, 0x80000000, RZ, 0xc0, !PT ;
+        FSETP.GT.AND P6, PT, |R41|, 8388608, PT ;
+        LOP3.LUT R42, R42, 0x3f000000, RZ, 0xfc, !PT ;
+   @!P1 FMUL R27, RZ, R28 ;
+        FSETP.NEU.AND P0, PT, R43, R30, PT ;
+        FADD R44, R41, R42 ;
+        FRND.TRUNC R43, R36 ;
         FSETP.GT.AND P1, PT, |R28|, 16777216, PT ;
-   @!P4 FMUL R12, RZ, R28 ;
-        LOP3.LUT R43, R33, 0x1, RZ, 0xc0, !PT ;
-        FFMA R28, R13, R26, RZ ;
-        FMUL R26, R3, R3 ;
-        FFMA R51, R32, R51, 4.0586924552917480469 ;
-        ISETP.NE.U32.AND P4, PT, R43, 0x1, PT ;
-        F2I.TRUNC.NTZ R36, R14 ;
-        FFMA R43, R26, -R19, 2.550144195556640625 ;
-        FFMA R51, R32, R51, -4.9348020553588867188 ;
-    @P5 FFMA R10, R6, 3.1415927410125732422, R49 ;
-        FFMA R6, R24, -0.5, R41 ;
-        FFMA R49, R3, R26, RZ ;
-        FFMA R13, R32, R51, 1 ;
-        IADD3 R40, R40, 0x1, RZ ;
-        F2I.TRUNC.NTZ R41, R24 ;
-        FFMA R14, R26, R43, -5.1677198410034179688 ;
-    @P0 FFMA R13, R5, 3.1415927410125732422, R28 ;
-        FMUL R43, R4, R4 ;
-        LOP3.LUT R32, R40, 0x1, RZ, 0xc0, !PT ;
-        FFMA R28, R14, R49, RZ ;
-        FFMA R49, R26, R22.reuse, -1.334560394287109375 ;
-        FFMA R5, R15, -0.5, R18 ;
-        FFMA R18, R43.reuse, R22, -1.334560394287109375 ;
-        ISETP.NE.U32.AND P5, PT, R32, 0x1, PT ;
-        FFMA R49, R26.reuse, R49, 4.0586924552917480469 ;
-        F2I.TRUNC.NTZ R32, R15 ;
-        FFMA R14, R43.reuse, -R19, 2.550144195556640625 ;
-        FFMA R18, R43.reuse, R18, 4.0586924552917480469 ;
-        FFMA R49, R26, R49, -4.9348020553588867188 ;
-        FFMA R51, R4, R43, RZ ;
-        FFMA R14, R43, R14, -5.1677198410034179688 ;
-        IADD3 R41, R41, 0x1, RZ ;
-        FFMA R18, R43, R18, -4.9348020553588867188 ;
-        IADD3 R36, R36, 0x1, RZ ;
-        FFMA R15, R26, R49, 1 ;
-        FMUL R49, R0, R0 ;
-        FFMA R51, R14, R51, RZ ;
-        LOP3.LUT R24, R41, 0x1, RZ, 0xc0, !PT ;
-        FFMA R14, R43, R18, 1 ;
-        FFMA R18, R49, -R19, 2.550144195556640625 ;
-    @P4 FFMA R15, R3, 3.1415927410125732422, R28 ;
-        ISETP.NE.U32.AND P4, PT, R24, 0x1, PT ;
-    @P5 FFMA R14, R4, 3.1415927410125732422, R51 ;
-        FFMA R24, R0, R49, RZ ;
-        FFMA R3, R49.reuse, R18, -5.1677198410034179688 ;
-        FMUL R43, R6, R6 ;
-        FFMA R4, R49, R22, -1.334560394287109375 ;
-        IADD3 R32, R32, 0x1, RZ ;
-        FFMA R51, R3, R24, RZ ;
-        FFMA R18, R43, -R19, 2.550144195556640625 ;
-        FFMA R24, R49, R4, 4.0586924552917480469 ;
-        LOP3.LUT R26, R32, 0x1, RZ, 0xc0, !PT ;
-        FADD R4, R39, R39 ;
-        LOP3.LUT R44, R36, 0x1, RZ, 0xc0, !PT ;
-        FFMA R3, R43, R18, -5.1677198410034179688 ;
-        ISETP.NE.U32.AND P5, PT, R26, 0x1, PT ;
-        FFMA R18, R49, R24, -4.9348020553588867188 ;
-        FFMA R26, R43, R22, -1.334560394287109375 ;
-        LOP3.LUT R24, R4, 0x80000000, RZ, 0xc0, !PT ;
-        FFMA R28, R6, R43, RZ ;
-        ISETP.NE.U32.AND P0, PT, R44, 0x1, PT ;
-        FFMA R18, R49, R18, 1 ;
-        FFMA R26, R43, R26, 4.0586924552917480469 ;
-        LOP3.LUT R49, R24, 0x3f000000, RZ, 0xfc, !PT ;
-        FFMA R3, R3, R28, RZ ;
-    @P2 FADD R7, RZ, -R7 ;
-        FFMA R24, R43, R26, -4.9348020553588867188 ;
-        FMUL R26, R5, R5 ;
-        FADD R49, R4, R49 ;
-        FRND.TRUNC R28, R31 ;
-        FFMA R24, R43, R24, 1 ;
-        FFMA R55, R26, R22, -1.334560394287109375 ;
-    @P4 FFMA R24, R6, 3.1415927410125732422, R3 ;
-    @P0 FFMA R18, R0, 3.1415927410125732422, R51 ;
-        LOP3.LUT P0, RZ, R27, 0x2, RZ, 0xc0, !PT ;
-        FFMA R51, R26.reuse, -R19, 2.550144195556640625 ;
-        FFMA R55, R26, R55, 4.0586924552917480469 ;
-        FRND.TRUNC R43, R49 ;
-        FSEL R25, R25, -R25, !P0 ;
-   @!P3 FMUL R25, RZ, R29 ;
-        FSETP.GEU.AND P3, PT, |R4|, 0.5, PT ;
-        FFMA R0, R26, R51, -5.1677198410034179688 ;
-        FSETP.GT.AND P0, PT, |R29|, 16777216, PT ;
-        FFMA R29, R5, R26, RZ ;
-        FSETP.GT.AND P4, PT, |R4|, 8388608, PT ;
-        FFMA R3, R30, -0.5, R37 ;
-        FFMA R55, R26, R55, -4.9348020553588867188 ;
-        FFMA R0, R0, R29, RZ ;
-        IADD3 R6, R27, 0x1, RZ ;
-        FMUL R50, R3, R3 ;
-        F2I.TRUNC.NTZ R27, R30 ;
-        FFMA R26, R26, R55, 1 ;
-    @P5 FFMA R26, R5, 3.1415927410125732422, R0 ;
-        FSEL R44, R4, R43, P4 ;
-        FFMA R5, R50, -R19, 2.550144195556640625 ;
-        LOP3.LUT P6, RZ, R6, 0x2, RZ, 0xc0, !PT ;
-    @P1 FADD R7, R12, 1 ;
-        IADD3 R6, R21.reuse, 0x1, RZ ;
-        FFMA R0, R50, R5, -5.1677198410034179688 ;
-   @!P3 FRND.TRUNC R44, R4 ;
-        LOP3.LUT P3, RZ, R21, 0x2, RZ, 0xc0, !PT ;
-        FFMA R21, R3, R50, RZ ;
-        FSETP.NEU.AND P4, PT, R28, R31, PT ;
-        FFMA R5, R50, R22, -1.334560394287109375 ;
-        LOP3.LUT P2, RZ, R6, 0x2, RZ, 0xc0, !PT ;
-        FFMA R28, R0, R21, RZ ;
-        FFMA R0, R11, -0.5, R38 ;
-        FFMA R5, R50, R5, 4.0586924552917480469 ;
-        LOP3.LUT R4, R27, 0x1, RZ, 0xc0, !PT ;
-    @P6 FADD R8, RZ, -R8 ;
-        FMUL R21, R0, R0 ;
-        FFMA R5, R50, R5, -4.9348020553588867188 ;
-        ISETP.NE.U32.AND P6, PT, R4, 0x1, PT ;
-        F2I.TRUNC.NTZ R29, R11 ;
-        FFMA R4, R21, -R19, 2.550144195556640625 ;
-        FFMA R50, R50, R5, 1 ;
-        FFMA R5, R0, R21, RZ ;
-        FFMA R43, R3, 3.1415927410125732422, R28 ;
-        FFMA R4, R21, R4, -5.1677198410034179688 ;
-        FSEL R6, R42, -R42, !P3 ;
-        FFMA R3, R44, -0.5, R39 ;
-        LOP3.LUT P3, RZ, R27, 0x2, RZ, 0xc0, !PT ;
-        FFMA R49, R4, R5, RZ ;
-        FFMA R4, R21, R22, -1.334560394287109375 ;
-        IADD3 R27, R27, 0x1, RZ ;
-        FMUL R28, R3, R3 ;
-    @P2 FADD R20, RZ, -R20 ;
-        FFMA R30, R21, R4, 4.0586924552917480469 ;
-        LOP3.LUT P2, RZ, R27, 0x2, RZ, 0xc0, !PT ;
-        FFMA R5, R28, -R19, 2.550144195556640625 ;
-        LOP3.LUT R42, R29, 0x1, RZ, 0xc0, !PT ;
-        FFMA R30, R21, R30, -4.9348020553588867188 ;
-        FSEL R27, R50, R43, !P6 ;
-        FFMA R4, R28, R5, -5.1677198410034179688 ;
-        FSEL R11, R43, R50, !P6 ;
-        FFMA R43, R3, R28, RZ ;
-        ISETP.NE.U32.AND P6, PT, R42, 0x1, PT ;
-        FFMA R42, R21, R30, 1 ;
-        FSEL R21, R27, -R27, !P3 ;
-        FFMA R51, R0, 3.1415927410125732422, R49 ;
-        LOP3.LUT P3, RZ, R29.reuse, 0x2, RZ, 0xc0, !PT ;
-        FFMA R4, R4, R43, RZ ;
-        IADD3 R29, R29, 0x1, RZ ;
-        FADD R0, R17, R17 ;
-        FFMA R49, R28, R22, -1.334560394287109375 ;
-    @P2 FADD R11, RZ, -R11 ;
+        FADD R28, R16, R16 ;
+        FRND.TRUNC R42, R37 ;
+   @!P0 FMUL R4, RZ, R30 ;
+        FSETP.GT.AND P0, PT, |R30|, 16777216, PT ;
+        LOP3.LUT R30, R28, 0x80000000, RZ, 0xc0, !PT ;
+    @P1 FADD R18, R27, 1 ;
+        FRND.TRUNC R44, R44 ;
+        FSETP.NEU.AND P3, PT, R43, R36, PT ;
+        IMAD.U32 R43, RZ, RZ, UR7 ;
+        LOP3.LUT P1, RZ, R26, 0x2, RZ, 0xc0, !PT ;
+        FSETP.NEU.AND P5, PT, R42, R37, PT ;
+   @!P3 FMUL R21, RZ, R36 ;
+        FSEL R42, R41.reuse, R44, P6 ;
+    @P1 FADD R6, RZ, -R6 ;
+        FSETP.GEU.AND P6, PT, |R41|, 0.5, PT ;
+        LOP3.LUT P1, RZ, R33, 0x2, RZ, 0xc0, !PT ;
+   @!P5 FMUL R32, RZ, R37 ;
+        LOP3.LUT P5, RZ, R35.reuse, 0x2, RZ, 0xc0, !PT ;
+        IADD3 R35, R35, 0x1, RZ ;
+        SHF.R.U32.HI R33, RZ, 0x1, R50 ;
+        LOP3.LUT P3, RZ, R35, 0x2, RZ, 0xc0, !PT ;
+        LOP3.LUT R35, R30, 0x3f000000, RZ, 0xfc, !PT ;
+   @!P6 FRND.TRUNC R42, R41 ;
+        FSETP.GT.AND P6, PT, |R37|, 16777216, PT ;
+    @P1 FADD R10, RZ, -R10 ;
+        FRND.TRUNC R37, R38 ;
+    @P3 FADD R23, RZ, -R23 ;
+    @P6 FADD R24, R32, 1 ;
+        LOP3.LUT P6, RZ, R31, 0x2, RZ, 0xc0, !PT ;
+        FFMA R15, R42, -0.5, R17 ;
+        LOP3.LUT R31, R48, 0x8, RZ, 0xc0, !PT ;
+        FMUL R30, R15, R15 ;
+        IMAD R31, R48, 0x10, R31 ;
+        FSETP.NEU.AND P2, PT, R37, R38, PT ;
+        FADD R37, R28, R35 ;
+        FFMA R35, R30.reuse, -R12, 2.550144195556640625 ;
+        SHF.R.U32.HI R31, RZ, 0x2, R31 ;
+    @P6 FADD R9, RZ, -R9 ;
+        FFMA R26, R30, R35, -5.1677198410034179688 ;
+        FFMA R35, R15, R30, RZ ;
+        FRND.TRUNC R37, R37 ;
+        FFMA R44, R26, R35, RZ ;
+        FFMA R35, R30, R11, -1.334560394287109375 ;
+        FFMA R15, R15, 3.1415927410125732422, R44 ;
+        FFMA R35, R30.reuse, R35, 4.0586924552917480469 ;
+        F2I.TRUNC.NTZ R26, R42 ;
+        FFMA R41, R30, R35, -4.9348020553588867188 ;
+        FSEL R35, R40, -R40, !P5 ;
+   @!P2 FMUL R35, RZ, R38 ;
+        FSETP.GT.AND P5, PT, |R38|, 16777216, PT ;
+        FFMA R40, R30, R41, 1 ;
+        FSETP.GEU.AND P2, PT, |R28|, 0.5, PT ;
+        FRND.TRUNC R41, R16 ;
+        LOP3.LUT R38, R50, 0x1, RZ, 0xc0, !PT ;
+        ISETP.NE.U32.AND P6, PT, R38, 0x1, PT ;
+        IMAD.MOV R38, RZ, RZ, -R38 ;
+        LOP3.LUT R30, R26, 0x1, RZ, 0xc0, !PT ;
+        FRND.TRUNC R44, R17 ;
+    @P5 FADD R23, R35, 1 ;
+        FSETP.GT.AND P5, PT, |R28|, 8388608, PT ;
+        ISETP.NE.U32.AND P3, PT, R30, 0x1, PT ;
+        FSEL R37, R28, R37, P5 ;
+        FSEL R30, R40, R15, !P3 ;
+        FSEL R15, R15, R40, !P3 ;
+   @!P2 FRND.TRUNC R37, R28 ;
         LOP3.LUT P2, RZ, R29, 0x2, RZ, 0xc0, !PT ;
-        FFMA R30, R3, 3.1415927410125732422, R4 ;
-        F2I.TRUNC.NTZ R5, R44 ;
-        LOP3.LUT R3, R0, 0x80000000, RZ, 0xc0, !PT ;
-   @!P4 FMUL R6, RZ, R31 ;
-        FSEL R29, R42, R51, !P6 ;
-    @P0 FADD R8, R25, 1 ;
-        FSEL R27, R51, R42, !P6 ;
-        FFMA R51, R28, R49, 4.0586924552917480469 ;
-        LOP3.LUT R49, R3, 0x3f000000, RZ, 0xfc, !PT ;
-        FADD R3, R16, R16 ;
-        FRND.TRUNC R43, R38 ;
-        FFMA R51, R28, R51, -4.9348020553588867188 ;
-        FSETP.NEU.AND P5, PT, R48, R37, PT ;
-        FADD R49, R0, R49 ;
-        FSEL R29, R29, -R29, !P3 ;
-        FFMA R51, R28, R51, 1 ;
-        LOP3.LUT R28, R3, 0x80000000, RZ, 0xc0, !PT ;
-    @P2 FADD R27, RZ, -R27 ;
-        FRND.TRUNC R4, R39 ;
-        LOP3.LUT R42, R5, 0x1, RZ, 0xc0, !PT ;
-        LOP3.LUT R44, R28, 0x3f000000, RZ, 0xfc, !PT ;
-        ISETP.NE.U32.AND P6, PT, R42, 0x1, PT ;
-        LOP3.LUT P4, RZ, R5, 0x2, RZ, 0xc0, !PT ;
-        FRND.TRUNC R49, R49 ;
-        FADD R44, R3, R44 ;
-        FSETP.NEU.AND P3, PT, R43, R38, PT ;
-   @!P5 FMUL R21, RZ, R37 ;
-        FSEL R42, R51, R30, !P6 ;
-        FSEL R28, R30, R51, !P6 ;
-        FRND.TRUNC R44, R44 ;
-        FSEL R30, R42, -R42, !P4 ;
-        FSETP.GEU.AND P2, PT, |R0|.reuse, 0.5, PT ;
-        FSETP.GT.AND P6, PT, |R0|, 8388608, PT ;
-        FSETP.NEU.AND P4, PT, R4, R39, PT ;
-   @!P3 FMUL R29, RZ, R38 ;
-        FSETP.GT.AND P5, PT, |R31|, 16777216, PT ;
-        SHF.R.U32.HI R31, RZ, 0x2, R58 ;
-        FSEL R42, R0, R49, P6 ;
-        FSETP.GEU.AND P6, PT, |R3|, 0.5, PT ;
-        LOP3.LUT R4, R58, 0x1, RZ, 0xc0, !PT ;
-        SGXT.U32 R31, R31, 0x1 ;
-   @!P2 FRND.TRUNC R42, R0 ;
-        FSETP.GT.AND P3, PT, |R3|, 8388608, PT ;
-   @!P4 FMUL R30, RZ, R39 ;
-        FSETP.GT.AND P2, PT, |R37|, 16777216, PT ;
-        IMAD R49, R4, 0x4, R31 ;
-        SHF.R.U32.HI R31, RZ, 0x1, R58 ;
-    @P5 FADD R20, R6, 1 ;
-; Location ./int.jl:340
-        SHF.R.U32.HI R4, RZ, 0x3, R57 ;
-        FSEL R43, R3, R44, P3 ;
-        FSETP.GT.AND P4, PT, |R38|, 16777216, PT ;
-        LOP3.LUT P1, RZ, R34, 0x2, RZ, 0xc0, !PT ;
-        LOP3.LUT R34, R31.reuse, 0x18, RZ, 0xfc, !PT ;
-   @!P6 FRND.TRUNC R43, R3 ;
-        LOP3.LUT R37, R31, 0x10, RZ, 0xfc, !PT ;
-    @P2 FADD R11, R21, 1 ;
-        SGXT.U32 R4, R4, 0x1 ;
-        LOP3.LUT R38, R31, 0x8, RZ, 0xfc, !PT ;
-        FSETP.GT.AND P3, PT, |R39|, 16777216, PT ;
-; Location /home/dstn/kotekan/julia/kernels/upchan.jl:1410
-        IMAD R55, R4, 0x410, R34 ;
-        LOP3.LUT P0, RZ, R35, 0x2, RZ, 0xc0, !PT ;
-        IMAD.SHL.U32 R3, R58, 0x2, RZ ;
-; Location ./int.jl:494
-        SHF.R.U32.HI R0, RZ, 0x4, R57 ;
-; Location /home/dstn/kotekan/julia/kernels/upchan.jl:1410
-        IMAD R51, R4.reuse, 0x410, R37 ;
-; Location ./int.jl:340
-        SHF.R.U32.HI R48, RZ, 0x2, R57 ;
-; Location /home/dstn/kotekan/julia/kernels/upchan.jl:1410
-        IMAD R39, R4.reuse, 0x410, R38 ;
-        LEA R49, R49, R0.reuse, 0x2 ;
-        IMAD R35, R4, 0x410, R31 ;
-        LOP3.LUT R3, R3, R0, RZ, 0xfc, !PT ;
-        IMAD R55, R0, 0x208, R55 ;
-; Location ./int.jl:340
-        SGXT.U32 R48, R48, 0x1 ;
-; Location /home/dstn/kotekan/julia/kernels/upchan.jl:1410
-        IMAD R51, R0.reuse, 0x208, R51 ;
-    @P4 FADD R27, R29, 1 ;
-        IMAD R39, R0.reuse, 0x208, R39 ;
-    @P0 FADD R10, RZ, -R10 ;
-        IMAD R35, R0, 0x208, R35 ;
-        LOP3.LUT R0, R57, 0x8, RZ, 0xc0, !PT ;
-        IMAD R3, R3, 0x41, RZ ;
-        LOP3.LUT P0, RZ, R40, 0x2, RZ, 0xc0, !PT ;
-        IMAD R44, R48.reuse, 0x104, R51 ;
-; Location ./int.jl:340
-        SHF.R.U32.HI R40, RZ, 0x1, R57 ;
-        IMAD R4, R57, 0x10, R0 ;
-        SHF.R.U32.HI R0, RZ, 0x3, R58 ;
-; Location /home/dstn/kotekan/julia/kernels/upchan.jl:1410
-        IMAD R39, R48.reuse, 0x104, R39 ;
-        LOP3.LUT P4, RZ, R33, 0x2, RZ, 0xc0, !PT ;
-        IMAD R35, R48, 0x104, R35 ;
-        SHF.R.U32.HI R4, RZ, 0x2, R4 ;
-        IMAD R49, R0, 0x2, R49 ;
-; Location ./int.jl:340
-        SGXT.U32 R40, R40, 0x1 ;
-; Location /home/dstn/kotekan/julia/kernels/upchan.jl:1410
-        IMAD R0, R48, 0x104, R55 ;
-        LOP3.LUT R4, R4, 0x1e, RZ, 0xc0, !PT ;
-    @P0 FADD R14, RZ, -R14 ;
-        LOP3.LUT P6, RZ, R23, 0x2, RZ, 0xc0, !PT ;
-    @P1 FADD R9, RZ, -R9 ;
-        IADD3 R56, R4, R3, RZ ;
-        IMAD R48, R49, 0x41, R4 ;
-; Location ./int.jl:340
-        LOP3.LUT R3, R57, 0x1, RZ, 0xc0, !PT ;
-        FRND.TRUNC R4, R17 ;
-        SHF.R.U32.HI R23, RZ, 0x1, R58 ;
-    @P4 FADD R15, RZ, -R15 ;
-        LOP3.LUT P0, RZ, R41, 0x2, RZ, 0xc0, !PT ;
-; Location /home/dstn/kotekan/julia/kernels/upchan.jl:1410
-        IMAD R0, R3.reuse, 0x82, R0 ;
-        LOP3.LUT P4, RZ, R36, 0x2, RZ, 0xc0, !PT ;
-        IMAD R33, R3, 0x82, R39 ;
-        IADD3 R5, R5, 0x1, RZ ;
-        IMAD R39, R40, 0x41, R0 ;
-        FFMA R0, R42, -0.5, R17 ;
-        IMAD R44, R3.reuse, 0x82, R44 ;
-        F2I.TRUNC.NTZ R42, R42 ;
-        IMAD R35, R3, 0x82, R35 ;
-        FMUL R41, R0, R0 ;
-        SGXT.U32 R3, R23, 0x1 ;
-        IMAD R36, R40, 0x41, R44 ;
-        FSETP.NEU.AND P1, PT, R4, R17, PT ;
-        IMAD R33, R40, 0x41, R33 ;
-        FFMA R44, R0, R41, RZ ;
-        IMAD R35, R40, 0x41, R35 ;
-        FFMA R40, R41, -R19.reuse, 2.550144195556640625 ;
-        FRND.TRUNC R23, R16 ;
-        IMAD R4, R3, 0x208, R48 ;
+        IMAD.SHL.U32 R29, R50, 0x2, RZ ;
+        FSETP.GT.AND P3, PT, |R36|, 16777216, PT ;
+        FSETP.NEU.AND P5, PT, R41, R16, PT ;
+        LOP3.LUT R36, R29, R54, RZ, 0xfc, !PT ;
+        IMAD R29, R54, 0x41, RZ ;
+        LOP3.LUT R38, R38, 0x410, RZ, 0xc0, !PT ;
+; Location /home/eschnett/.julia/packages/LLVM/OLMpi/src/interop/base.jl:38
+        S2R R54, SR_TID.Y ;
+        SEL R40, RZ, 0x410, P6 ;
+        IMAD R41, R36, 0x41, RZ ;
+        LOP3.LUT R36, R31, 0x1e, RZ, 0xc0, !PT ;
+    @P2 FADD R8, RZ, -R8 ;
+        LOP3.LUT R28, R51, 0x1c, RZ, 0xc0, !PT ;
+        IADD3 R31, R29, R38, R36 ;
+        IMAD.IADD R42, R36, 0x1, R41 ;
+        LOP3.LUT R43, R28, 0x60, R43, 0xf8, !PT ;
+        IMAD.U32 R41, RZ, RZ, UR40 ;
+        LOP3.LUT P6, RZ, R25, 0x2, RZ, 0xc0, !PT ;
+        FFMA R25, R37, -0.5, R16 ;
+        FSETP.NEU.AND P4, PT, R44, R17, PT ;
+        LOP3.LUT P2, RZ, R26, 0x2, RZ, 0xc0, !PT ;
+; Location ./int.jl:88
+        SHF.L.U32 R54, R54, 0x5, RZ ;
     @P6 FADD R13, RZ, -R13 ;
-        FFMA R3, R41.reuse, R40, -5.1677198410034179688 ;
-        FFMA R40, R41, R22, -1.334560394287109375 ;
-        LOP3.LUT P6, RZ, R5, 0x2, RZ, 0xc0, !PT ;
-        IMAD.SHL.U32 R5, R58, 0x4, RZ ;
-        FFMA R3, R3, R44, RZ ;
-        SHF.R.U32.HI R44, RZ, 0x3, R57 ;
-        FFMA R40, R41.reuse, R40, 4.0586924552917480469 ;
-    @P4 FADD R18, RZ, -R18 ;
-    @P0 FADD R24, RZ, -R24 ;
-        LOP3.LUT R5, R44, UR4, R5, 0xfe, !PT ;
-        FFMA R40, R41, R40, -4.9348020553588867188 ;
-        FFMA R44, R0, 3.1415927410125732422, R3 ;
-        FFMA R0, R43, -0.5, R16 ;
-        FSETP.NEU.AND P0, PT, R23, R16, PT ;
-        FFMA R23, R41, R40, 1 ;
-        LOP3.LUT R3, R42, 0x1, RZ, 0xc0, !PT ;
-        FMUL R41, R0, R0 ;
-        LOP3.LUT P4, RZ, R42.reuse, 0x2, RZ, 0xc0, !PT ;
-    @P6 FADD R28, RZ, -R28 ;
-        IADD3 R42, R42, 0x1, RZ ;
-    @P3 FADD R28, R30, 1 ;
-        ISETP.NE.U32.AND P6, PT, R3, 0x1, PT ;
-        F2I.TRUNC.NTZ R43, R43 ;
-        LOP3.LUT P3, RZ, R42, 0x2, RZ, 0xc0, !PT ;
-        FFMA R42, R41.reuse, R22, -1.334560394287109375 ;
-        FFMA R22, R41, -R19, 2.550144195556640625 ;
-        IMAD.U32 R19, RZ, RZ, UR4 ;
-        FSEL R40, R23, R44, !P6 ;
-        FFMA R42, R41.reuse, R42, 4.0586924552917480469 ;
-        FSEL R23, R44, R23, !P6 ;
-        ULOP3.LUT UR4, UR9, 0x60, URZ, 0xc0, !UPT ;
-        LOP3.LUT P6, RZ, R32, 0x2, RZ, 0xc0, !PT ;
-        FFMA R42, R41, R42, -4.9348020553588867188 ;
-        LOP3.LUT R19, R19, 0x2, R57, 0xf8, !PT ;
-        FFMA R44, R0, R41, RZ ;
-        MOV R32, UR5 ;
-        FFMA R3, R41.reuse, R22, -5.1677198410034179688 ;
-        FFMA R41, R41, R42, 1 ;
-        LOP3.LUT R22, R19, 0x4, R59.reuse, 0xf8, !PT ;
-        IMAD.U32 R42, RZ, RZ, UR9 ;
-        LOP3.LUT R19, R32, 0x1c, R59, 0xf8, !PT ;
-        IMAD.U32 R32, RZ, RZ, UR4 ;
-        LOP3.LUT R22, R22, 0x10, R57, 0xf8, !PT ;
-        FFMA R3, R3, R44, RZ ;
-        LOP3.LUT R42, R19, 0x80, R42, 0xf8, !PT ;
-    @P6 FADD R26, RZ, -R26 ;
-        LOP3.LUT R19, R32, 0x1c, R59.reuse, 0xf8, !PT ;
-        IMAD.U32 R32, RZ, RZ, UR9 ;
-        LOP3.LUT R22, R22, 0x20, R59, 0xf8, !PT ;
-        FFMA R0, R0, 3.1415927410125732422, R3 ;
-        SHF.L.U32 R49, R57, 0x1, RZ ;
+        SHF.R.U32.HI R38, RZ, 0x3, R50 ;
+        FMUL R7, R7, R7 ;
+        LOP3.LUT R45, R33, 0x20, R54, 0xf8, !PT ;
+        FMUL R6, R6, R6 ;
+        IADD3 R33, R29, R36, R40 ;
+        IMAD.U32 R36, RZ, RZ, UR7 ;
+        F2I.TRUNC.NTZ R29, R37 ;
+        FSEL R28, R30, -R30, !P2 ;
+        IMAD R30, R38, 0x82, RZ ;
+        R2P PR, R50, 0x6 ;
+   @!P4 FMUL R28, RZ, R17 ;
+        LOP3.LUT R36, R43, 0x80, R36, 0xf8, !PT ;
         FMUL R9, R9, R9 ;
-        LOP3.LUT R19, R19, 0x80, R32, 0xf8, !PT ;
+        LOP3.LUT P4, RZ, R22, 0x2, RZ, 0xc0, !PT ;
         FMUL R10, R10, R10 ;
-        LOP3.LUT R22, R22, 0x8, R49, 0xf8, !PT ;
-        FMUL R9, R9, 0.0084815751761198043823 ;
-        LOP3.LUT R32, R43, 0x1, RZ, 0xc0, !PT ;
-        FMUL R18, R18, R18 ;
-        SHF.R.U32.HI R3, RZ, 0x1, R22 ;
-        FMUL R60, R9, R60 ;
-        ISETP.NE.U32.AND P6, PT, R32, 0x1, PT ;
-; Location ./int.jl:88
-        IMAD.SHL.U32 R32, R58, 0x20, RZ ;
-        SGXT.U32 R3, R3, 0x5 ;
+        LEA R37, R41, R36, 0xc ;
+        FMUL R36, R25, R25 ;
+        SEL R38, RZ, 0x208, !P1 ;
+        FMUL R8, R8, R8 ;
+        FSETP.GT.AND P1, PT, |R17|, 16777216, PT ;
+        STL [R1+0x10c], R37 ;
+        FFMA R41, R36, R11, -1.334560394287109375 ;
+        LOP3.LUT R17, R29, 0x1, RZ, 0xc0, !PT ;
+        SEL R22, RZ, 0x104, !P2 ;
+        FFMA R41, R36.reuse, R41, 4.0586924552917480469 ;
+        ISETP.NE.U32.AND P6, PT, R17, 0x1, PT ;
+    @P3 FADD R20, R21, 1 ;
+        SHF.R.S32.HI R17, RZ, 0x1, R50 ;
+        FFMA R41, R36.reuse, R41, -4.9348020553588867188 ;
+        FFMA R37, R36, -R12, 2.550144195556640625 ;
+        FFMA R12, R25, R36, RZ ;
+        LOP3.LUT P2, RZ, R0, 0x2, RZ, 0xc0, !PT ;
+        FFMA R41, R36.reuse, R41, 1 ;
+        FFMA R11, R36, R37, -5.1677198410034179688 ;
+    @P4 FADD R14, RZ, -R14 ;
         FMUL R13, R13, R13 ;
-        FSEL R19, R40, -R40, !P4 ;
-   @!P1 FMUL R19, RZ, R17 ;
-        FSETP.GT.AND P4, PT, |R17|, 16777216, PT ;
-; Location /home/dstn/kotekan/julia/kernels/upchan.jl:1410
-        IMAD R17, R3.reuse, 0x41, R34 ;
-        LOP3.LUT R32, R32, 0x20, RZ, 0xc0, !PT ;
-        IMAD R37, R3, 0x41, R37 ;
-        LOP3.LUT P1, RZ, R43, 0x2, RZ, 0xc0, !PT ;
-        IMAD R31, R3, 0x41, R31 ;
-        IADD3 R43, R43, 0x1, RZ ;
-        IMAD.IADD R17, R32, 0x1, R17 ;
-        FSEL R22, R41, R0, !P6 ;
-        IMAD R3, R3, 0x41, R38 ;
-        FMUL R24, R24, R24 ;
-        FMUL R26, R26, R26 ;
-        STL [R1+0x118], R17 ;
-        FSEL R0, R0, R41, !P6 ;
-        FMUL R15, R15, R15 ;
-<<<<<<< HEAD
-        SHF.R.U32.HI R39, RZ, 0x2, R39 ;
-        FMUL R18, R18, R45 ;
-        SGXT.U32 R43, R43, 0x1 ;
-        FMUL R19, R19, R19 ;
-        LOP3.LUT R39, R39, 0x1e, RZ, 0xc0, !PT ;
-        IMAD R40, R40, 0x41, RZ ;
-        F2FP.PACK_AB R20, R5, R20 ;
-        IMAD R24, R43.reuse, 0x104, R0 ;
-        FFMA R0, R38, -0.5, R17 ;
-        IMAD R34, R43, 0x104, R42 ;
-        FMUL R19, R19, 0.0084815751761198043823 ;
-        IMAD R36, R43.reuse, 0x104, R44 ;
-        FMUL R31, R0, R0 ;
-        IMAD R3, R43, 0x104, R3 ;
-        FMUL R19, R19, R46 ;
-        IMAD R4, R4, 0x41, R39 ;
-        FFMA R42, R31.reuse, -R12, 2.550144195556640625 ;
-        LOP3.LUT R5, R6, 0x80000000, RZ, 0x3c, !PT ;
-        STL [R1+0x104], R48 ;
-        FFMA R25, R31, R42, -5.1677198410034179688 ;
-        FFMA R42, R0.reuse, R31, RZ ;
-        STL [R1+0x108], R55 ;
-        FFMA R33, R25, R42, RZ ;
-        FFMA R42, R31, R13, -1.334560394287109375 ;
-        F2I.TRUNC.NTZ R25, R38 ;
-        IMAD.IADD R48, R39, 0x1, R40 ;
-        FFMA R33, R0, 3.1415927410125732422, R33 ;
-        FFMA R42, R31, R42, 4.0586924552917480469 ;
-        FFMA R0, R37, -0.5, R16 ;
-        STL [R1+0x11c], R48 ;
-        FFMA R42, R31.reuse, R42, -4.9348020553588867188 ;
-        F2I.TRUNC.NTZ R37, R37 ;
-        FFMA R42, R31, R42, 1 ;
-        FMUL R31, R0, R0 ;
-        FFMA R44, R31, -R12, 2.550144195556640625 ;
-        LOP3.LUT R12, R25, 0x1, RZ, 0xc0, !PT ;
-        FFMA R35, R0, R31, RZ ;
-        FFMA R38, R31, R13, -1.334560394287109375 ;
-        LOP3.LUT P6, RZ, R25, 0x2, RZ, 0xc0, !PT ;
-        FRND.TRUNC R13, R16 ;
-        ISETP.NE.U32.AND P1, PT, R12, 0x1, PT ;
-        FFMA R12, R31.reuse, R44, -5.1677198410034179688 ;
-        FFMA R38, R31, R38, 4.0586924552917480469 ;
-        IADD3 R25, R25, 0x1, RZ ;
-        FFMA R35, R12, R35, RZ ;
-        FFMA R38, R31, R38, -4.9348020553588867188 ;
-        FRND.TRUNC R12, R17 ;
-        LOP3.LUT P3, RZ, R25, 0x2, RZ, 0xc0, !PT ;
-        FFMA R31, R31, R38, 1 ;
-        FFMA R38, R0, 3.1415927410125732422, R35 ;
-        FSEL R35, R42, R33, !P1 ;
-        FSEL R0, R33, R42, !P1 ;
-        FSETP.NEU.AND P5, PT, R13, R16, PT ;
-        LOP3.LUT R13, R37, 0x1, RZ, 0xc0, !PT ;
-        SHF.R.U32.HI R33, RZ, 0x3, R32 ;
-    @P3 FADD R0, RZ, -R0 ;
-; Location /home/eschnett/src/kotekan/julia/kernels/upchan.jl:1415
-        LOP3.LUT P1, RZ, R32, 0x8, RZ, 0xc0, !PT ;
-        FSETP.NEU.AND P4, PT, R12, R17, PT ;
-        FSEL R12, R35, -R35, !P6 ;
-        ISETP.NE.U32.AND P6, PT, R13, 0x1, PT ;
-; Location ./int.jl:347
-        SGXT.U32 R33, R33, 0x1 ;
-        FSEL R13, R38, R31, !P6 ;
-        IMAD R3, R33, 0x410, R3 ;
-   @!P4 FMUL R12, RZ, R17 ;
-        LOP3.LUT P4, RZ, R27, 0x2, RZ, 0xc0, !PT ;
-        IMAD R27, R33, 0x410, R34 ;
-        FSEL R17, R31, R38, !P6 ;
-        STL [R1+0x10c], R3 ;
-        LOP3.LUT P6, RZ, R37.reuse, 0x2, RZ, 0xc0, !PT ;
-    @P2 FADD R0, R12, 1 ;
-        IADD3 R37, R37, 0x1, RZ ;
-        STL [R1+0x114], R27 ;
+        IADD3 R33, R30, R33, R38 ;
+        FFMA R12, R11, R12, RZ ;
+        SGXT R11, R17, 0x1 ;
+    @P0 FADD R5, R4, 1 ;
+        SHF.R.S32.HI R17, RZ, 0x2, R50 ;
+        FFMA R12, R25, 3.1415927410125732422, R12 ;
+        ULOP3.LUT UR4, UR7, 0x80, URZ, 0xc0, !UPT ;
+        LDL.LU R25, [R1+0x8] ;
+        SGXT R17, R17, 0x1 ;
+    @P2 FADD R3, RZ, -R3 ;
+        FMUL R14, R14, R14 ;
+        IMAD.IADD R22, R33, 0x1, R22 ;
+        LOP3.LUT R0, R17, 0x104, RZ, 0xc0, !PT ;
+        STL [R1+0x104], R42 ;
+        FSEL R17, R41, R12, !P6 ;
+        FSEL R12, R12, R41, !P6 ;
+        LOP3.LUT P6, RZ, R29, 0x2, RZ, 0xc0, !PT ;
+        FSETP.GT.AND P2, PT, |R16|, 16777216, PT ;
         FSEL R17, R17, -R17, !P6 ;
    @!P5 FMUL R17, RZ, R16 ;
-        LOP3.LUT P6, RZ, R37, 0x2, RZ, 0xc0, !PT ;
-        IMAD R31, R33, 0x410, R36 ;
+        FMUL R16, R7, 0.0084815751761198043823 ;
+        FMUL R7, R6, 0.0084815751761198043823 ;
+        FMUL R6, R9, 0.0084815751761198043823 ;
+        FMUL R3, R3, R3 ;
+        FMUL R8, R8, 0.0084815751761198043823 ;
+        FMUL R60, R7, R60 ;
+        FMUL R55, R6, R55 ;
+        FMUL R7, R10, 0.0084815751761198043823 ;
+        FMUL R6, R13, 0.0084815751761198043823 ;
+        FMUL R9, R14, 0.0084815751761198043823 ;
+        FMUL R3, R3, 0.0084815751761198043823 ;
+        FMUL R7, R7, R52 ;
+        FMUL R6, R6, R47 ;
+        FMUL R9, R9, R46 ;
+        LOP3.LUT R39, R39, 0x20, R51, 0xf8, !PT ;
+        IADD3 R26, R26, 0x1, RZ ;
+        F2FP.PACK_AB R7, R6, R7 ;
+        STL [R1+0x110], R22 ;
+        FMUL R8, R8, R53 ;
+        LOP3.LUT R11, R11, 0x208, RZ, 0xc0, !PT ;
+        STL [R1+0xf4], R7 ;
+        F2FP.PACK_AB R14, R18, R19 ;
+        LOP3.LUT R22, R21, 0x80000000, RZ, 0x3c, !PT ;
+        F2FP.PACK_AB R21, R21, R4 ;
+        F2FP.PACK_AB R8, R8, R55 ;
+        LOP3.LUT R7, R4, 0x80000000, RZ, 0x3c, !PT ;
+        IMAD.SHL.U32 R4, R50, 0x4, RZ ;
+        LOP3.LUT R18, R17, 0x80000000, RZ, 0x3c, !PT ;
+        IADD3 R29, R29, 0x1, RZ ;
+        F2FP.PACK_AB R22, R22, R7 ;
+        STL [R1+0xf8], R8 ;
+        SHF.R.U32.HI R39, RZ, 0x1, R39 ;
+        LOP3.LUT P4, RZ, R26, 0x2, RZ, 0xc0, !PT ;
+        LOP3.LUT P6, RZ, R29, 0x2, RZ, 0xc0, !PT ;
+        F2FP.PACK_AB R20, R20, R5 ;
+        IMAD R5, R39, 0x41, R45 ;
+        IADD3 R11, R30, R31, R11 ;
+        LOP3.LUT R8, R45, 0x18, RZ, 0xfc, !PT ;
+        IMAD.IADD R0, R0, 0x1, R11 ;
+        FMUL R61, R16, R61 ;
+        F2FP.PACK_AB R16, R35, R32 ;
+    @P4 FADD R15, RZ, -R15 ;
+    @P6 FADD R12, RZ, -R12 ;
+    @P1 FADD R15, R28, 1 ;
+    @P2 FADD R12, R17, 1 ;
+        STL [R1+0xe4], R16 ;
+        F2FP.PACK_AB R13, R23, R24 ;
+        F2FP.PACK_AB R11, R60, R61 ;
+        F2FP.PACK_AB R16, R12, R15 ;
+        STL [R1+0xe8], R13 ;
+        STL [R1+0xfc], R11 ;
+        IMAD.SHL.U32 R13, R0.reuse, 0x4, RZ ;
+        IADD3 R11, R0, 0x1883, RZ ;
+        STL [R1+0xec], R14 ;
+        STL [R1+0xdc], RZ ;
+        STL [R1+0xd8], RZ ;
+        STL [R1+0xd4], RZ ;
+        STL [R1+0xd0], RZ ;
+        STL [R1+0xcc], RZ ;
+        STL [R1+0xa8], RZ ;
+        STL [R1+0xa0], RZ ;
+        STL [R1+0xa4], RZ ;
+        STL [R1+0x108], R13 ;
+        ULEA UR8, UR42, 0xfff40000, 0x12 ;
+        F2FP.PACK_AB R17, R17, R28 ;
 ; Location /home/eschnett/src/kotekan/julia/kernels/upchan.jl:1415
-        CS2R R34, SRZ ;
-    @P4 FADD R26, RZ, -R26 ;
-        FSETP.GT.AND P4, PT, |R16|, 16777216, PT ;
-=======
-        LOP3.LUT P6, RZ, R43, 0x2, RZ, 0xc0, !PT ;
-        FMUL R24, R24, 0.0084815751761198043823 ;
-        FSEL R22, R22, -R22, !P1 ;
-        FMUL R26, R26, 0.0084815751761198043823 ;
-        FSETP.GT.AND P1, PT, |R16|, 16777216, PT ;
-        FMUL R14, R14, R14 ;
-        FMUL R15, R15, 0.0084815751761198043823 ;
-        IADD3 R17, R32.reuse, R3, RZ ;
-        IMAD.IADD R3, R32, 0x1, R31 ;
-        FMUL R24, R24, R45 ;
-        FMUL R61, R26, R61 ;
-        FMUL R14, R14, 0.0084815751761198043823 ;
-        F2FP.PACK_AB R20, R11, R20 ;
-        STL [R1+0x10c], R3 ;
-        FMUL R52, R15, R52 ;
-        IADD3 R11, R4, 0x20, RZ ;
-   @!P0 FMUL R22, RZ, R16 ;
-        F2FP.PACK_AB R15, R8, R7 ;
-        FMUL R14, R14, R47 ;
-        F2FP.PACK_AB R7, R61, R24 ;
-    @P3 FADD R23, RZ, -R23 ;
-        SHF.L.U32 R26, R11, 0x2, RZ ;
-    @P6 FADD R0, RZ, -R0 ;
->>>>>>> bdbe7b3b
-        FMUL R3, R10, 0.0084815751761198043823 ;
-        FMUL R10, R13, 0.0084815751761198043823 ;
-        F2FP.PACK_AB R16, R30, R29 ;
-        STL [R1+0xe8], R15 ;
-        FMUL R9, R3, R54 ;
-        FMUL R3, R18, 0.0084815751761198043823 ;
-        FMUL R53, R10, R53 ;
-    @P4 FADD R23, R19, 1 ;
-    @P1 FADD R0, R22, 1 ;
-        FMUL R13, R3, R46 ;
-        F2FP.PACK_AB R3, R25, R12 ;
-        STL [R1+0xec], R7 ;
-        F2FP.PACK_AB R12, R28, R27 ;
-        IMAD.SHL.U32 R27, R4.reuse, 0x4, RZ ;
-        F2FP.PACK_AB R10, R9, R60 ;
-        STL [R1+0xe0], R16 ;
-        IADD3 R15, R4, 0x841, RZ ;
-        IMAD.IADD R38, R32, 0x1, R39 ;
-        F2FP.PACK_AB R9, R52, R53 ;
-        STL [R1+0xe4], R12 ;
-        F2FP.PACK_AB R8, R13, R14 ;
-        IMAD.IADD R36, R32, 0x1, R36 ;
-        LOP3.LUT R18, R22, 0x80000000, RZ, 0x3c, !PT ;
-        STL [R1+0x110], R17 ;
-        LOP3.LUT R7, R21.reuse, 0x80000000, RZ, 0x3c, !PT ;
-        CS2R R24, SRZ ;
-        F2FP.PACK_AB R21, R21, R6 ;
-        STL [R1+0xf8], R10 ;
-        LOP3.LUT R6, R6, 0x80000000, RZ, 0x3c, !PT ;
+        IMAD.MOV.U32 R19, RZ, RZ, RZ ;
+        LOP3.LUT P1, RZ, R48, 0x8, RZ, 0xc0, !PT ;
+        IMAD.MOV.U32 R23, RZ, RZ, RZ ;
+        MOV R44, RZ ;
+        IMAD.MOV.U32 R24, RZ, RZ, RZ ;
+        USHF.R.S32.HI UR10, URZ, 0x1f, UR8 ;
+        FMUL R10, R3, R25 ;
+        F2FP.PACK_AB R6, R10, R9 ;
+        LOP3.LUT R9, R28, 0x80000000, RZ, 0x3c, !PT ;
+        STL [R1+0xf0], R6 ;
+        F2FP.PACK_AB R18, R18, R9 ;
+        LOP3.LUT R9, R45, 0x10, RZ, 0xfc, !PT ;
+        SHF.R.U32.HI R6, RZ, 0x3, R48 ;
+        LOP3.LUT R7, R6, UR38, R4, 0xfe, !PT ;
+        IMAD.U32 R6, RZ, RZ, UR4 ;
+        LOP3.LUT R4, R45, 0x8, RZ, 0xfc, !PT ;
+        PRMT R6, R6, 0x6540, R7 ;
+        IMAD R4, R39.reuse, 0x41, R4 ;
+        IMAD R6, R39.reuse, 0x41, R9 ;
+        IMAD R39, R39, 0x41, R8 ;
+        SHF.L.U32 R8, R7, 0x8, RZ ;
+        IMAD.SHL.U32 R7, R5, 0x4, RZ ;
+        IMAD.SHL.U32 R5, R4, 0x4, RZ ;
+        IMAD.SHL.U32 R6, R6, 0x4, RZ ;
+        STL [R1+0x118], R5 ;
+        STL [R1+0x11c], R6 ;
+        IADD3 R5, R0.reuse, 0x841, RZ ;
+        IADD3 R6, R0, 0x822, RZ ;
+        IMAD.SHL.U32 R12, R5, 0x4, RZ ;
+        SHF.L.U32 R4, R39, 0x2, RZ ;
+        IADD3 R9, R0, 0x1043, RZ ;
+        IMAD.SHL.U32 R5, R6, 0x4, RZ ;
+        STL [R1+0x114], R7 ;
+        IADD3 R8, R0, 0x1062, RZ ;
+        STL [R1+0x140], R5 ;
+        IADD3 R10, R0, 0x1063, RZ ;
+        IMAD.SHL.U32 R6, R8, 0x4, RZ ;
+        STL [R1+0x120], R4 ;
+        IADD3 R7, R0, 0x842, RZ ;
+        IMAD.SHL.U32 R5, R9, 0x4, RZ ;
+        SHF.L.U32 R7, R7, 0x2, RZ ;
+        IADD3 R4, R0.reuse, 0x1864, RZ ;
+        IADD3 R0, R0, 0x1884, RZ ;
+        STL [R1+0x134], R5 ;
+        STL [R1+0x13c], R7 ;
+        STL [R1+0x138], R6 ;
+        IMAD.SHL.U32 R5, R4, 0x4, RZ ;
+        IMAD.SHL.U32 R4, R0, 0x4, RZ ;
+        SHF.L.U32 R0, R42, 0x2, RZ ;
+        IMAD.SHL.U32 R7, R10, 0x4, RZ ;
+        SHF.L.U32 R6, R11, 0x2, RZ ;
+        STL [R1+0x144], R12 ;
+        STL [R1+0x130], R7 ;
+        STL [R1+0x12c], R6 ;
+        STL [R1+0x128], R5 ;
+        STL [R1+0x124], R4 ;
+        STL [R1+0x148], R0 ;
+        F2FP.PACK_AB R3, R27, R34 ;
         UMOV UR4, URZ ;
-        F2FP.PACK_AB R16, R0, R23 ;
-        IMAD.SHL.U32 R0, R5, 0x100, RZ ;
-        IADD3 R12, R4, 0x1, RZ ;
-        STL [R1+0xf4], R9 ;
-        F2FP.PACK_AB R17, R22, R19 ;
-        LOP3.LUT R19, R19, 0x80000000, RZ, 0x3c, !PT ;
-        IMAD.SHL.U32 R11, R12, 0x4, RZ ;
-        STL [R1+0xf0], R8 ;
-        IADD3 R10, R4.reuse, 0x1042, RZ ;
-        F2FP.PACK_AB R22, R7, R6 ;
-        STL [R1+0x15c], R11 ;
-        IADD3 R7, R4.reuse, 0x1063, RZ ;
-        IADD3 R9, R4.reuse, 0x1062, RZ ;
-        STL [R1+0x120], R0 ;
-        IADD3 R6, R4, 0x1863, RZ ;
-        F2FP.PACK_AB R18, R18, R19 ;
-        STL [R1+0x11c], R56 ;
-        IADD3 R8, R4.reuse, 0x1043, RZ ;
-        SHF.L.U32 R11, R15, 0x2, RZ ;
-        STL [R1+0x108], R38 ;
-        IADD3 R13, R4.reuse, 0x21, RZ ;
-        IADD3 R14, R4.reuse, 0x821, RZ ;
-        STL [R1+0x150], R11 ;
-        IADD3 R19, R4.reuse, 0x822, RZ ;
-        IMAD.SHL.U32 R13, R13, 0x4, RZ ;
-        IADD3 R23, R4, 0x842, RZ ;
-        IMAD.SHL.U32 R12, R14, 0x4, RZ ;
-        IADD3 R5, R4.reuse, 0x1883, RZ ;
-        STL [R1+0x104], R36 ;
-        IADD3 R0, R4, 0x1864, RZ ;
-        IADD3 R4, R4, 0x1884, RZ ;
-        IMAD.SHL.U32 R11, R10, 0x4, RZ ;
-        SHF.L.U32 R10, R9, 0x2, RZ ;
-        IMAD.SHL.U32 R9, R8, 0x4, RZ ;
-        IADD3 R34, R32, R33, RZ ;
-        IMAD.SHL.U32 R8, R7, 0x4, RZ ;
-        STL [R1+0x158], R13 ;
-        IMAD.SHL.U32 R7, R6, 0x4, RZ ;
-        SHF.L.U32 R6, R5, 0x2, RZ ;
+
+.L_x_79:
+        LDL R29, [R1+0x10c] ;
+; Location /home/eschnett/.julia/packages/LLVM/OLMpi/src/interop/base.jl:38
+        S2R R0, SR_TID.X ;
+        S2R R15, SR_TID.X ;
+        S2R R4, SR_TID.Y ;
+; Location /home/eschnett/.julia/packages/LLVM/OLMpi/src/interop/pointer.jl:114
+        IMAD.MOV.U32 R8, RZ, RZ, 0x4 ;
+        LDL R27, [R1+0x108] ;
+        LDL R25, [R1+0x110] ;
+        LDL R28, [R1+0x144] ;
         IMAD.SHL.U32 R5, R0, 0x4, RZ ;
-        STL [R1+0x154], R12 ;
-        IMAD.IADD R33, R32, 0x1, R35 ;
-        LOP3.LUT P1, RZ, R57, 0x8, RZ, 0xc0, !PT ;
-        IMAD.SHL.U32 R0, R4, 0x4, RZ ;
-        STL [R1+0x164], R27 ;
-        IMAD.SHL.U32 R13, R19, 0x4, RZ ;
-        STL [R1+0xfc], R33 ;
-        IMAD.SHL.U32 R12, R23, 0x4, RZ ;
-        STL [R1+0x128], R0 ;
-        STL [R1+0x160], R26 ;
-        IMAD.IADD R33, R32, 0x1, R37 ;
-        STL [R1+0x14c], R13 ;
-        IMAD.SHL.U32 R0, R56, 0x4, RZ ;
-        STL [R1+0x114], R33 ;
-        STL [R1+0x148], R12 ;
-        STL [R1+0x144], R11 ;
-        STL [R1+0x140], R10 ;
-        STL [R1+0x13c], R9 ;
-        STL [R1+0x138], R8 ;
-        STL [R1+0x134], R7 ;
-        STL [R1+0x130], R6 ;
-        STL [R1+0x12c], R5 ;
-        STL [R1+0x168], R0 ;
-        STL [R1+0x100], R34 ;
-        CS2R R34, SRZ ;
-
-.L_x_79:
-; Location /home/dstn/.julia/packages/LLVM/RpBog/src/interop/base.jl:38
-        S2R R0, SR_TID.Y ;
-        ULOP3.LUT UR5, UR8, 0x60, UR9, 0xf8, !UPT ;
-        IMAD.U32 R5, RZ, RZ, UR9 ;
-        S2R R7, SR_TID.X ;
-        IMAD.U32 R4, RZ, RZ, UR5 ;
-        S2R R12, SR_TID.X ;
-        S2R R6, SR_TID.X ;
-; Location /home/dstn/.julia/packages/LLVM/RpBog/src/interop/pointer.jl:114
-        MOV R8, 0x4 ;
-        LDL R23, [R1+0x164] ;
-        LDL R19, [R1+0x160] ;
+        LDL R26, [R1+0x140] ;
+; Location ./int.jl:296
+        IMAD.U32 R0, RZ, RZ, UR4 ;
+        LDL R30, [R1+0x138] ;
+        LOP3.LUT R0, R0, 0x1ff10, R15, 0xc8, !PT ;
+        LOP3.LUT R0, R0, 0x20, R5, 0xf8, !PT ;
+        LOP3.LUT R0, R0, R4, RZ, 0xfc, !PT ;
+; Location ./int.jl:88
+        IMAD.SHL.U32 R0, R0, 0x1000, RZ ;
 ; Location ./int.jl:87
-        LOP3.LUT R0, R0, UR4, RZ, 0xfc, !PT ;
-        LDL R14, [R1+0x15c] ;
-        IMAD.SHL.U32 R7, R7, 0x4, RZ ;
-        LDL R15, [R1+0x158] ;
-        SHF.L.U32 R12, R12, 0x2, RZ ;
-        IMAD.U32 R11, RZ, RZ, UR9 ;
-        LOP3.LUT R4, R4, 0x1c, R7, 0xf8, !PT ;
-        LDL R26, [R1+0x154] ;
-        LOP3.LUT R0, R0, 0x10, R6, 0xf8, !PT ;
-        LOP3.LUT R4, R4, 0x80, R5, 0xf8, !PT ;
-        LDL R28, [R1+0x144] ;
-        LOP3.LUT R0, R0, 0x20, R12, 0xf8, !PT ;
-        LDL R27, [R1+0x140] ;
-; Location ./int.jl:88
-        SHF.L.U32 R0, R0, 0xc, RZ ;
-; Location ./int.jl:87
-        IMAD.IADD R4, R4, 0x1, R0 ;
-; Location ./int.jl:288
+        IADD3 R4, R29, R0, RZ ;
+; Location ./int.jl:295
         SHF.R.S32.HI R5, RZ, 0x1f, R4 ;
         LEA.HI R5, R5, R4, RZ, 0x1d ;
 ; Location ./int.jl:88
+        LOP3.LUT R7, R5, 0xe0000000, RZ, 0xc0, !PT ;
+; Location ./promotion.jl:521
+        ISETP.NE.AND P0, PT, R7, R4, PT ;
+        ISETP.LT.AND P0, PT, R4, RZ, P0 ;
+; Location ./int.jl:295
+        SHF.R.S32.HI R5, RZ, 0x1d, R5 ;
+; Location ./int.jl:86
+        IADD3 R7, -R5, 0x1, RZ ;
+   @!P0 IMAD.MOV R7, RZ, RZ, -R5 ;
+        IMAD R5, R7, 0x20000000, R4 ;
+; Location /home/eschnett/.julia/packages/LLVM/OLMpi/src/interop/pointer.jl:114
+        IMAD.WIDE R4, R5, R8, c[0x0][0x210] ;
+; Location /home/eschnett/.julia/packages/IndexSpaces/SkQyK/src/IndexSpaces.jl:872
+        LDG.E.128 R4, [R4.64] ;
+; Location /home/eschnett/src/kotekan/julia/kernels/upchan.jl:1415
+        SEL R10, R6, R4, !P1 ;
+        SEL R12, R7, R5, !P1 ;
+; Location /home/eschnett/.julia/packages/CUDA/rXson/src/device/intrinsics/warp.jl:29
+        SHFL.BFLY PT, R10, R10, 0x8, 0x1f ;
+        SHFL.BFLY PT, R12, R12, 0x8, 0x1f ;
+; Location /home/eschnett/src/kotekan/julia/kernels/upchan.jl:1415
+        SEL R9, R4, R10, !P1 ;
+; Location ./int.jl:88
+        LOP3.LUT R4, R0, 0x40000, RZ, 0xfc, !PT ;
+; Location ./int.jl:87
+        IADD3 R4, R29, R4, RZ ;
+; Location /home/eschnett/src/kotekan/julia/kernels/upchan.jl:1415
+        SEL R11, R5, R12, !P1 ;
+; Location ./int.jl:295
+        SHF.R.S32.HI R5, RZ, 0x1f, R4 ;
+        LEA.HI R5, R5, R4, RZ, 0x1d ;
+; Location /home/eschnett/src/kotekan/julia/kernels/upchan.jl:1415
+        SEL R10, R10, R6, !P1 ;
+; Location ./int.jl:88
         LOP3.LUT R6, R5, 0xe0000000, RZ, 0xc0, !PT ;
-; Location ./promotion.jl:477
+; Location ./promotion.jl:521
         ISETP.NE.AND P0, PT, R6, R4, PT ;
         ISETP.LT.AND P0, PT, R4, RZ, P0 ;
-; Location ./int.jl:288
+; Location ./int.jl:295
         SHF.R.S32.HI R5, RZ, 0x1d, R5 ;
 ; Location ./int.jl:86
         IADD3 R6, -R5, 0x1, RZ ;
    @!P0 IMAD.MOV R6, RZ, RZ, -R5 ;
         IMAD R4, R6, 0x20000000, R4 ;
-; Location /home/dstn/.julia/packages/LLVM/RpBog/src/interop/pointer.jl:114
+; Location /home/eschnett/.julia/packages/LLVM/OLMpi/src/interop/pointer.jl:114
         IMAD.WIDE R4, R4, R8, c[0x0][0x210] ;
-; Location /home/dstn/.julia/packages/IndexSpaces/MMvQv/src/IndexSpaces.jl:872
+; Location /home/eschnett/src/kotekan/julia/kernels/upchan.jl:1415
+        SEL R12, R12, R7, !P1 ;
+; Location /home/eschnett/.julia/packages/IndexSpaces/SkQyK/src/IndexSpaces.jl:872
         LDG.E.128 R4, [R4.64] ;
-<<<<<<< HEAD
-; Location /home/eschnett/src/kotekan/julia/kernels/upchan.jl:1415
-=======
-        ULOP3.LUT UR5, UR9, 0x60, URZ, 0xc0, !UPT ;
-        IMAD.U32 R9, RZ, RZ, UR5 ;
-        LOP3.LUT R9, R9, 0x1c, R12, 0xf8, !PT ;
-        LOP3.LUT R9, R9, 0x80, R11, 0xf8, !PT ;
-; Location ./int.jl:87
-        LOP3.LUT R0, R9, R0, RZ, 0xfc, !PT ;
-; Location /home/dstn/kotekan/julia/kernels/upchan.jl:1410
->>>>>>> bdbe7b3b
-        SEL R10, R6, R4, !P1 ;
-        SEL R12, R7, R5, !P1 ;
-; Location /home/dstn/.julia/packages/CUDA/YIj5X/src/device/intrinsics/warp.jl:29
-        SHFL.BFLY PT, R10, R10, 0x8, 0x1f ;
-        SHFL.BFLY PT, R12, R12, 0x8, 0x1f ;
-<<<<<<< HEAD
-; Location /home/eschnett/src/kotekan/julia/kernels/upchan.jl:1415
-        SEL R9, R4, R10, !P1 ;
-; Location ./int.jl:87
-        LOP3.LUT R4, R26, 0x40000, R0, 0xfe, !PT ;
-        IADD3 R4, R4, UR9, RZ ;
-; Location /home/eschnett/src/kotekan/julia/kernels/upchan.jl:1415
-=======
-; Location ./range.jl:883
-        SEL R9, R4, R10, !P1 ;
-; Location ./int.jl:87
-        LOP3.LUT R4, R0, 0x40000, RZ, 0xfc, !PT ;
-        IADD3 R4, R4, UR8, RZ ;
-; Location ./range.jl:883
->>>>>>> bdbe7b3b
-        SEL R11, R5, R12, !P1 ;
-; Location ./int.jl:288
-        SHF.R.S32.HI R5, RZ, 0x1f, R4 ;
-        LEA.HI R5, R5, R4, RZ, 0x1d ;
-<<<<<<< HEAD
-; Location /home/eschnett/src/kotekan/julia/kernels/upchan.jl:1415
-=======
-; Location ./range.jl:883
->>>>>>> bdbe7b3b
-        SEL R10, R10, R6, !P1 ;
-; Location ./int.jl:88
-        LOP3.LUT R6, R5, 0xe0000000, RZ, 0xc0, !PT ;
-; Location ./promotion.jl:477
-        ISETP.NE.AND P0, PT, R6, R4, PT ;
-        ISETP.LT.AND P0, PT, R4, RZ, P0 ;
-; Location ./int.jl:288
-        SHF.R.S32.HI R5, RZ, 0x1d, R5 ;
-; Location ./int.jl:86
-        IADD3 R6, -R5, 0x1, RZ ;
-   @!P0 IMAD.MOV R6, RZ, RZ, -R5 ;
-        LEA R4, R6, R4, 0x1d ;
-; Location /home/dstn/.julia/packages/LLVM/RpBog/src/interop/pointer.jl:114
-        IMAD.WIDE R4, R4, R8, c[0x0][0x210] ;
-<<<<<<< HEAD
-; Location /home/eschnett/src/kotekan/julia/kernels/upchan.jl:1415
-=======
-; Location ./range.jl:883
->>>>>>> bdbe7b3b
-        SEL R12, R12, R7, !P1 ;
-; Location /home/dstn/.julia/packages/IndexSpaces/MMvQv/src/IndexSpaces.jl:872
-        LDG.E.128 R4, [R4.64] ;
-; Location /home/dstn/.julia/packages/LLVM/RpBog/src/interop/base.jl:38
+; Location /home/eschnett/.julia/packages/LLVM/OLMpi/src/interop/base.jl:38
         PRMT R13, R9.reuse, 0x5410, R10.reuse ;
         PRMT R9, R9, 0x7632, R10 ;
+        STS [R27], R13 ;
+        STS [R25.X4+0x80], R9 ;
         PRMT R10, R11.reuse, 0x5410, R12.reuse ;
         PRMT R11, R11, 0x7632, R12 ;
-        STS [R23], R13 ;
-        STS [R19], R9 ;
-        STS [R14], R10 ;
-        LDL R23, [R1+0x150] ;
-        STS [R15], R11 ;
-        LDL R19, [R1+0x14c] ;
-        LDL R15, [R1+0x148] ;
-<<<<<<< HEAD
+        STS [R25.X4+0x4], R10 ;
+        STS [R25.X4+0x84], R11 ;
+        LDL R25, [R1+0x13c] ;
 ; Location /home/eschnett/src/kotekan/julia/kernels/upchan.jl:1415
-=======
-; Location /home/dstn/kotekan/julia/kernels/upchan.jl:1410
->>>>>>> bdbe7b3b
         SEL R9, R6, R4, !P1 ;
         SEL R14, R7, R5, !P1 ;
-; Location /home/dstn/.julia/packages/CUDA/YIj5X/src/device/intrinsics/warp.jl:29
+; Location /home/eschnett/.julia/packages/CUDA/rXson/src/device/intrinsics/warp.jl:29
         SHFL.BFLY PT, R9, R9, 0x8, 0x1f ;
         SHFL.BFLY PT, R14, R14, 0x8, 0x1f ;
-<<<<<<< HEAD
 ; Location /home/eschnett/src/kotekan/julia/kernels/upchan.jl:1415
-=======
-; Location ./range.jl:883
->>>>>>> bdbe7b3b
         SEL R4, R4, R9, !P1 ;
         SEL R6, R9, R6, !P1 ;
         SEL R5, R5, R14, !P1 ;
         SEL R14, R14, R7, !P1 ;
-; Location /home/dstn/.julia/packages/LLVM/RpBog/src/interop/base.jl:38
+; Location /home/eschnett/.julia/packages/LLVM/OLMpi/src/interop/base.jl:38
         PRMT R7, R4.reuse, 0x5410, R6.reuse ;
         PRMT R12, R4, 0x7632, R6 ;
+; Location ./int.jl:88
+        LOP3.LUT R4, R0, 0x80000, RZ, 0xfc, !PT ;
+; Location /home/eschnett/.julia/packages/LLVM/OLMpi/src/interop/base.jl:38
+        PRMT R13, R5, 0x5410, R14 ;
 ; Location ./int.jl:87
-        LOP3.LUT R4, R0, 0x80000, RZ, 0xfc, !PT ;
-; Location /home/dstn/.julia/packages/LLVM/RpBog/src/interop/base.jl:38
-        PRMT R13, R5.reuse, 0x5410, R14.reuse ;
-; Location ./int.jl:87
-        IADD3 R4, R4, UR8, RZ ;
-; Location /home/dstn/.julia/packages/LLVM/RpBog/src/interop/base.jl:38
+        IMAD.IADD R4, R29, 0x1, R4 ;
+; Location /home/eschnett/.julia/packages/LLVM/OLMpi/src/interop/base.jl:38
         PRMT R14, R5, 0x7632, R14 ;
-; Location ./int.jl:288
+; Location ./int.jl:295
         SHF.R.S32.HI R5, RZ, 0x1f, R4 ;
         LEA.HI R5, R5, R4, RZ, 0x1d ;
 ; Location ./int.jl:88
         LOP3.LUT R6, R5, 0xe0000000, RZ, 0xc0, !PT ;
-; Location ./promotion.jl:477
+; Location ./promotion.jl:521
         ISETP.NE.AND P0, PT, R6, R4, PT ;
         ISETP.LT.AND P0, PT, R4, RZ, P0 ;
-; Location ./int.jl:288
+; Location ./int.jl:295
         SHF.R.S32.HI R5, RZ, 0x1d, R5 ;
 ; Location ./int.jl:86
         IADD3 R6, -R5, 0x1, RZ ;
-   @!P0 IMAD.MOV R6, RZ, RZ, -R5 ;
+   @!P0 IADD3 R6, -R5, RZ, RZ ;
         IMAD R4, R6, 0x20000000, R4 ;
-; Location /home/dstn/.julia/packages/LLVM/RpBog/src/interop/pointer.jl:114
+; Location /home/eschnett/.julia/packages/LLVM/OLMpi/src/interop/pointer.jl:114
         IMAD.WIDE R4, R4, R8, c[0x0][0x210] ;
-; Location /home/dstn/.julia/packages/LLVM/RpBog/src/interop/base.jl:38
-        STS [R26], R7 ;
-; Location /home/dstn/.julia/packages/IndexSpaces/MMvQv/src/IndexSpaces.jl:872
+; Location /home/eschnett/.julia/packages/LLVM/OLMpi/src/interop/base.jl:38
+        STS [R27+0x2084], R7 ;
+; Location /home/eschnett/.julia/packages/IndexSpaces/SkQyK/src/IndexSpaces.jl:872
         LDG.E.128 R4, [R4.64] ;
+; Location ./int.jl:88
+        LOP3.LUT R0, R0, 0xc0000, RZ, 0xfc, !PT ;
 ; Location ./int.jl:87
-        LOP3.LUT R0, R0, 0xc0000, RZ, 0xfc, !PT ;
-        LDL R26, [R1+0x13c] ;
-        IADD3 R0, R0, UR8, RZ ;
-; Location ./int.jl:288
+        IMAD.IADD R0, R29, 0x1, R0 ;
+        LDL R29, [R1+0x134] ;
+; Location ./int.jl:295
         SHF.R.S32.HI R9, RZ, 0x1f, R0 ;
         LEA.HI R9, R9, R0, RZ, 0x1d ;
 ; Location ./int.jl:88
         LOP3.LUT R10, R9, 0xe0000000, RZ, 0xc0, !PT ;
-; Location ./promotion.jl:477
+; Location ./promotion.jl:521
         ISETP.NE.AND P0, PT, R10, R0, PT ;
         ISETP.LT.AND P0, PT, R0, RZ, P0 ;
-; Location ./int.jl:288
+; Location ./int.jl:295
         SHF.R.S32.HI R9, RZ, 0x1d, R9 ;
 ; Location ./int.jl:86
         IADD3 R10, -R9, 0x1, RZ ;
    @!P0 IMAD.MOV R10, RZ, RZ, -R9 ;
         LEA R9, R10, R0, 0x1d ;
-; Location /home/dstn/.julia/packages/LLVM/RpBog/src/interop/pointer.jl:114
+; Location /home/eschnett/.julia/packages/LLVM/OLMpi/src/interop/pointer.jl:114
         IMAD.WIDE R8, R9, R8, c[0x0][0x210] ;
-; Location /home/dstn/.julia/packages/IndexSpaces/MMvQv/src/IndexSpaces.jl:872
+; Location /home/eschnett/.julia/packages/IndexSpaces/SkQyK/src/IndexSpaces.jl:872
         LDG.E.128 R8, [R8.64] ;
-; Location /home/dstn/.julia/packages/LLVM/RpBog/src/interop/base.jl:38
-        STS [R23], R12 ;
-        STS [R19], R13 ;
-        STS [R15], R14 ;
-        LDL R23, [R1+0x138] ;
-        LDL R19, [R1+0x134] ;
-        LDL R15, [R1+0x130] ;
-        LDL R13, [R1+0x12c] ;
-        LDL R12, [R1+0x128] ;
-; Location /home/dstn/.julia/packages/CUDA/YIj5X/src/device/intrinsics/synchronization.jl:16
-        UMOV UR5, 0x100 ;
-        UMOV UR6, URZ ;
-        UMOV UR7, URZ ;
-<<<<<<< HEAD
-        UMOV UR8, UR4 ;
+; Location /home/eschnett/.julia/packages/LLVM/OLMpi/src/interop/base.jl:38
+        STS [R28], R12 ;
+        LDL R28, [R1+0x130] ;
+        STS [R26], R13 ;
+        STS [R25], R14 ;
+        LDL R26, [R1+0x12c] ;
+        LDL R25, [R1+0x128] ;
+        LDL R13, [R1+0x124] ;
 ; Location /home/eschnett/src/kotekan/julia/kernels/upchan.jl:1415
-=======
-; Location /home/dstn/kotekan/julia/kernels/upchan.jl:1410
->>>>>>> bdbe7b3b
         SEL R0, R6, R4, !P1 ;
-; Location /home/dstn/.julia/packages/CUDA/YIj5X/src/device/intrinsics/warp.jl:29
+; Location /home/eschnett/.julia/packages/CUDA/rXson/src/device/intrinsics/warp.jl:29
         SHFL.BFLY PT, R0, R0, 0x8, 0x1f ;
-<<<<<<< HEAD
 ; Location /home/eschnett/src/kotekan/julia/kernels/upchan.jl:1415
-=======
-; Location ./range.jl:883
->>>>>>> bdbe7b3b
         SEL R4, R4, R0, !P1 ;
         SEL R0, R0, R6, !P1 ;
-; Location /home/dstn/kotekan/julia/kernels/upchan.jl:1410
         SEL R6, R7, R5, !P1 ;
-; Location /home/dstn/.julia/packages/CUDA/YIj5X/src/device/intrinsics/warp.jl:29
+; Location /home/eschnett/.julia/packages/CUDA/rXson/src/device/intrinsics/warp.jl:29
         SHFL.BFLY PT, R6, R6, 0x8, 0x1f ;
-<<<<<<< HEAD
 ; Location /home/eschnett/src/kotekan/julia/kernels/upchan.jl:1415
-=======
-; Location ./range.jl:883
->>>>>>> bdbe7b3b
         SEL R5, R5, R6, !P1 ;
         SEL R7, R6, R7, !P1 ;
-; Location /home/dstn/.julia/packages/LLVM/RpBog/src/interop/base.jl:38
+; Location /home/eschnett/.julia/packages/LLVM/OLMpi/src/interop/base.jl:38
         PRMT R6, R4.reuse, 0x5410, R0.reuse ;
         PRMT R0, R4, 0x7632, R0 ;
-        STS [R28], R6 ;
-        STS [R27], R0 ;
-<<<<<<< HEAD
+        STS [R27+0x4108], R6 ;
+        STS [R30], R0 ;
+; Location /home/eschnett/src/kotekan/julia/kernels/upchan.jl:1415
+        SEL R0, R10, R8, !P1 ;
+; Location /home/eschnett/.julia/packages/CUDA/rXson/src/device/intrinsics/warp.jl:29
+        SHFL.BFLY PT, R0, R0, 0x8, 0x1f ;
+; Location /home/eschnett/.julia/packages/LLVM/OLMpi/src/interop/base.jl:38
+        PRMT R4, R5.reuse, 0x5410, R7.reuse ;
+        PRMT R5, R5, 0x7632, R7 ;
+        STS [R29], R4 ;
+        STS [R28], R5 ;
+        LDL R5, [R1+0x114] ;
+; Location /home/eschnett/src/kotekan/julia/kernels/upchan.jl:1415
+        SEL R8, R8, R0, !P1 ;
+        SEL R0, R0, R10, !P1 ;
+; Location /home/eschnett/.julia/packages/LLVM/OLMpi/src/interop/base.jl:38
+        PRMT R4, R8, 0x5410, R0 ;
+        STS [R27+0x618c], R4 ;
+        LDL R4, [R1+0x118] ;
 ; Location /home/eschnett/src/kotekan/julia/kernels/upchan.jl:1415
         SEL R6, R11, R9, !P1 ;
-=======
-; Location /home/dstn/kotekan/julia/kernels/upchan.jl:1410
->>>>>>> bdbe7b3b
-        SEL R0, R10, R8, !P1 ;
-        SEL R6, R11, R9, !P1 ;
-; Location /home/dstn/.julia/packages/CUDA/YIj5X/src/device/intrinsics/warp.jl:29
-        SHFL.BFLY PT, R0, R0, 0x8, 0x1f ;
+; Location /home/eschnett/.julia/packages/LLVM/OLMpi/src/interop/base.jl:38
+        S2R R12, SR_TID.X ;
+; Location /home/eschnett/.julia/packages/CUDA/rXson/src/device/intrinsics/warp.jl:29
         SHFL.BFLY PT, R6, R6, 0x8, 0x1f ;
-; Location /home/dstn/.julia/packages/LLVM/RpBog/src/interop/base.jl:38
-        PRMT R4, R5.reuse, 0x5410, R7.reuse ;
-        PRMT R5, R5, 0x7632, R7 ;
-        STS [R26], R4 ;
-        STS [R23], R5 ;
-<<<<<<< HEAD
+        STL [R1+0xb0], R5 ;
+        LDL R5, [R1+0x11c] ;
+        STL [R1+0xb4], R4 ;
+        LDL R4, [R1+0x120] ;
 ; Location /home/eschnett/src/kotekan/julia/kernels/upchan.jl:1415
         SEL R9, R9, R6, !P1 ;
-=======
-; Location ./range.jl:883
->>>>>>> bdbe7b3b
-        SEL R8, R8, R0, !P1 ;
-        SEL R0, R0, R10, !P1 ;
-        SEL R9, R9, R6, !P1 ;
-; Location /home/dstn/.julia/packages/LLVM/RpBog/src/interop/base.jl:38
-        PRMT R4, R8, 0x5410, R0 ;
-; Location ./range.jl:883
         SEL R6, R6, R11, !P1 ;
-; Location /home/dstn/.julia/packages/LLVM/RpBog/src/interop/base.jl:38
+        SHF.R.U32.HI R12, RZ, 0x3, R12 ;
+; Location /home/eschnett/.julia/packages/LLVM/OLMpi/src/interop/base.jl:38
         PRMT R0, R8, 0x7632, R0 ;
-        STS [R19], R4 ;
         PRMT R7, R9.reuse, 0x5410, R6.reuse ;
-        PRMT R6, R9, 0x7632, R6 ;
-        STS [R15], R0 ;
-        STS [R13], R7 ;
-        IMAD.U32 R0, RZ, RZ, UR4 ;
-        STS [R12], R6 ;
-        STL [R1+0x124], R0 ;
-; Location /home/dstn/.julia/packages/CUDA/YIj5X/src/device/intrinsics/synchronization.jl:16
+        PRMT R9, R9, 0x7632, R6 ;
+; Location /home/eschnett/.julia/packages/CUDA/rXson/src/device/intrinsics/synchronization.jl:16
+        LOP3.LUT R6, R12, UR4, RZ, 0xfc, !PT ;
+; Location /home/eschnett/.julia/packages/LLVM/OLMpi/src/interop/base.jl:38
+        STS [R26], R0 ;
+; Location /home/eschnett/.julia/packages/CUDA/rXson/src/device/intrinsics/synchronization.jl:16
+        LOP3.LUT R0, R6, 0x4, R15, 0xf8, !PT ;
+; Location /home/eschnett/.julia/packages/LLVM/OLMpi/src/interop/base.jl:38
+        STS [R25], R7 ;
+        STL [R1+0x100], R0 ;
+        STS [R13], R9 ;
+; Location ./int.jl:295
+        SHF.R.U32.HI R0, RZ, 0x6, R0 ;
+        STL [R1+0xe0], R0 ;
+        UMOV UR5, URZ ;
+        UMOV UR6, UR4 ;
+; Location /home/eschnett/.julia/packages/CUDA/rXson/src/device/intrinsics/synchronization.jl:16
         BAR.SYNC 0x0 ;
+        STL [R1+0xb8], R5 ;
+        STL [R1+0xbc], R4 ;
 
 .L_x_75:
-        LDL R0, [R1+0x100] ;
-        LDL.LU R8, [R1+0xd4] ;
-        LDL R6, [R1+0xec] ;
-        LDL R9, [R1+0xf8] ;
-        LDL R12, [R1+0x104] ;
-        LDL.LU R40, [R1+0xb4] ;
-        LDL R13, [R1+0xf0] ;
-        LDL R10, [R1+0xf4] ;
-; Location /home/dstn/.julia/packages/LLVM/RpBog/src/interop/base.jl:38
-        IMAD.MOV.U32 R37, RZ, RZ, 0x64006400 ;
-        LDL R14, [R1+0xe8] ;
-        IMAD.MOV.U32 R61, RZ, RZ, 0x54005400 ;
-        LDL R33, [R1+0xe4] ;
-        LDL R38, [R1+0xe0] ;
-        LEA R0, R0, UR6, 0x2 ;
-        LDS R4, [R0] ;
-; Location ./int.jl:366
-        LOP3.LUT R27, R8, 0x88888888, RZ, 0x3c, !PT ;
-        STL [R1+0xc0], R0 ;
+; Location ./int.jl:295
+        LDL R8, [R1+0x100] ;
+        LDL R9, [R1+0xe0] ;
+        LDL R4, [R1+0xfc] ;
+        LDL R6, [R1+0xf0] ;
+        LDL.LU R27, [R1+0xa8] ;
+        LDL R26, [R1+0xf8] ;
+        LDL R40, [R1+0xf4] ;
+; Location /home/eschnett/.julia/packages/LLVM/OLMpi/src/interop/base.jl:38
+        S2R R0, SR_TID.X ;
+        S2R R48, SR_TID.Y ;
+        IMAD.MOV.U32 R56, RZ, RZ, 0x64006400 ;
+        IMAD.MOV.U32 R43, RZ, RZ, 0x54005400 ;
+; Location ./int.jl:373
+        LOP3.LUT R19, R19, 0x88888888, RZ, 0x3c, !PT ;
+        LDL R14, [R1+0xec] ;
+        LDL R39, [R1+0xe4] ;
+        LDL R37, [R1+0xe8] ;
+; Location ./int.jl:529
+        IMAD.SHL.U32 R0, R0, 0x8, RZ ;
+; Location ./int.jl:372
+        LOP3.LUT R0, R0, 0x18, RZ, 0xc0, !PT ;
+        SHF.R.U32.HI R42, RZ, 0x1, R48 ;
+; Location ./int.jl:87
+        IADD3 R29, R8, UR5, RZ ;
+        LDL.LU R8, [R1+0xd8] ;
+        LOP3.LUT R28, R29.reuse, R0, RZ, 0xfc, !PT ;
+; Location /home/eschnett/.julia/packages/LLVM/OLMpi/src/interop/base.jl:38
+        S2R R0, SR_TID.Y ;
+; Location ./int.jl:88
+        LOP3.LUT R31, R29, 0x1, RZ, 0xc0, !PT ;
+        SHF.R.S32.HI R38, RZ, 0x1, R29 ;
+        SHF.R.S32.HI R30, RZ, 0x4, R28.reuse ;
+        IMAD.MOV R31, RZ, RZ, -R31 ;
+        SHF.R.S32.HI R29, RZ, 0x2, R29 ;
+        SHF.R.S32.HI R28, RZ, 0x3, R28 ;
+        SGXT R38, R38, 0x1 ;
+        SGXT R30, R30, 0x1 ;
+        LOP3.LUT R31, R31, 0x410, RZ, 0xc0, !PT ;
+        IMAD.SHL.U32 R0, R0, 0x20, RZ ;
+        SGXT R29, R29, 0x1 ;
+        LOP3.LUT R42, R42, 0x20, R0, 0xf8, !PT ;
+        SGXT R28, R28, 0x1 ;
+        LOP3.LUT R38, R38, 0x208, RZ, 0xc0, !PT ;
+        LOP3.LUT R30, R30, 0x41, RZ, 0xc0, !PT ;
+; Location ./int.jl:87
+        LOP3.LUT R0, R31, 0x8, R42, 0xfe, !PT ;
+; Location ./int.jl:88
+        LOP3.LUT R29, R29, 0x104, RZ, 0xc0, !PT ;
+        LOP3.LUT R28, R28, 0x82, RZ, 0xc0, !PT ;
+; Location ./int.jl:87
+        IADD3 R0, R38, R0, R30 ;
+; Location ./int.jl:296
+        LOP3.LUT R25, R9, 0x3, RZ, 0xc0, !PT ;
+; Location ./int.jl:87
+        IADD3 R0, R29, R0, R28 ;
+        IMAD R0, R25, 0x821, R0 ;
+; Location /home/eschnett/.julia/packages/LLVM/OLMpi/src/interop/base.jl:38
+        SHF.L.U32 R61, R0, 0x2, RZ ;
+        LDS R10, [R61] ;
         IMAD.MOV.U32 R0, RZ, RZ, 0x4800 ;
-; Location /home/dstn/.julia/packages/LLVM/RpBog/src/interop/base.jl:38
-        HADD2 R5, R0.reuse.H0_H0, 1024, 1024 ;
-        HADD2 R7, R0.H0_H0, 64, 64 ;
-        MOV R11, R6 ;
-; Location ./int.jl:366
-        LOP3.LUT R4, R4, 0x88888888, RZ, 0x3c, !PT ;
-; Location ./int.jl:495
-        SHF.R.U32.HI R8, RZ, 0x8, R4 ;
-; Location /home/dstn/.julia/packages/LLVM/RpBog/src/interop/base.jl:38
-        LOP3.LUT R0, R8.reuse, 0xf000f, R37, 0xe2, !PT ;
-        LOP3.LUT R8, R8, 0xf000f0, R61, 0xe2, !PT ;
-        HADD2 R23, R8, -R7 ;
-        HMUL2 R8, -R11, R23 ;
-        STL [R1+0x80], R23 ;
-        LOP3.LUT R6, R4, 0xf000f, R37, 0xe2, !PT ;
-        LDL.LU R23, [R1+0xd0] ;
-        HADD2 R49, R6, -R5 ;
-        HMUL2 R6, -R11, R49 ;
-        STL [R1+0x8c], R49 ;
-        LDL.LU R49, [R1+0xa0] ;
-        LOP3.LUT R26, R27, 0xf000f, R37, 0xe2, !PT ;
-; Location ./int.jl:495
-        SHF.R.U32.HI R31, RZ, 0x8, R27 ;
-; Location /home/dstn/.julia/packages/LLVM/RpBog/src/interop/base.jl:38
-        HADD2 R26, R26, -R5 ;
-        LOP3.LUT R4, R4, 0xf000f0, R61, 0xe2, !PT ;
-        HFMA2 R26, R9, R26, R6 ;
-        LEA R6, R12, UR6, 0x2 ;
-        HADD2 R48, R4, -R7 ;
-        LOP3.LUT R30, R31, 0xf000f, R37, 0xe2, !PT ;
-        HADD2 R41, R0, -R5.reuse ;
-        STL [R1+0xcc], R6 ;
-        HMUL2 R4, -R11.reuse, R48 ;
-        HADD2 R30, R30, -R5 ;
-        LDS R6, [R6] ;
-        HMUL2 R0, -R11, R41 ;
-        LOP3.LUT R27, R27, 0xf000f0, R61, 0xe2, !PT ;
-        STL [R1+0x88], R48 ;
-        HFMA2 R30, R9, R30, R0 ;
-; Location ./int.jl:366
-        LOP3.LUT R0, R24, 0x88888888, RZ, 0x3c, !PT ;
-; Location /home/dstn/.julia/packages/LLVM/RpBog/src/interop/base.jl:38
-        HADD2 R27, R27, -R7 ;
-; Location ./int.jl:366
-        LOP3.LUT R48, R40, 0x88888888, RZ, 0x3c, !PT ;
-; Location /home/dstn/.julia/packages/LLVM/RpBog/src/interop/base.jl:38
-        LOP3.LUT R40, R48, 0xf000f0, R61.reuse, 0xe2, !PT ;
-        LOP3.LUT R12, R0.reuse, 0xf000f0, R61.reuse, 0xe2, !PT ;
-        HFMA2 R27, R9, R27, R4 ;
-        LOP3.LUT R31, R31, 0xf000f0, R61, 0xe2, !PT ;
-        HADD2 R40, R40, -R7.reuse ;
-        STL [R1+0x84], R41 ;
-        IMAD.MOV.U32 R4, RZ, RZ, R13 ;
-        HADD2 R44, R12, -R7 ;
-        HFMA2 R27, -R10, R40, R27 ;
-        LOP3.LUT R13, R0, 0xf000f, R37.reuse, 0xe2, !PT ;
-        HADD2 R31, R31, -R7 ;
-        STL [R1+0x28], R44 ;
-        HFMA2 R27, R4, R44, R27 ;
-        LOP3.LUT R41, R48, 0xf000f, R37, 0xe2, !PT ;
-; Location ./int.jl:495
-        SHF.R.U32.HI R48, RZ, 0x8, R48 ;
-        SHF.R.U32.HI R0, RZ, 0x8, R0 ;
-; Location /home/dstn/.julia/packages/LLVM/RpBog/src/interop/base.jl:38
-        HFMA2 R31, R9, R31, R8 ;
-        LOP3.LUT R44, R48.reuse, 0xf000f0, R61, 0xe2, !PT ;
+        MOV R9, R4 ;
+        PRMT R7, R0, 0x7610, R7 ;
+        IMAD.MOV.U32 R11, RZ, RZ, R6 ;
+        HADD2 R5, R7.reuse.H0_H0, 1024, 1024 ;
+        HADD2 R7, R7.H0_H0, 64, 64 ;
+; Location ./int.jl:373
+        LOP3.LUT R10, R10, 0x88888888, RZ, 0x3c, !PT ;
+; Location /home/eschnett/.julia/packages/LLVM/OLMpi/src/interop/base.jl:38
+        LOP3.LUT R12, R10, 0xf000f, R56, 0xe2, !PT ;
+        HADD2 R53, R12, -R5 ;
+        HMUL2 R12, -R11, R53 ;
+        LOP3.LUT R60, R19, 0xf000f0, R43, 0xe2, !PT ;
+        STL [R1+0x84], R53 ;
+; Location ./int.jl:373
+        LOP3.LUT R35, R8, 0x88888888, RZ, 0x3c, !PT ;
+; Location ./int.jl:528
+        SHF.R.U32.HI R8, RZ, 0x8, R10 ;
+        SHF.R.U32.HI R0, RZ, 0x8, R35 ;
+; Location /home/eschnett/.julia/packages/LLVM/OLMpi/src/interop/base.jl:38
+        LOP3.LUT R4, R8, 0xf000f, R56.reuse, 0xe2, !PT ;
+        LOP3.LUT R6, R0, 0xf000f, R56, 0xe2, !PT ;
+        HADD2 R36, R4, -R5.reuse ;
+        LOP3.LUT R8, R8, 0xf000f0, R43, 0xe2, !PT ;
+        HADD2 R6, R6, -R5 ;
+        HMUL2 R4, -R11, R36 ;
+        HADD2 R15, R8, -R7 ;
+        HFMA2 R6, R9, R6, R4 ;
+        LOP3.LUT R4, R19, 0xf000f, R56, 0xe2, !PT ;
+        STL [R1+0x74], R15 ;
+        HADD2 R32, R4, -R5 ;
+        HMUL2 R4, -R11, R15 ;
+        S2R R15, SR_TID.Y ;
+        LOP3.LUT R10, R10, 0xf000f0, R43, 0xe2, !PT ;
+        LOP3.LUT R34, R35, 0xf000f, R56, 0xe2, !PT ;
+        HADD2 R52, R10, -R7 ;
+        LOP3.LUT R35, R35, 0xf000f0, R43, 0xe2, !PT ;
+        HMUL2 R10, -R11, R52 ;
+        STL [R1+0x7c], R52 ;
+        LOP3.LUT R0, R0, 0xf000f0, R43, 0xe2, !PT ;
+        HADD2 R35, R35, -R7 ;
+        STL [R1+0x78], R36 ;
+        HADD2 R34, R34, -R5 ;
+; Location ./int.jl:373
+        LOP3.LUT R52, R27, 0x88888888, RZ, 0x3c, !PT ;
+; Location /home/eschnett/.julia/packages/LLVM/OLMpi/src/interop/base.jl:38
+        HFMA2 R35, R9, R35, R10 ;
+        LOP3.LUT R27, R52.reuse, 0xf000f, R56, 0xe2, !PT ;
+; Location ./int.jl:88
+        IMAD.SHL.U32 R36, R15, 0x20, RZ ;
+        SHF.R.U32.HI R15, RZ, 0x1, R15 ;
+; Location /home/eschnett/.julia/packages/LLVM/OLMpi/src/interop/base.jl:38
+        HADD2 R0, R0, -R7 ;
+        IMAD.MOV.U32 R10, RZ, RZ, R26 ;
+        HFMA2 R34, R9, R34, R12 ;
+        LOP3.LUT R15, R15, 0x20, R36, 0xf8, !PT ;
+        HADD2 R27, R27, -R5 ;
+        HFMA2 R0, R9, R0, R4 ;
+        MOV R4, R40 ;
+        HFMA2 R34, -R10, R27, R34 ;
+        LOP3.LUT R15, R15, 0x10, RZ, 0xfc, !PT ;
+        STL [R1+0x2c], R32 ;
+        HFMA2 R34, R4, R32, R34 ;
+        LOP3.LUT R26, R52, 0xf000f0, R43, 0xe2, !PT ;
+        LDL.LU R36, [R1+0xd4] ;
+; Location ./int.jl:87
+        IADD3 R32, R30, R15, R31 ;
+        IADD3 R32, R28, R32, R38 ;
+; Location /home/eschnett/.julia/packages/LLVM/OLMpi/src/interop/base.jl:38
+        HADD2 R26, R26, -R7 ;
+; Location ./int.jl:528
+        SHF.R.U32.HI R52, RZ, 0x8, R52 ;
+; Location ./int.jl:87
+        IMAD.IADD R32, R29, 0x1, R32 ;
+; Location ./int.jl:528
+        SHF.R.U32.HI R19, RZ, 0x8, R19 ;
+; Location ./int.jl:87
+        IMAD R32, R25, 0x821, R32 ;
+; Location /home/eschnett/.julia/packages/LLVM/OLMpi/src/interop/base.jl:38
+        LOP3.LUT R53, R52.reuse, 0xf000f, R56, 0xe2, !PT ;
+        HFMA2 R35, -R10, R26, R35 ;
+        STL [R1+0x1ec], R26 ;
+        LOP3.LUT R52, R52, 0xf000f0, R43, 0xe2, !PT ;
+        HADD2 R52, R52, -R7.reuse ;
+        IMAD.SHL.U32 R26, R32, 0x4, RZ ;
+        LOP3.LUT R32, R19.reuse, 0xf000f, R56, 0xe2, !PT ;
+        LOP3.LUT R19, R19, 0xf000f0, R43, 0xe2, !PT ;
+        HFMA2 R0, -R10, R52, R0 ;
+        LDS R40, [R26] ;
+        HADD2 R57, R19, -R7 ;
+        HFMA2 R0, R4, R57, R0 ;
+        STL [R1+0x44], R57 ;
+        LDL.LU R57, [R1+0xa0] ;
+        HADD2 R60, R60, -R7 ;
         IMAD.MOV.U32 R8, RZ, RZ, R14 ;
-        LOP3.LUT R48, R48, 0xf000f, R37.reuse, 0xe2, !PT ;
-        LOP3.LUT R14, R0.reuse, 0xf000f, R37, 0xe2, !PT ;
+        HFMA2 R35, R4, R60, R35 ;
+        HMUL2 R12, R3.reuse, R34.reuse ;
+        HMUL2 R13, -R3, R35.reuse ;
+; Location /home/eschnett/.julia/packages/IndexSpaces/SkQyK/src/IndexSpaces.jl:1968
+        IMAD.MOV.U32 R14, RZ, RZ, R22 ;
+; Location /home/eschnett/.julia/packages/LLVM/OLMpi/src/interop/base.jl:38
+        HFMA2 R35, R8.reuse, R35, R12 ;
+; Location /home/eschnett/.julia/packages/IndexSpaces/SkQyK/src/IndexSpaces.jl:1968
+        IMAD.MOV.U32 R12, RZ, RZ, R20.reuse ;
+; Location /home/eschnett/.julia/packages/LLVM/OLMpi/src/interop/base.jl:38
+        HFMA2 R34, R8, R34, R13 ;
+; Location /home/eschnett/.julia/packages/IndexSpaces/SkQyK/src/IndexSpaces.jl:1968
+        MOV R13, R21 ;
+        IMAD.MOV.U32 R15, RZ, RZ, R20 ;
+; Location /home/eschnett/.julia/packages/LLVM/OLMpi/src/interop/base.jl:38
+        HADD2 R53, R53, -R5 ;
+        HADD2 R41, R32, -R5 ;
+; Location /home/eschnett/.julia/packages/IndexSpaces/SkQyK/src/IndexSpaces.jl:1968
+        HMMA.16816.F16 R34, R12, R34, RZ ;
+; Location /home/eschnett/.julia/packages/LLVM/OLMpi/src/interop/base.jl:38
+        HFMA2 R6, -R10, R53, R6 ;
+        HFMA2 R6, R4, R41, R6 ;
+        HMUL2 R32, -R3.reuse, R0 ;
+        HMUL2 R33, R3, R6.reuse ;
+        HFMA2 R32, R8.reuse, R6, R32 ;
+        HFMA2 R33, R8, R0, R33 ;
+        MOV R0, R39 ;
+        IMAD.MOV.U32 R6, RZ, RZ, R37 ;
+; Location ./int.jl:373
+        LOP3.LUT R40, R40, 0x88888888, RZ, 0x3c, !PT ;
+; Location /home/eschnett/.julia/packages/IndexSpaces/SkQyK/src/IndexSpaces.jl:1968
+        HMMA.16816.F16 R32, R12, R32, RZ ;
+; Location /home/eschnett/.julia/packages/LLVM/OLMpi/src/interop/base.jl:38
+        LOP3.LUT R19, R40, 0xf000f0, R43, 0xe2, !PT ;
+        HMUL2 R13, -R0.reuse, R35.reuse ;
+        HMUL2 R12, R0, R34.reuse ;
+; Location /home/eschnett/.julia/packages/IndexSpaces/SkQyK/src/IndexSpaces.jl:1968
+        MOV R14, R18 ;
+; Location /home/eschnett/.julia/packages/LLVM/OLMpi/src/interop/base.jl:38
+        HFMA2 R34, R6.reuse, R34, R13 ;
+; Location /home/eschnett/.julia/packages/IndexSpaces/SkQyK/src/IndexSpaces.jl:1968
+        IMAD.MOV.U32 R13, RZ, RZ, R17 ;
+; Location /home/eschnett/.julia/packages/LLVM/OLMpi/src/interop/base.jl:38
+        HFMA2 R35, R6, R35, R12 ;
+; Location /home/eschnett/.julia/packages/IndexSpaces/SkQyK/src/IndexSpaces.jl:1968
+        IMAD.MOV.U32 R12, RZ, RZ, R16.reuse ;
+        IMAD.MOV.U32 R15, RZ, RZ, R16 ;
+        STL [R1+0x1f8], R60 ;
+        HMMA.16816.F16 R14, R12, R34, RZ ;
+; Location /home/eschnett/.julia/packages/LLVM/OLMpi/src/interop/base.jl:38
+        HADD2 R60, R19, -R7 ;
+        HMUL2 R34, -R11, R60 ;
+        STL [R1+0x98], R60 ;
+        STL [R1+0x58], R41 ;
+; Location ./int.jl:88
+        IMAD.SHL.U32 R60, R48, 0x20, RZ ;
+        SHF.R.U32.HI R48, RZ, 0x1, R48 ;
+; Location /home/eschnett/.julia/packages/LLVM/OLMpi/src/interop/base.jl:38
+        LOP3.LUT R41, R40, 0xf000f, R56, 0xe2, !PT ;
+        LOP3.LUT R48, R48, 0x20, R60, 0xf8, !PT ;
+        STL [R1+0xc0], R61 ;
+        HMUL2 R12, -R0, R33 ;
+        LOP3.LUT R48, R48, 0x18, RZ, 0xfc, !PT ;
+        STL [R1+0x1f4], R61 ;
+        HMUL2 R13, R0, R32.reuse ;
+        HFMA2 R12, R6.reuse, R32, R12 ;
+; Location ./int.jl:87
+        IADD3 R35, R30, R48, R31 ;
+; Location /home/eschnett/.julia/packages/LLVM/OLMpi/src/interop/base.jl:38
+        HFMA2 R13, R6, R33, R13 ;
+; Location ./int.jl:87
+        LOP3.LUT R42, R42, R31, RZ, 0xfc, !PT ;
+        LDL.LU R48, [R1+0xd0] ;
+; Location /home/eschnett/.julia/packages/LLVM/OLMpi/src/interop/base.jl:38
+        HADD2 R61, R41, -R5 ;
+; Location ./int.jl:373
+        LOP3.LUT R33, R23, 0x88888888, RZ, 0x3c, !PT ;
+        STL [R1+0x1f0], R27 ;
+; Location /home/eschnett/.julia/packages/LLVM/OLMpi/src/interop/base.jl:38
+        HMUL2 R19, -R11, R61 ;
+; Location ./int.jl:87
+        IADD3 R23, R28, R35, R38 ;
+        LDL R60, [R1+0xb0] ;
+; Location /home/eschnett/.julia/packages/LLVM/OLMpi/src/interop/base.jl:38
+        LOP3.LUT R35, R33, 0xf000f0, R43, 0xe2, !PT ;
+; Location ./int.jl:87
+        IMAD.IADD R23, R29, 0x1, R23 ;
+; Location /home/eschnett/.julia/packages/LLVM/OLMpi/src/interop/base.jl:38
+        LOP3.LUT R41, R33, 0xf000f, R56, 0xe2, !PT ;
+        HADD2 R59, R35, -R7 ;
+; Location ./int.jl:87
+        IMAD R23, R25, 0x821, R23 ;
+; Location /home/eschnett/.julia/packages/LLVM/OLMpi/src/interop/base.jl:38
+        HADD2 R58, R41, -R5 ;
+; Location ./int.jl:87
+        IADD3 R38, R38, R42, R30 ;
+; Location ./int.jl:373
+        LOP3.LUT R39, R36, 0x88888888, RZ, 0x3c, !PT ;
+; Location /home/eschnett/.julia/packages/LLVM/OLMpi/src/interop/base.jl:38
+        LOP3.LUT R37, R39.reuse, 0xf000f0, R43, 0xe2, !PT ;
+        LOP3.LUT R36, R39, 0xf000f, R56, 0xe2, !PT ;
+        HADD2 R37, R37, -R7 ;
+        HADD2 R36, R36, -R5 ;
+        HFMA2 R32, R9.reuse, R37, R34 ;
+        HFMA2 R19, R9, R36, R19 ;
+; Location ./int.jl:373
+        LOP3.LUT R34, R57, 0x88888888, RZ, 0x3c, !PT ;
+; Location /home/eschnett/.julia/packages/LLVM/OLMpi/src/interop/base.jl:38
+        LOP3.LUT R36, R34.reuse, 0xf000f0, R43, 0xe2, !PT ;
+        LOP3.LUT R37, R34, 0xf000f, R56, 0xe2, !PT ;
+        HADD2 R36, R36, -R7 ;
+        HADD2 R37, R37, -R5 ;
+        HFMA2 R32, -R10.reuse, R36, R32 ;
+        HFMA2 R35, -R10, R37, R19 ;
+; Location /home/eschnett/.julia/packages/IndexSpaces/SkQyK/src/IndexSpaces.jl:1968
+        IMAD.MOV.U32 R19, RZ, RZ, R16 ;
+; Location /home/eschnett/.julia/packages/LLVM/OLMpi/src/interop/base.jl:38
+        SHF.L.U32 R57, R23, 0x2, RZ ;
+        HFMA2 R23, R4.reuse, R59, R32 ;
+        HFMA2 R35, R4, R58, R35 ;
+        HMUL2 R41, -R3.reuse, R23 ;
+; Location /home/eschnett/.julia/packages/IndexSpaces/SkQyK/src/IndexSpaces.jl:1968
+        HMMA.16816.F16 R12, R16, R12, RZ ;
+; Location /home/eschnett/.julia/packages/LLVM/OLMpi/src/interop/base.jl:38
+        HMUL2 R31, R3, R35.reuse ;
+        LDS R32, [R57] ;
+        HFMA2 R30, R8, R35, R41 ;
+; Location ./int.jl:528
+        SHF.R.U32.HI R35, RZ, 0x8, R39 ;
+        SHF.R.U32.HI R19, RZ, 0x8, R40 ;
+; Location /home/eschnett/.julia/packages/LLVM/OLMpi/src/interop/base.jl:38
+        LOP3.LUT R39, R19, 0xf000f, R56, 0xe2, !PT ;
+        HADD2 R50, R39, -R5 ;
+        HMUL2 R41, -R11, R50 ;
+        STL [R1+0x8c], R50 ;
+        LDL.LU R50, [R1+0xa4] ;
+        LOP3.LUT R19, R19, 0xf000f0, R43.reuse, 0xe2, !PT ;
+        LOP3.LUT R40, R35.reuse, 0xf000f, R56, 0xe2, !PT ;
+        LOP3.LUT R35, R35, 0xf000f0, R43, 0xe2, !PT ;
+        HADD2 R49, R19, -R7 ;
+; Location ./int.jl:528
+        SHF.R.U32.HI R34, RZ, 0x8, R34 ;
+; Location /home/eschnett/.julia/packages/LLVM/OLMpi/src/interop/base.jl:38
+        HADD2 R35, R35, -R7 ;
+        HMUL2 R39, -R11, R49 ;
+; Location ./int.jl:87
+        IADD3 R19, R29, R38, R28 ;
+; Location /home/eschnett/.julia/packages/LLVM/OLMpi/src/interop/base.jl:38
+        HFMA2 R29, R9, R35, R39 ;
+; Location ./int.jl:528
+        SHF.R.U32.HI R39, RZ, 0x8, R33 ;
+; Location /home/eschnett/.julia/packages/LLVM/OLMpi/src/interop/base.jl:38
+        HADD2 R40, R40, -R5 ;
+        LOP3.LUT R35, R39, 0xf000f0, R43, 0xe2, !PT ;
+        STL [R1+0x88], R49 ;
+        HFMA2 R28, R9, R40, R41 ;
+        HFMA2 R31, R8, R23, R31 ;
+        HADD2 R40, R35, -R7 ;
+; Location /home/eschnett/.julia/packages/IndexSpaces/SkQyK/src/IndexSpaces.jl:1968
+        IMAD.MOV.U32 R23, RZ, RZ, R20 ;
+; Location /home/eschnett/.julia/packages/LLVM/OLMpi/src/interop/base.jl:38
+        LOP3.LUT R49, R34, 0xf000f, R56, 0xe2, !PT ;
+; Location ./int.jl:373
+        LOP3.LUT R38, R48, 0x88888888, RZ, 0x3c, !PT ;
+; Location /home/eschnett/.julia/packages/LLVM/OLMpi/src/interop/base.jl:38
+        LOP3.LUT R48, R34, 0xf000f0, R43, 0xe2, !PT ;
+        HADD2 R48, R48, -R7 ;
+        LOP3.LUT R34, R39, 0xf000f, R56, 0xe2, !PT ;
+        HFMA2 R29, -R10, R48, R29 ;
+        STL [R1+0x1b8], R48 ;
+; Location ./int.jl:373
+        LOP3.LUT R39, R32, 0x88888888, RZ, 0x3c, !PT ;
+        STL [R1+0x1bc], R48 ;
+; Location /home/eschnett/.julia/packages/LLVM/OLMpi/src/interop/base.jl:38
+        HADD2 R49, R49, -R5 ;
+        HFMA2 R29, R4, R40, R29 ;
+        STL [R1+0x20], R40 ;
+        IMAD.MOV.U32 R48, RZ, RZ, 0x64006400 ;
+        HADD2 R55, R34, -R5 ;
+; Location /home/eschnett/.julia/packages/IndexSpaces/SkQyK/src/IndexSpaces.jl:1968
+        HMMA.16816.F16 R30, R20, R30, RZ ;
+; Location /home/eschnett/.julia/packages/LLVM/OLMpi/src/interop/base.jl:38
+        HFMA2 R28, -R10, R49, R28 ;
+        LOP3.LUT R40, R39, 0xf000f, R48, 0xe2, !PT ;
+        LOP3.LUT R34, R39, 0xf000f0, R43, 0xe2, !PT ;
+        LOP3.LUT R23, R38, 0xf000f, R56, 0xe2, !PT ;
+        HADD2 R54, R40, -R5 ;
+        HFMA2 R35, R4, R55, R28 ;
+        HMUL2 R28, -R3, R29 ;
+        HADD2 R51, R34, -R7 ;
+        HADD2 R32, R23, -R5 ;
+        HMUL2 R34, -R11, R54 ;
+        HFMA2 R28, R8.reuse, R35.reuse, R28 ;
+        HMUL2 R35, R3, R35 ;
+        HFMA2 R32, R9, R32, R34 ;
+        LOP3.LUT R33, R38, 0xf000f0, R43, 0xe2, !PT ;
+        STL [R1+0x28], R55 ;
+        HFMA2 R29, R8, R29, R35 ;
+; Location ./int.jl:373
+        LOP3.LUT R35, R24, 0x88888888, RZ, 0x3c, !PT ;
+; Location /home/eschnett/.julia/packages/LLVM/OLMpi/src/interop/base.jl:38
+        HMUL2 R23, -R11, R51 ;
+        STL [R1+0x94], R54 ;
+        HADD2 R33, R33, -R7 ;
+        LOP3.LUT R24, R35, 0xf000f, R48, 0xe2, !PT ;
+        HFMA2 R33, R9, R33, R23 ;
+        LOP3.LUT R23, R35, 0xf000f0, R43, 0xe2, !PT ;
+        HADD2 R45, R24, -R5 ;
+        HADD2 R47, R23, -R7 ;
+; Location /home/eschnett/.julia/packages/IndexSpaces/SkQyK/src/IndexSpaces.jl:1968
+        MOV R23, R20 ;
+; Location ./int.jl:87
+        IMAD R19, R25, 0x821, R19 ;
+; Location ./int.jl:528
+        SHF.R.U32.HI R25, RZ, 0x8, R39 ;
+; Location /home/eschnett/.julia/packages/IndexSpaces/SkQyK/src/IndexSpaces.jl:1968
+        HMMA.16816.F16 R28, R20, R28, RZ ;
+; Location ./int.jl:528
+        SHF.R.U32.HI R23, RZ, 0x8, R38 ;
+; Location /home/eschnett/.julia/packages/LLVM/OLMpi/src/interop/base.jl:38
+        LOP3.LUT R38, R23.reuse, 0xf000f, R48, 0xe2, !PT ;
+        LOP3.LUT R39, R23, 0xf000f0, R43, 0xe2, !PT ;
+; Location /home/eschnett/.julia/packages/IndexSpaces/SkQyK/src/IndexSpaces.jl:1968
+        IMAD.MOV.U32 R23, RZ, RZ, R20 ;
+        STL [R1+0x90], R51 ;
+; Location /home/eschnett/.julia/packages/LLVM/OLMpi/src/interop/base.jl:38
+        HADD2 R39, R39, -R7 ;
+        HADD2 R38, R38, -R5 ;
+; Location ./int.jl:373
+        LOP3.LUT R34, R50, 0x88888888, RZ, 0x3c, !PT ;
+; Location /home/eschnett/.julia/packages/LLVM/OLMpi/src/interop/base.jl:38
+        LOP3.LUT R55, R34.reuse, 0xf000f, R48, 0xe2, !PT ;
+        LOP3.LUT R54, R34, 0xf000f0, R43, 0xe2, !PT ;
+        HADD2 R55, R55, -R5 ;
+        HADD2 R54, R54, -R7 ;
+        HFMA2 R32, -R10.reuse, R55, R32 ;
+        HFMA2 R33, -R10, R54, R33 ;
+        HFMA2 R32, R4.reuse, R45, R32 ;
+        HFMA2 R33, R4, R47, R33 ;
+        HMUL2 R24, R3.reuse, R32.reuse ;
+        HMUL2 R40, -R3, R33.reuse ;
+        HFMA2 R33, R8.reuse, R33, R24 ;
+        LOP3.LUT R24, R25.reuse, 0xf000f, R48, 0xe2, !PT ;
+        LOP3.LUT R25, R25, 0xf000f0, R43, 0xe2, !PT ;
+        HFMA2 R32, R8, R32, R40 ;
+; Location ./int.jl:528
+        SHF.R.U32.HI R34, RZ, 0x8, R34 ;
+; Location /home/eschnett/.julia/packages/LLVM/OLMpi/src/interop/base.jl:38
+        HADD2 R42, R24, -R5 ;
+        HADD2 R27, R25, -R7 ;
+        HMUL2 R24, -R0.reuse, R31 ;
+        HMUL2 R25, R0, R30.reuse ;
+        LOP3.LUT R50, R34, 0xf000f0, R43, 0xe2, !PT ;
+        HMUL2 R40, -R11, R27 ;
+        HFMA2 R24, R6.reuse, R30, R24 ;
+        HFMA2 R25, R6, R31, R25 ;
+; Location /home/eschnett/.julia/packages/IndexSpaces/SkQyK/src/IndexSpaces.jl:1968
+        HMMA.16816.F16 R30, R20, R32, RZ ;
+; Location /home/eschnett/.julia/packages/LLVM/OLMpi/src/interop/base.jl:38
+        HMUL2 R41, -R11, R42 ;
+        LOP3.LUT R51, R34, 0xf000f, R48, 0xe2, !PT ;
+        HFMA2 R39, R9, R39, R40 ;
+; Location ./int.jl:528
+        SHF.R.U32.HI R23, RZ, 0x8, R35 ;
+; Location /home/eschnett/.julia/packages/LLVM/OLMpi/src/interop/base.jl:38
+        HADD2 R50, R50, -R7 ;
+        HFMA2 R38, R9, R38, R41 ;
+        LOP3.LUT R32, R23, 0xf000f, R48, 0xe2, !PT ;
+        HADD2 R51, R51, -R5 ;
+        HFMA2 R33, -R10, R50, R39 ;
+        LDL.LU R39, [R1+0xdc] ;
+        HADD2 R34, R32, -R5 ;
+        HFMA2 R32, -R10, R51, R38 ;
+        LDL.LU R38, [R1+0xcc] ;
+        STL [R1+0x9c], R61 ;
+        LDL R61, [R1+0xb4] ;
+        HMUL2 R15, R2, R15 ;
+        HMUL2 R13, R2.reuse, R13 ;
+        HMUL2 R14, R2.reuse, R14 ;
+        HMNMX2 R15, R15, -7, -7, !PT ;
+        HMUL2 R12, R2, R12 ;
+        HMNMX2 R13, R13, -7, -7, !PT ;
+        HMNMX2 R15, R15, 7, 7, PT ;
+        HMNMX2 R13, R13, 7, 7, PT ;
+        HMNMX2 R14, R14, -7, -7, !PT ;
+        HMNMX2 R12, R12, -7, -7, !PT ;
+        HADD2 R15, R15, R5.reuse ;
+        HMNMX2 R14, R14, 7, 7, PT ;
+        HADD2 R13, R13, R5 ;
+        HMNMX2 R12, R12, 7, 7, PT ;
+        HADD2 R14, R14, R5.reuse ;
+        PRMT R13, R15, 0x6240, R13 ;
+        HADD2 R12, R12, R5 ;
+        LDL R15, [R1+0xbc] ;
+; Location ./int.jl:529
+        IMAD.SHL.U32 R13, R13, 0x10, RZ ;
+; Location /home/eschnett/.julia/packages/LLVM/OLMpi/src/interop/base.jl:38
+        PRMT R12, R14, 0x6240, R12 ;
+        LOP3.LUT R12, R12, 0xf0f0f0f, R13, 0xe2, !PT ;
+        LDL R13, [R1+0xb8] ;
+        STL [R1+0x70], R27 ;
+        HFMA2 R32, R4, R34, R32 ;
+        STL [R1+0x68], R34 ;
+        IMAD.SHL.U32 R27, R19, 0x4, RZ ;
+        LOP3.LUT R23, R23, 0xf000f0, R43, 0xe2, !PT ;
+        LDS R34, [R27] ;
+        HADD2 R40, R23, -R7 ;
+        HFMA2 R33, R4, R40, R33 ;
+        HMUL2 R23, R3.reuse, R32.reuse ;
+        HMUL2 R35, -R3, R33.reuse ;
+        HFMA2 R33, R8.reuse, R33, R23 ;
+; Location /home/eschnett/.julia/packages/IndexSpaces/SkQyK/src/IndexSpaces.jl:1968
+        MOV R23, R20 ;
+; Location /home/eschnett/.julia/packages/LLVM/OLMpi/src/interop/base.jl:38
+        HFMA2 R32, R8, R32, R35 ;
+; Location /home/eschnett/.julia/packages/IndexSpaces/SkQyK/src/IndexSpaces.jl:1968
+        IMAD.MOV.U32 R19, RZ, RZ, R16 ;
+        HMMA.16816.F16 R32, R20, R32, RZ ;
+; Location /home/eschnett/.julia/packages/LLVM/OLMpi/src/interop/base.jl:38
+        HMUL2 R35, -R0, R29 ;
+; Location /home/eschnett/.julia/packages/IndexSpaces/SkQyK/src/IndexSpaces.jl:1968
+        HMMA.16816.F16 R24, R16, R24, RZ ;
+; Location /home/eschnett/.julia/packages/LLVM/OLMpi/src/interop/base.jl:38
+        HMUL2 R23, R0, R30 ;
+        HMUL2 R19, R0, R28.reuse ;
+        HFMA2 R28, R6, R28, R35 ;
+        HMUL2 R35, -R0, R31 ;
+; Location ./int.jl:373
+        LOP3.LUT R34, R34, 0x88888888, RZ, 0x3c, !PT ;
+        STL [R1+0x38], R58 ;
+; Location /home/eschnett/.julia/packages/LLVM/OLMpi/src/interop/base.jl:38
+        HFMA2 R29, R6.reuse, R29, R19 ;
+        HFMA2 R30, R6.reuse, R30, R35 ;
+        STL [R1+0x19c], R51 ;
+; Location /home/eschnett/.julia/packages/IndexSpaces/SkQyK/src/IndexSpaces.jl:1968
+        IMAD.MOV.U32 R19, RZ, RZ, R16 ;
+; Location /home/eschnett/.julia/packages/LLVM/OLMpi/src/interop/base.jl:38
+        HFMA2 R31, R6, R31, R23 ;
+        STL [R1+0x1a8], R51 ;
+        STL [R1+0x1d8], R51 ;
+; Location ./int.jl:528
+        SHF.R.U32.HI R58, RZ, 0x8, R34 ;
+        STL [R1+0x30], R59 ;
+; Location /home/eschnett/.julia/packages/LLVM/OLMpi/src/interop/base.jl:38
+        IMAD.MOV.U32 R51, RZ, RZ, 0x54005400 ;
+        STL [R1+0x80], R42 ;
+; Location /home/eschnett/.julia/packages/IndexSpaces/SkQyK/src/IndexSpaces.jl:1968
+        HMMA.16816.F16 R28, R16.reuse, R28, RZ ;
+; Location /home/eschnett/.julia/packages/LLVM/OLMpi/src/interop/base.jl:38
+        LOP3.LUT R59, R58.reuse, 0xf000f, R48, 0xe2, !PT ;
+        LOP3.LUT R58, R58, 0xf000f0, R51, 0xe2, !PT ;
+        STL [R1+0x60], R40 ;
+; Location /home/eschnett/.julia/packages/IndexSpaces/SkQyK/src/IndexSpaces.jl:1968
+        HMMA.16816.F16 R30, R16, R30, RZ ;
+; Location /home/eschnett/.julia/packages/LLVM/OLMpi/src/interop/base.jl:38
+        HMUL2 R23, -R0, R33 ;
+        HADD2 R59, R59, -R5 ;
+        HADD2 R58, R58, -R7 ;
+        HMUL2 R19, R0, R32.reuse ;
+        HFMA2 R32, R6.reuse, R32, R23 ;
+        HFMA2 R33, R6, R33, R19 ;
+        HMUL2 R23, -R11.reuse, R59 ;
+        STL [R1+0x6c], R45 ;
+        HMUL2 R19, -R11, R58 ;
+        LOP3.LUT R56, R34, 0xf000f0, R51, 0xe2, !PT ;
+        STL [R1+0xc4], R57 ;
+        HADD2 R56, R56, -R7 ;
+        LOP3.LUT R57, R34, 0xf000f, R48, 0xe2, !PT ;
+        STL [R1+0x64], R47 ;
+        HADD2 R57, R57, -R5 ;
+        HMUL2 R34, -R11, R57 ;
+; Location ./int.jl:373
+        LOP3.LUT R35, R39, 0x88888888, RZ, 0x3c, !PT ;
+; Location ./int.jl:528
+        SHF.R.U32.HI R41, RZ, 0x8, R35 ;
+; Location ./int.jl:373
+        LOP3.LUT R38, R38, 0x88888888, RZ, 0x3c, !PT ;
+; Location /home/eschnett/.julia/packages/LLVM/OLMpi/src/interop/base.jl:38
+        LOP3.LUT R40, R41.reuse, 0xf000f, R48, 0xe2, !PT ;
+; Location ./int.jl:528
+        SHF.R.U32.HI R42, RZ, 0x8, R38 ;
+; Location ./int.jl:373
+        LOP3.LUT R39, R44, 0x88888888, RZ, 0x3c, !PT ;
+; Location /home/eschnett/.julia/packages/LLVM/OLMpi/src/interop/base.jl:38
+        LOP3.LUT R41, R41, 0xf000f0, R51, 0xe2, !PT ;
+        LOP3.LUT R43, R42.reuse, 0xf000f0, R51, 0xe2, !PT ;
+        HADD2 R40, R40, -R5 ;
+; Location ./int.jl:528
+        SHF.R.U32.HI R44, RZ, 0x8, R39 ;
+; Location /home/eschnett/.julia/packages/LLVM/OLMpi/src/interop/base.jl:38
+        LOP3.LUT R42, R42, 0xf000f, R48.reuse, 0xe2, !PT ;
+        HADD2 R41, R41, -R7 ;
+        LOP3.LUT R45, R44.reuse, 0xf000f, R48, 0xe2, !PT ;
+        HFMA2 R40, R9.reuse, R40, R23 ;
+        LOP3.LUT R44, R44, 0xf000f0, R51, 0xe2, !PT ;
+        HADD2 R42, R42, -R5 ;
+        HFMA2 R41, R9, R41, R19 ;
+        HADD2 R43, R43, -R7 ;
+        HADD2 R45, R45, -R5 ;
+        HFMA2 R40, -R10, R42, R40 ;
         HADD2 R44, R44, -R7 ;
-        LOP3.LUT R0, R0, 0xf000f0, R61, 0xe2, !PT ;
-        HADD2 R48, R48, -R5 ;
-        HFMA2 R31, -R10, R44, R31 ;
-        HADD2 R28, R0, -R7 ;
-        HADD2 R24, R14, -R5 ;
-        HFMA2 R30, -R10, R48, R30 ;
-        HFMA2 R31, R4, R28, R31 ;
-        HADD2 R41, R41, -R5 ;
-        HFMA2 R30, R4, R24, R30 ;
-        HMUL2 R19, -R3, R31 ;
-; Location ./int.jl:366
-        LOP3.LUT R6, R6, 0x88888888, RZ, 0x3c, !PT ;
-; Location /home/dstn/.julia/packages/LLVM/RpBog/src/interop/base.jl:38
-        HADD2 R15, R13, -R5 ;
-        HFMA2 R26, -R10, R41, R26 ;
-        HMUL2 R0, R3, R30.reuse ;
-        HFMA2 R30, R8, R30, R19 ;
-        HFMA2 R26, R4, R15, R26 ;
-        HFMA2 R31, R8.reuse, R31, R0 ;
-        HMUL2 R13, -R3.reuse, R27.reuse ;
-        HMUL2 R12, R3, R26.reuse ;
-        STL [R1+0x2c], R15 ;
-        HFMA2 R26, R8.reuse, R26, R13 ;
-; Location /home/dstn/.julia/packages/IndexSpaces/MMvQv/src/IndexSpaces.jl:1968
-        IMAD.MOV.U32 R13, RZ, RZ, R21 ;
-; Location /home/dstn/.julia/packages/LLVM/RpBog/src/interop/base.jl:38
-        HFMA2 R27, R8, R27, R12 ;
-; Location /home/dstn/.julia/packages/IndexSpaces/MMvQv/src/IndexSpaces.jl:1968
-        MOV R12, R20 ;
-        IMAD.MOV.U32 R14, RZ, RZ, R22 ;
-        STL [R1+0x38], R28 ;
-        IMAD.MOV.U32 R15, RZ, RZ, R20 ;
-        STL [R1+0x3c], R24 ;
-; Location /home/dstn/.julia/packages/LLVM/RpBog/src/interop/base.jl:38
-        LOP3.LUT R28, R6, 0xf000f, R37, 0xe2, !PT ;
-; Location /home/dstn/.julia/packages/IndexSpaces/MMvQv/src/IndexSpaces.jl:1968
-        HMMA.16816.F16 R26, R12, R26, RZ ;
-; Location /home/dstn/.julia/packages/LLVM/RpBog/src/interop/base.jl:38
-        HADD2 R51, R28, -R5 ;
-; Location /home/dstn/.julia/packages/IndexSpaces/MMvQv/src/IndexSpaces.jl:1968
-        HMMA.16816.F16 R30, R12, R30, RZ ;
-; Location /home/dstn/.julia/packages/LLVM/RpBog/src/interop/base.jl:38
-        HMUL2 R28, -R11, R51 ;
-        STL [R1+0x9c], R51 ;
-; Location ./int.jl:366
-        LOP3.LUT R19, R23, 0x88888888, RZ, 0x3c, !PT ;
-; Location /home/dstn/.julia/packages/LLVM/RpBog/src/interop/base.jl:38
-        LOP3.LUT R23, R6, 0xf000f0, R61.reuse, 0xe2, !PT ;
-        LOP3.LUT R0, R19, 0xf000f0, R61, 0xe2, !PT ;
-        HADD2 R50, R23, -R7.reuse ;
-        HADD2 R0, R0, -R7 ;
-        HMUL2 R23, -R11, R50 ;
-        HFMA2 R23, R9, R0, R23 ;
-; Location ./int.jl:366
-        LOP3.LUT R0, R25, 0x88888888, RZ, 0x3c, !PT ;
-; Location /home/dstn/.julia/packages/LLVM/RpBog/src/interop/base.jl:38
-        LOP3.LUT R24, R19, 0xf000f, R37, 0xe2, !PT ;
-; Location ./int.jl:366
-        LOP3.LUT R55, R49, 0x88888888, RZ, 0x3c, !PT ;
-; Location /home/dstn/.julia/packages/LLVM/RpBog/src/interop/base.jl:38
-        LOP3.LUT R13, R0, 0xf000f0, R61, 0xe2, !PT ;
-; Location ./int.jl:495
-        SHF.R.U32.HI R6, RZ, 0x8, R6 ;
-; Location /home/dstn/.julia/packages/LLVM/RpBog/src/interop/base.jl:38
-        HADD2 R24, R24, -R5 ;
-        LOP3.LUT R53, R55, 0xf000f, R37, 0xe2, !PT ;
-        HADD2 R47, R13, -R7 ;
-; Location ./int.jl:495
-        SHF.R.U32.HI R19, RZ, 0x8, R19 ;
-; Location /home/dstn/.julia/packages/LLVM/RpBog/src/interop/base.jl:38
-        LOP3.LUT R51, R55, 0xf000f0, R61, 0xe2, !PT ;
-        LOP3.LUT R13, R6, 0xf000f, R37.reuse, 0xe2, !PT ;
-        HFMA2 R12, R9, R24, R28 ;
-        LOP3.LUT R14, R0, 0xf000f, R37, 0xe2, !PT ;
-        HADD2 R53, R53, -R5 ;
-        LOP3.LUT R6, R6, 0xf000f0, R61, 0xe2, !PT ;
-        HADD2 R51, R51, -R7 ;
-        LOP3.LUT R24, R19, 0xf000f, R37, 0xe2, !PT ;
-        HADD2 R46, R13, -R5.reuse ;
-        HADD2 R43, R14, -R5 ;
-        HFMA2 R12, -R10, R53, R12 ;
-        HADD2 R15, R6, -R7 ;
-        HADD2 R24, R24, -R5 ;
-        HFMA2 R23, -R10, R51, R23 ;
-        HMUL2 R6, -R11, R46 ;
-        HFMA2 R28, R4.reuse, R43, R12 ;
-        LOP3.LUT R25, R19, 0xf000f0, R61, 0xe2, !PT ;
-        HFMA2 R29, R4, R47, R23 ;
-; Location ./int.jl:495
-        SHF.R.U32.HI R55, RZ, 0x8, R55 ;
-; Location /home/dstn/.julia/packages/LLVM/RpBog/src/interop/base.jl:38
-        HFMA2 R24, R9, R24, R6 ;
-; Location ./int.jl:495
-        SHF.R.U32.HI R0, RZ, 0x8, R0 ;
-; Location /home/dstn/.julia/packages/LLVM/RpBog/src/interop/base.jl:38
-        HMUL2 R6, R3, R28 ;
-        LOP3.LUT R54, R55, 0xf000f0, R61, 0xe2, !PT ;
-        HADD2 R25, R25, -R7 ;
-        HMUL2 R13, -R11, R15 ;
-        HMUL2 R12, -R3, R29.reuse ;
-        LOP3.LUT R55, R55, 0xf000f, R37.reuse, 0xe2, !PT ;
-        HFMA2 R29, R8, R29, R6 ;
-        LOP3.LUT R6, R0.reuse, 0xf000f, R37, 0xe2, !PT ;
-        HFMA2 R25, R9, R25, R13 ;
-        LOP3.LUT R0, R0, 0xf000f0, R61, 0xe2, !PT ;
-        HADD2 R54, R54, -R7 ;
-        LDL R37, [R1+0xfc] ;
-        HADD2 R55, R55, -R5 ;
-        HADD2 R42, R0, -R7 ;
-        HFMA2 R25, -R10, R54, R25 ;
-        HADD2 R39, R6, -R5 ;
-        HFMA2 R24, -R10, R55, R24 ;
-        HFMA2 R25, R4.reuse, R42, R25 ;
-        HFMA2 R24, R4, R39, R24 ;
-        HMUL2 R6, -R3.reuse, R25.reuse ;
-        HMUL2 R0, R3, R24.reuse ;
-        HFMA2 R24, R8.reuse, R24, R6 ;
-        IMAD.MOV.U32 R6, RZ, RZ, R33 ;
-        LDL.LU R33, [R1+0xdc] ;
-        HFMA2 R28, R8.reuse, R28, R12 ;
-; Location /home/dstn/.julia/packages/IndexSpaces/MMvQv/src/IndexSpaces.jl:1968
-        MOV R12, R20 ;
-        IMAD.MOV.U32 R13, RZ, RZ, R21 ;
-        STL [R1+0x90], R15 ;
-        IMAD.MOV.U32 R14, RZ, RZ, R22 ;
-; Location /home/dstn/.julia/packages/LLVM/RpBog/src/interop/base.jl:38
-        HFMA2 R25, R8, R25, R0 ;
-; Location /home/dstn/.julia/packages/IndexSpaces/MMvQv/src/IndexSpaces.jl:1968
-        IMAD.MOV.U32 R15, RZ, RZ, R20 ;
-; Location /home/dstn/.julia/packages/LLVM/RpBog/src/interop/base.jl:38
-        MOV R0, R38 ;
-; Location /home/dstn/.julia/packages/IndexSpaces/MMvQv/src/IndexSpaces.jl:1968
-        HMMA.16816.F16 R28, R12, R28, RZ ;
-; Location /home/dstn/.julia/packages/LLVM/RpBog/src/interop/base.jl:38
-        HMUL2 R19, R0, R26 ;
-; Location /home/dstn/.julia/packages/IndexSpaces/MMvQv/src/IndexSpaces.jl:1968
-        HMMA.16816.F16 R24, R12, R24, RZ ;
-; Location /home/dstn/.julia/packages/LLVM/RpBog/src/interop/base.jl:38
-        HMUL2 R23, -R0, R27.reuse ;
-        HFMA2 R27, R6, R27, R19 ;
-        HMUL2 R32, -R0.reuse, R31 ;
-        HMUL2 R19, R0, R30 ;
-; Location /home/dstn/.julia/packages/IndexSpaces/MMvQv/src/IndexSpaces.jl:1968
-        IMAD.MOV.U32 R12, RZ, RZ, R16.reuse ;
-; Location /home/dstn/.julia/packages/LLVM/RpBog/src/interop/base.jl:38
-        HFMA2 R26, R6.reuse, R26, R23 ;
-; Location /home/dstn/.julia/packages/IndexSpaces/MMvQv/src/IndexSpaces.jl:1968
-        IMAD.MOV.U32 R13, RZ, RZ, R17 ;
-        MOV R14, R18 ;
-        IMAD.MOV.U32 R15, RZ, RZ, R16 ;
-; Location /home/dstn/.julia/packages/LLVM/RpBog/src/interop/base.jl:38
-        HFMA2 R30, R6, R30, R32 ;
-        HFMA2 R31, R6, R31, R19 ;
-        HMUL2 R32, -R0.reuse, R29 ;
-; Location /home/dstn/.julia/packages/IndexSpaces/MMvQv/src/IndexSpaces.jl:1968
-        HMMA.16816.F16 R26, R12, R26, RZ ;
-; Location /home/dstn/.julia/packages/LLVM/RpBog/src/interop/base.jl:38
-        HMUL2 R19, R0, R28 ;
-; Location /home/dstn/.julia/packages/IndexSpaces/MMvQv/src/IndexSpaces.jl:1968
-        HMMA.16816.F16 R14, R12, R30, RZ ;
-; Location /home/dstn/.julia/packages/LLVM/RpBog/src/interop/base.jl:38
-        HFMA2 R12, R6, R28, R32 ;
-        HMUL2 R28, R0, R24 ;
-        LDL.LU R32, [R1+0xc8] ;
-        HFMA2 R13, R6, R29, R19 ;
-        HMUL2 R29, -R0, R25.reuse ;
-        HFMA2 R25, R6, R25, R28 ;
-        STL [R1+0x94], R46 ;
-        LDL.LU R46, [R1+0xbc] ;
-; Location ./int.jl:366
-        LOP3.LUT R28, R33, 0x88888888, RZ, 0x3c, !PT ;
-        LDL R33, [R1+0x108] ;
-; Location /home/dstn/.julia/packages/LLVM/RpBog/src/interop/base.jl:38
-        LEA R60, R37, UR6, 0x2 ;
-        LDL.LU R37, [R1+0xd8] ;
-        LDS R23, [R60] ;
-; Location /home/dstn/.julia/packages/IndexSpaces/MMvQv/src/IndexSpaces.jl:1968
+        HFMA2 R41, -R10, R43, R41 ;
+        HFMA2 R40, R4, R45, R40 ;
+        HFMA2 R41, R4, R44, R41 ;
+        HMUL2 R23, R3.reuse, R40.reuse ;
+        HMUL2 R46, -R3, R41.reuse ;
+; Location /home/eschnett/.julia/packages/IndexSpaces/SkQyK/src/IndexSpaces.jl:1968
         IMAD.MOV.U32 R19, RZ, RZ, R16 ;
-; Location /home/dstn/.julia/packages/LLVM/RpBog/src/interop/base.jl:38
-        HFMA2 R24, R6, R24, R29 ;
-        STL [R1+0x1c8], R54 ;
-        STL [R1+0x1d0], R54 ;
-; Location /home/dstn/.julia/packages/IndexSpaces/MMvQv/src/IndexSpaces.jl:1968
-        HMMA.16816.F16 R12, R16, R12, RZ ;
-; Location /home/dstn/.julia/packages/LLVM/RpBog/src/interop/base.jl:38
-        IMAD.MOV.U32 R54, RZ, RZ, 0x64006400 ;
-; Location /home/dstn/.julia/packages/IndexSpaces/MMvQv/src/IndexSpaces.jl:1968
-        HMMA.16816.F16 R24, R16, R24, RZ ;
-        STL [R1+0x1ec], R48 ;
-        STL [R1+0x1fc], R48 ;
-        STL [R1+0x214], R48 ;
-; Location ./int.jl:366
-        LOP3.LUT R23, R23, 0x88888888, RZ, 0x3c, !PT ;
-; Location /home/dstn/.julia/packages/LLVM/RpBog/src/interop/base.jl:38
-        LOP3.LUT R19, R23.reuse, 0xf000f0, R61, 0xe2, !PT ;
-        LOP3.LUT R29, R23, 0xf000f, R54, 0xe2, !PT ;
-; Location ./int.jl:495
-        SHF.R.U32.HI R23, RZ, 0x8, R23 ;
-        STL [R1+0x6c], R39 ;
-; Location /home/dstn/.julia/packages/LLVM/RpBog/src/interop/base.jl:38
-        HADD2 R48, R19, -R7 ;
-        LOP3.LUT R19, R23, 0xf000f0, R61, 0xe2, !PT ;
-        STL [R1+0x204], R41 ;
-        STL [R1+0x20c], R41 ;
-; Location ./int.jl:495
-        SHF.R.U32.HI R39, RZ, 0x8, R28 ;
-; Location /home/dstn/.julia/packages/LLVM/RpBog/src/interop/base.jl:38
-        LOP3.LUT R38, R39.reuse, 0xf000f, R54, 0xe2, !PT ;
-        LOP3.LUT R39, R39, 0xf000f0, R61, 0xe2, !PT ;
-        HADD2 R41, R19, -R7 ;
-        HMUL2 R19, -R11, R41 ;
-        HADD2 R39, R39, -R7 ;
-        HFMA2 R39, R9, R39, R19 ;
-        LOP3.LUT R30, R28.reuse, 0xf000f, R54.reuse, 0xe2, !PT ;
-        LOP3.LUT R31, R28, 0xf000f0, R61, 0xe2, !PT ;
-        STL [R1+0x1e8], R44 ;
-        LOP3.LUT R28, R23, 0xf000f, R54, 0xe2, !PT ;
-; Location ./int.jl:366
-        LOP3.LUT R32, R32, 0x88888888, RZ, 0x3c, !PT ;
-        STL [R1+0x1f8], R44 ;
-        STL [R1+0x210], R44 ;
-; Location /home/dstn/.julia/packages/LLVM/RpBog/src/interop/base.jl:38
-        HADD2 R30, R30, -R5 ;
-; Location ./int.jl:366
-        LOP3.LUT R35, R35, 0x88888888, RZ, 0x3c, !PT ;
-        STL [R1+0x200], R40 ;
-; Location /home/dstn/.julia/packages/LLVM/RpBog/src/interop/base.jl:38
-        HADD2 R31, R31, -R7 ;
-        STL [R1+0x208], R40 ;
-        HADD2 R44, R29, -R5.reuse ;
-        HMUL2 R23, -R11.reuse, R48 ;
-        HMUL2 R29, -R11, R44 ;
-        HADD2 R40, R28, -R5 ;
-        LOP3.LUT R28, R32, 0xf000f0, R61, 0xe2, !PT ;
-        STL [R1+0x40], R47 ;
-        HFMA2 R30, R9, R30, R29 ;
-        HFMA2 R31, R9, R31, R23 ;
-        STL [R1+0x98], R50 ;
-        HADD2 R28, R28, -R7 ;
-        LOP3.LUT R49, R35.reuse, 0xf000f, R54, 0xe2, !PT ;
-        HADD2 R38, R38, -R5 ;
-        HMUL2 R23, -R11, R40 ;
-        LOP3.LUT R47, R35, 0xf000f0, R61, 0xe2, !PT ;
-; Location ./int.jl:495
-        SHF.R.U32.HI R50, RZ, 0x8, R35 ;
-; Location /home/dstn/.julia/packages/LLVM/RpBog/src/interop/base.jl:38
-        HADD2 R47, R47, -R7 ;
-        HFMA2 R31, -R10, R28, R31 ;
-        LOP3.LUT R52, R50.reuse, 0xf000f, R54, 0xe2, !PT ;
-        HFMA2 R38, R9, R38, R23 ;
-        LOP3.LUT R50, R50, 0xf000f0, R61, 0xe2, !PT ;
-        HADD2 R49, R49, -R5 ;
-        HFMA2 R31, R4, R47, R31 ;
-        HADD2 R52, R52, -R5 ;
-        HADD2 R50, R50, -R7 ;
-        HMUL2 R35, -R3, R31 ;
-        STL [R1+0x5c], R42 ;
-        STL [R1+0x4c], R43 ;
-        STL [R1+0x1cc], R55 ;
-        STL [R1+0x1d4], R55 ;
-        STL [R1+0x1f0], R55 ;
-        STL [R1+0x220], R55 ;
-; Location ./int.jl:366
-        LOP3.LUT R46, R46, 0x88888888, RZ, 0x3c, !PT ;
-        LOP3.LUT R59, R34, 0x88888888, RZ, 0x3c, !PT ;
-; Location /home/dstn/.julia/packages/LLVM/RpBog/src/interop/base.jl:38
-        LOP3.LUT R57, R59, 0xf000f, R54, 0xe2, !PT ;
-        STL [R1+0x1d8], R51 ;
-        HADD2 R57, R57, -R5 ;
-        STL [R1+0x1e0], R51 ;
-        STL [R1+0x218], R51 ;
-        STL [R1+0x1dc], R53 ;
-        STL [R1+0x1e4], R53 ;
-        STL [R1+0x21c], R53 ;
-        LEA R33, R33, UR6, 0x2 ;
-        LDS R19, [R33] ;
-        STL [R1+0xc4], R33 ;
-        LOP3.LUT R33, R32, 0xf000f, R54, 0xe2, !PT ;
-; Location ./int.jl:495
-        SHF.R.U32.HI R32, RZ, 0x8, R32 ;
-; Location /home/dstn/.julia/packages/LLVM/RpBog/src/interop/base.jl:38
-        LOP3.LUT R29, R32.reuse, 0xf000f, R54, 0xe2, !PT ;
-        HADD2 R33, R33, -R5 ;
-        LOP3.LUT R32, R32, 0xf000f0, R61, 0xe2, !PT ;
-        HADD2 R29, R29, -R5 ;
-        HFMA2 R30, -R10, R33, R30 ;
-        HADD2 R32, R32, -R7 ;
-        HFMA2 R38, -R10, R29, R38 ;
-        HFMA2 R30, R4, R49, R30 ;
-        HFMA2 R39, -R10, R32, R39 ;
-        HFMA2 R38, R4, R52, R38 ;
-        HMUL2 R23, R3.reuse, R30.reuse ;
-        HFMA2 R30, R8, R30, R35 ;
-        HFMA2 R39, R4, R50, R39 ;
-        HMUL2 R35, R3.reuse, R38 ;
-; Location ./int.jl:366
-        LOP3.LUT R19, R19, 0x88888888, RZ, 0x3c, !PT ;
-; Location /home/dstn/.julia/packages/LLVM/RpBog/src/interop/base.jl:38
-        HMUL2 R36, -R3, R39 ;
-        HFMA2 R39, R8.reuse, R39, R35 ;
-; Location ./int.jl:366
-        LOP3.LUT R35, R37, 0x88888888, RZ, 0x3c, !PT ;
-; Location /home/dstn/.julia/packages/LLVM/RpBog/src/interop/base.jl:38
-        LOP3.LUT R37, R19.reuse, 0xf000f, R54.reuse, 0xe2, !PT ;
-        LOP3.LUT R42, R19, 0xf000f0, R61, 0xe2, !PT ;
-        HFMA2 R31, R8.reuse, R31, R23 ;
-        LOP3.LUT R43, R35, 0xf000f, R54, 0xe2, !PT ;
-        HFMA2 R38, R8, R38, R36 ;
-; Location /home/dstn/.julia/packages/IndexSpaces/MMvQv/src/IndexSpaces.jl:1968
+; Location /home/eschnett/.julia/packages/LLVM/OLMpi/src/interop/base.jl:38
+        HFMA2 R41, R8.reuse, R41, R23 ;
+; Location /home/eschnett/.julia/packages/IndexSpaces/SkQyK/src/IndexSpaces.jl:1968
         MOV R23, R20 ;
-; Location /home/dstn/.julia/packages/LLVM/RpBog/src/interop/base.jl:38
-        HADD2 R56, R37, -R5 ;
-        HADD2 R55, R42, -R7 ;
-        HADD2 R42, R43, -R5 ;
-        LOP3.LUT R36, R35, 0xf000f0, R61, 0xe2, !PT ;
-        HMUL2 R43, -R11.reuse, R56 ;
-; Location /home/dstn/.julia/packages/IndexSpaces/MMvQv/src/IndexSpaces.jl:1968
-        HMMA.16816.F16 R30, R20, R30, RZ ;
-; Location /home/dstn/.julia/packages/LLVM/RpBog/src/interop/base.jl:38
-        HMUL2 R37, -R11, R55 ;
-; Location ./int.jl:495
-        SHF.R.U32.HI R19, RZ, 0x8, R19 ;
-; Location /home/dstn/.julia/packages/LLVM/RpBog/src/interop/base.jl:38
-        HADD2 R36, R36, -R7 ;
-; Location /home/dstn/.julia/packages/IndexSpaces/MMvQv/src/IndexSpaces.jl:1968
-        HMMA.16816.F16 R38, R20, R38, RZ ;
-        STL [R1+0x7c], R56 ;
-; Location /home/dstn/.julia/packages/LLVM/RpBog/src/interop/base.jl:38
-        HFMA2 R23, R9.reuse, R42, R43 ;
-        LOP3.LUT R42, R46.reuse, 0xf000f0, R61.reuse, 0xe2, !PT ;
-        LOP3.LUT R43, R46, 0xf000f, R54.reuse, 0xe2, !PT ;
-        HFMA2 R36, R9, R36, R37 ;
-        LOP3.LUT R56, R59, 0xf000f0, R61, 0xe2, !PT ;
-        HADD2 R42, R42, -R7 ;
-; Location ./int.jl:495
-        SHF.R.U32.HI R35, RZ, 0x8, R35 ;
-; Location /home/dstn/.julia/packages/LLVM/RpBog/src/interop/base.jl:38
-        HADD2 R43, R43, -R5 ;
-        LOP3.LUT R37, R19, 0xf000f, R54, 0xe2, !PT ;
-        LOP3.LUT R19, R19, 0xf000f0, R61.reuse, 0xe2, !PT ;
-        HADD2 R56, R56, -R7 ;
-        LOP3.LUT R34, R35.reuse, 0xf000f, R54, 0xe2, !PT ;
-        HFMA2 R36, -R10.reuse, R42, R36 ;
-        LOP3.LUT R35, R35, 0xf000f0, R61, 0xe2, !PT ;
-        HFMA2 R23, -R10, R43, R23 ;
-        HADD2 R53, R37, -R5 ;
-        HADD2 R51, R19, -R7 ;
-        HFMA2 R37, R4.reuse, R56, R36 ;
-        STL [R1+0x1c4], R43 ;
-        HFMA2 R36, R4, R57, R23 ;
-; Location ./int.jl:495
-        SHF.R.U32.HI R46, RZ, 0x8, R46 ;
-; Location /home/dstn/.julia/packages/LLVM/RpBog/src/interop/base.jl:38
-        HADD2 R35, R35, -R7 ;
-        HMUL2 R45, -R11, R51 ;
-        HMUL2 R23, -R3.reuse, R37 ;
-        IMAD.MOV.U32 R43, RZ, RZ, 0x54005400 ;
-        HMUL2 R19, R3, R36.reuse ;
-; Location ./int.jl:495
-        SHF.R.U32.HI R59, RZ, 0x8, R59 ;
-; Location /home/dstn/.julia/packages/LLVM/RpBog/src/interop/base.jl:38
-        HFMA2 R35, R9, R35, R45 ;
-        HFMA2 R36, R8.reuse, R36, R23 ;
-        LOP3.LUT R45, R46.reuse, 0xf000f0, R43.reuse, 0xe2, !PT ;
-        HFMA2 R37, R8, R37, R19 ;
-        LOP3.LUT R46, R46, 0xf000f, R54, 0xe2, !PT ;
-; Location /home/dstn/.julia/packages/IndexSpaces/MMvQv/src/IndexSpaces.jl:1968
-        IMAD.MOV.U32 R23, RZ, RZ, R20 ;
-; Location /home/dstn/.julia/packages/LLVM/RpBog/src/interop/base.jl:38
-        HADD2 R34, R34, -R5 ;
-        LOP3.LUT R61, R59.reuse, 0xf000f, R54, 0xe2, !PT ;
-        HMUL2 R58, -R11, R53 ;
-        LOP3.LUT R59, R59, 0xf000f0, R43, 0xe2, !PT ;
-        HADD2 R45, R45, -R7 ;
-        HFMA2 R34, R9, R34, R58 ;
-        HADD2 R46, R46, -R5 ;
-; Location /home/dstn/.julia/packages/IndexSpaces/MMvQv/src/IndexSpaces.jl:1968
-        HMMA.16816.F16 R36, R20, R36, RZ ;
-; Location /home/dstn/.julia/packages/LLVM/RpBog/src/interop/base.jl:38
-        HADD2 R59, R59, -R7 ;
-        HFMA2 R35, -R10.reuse, R45, R35 ;
-        HADD2 R61, R61, -R5 ;
-        HFMA2 R34, -R10, R46, R34 ;
-        HFMA2 R35, R4.reuse, R59, R35 ;
-        HFMA2 R34, R4, R61, R34 ;
+; Location /home/eschnett/.julia/packages/LLVM/OLMpi/src/interop/base.jl:38
+        HFMA2 R40, R8, R40, R46 ;
+; Location /home/eschnett/.julia/packages/IndexSpaces/SkQyK/src/IndexSpaces.jl:1968
+        HMMA.16816.F16 R32, R16, R32, RZ ;
+; Location /home/eschnett/.julia/packages/LLVM/OLMpi/src/interop/base.jl:38
+        LOP3.LUT R46, R38, 0xf000f0, R51, 0xe2, !PT ;
+        LOP3.LUT R19, R35, 0xf000f, R48.reuse, 0xe2, !PT ;
+; Location /home/eschnett/.julia/packages/IndexSpaces/SkQyK/src/IndexSpaces.jl:1968
+        HMMA.16816.F16 R40, R20, R40, RZ ;
+; Location /home/eschnett/.julia/packages/LLVM/OLMpi/src/interop/base.jl:38
+        LOP3.LUT R47, R38, 0xf000f, R48, 0xe2, !PT ;
+        LOP3.LUT R23, R35, 0xf000f0, R51.reuse, 0xe2, !PT ;
+        HADD2 R19, R19, -R5 ;
+        HMUL2 R35, -R11, R56 ;
+        HADD2 R23, R23, -R7 ;
+        LOP3.LUT R38, R39.reuse, 0xf000f0, R51, 0xe2, !PT ;
+        HFMA2 R19, R9.reuse, R19, R34 ;
+        LOP3.LUT R34, R39, 0xf000f, R48, 0xe2, !PT ;
+        HFMA2 R23, R9, R23, R35 ;
+        HADD2 R46, R46, -R7 ;
+        HADD2 R47, R47, -R5 ;
+        HADD2 R38, R38, -R7 ;
+        HFMA2 R23, -R10, R46, R23 ;
+        HADD2 R39, R34, -R5 ;
+        HFMA2 R19, -R10, R47, R19 ;
+        HFMA2 R35, R4, R38, R23 ;
+        HFMA2 R34, R4, R39, R19 ;
         HMUL2 R23, -R3.reuse, R35.reuse ;
         HMUL2 R19, R3, R34.reuse ;
         HFMA2 R34, R8.reuse, R34, R23 ;
-; Location /home/dstn/.julia/packages/IndexSpaces/MMvQv/src/IndexSpaces.jl:1968
+; Location /home/eschnett/.julia/packages/IndexSpaces/SkQyK/src/IndexSpaces.jl:1968
         IMAD.MOV.U32 R23, RZ, RZ, R20 ;
-; Location /home/dstn/.julia/packages/LLVM/RpBog/src/interop/base.jl:38
+; Location /home/eschnett/.julia/packages/LLVM/OLMpi/src/interop/base.jl:38
         HFMA2 R35, R8, R35, R19 ;
-        HMUL2 R58, -R0.reuse, R39 ;
-        HMUL2 R19, R0, R38.reuse ;
-        HFMA2 R38, R6, R38, R58 ;
-        HMUL2 R58, -R0, R31 ;
-; Location /home/dstn/.julia/packages/IndexSpaces/MMvQv/src/IndexSpaces.jl:1968
+; Location /home/eschnett/.julia/packages/IndexSpaces/SkQyK/src/IndexSpaces.jl:1968
         HMMA.16816.F16 R34, R20, R34, RZ ;
-; Location /home/dstn/.julia/packages/LLVM/RpBog/src/interop/base.jl:38
-        HMUL2 R27, R2, R27 ;
-        HMUL2 R23, R0, R30.reuse ;
-        HFMA2 R30, R6, R30, R58 ;
-        HMUL2 R58, -R0, R37 ;
-        HFMA2 R31, R6, R31, R23 ;
-        HMUL2 R23, R0, R36.reuse ;
-        HFMA2 R36, R6, R36, R58 ;
-        HMNMX2 R58, R27, -7, -7, !PT ;
-        HMUL2 R14, R2, R14 ;
-        STL [R1+0x78], R55 ;
-        STL [R1+0x74], R53 ;
-        HMNMX2 R27, R14, -7, -7, !PT ;
-        HMNMX2 R14, R58, 7, 7, PT ;
-        STL [R1+0x70], R51 ;
-        LDL R55, [R1+0x10c] ;
-        LDL R53, [R1+0x110] ;
-        LDL R51, [R1+0x114] ;
-        LDL R58, [R1+0x118] ;
-        HFMA2 R39, R6.reuse, R39, R19 ;
-; Location /home/dstn/.julia/packages/IndexSpaces/MMvQv/src/IndexSpaces.jl:1968
-        MOV R19, R16 ;
-; Location /home/dstn/.julia/packages/LLVM/RpBog/src/interop/base.jl:38
-        HFMA2 R37, R6, R37, R23 ;
-        HMUL2 R26, R2, R26 ;
-; Location /home/dstn/.julia/packages/IndexSpaces/MMvQv/src/IndexSpaces.jl:1968
-        HMMA.16816.F16 R38, R16, R38, RZ ;
-; Location /home/dstn/.julia/packages/LLVM/RpBog/src/interop/base.jl:38
-        HMNMX2 R23, R26, -7, -7, !PT ;
-        HMUL2 R26, R0, R34 ;
-; Location /home/dstn/.julia/packages/IndexSpaces/MMvQv/src/IndexSpaces.jl:1968
-        HMMA.16816.F16 R30, R16.reuse, R30, RZ ;
-        HMMA.16816.F16 R36, R16, R36, RZ ;
-; Location /home/dstn/.julia/packages/LLVM/RpBog/src/interop/base.jl:38
-        HMUL2 R19, -R0, R35 ;
-        HFMA2 R34, R6.reuse, R34, R19 ;
-        HMNMX2 R19, R27, 7, 7, PT ;
-        HFMA2 R35, R6, R35, R26 ;
-        HMUL2 R26, R2, R15 ;
-        HADD2 R15, R19, R5 ;
-; Location /home/dstn/.julia/packages/IndexSpaces/MMvQv/src/IndexSpaces.jl:1968
+; Location /home/eschnett/.julia/packages/LLVM/OLMpi/src/interop/base.jl:38
+        HMUL2 R19, R0, R40 ;
+        HMUL2 R23, -R0, R41.reuse ;
+        HFMA2 R41, R6.reuse, R41, R19 ;
+; Location /home/eschnett/.julia/packages/IndexSpaces/SkQyK/src/IndexSpaces.jl:1968
+        IMAD.MOV.U32 R19, RZ, RZ, R16 ;
+; Location /home/eschnett/.julia/packages/LLVM/OLMpi/src/interop/base.jl:38
+        HFMA2 R40, R6, R40, R23 ;
+; Location /home/eschnett/.julia/packages/IndexSpaces/SkQyK/src/IndexSpaces.jl:1968
+        HMMA.16816.F16 R40, R16, R40, RZ ;
+; Location /home/eschnett/.julia/packages/LLVM/OLMpi/src/interop/base.jl:38
+        HMUL2 R23, -R0.reuse, R35 ;
+        HMUL2 R19, R0, R34.reuse ;
+        HFMA2 R34, R6, R34, R23 ;
+        HFMA2 R35, R6, R35, R19 ;
+; Location /home/eschnett/.julia/packages/IndexSpaces/SkQyK/src/IndexSpaces.jl:1968
         IMAD.MOV.U32 R19, RZ, RZ, R16 ;
         HMMA.16816.F16 R34, R16, R34, RZ ;
-; Location /home/dstn/.julia/packages/LLVM/RpBog/src/interop/base.jl:38
-        HMUL2 R13, R2.reuse, R13 ;
+; Location /home/eschnett/.julia/packages/LLVM/OLMpi/src/interop/base.jl:38
+        HMUL2 R41, R2.reuse, R41 ;
+        HMUL2 R40, R2, R40 ;
+        HMNMX2 R41, R41, -7, -7, !PT ;
+        HMNMX2 R40, R40, -7, -7, !PT ;
+        HMNMX2 R41, R41, 7, 7, PT ;
+        HMUL2 R35, R2.reuse, R35 ;
+        HMUL2 R34, R2, R34 ;
+        HMNMX2 R35, R35, -7, -7, !PT ;
+        HMNMX2 R34, R34, -7, -7, !PT ;
+        HMNMX2 R35, R35, 7, 7, PT ;
+        HADD2 R41, R41, R5.reuse ;
+        HMNMX2 R34, R34, 7, 7, PT ;
+        HMNMX2 R40, R40, 7, 7, PT ;
+        HADD2 R35, R35, R5.reuse ;
+        HADD2 R34, R34, R5 ;
+        HADD2 R40, R40, R5 ;
+        PRMT R35, R35, 0x6240, R41 ;
+        PRMT R34, R34, 0x6240, R40 ;
+; Location ./int.jl:529
+        SHF.L.U32 R35, R35, 0x4, RZ ;
+; Location /home/eschnett/.julia/packages/LLVM/OLMpi/src/interop/base.jl:38
+        LOP3.LUT R34, R34, 0xf0f0f0f, R35, 0xe2, !PT ;
+; Location ./int.jl:373
+        LOP3.LUT R12, R12, 0x88888888, RZ, 0x3c, !PT ;
+        LOP3.LUT R34, R34, 0x88888888, RZ, 0x3c, !PT ;
+; Location /home/eschnett/.julia/packages/LLVM/OLMpi/src/interop/base.jl:38
+        STS [R60], R34 ;
+        STS [R61], R12 ;
         HMUL2 R25, R2.reuse, R25 ;
+        HMUL2 R29, R2.reuse, R29 ;
         HMUL2 R31, R2.reuse, R31 ;
-        HMUL2 R39, R2.reuse, R39 ;
-        HMUL2 R37, R2, R37 ;
-        HMNMX2 R26, R26, -7, -7, !PT ;
+        STL [R1+0xac], R27 ;
+        LDL.LU R61, [R1+0x1f4] ;
+        HMUL2 R33, R2.reuse, R33 ;
+        HMNMX2 R25, R25, -7, -7, !PT ;
+        HMUL2 R24, R2.reuse, R24 ;
+        HMNMX2 R29, R29, -7, -7, !PT ;
+        HMUL2 R28, R2.reuse, R28 ;
+        HMNMX2 R31, R31, -7, -7, !PT ;
         HMUL2 R30, R2.reuse, R30 ;
-        HMNMX2 R13, R13, -7, -7, !PT ;
-        HMUL2 R38, R2.reuse, R38 ;
-        HMNMX2 R25, R25, -7, -7, !PT ;
-        HMUL2 R12, R2.reuse, R12 ;
-        HMNMX2 R31, R31, -7, -7, !PT ;
-        HMUL2 R24, R2.reuse, R24 ;
-        HMNMX2 R39, R39, -7, -7, !PT ;
-        HMUL2 R36, R2, R36 ;
-        HMNMX2 R23, R23, 7, 7, PT ;
-        HADD2 R14, R14, R5 ;
-        LDL R19, [R1+0xc0] ;
-        HMUL2 R35, R2.reuse, R35 ;
-        HMNMX2 R37, R37, -7, -7, !PT ;
-        HMUL2 R34, R2, R34 ;
-        HMNMX2 R26, R26, 7, 7, PT ;
-        HMNMX2 R35, R35, -7, -7, !PT ;
+        HMNMX2 R33, R33, -7, -7, !PT ;
+        HMUL2 R32, R2, R32 ;
+        HMNMX2 R25, R25, 7, 7, PT ;
+        STL [R1+0x1dc], R52 ;
+        HMNMX2 R29, R29, 7, 7, PT ;
+        HMNMX2 R31, R31, 7, 7, PT ;
+        STL [R1+0x1e8], R52 ;
+        HMNMX2 R33, R33, 7, 7, PT ;
+        HMNMX2 R24, R24, -7, -7, !PT ;
+        STL [R1+0x1d4], R37 ;
+        HMNMX2 R28, R28, -7, -7, !PT ;
         HMNMX2 R30, R30, -7, -7, !PT ;
-        HMNMX2 R13, R13, 7, 7, PT ;
-        HMNMX2 R38, R38, -7, -7, !PT ;
-        HMNMX2 R25, R25, 7, 7, PT ;
-        HMNMX2 R31, R31, 7, 7, PT ;
-        HMNMX2 R39, R39, 7, 7, PT ;
-        HMNMX2 R37, R37, 7, 7, PT ;
-        HMNMX2 R35, R35, 7, 7, PT ;
-        HMNMX2 R12, R12, -7, -7, !PT ;
-        HMNMX2 R24, R24, -7, -7, !PT ;
-        HADD2 R26, R26, R5 ;
-        HMNMX2 R36, R36, -7, -7, !PT ;
-        HMNMX2 R34, R34, -7, -7, !PT ;
-        HADD2 R13, R13, R5.reuse ;
+        STL [R1+0x1cc], R36 ;
+        HMNMX2 R32, R32, -7, -7, !PT ;
+        HADD2 R25, R25, R5.reuse ;
+        HMNMX2 R24, R24, 7, 7, PT ;
+        HADD2 R29, R29, R5.reuse ;
+        HMNMX2 R28, R28, 7, 7, PT ;
+        HADD2 R31, R31, R5.reuse ;
         HMNMX2 R30, R30, 7, 7, PT ;
-        HADD2 R25, R25, R5.reuse ;
-        HMNMX2 R38, R38, 7, 7, PT ;
-        HADD2 R31, R31, R5.reuse ;
-        HMNMX2 R12, R12, 7, 7, PT ;
-        HADD2 R39, R39, R5.reuse ;
-        HMNMX2 R24, R24, 7, 7, PT ;
-        HADD2 R37, R37, R5.reuse ;
-        HMNMX2 R36, R36, 7, 7, PT ;
-        HADD2 R35, R35, R5.reuse ;
-        HMNMX2 R34, R34, 7, 7, PT ;
+        HADD2 R33, R33, R5.reuse ;
+        HMNMX2 R32, R32, 7, 7, PT ;
+        HADD2 R24, R24, R5.reuse ;
+        PRMT R25, R25, 0x6240, R29 ;
+        HADD2 R28, R28, R5.reuse ;
+        PRMT R31, R31, 0x6240, R33 ;
         HADD2 R30, R30, R5.reuse ;
-        PRMT R14, R14, 0x6240, R26 ;
-        HADD2 R38, R38, R5.reuse ;
-        PRMT R13, R13, 0x6240, R25 ;
-        HADD2 R23, R23, R5.reuse ;
-        PRMT R31, R31, 0x6240, R39 ;
-        HADD2 R12, R12, R5.reuse ;
-        PRMT R35, R37, 0x6240, R35 ;
-        HADD2 R24, R24, R5 ;
-        HADD2 R36, R36, R5.reuse ;
-        HADD2 R34, R34, R5 ;
-        PRMT R30, R30, 0x6240, R38 ;
-; Location ./int.jl:496
-        IMAD.SHL.U32 R14, R14, 0x10, RZ ;
-        SHF.L.U32 R31, R31, 0x4, RZ ;
-        IMAD.SHL.U32 R13, R13, 0x10, RZ ;
-; Location /home/dstn/.julia/packages/LLVM/RpBog/src/interop/base.jl:38
-        PRMT R15, R23, 0x6240, R15 ;
-; Location ./int.jl:496
-        IMAD.SHL.U32 R35, R35, 0x10, RZ ;
-; Location /home/dstn/.julia/packages/LLVM/RpBog/src/interop/base.jl:38
-        PRMT R12, R12, 0x6240, R24 ;
-        PRMT R34, R36, 0x6240, R34 ;
+        LDL R52, [R1+0x2c] ;
+        HADD2 R32, R32, R5 ;
+; Location ./int.jl:529
+        IMAD.SHL.U32 R25, R25, 0x10, RZ ;
+; Location /home/eschnett/.julia/packages/LLVM/OLMpi/src/interop/base.jl:38
+        PRMT R24, R24, 0x6240, R28 ;
+; Location ./int.jl:529
+        IMAD.SHL.U32 R31, R31, 0x10, RZ ;
+        LDL R37, [R1+0x44] ;
+; Location /home/eschnett/.julia/packages/LLVM/OLMpi/src/interop/base.jl:38
+        PRMT R30, R30, 0x6240, R32 ;
+        LOP3.LUT R24, R24, 0xf0f0f0f, R25, 0xe2, !PT ;
+        STL [R1+0x1d0], R36 ;
         LOP3.LUT R30, R30, 0xf0f0f0f, R31, 0xe2, !PT ;
-        STL [R1+0xb8], R60 ;
-        LOP3.LUT R14, R15, 0xf0f0f0f, R14, 0xe2, !PT ;
-        LOP3.LUT R12, R12, 0xf0f0f0f, R13, 0xe2, !PT ;
-        STL [R1+0x68], R40 ;
-        LOP3.LUT R34, R34, 0xf0f0f0f, R35, 0xe2, !PT ;
-; Location ./int.jl:366
+; Location ./int.jl:373
+        LOP3.LUT R24, R24, 0x88888888, RZ, 0x3c, !PT ;
+        STL [R1+0xc8], R26 ;
         LOP3.LUT R30, R30, 0x88888888, RZ, 0x3c, !PT ;
-        STL [R1+0x64], R41 ;
-        LOP3.LUT R14, R14, 0x88888888, RZ, 0x3c, !PT ;
+; Location /home/eschnett/.julia/packages/LLVM/OLMpi/src/interop/base.jl:38
+        STS [R13], R24 ;
+        STS [R15], R30 ;
+        LDS R12, [R27] ;
+        LDL R36, [R1+0x74] ;
+        LDL.LU R27, [R1+0x1f0] ;
+        LDL.LU R60, [R1+0x1f8] ;
+        STL [R1+0xdc], R12 ;
+; Location ./int.jl:373
         LOP3.LUT R12, R12, 0x88888888, RZ, 0x3c, !PT ;
-        STL [R1+0x50], R48 ;
-        LOP3.LUT R34, R34, 0x88888888, RZ, 0x3c, !PT ;
-        STL [R1+0x60], R44 ;
-        STL [R1+0x1c0], R42 ;
-        STL [R1+0x1f4], R42 ;
-        STL [R1+0x1a0], R45 ;
-        LDL R36, [R1+0x74] ;
-        LDL R42, [R1+0x88] ;
-; Location /home/dstn/.julia/packages/LLVM/RpBog/src/interop/base.jl:38
-        LEA R55, R55, UR6, 0x2 ;
-        LEA R53, R53, UR6, 0x2 ;
-        STS [R55], R30 ;
-        LEA R51, R51, UR6, 0x2 ;
-        STS [R53], R14 ;
-        LEA R58, R58, UR6, 0x2 ;
-        STS [R51], R12 ;
-        STS [R58], R34 ;
-        LDS R12, [R60] ;
-        STL [R1+0xa4], R58 ;
-        STL [R1+0xdc], R12 ;
-; Location ./int.jl:366
-        LOP3.LUT R12, R12, 0x88888888, RZ, 0x3c, !PT ;
-; Location /home/dstn/.julia/packages/LLVM/RpBog/src/interop/base.jl:38
-        LOP3.LUT R58, R12, 0xf000f0, R43, 0xe2, !PT ;
-        HADD2 R58, R58, -R7 ;
-        LOP3.LUT R60, R12, 0xf000f, R54, 0xe2, !PT ;
-; Location ./int.jl:495
+; Location /home/eschnett/.julia/packages/LLVM/OLMpi/src/interop/base.jl:38
+        LOP3.LUT R13, R12, 0xf000f, R48, 0xe2, !PT ;
+        HADD2 R23, R13, -R5 ;
+        HMUL2 R30, -R11, R23 ;
+        HFMA2 R30, R9, R47, R30 ;
+        HFMA2 R30, -R10, R39, R30 ;
+        HFMA2 R30, R4, R57, R30 ;
+        LDS R15, [R61] ;
+        LOP3.LUT R61, R12, 0xf000f0, R51, 0xe2, !PT ;
+        HADD2 R61, R61, -R7 ;
+        HMUL2 R13, -R11, R61 ;
+; Location ./int.jl:528
         SHF.R.U32.HI R12, RZ, 0x8, R12 ;
-; Location /home/dstn/.julia/packages/LLVM/RpBog/src/interop/base.jl:38
-        HMUL2 R13, -R11, R58 ;
-        LDS R19, [R19] ;
-        HFMA2 R31, R9, R28, R13 ;
-        LOP3.LUT R13, R12.reuse, 0xf000f, R54, 0xe2, !PT ;
-        LOP3.LUT R12, R12, 0xf000f0, R43, 0xe2, !PT ;
-        HFMA2 R31, -R10, R47, R31 ;
-        STL [R1+0xa8], R51 ;
-        HADD2 R15, R13, -R5 ;
+; Location /home/eschnett/.julia/packages/LLVM/OLMpi/src/interop/base.jl:38
+        HFMA2 R31, R9, R46, R13 ;
+        LOP3.LUT R13, R12.reuse, 0xf000f, R48, 0xe2, !PT ;
+        STL [R1+0x8], R23 ;
+        HFMA2 R31, -R10, R38, R31 ;
+        LOP3.LUT R12, R12, 0xf000f0, R51, 0xe2, !PT ;
+        HADD2 R19, R13, -R5 ;
+        LDS R51, [R26] ;
+        HFMA2 R31, R4, R56, R31 ;
         HADD2 R14, R12, -R7 ;
-        STL [R1+0xb0], R55 ;
-        HMUL2 R34, -R11.reuse, R15 ;
+        STL [R1+0x1c0], R49 ;
+        HMUL2 R13, -R3, R31 ;
+        HMUL2 R12, R3, R30 ;
+        STL [R1+0x14], R19 ;
+        HMUL2 R25, -R11.reuse, R19 ;
         HMUL2 R35, -R11, R14 ;
-        STL [R1+0xac], R53 ;
-        HFMA2 R34, R9.reuse, R29, R34 ;
-        HFMA2 R35, R9, R32, R35 ;
-        LDL.LU R51, [R1+0x218] ;
-        HFMA2 R34, -R10, R52, R34 ;
-        HFMA2 R35, -R10, R50, R35 ;
-        LDL R43, [R1+0xcc] ;
-        HFMA2 R34, R4, R40, R34 ;
-        LDL.LU R40, [R1+0x208] ;
-        HFMA2 R35, R4, R41, R35 ;
-        LDL.LU R41, [R1+0x20c] ;
-        HFMA2 R31, R4, R48, R31 ;
-        LDL.LU R48, [R1+0x214] ;
-        HADD2 R60, R60, -R5 ;
-        STL [R1+0x14], R15 ;
-        HMUL2 R30, -R11, R60 ;
+        STL [R1+0xd8], R15 ;
+        HFMA2 R30, R8.reuse, R30, R13 ;
+; Location /home/eschnett/.julia/packages/IndexSpaces/SkQyK/src/IndexSpaces.jl:1968
+        IMAD.MOV.U32 R13, RZ, RZ, R21 ;
+; Location /home/eschnett/.julia/packages/LLVM/OLMpi/src/interop/base.jl:38
+        HFMA2 R31, R8, R31, R12 ;
         STL [R1+0x10], R14 ;
-        HFMA2 R30, R9, R33, R30 ;
-        STL [R1+0xd4], R19 ;
-        HFMA2 R30, -R10, R49, R30 ;
-        LDL.LU R55, [R1+0x220] ;
-        HFMA2 R30, R4, R44, R30 ;
-        HMUL2 R13, -R3.reuse, R31.reuse ;
-; Location /home/dstn/.julia/packages/IndexSpaces/MMvQv/src/IndexSpaces.jl:1968
-        MOV R14, R22 ;
-; Location /home/dstn/.julia/packages/LLVM/RpBog/src/interop/base.jl:38
-        HMUL2 R12, R3.reuse, R30.reuse ;
-; Location /home/dstn/.julia/packages/IndexSpaces/MMvQv/src/IndexSpaces.jl:1968
-        IMAD.MOV.U32 R15, RZ, RZ, R20.reuse ;
-; Location /home/dstn/.julia/packages/LLVM/RpBog/src/interop/base.jl:38
-        HFMA2 R30, R8.reuse, R30, R13 ;
-; Location /home/dstn/.julia/packages/IndexSpaces/MMvQv/src/IndexSpaces.jl:1968
+; Location /home/eschnett/.julia/packages/IndexSpaces/SkQyK/src/IndexSpaces.jl:1968
+        MOV R12, R20 ;
+; Location ./int.jl:373
+        LOP3.LUT R19, R15, 0x88888888, RZ, 0x3c, !PT ;
+        LDL.LU R26, [R1+0x1ec] ;
+; Location /home/eschnett/.julia/packages/IndexSpaces/SkQyK/src/IndexSpaces.jl:1968
+        IMAD.MOV.U32 R15, RZ, RZ, R20 ;
+; Location /home/eschnett/.julia/packages/LLVM/OLMpi/src/interop/base.jl:38
+        LOP3.LUT R24, R19, 0xf000f, R48, 0xe2, !PT ;
+        STL [R1+0x1e4], R49 ;
+; Location /home/eschnett/.julia/packages/IndexSpaces/SkQyK/src/IndexSpaces.jl:1968
+        IMAD.MOV.U32 R14, RZ, RZ, R22 ;
+        STL [R1+0x1e0], R53 ;
+        STL [R1+0x1b4], R55 ;
+        HMMA.16816.F16 R30, R12, R30, RZ ;
+; Location /home/eschnett/.julia/packages/LLVM/OLMpi/src/interop/base.jl:38
+        HFMA2 R25, R9, R42, R25 ;
+        LDL R49, [R1+0x7c] ;
+        LDL R53, [R1+0x84] ;
+        HADD2 R15, R24, -R5 ;
+        HFMA2 R35, R9, R43, R35 ;
+        LDL R55, [R1+0x78] ;
+        HMUL2 R32, -R11, R15 ;
+        MOV R42, 0x54005400 ;
+        HFMA2 R25, -R10, R45, R25 ;
+        STL [R1+0x50], R15 ;
+        HFMA2 R32, R9, R27, R32 ;
+        STL [R1+0x1a0], R50 ;
+        HFMA2 R32, -R10, R52, R32 ;
+        LDL.LU R52, [R1+0x1e8] ;
+        LOP3.LUT R23, R19, 0xf000f0, R42, 0xe2, !PT ;
+; Location ./int.jl:528
+        SHF.R.U32.HI R19, RZ, 0x8, R19 ;
+        STL [R1+0x1a4], R50 ;
+; Location /home/eschnett/.julia/packages/LLVM/OLMpi/src/interop/base.jl:38
+        HADD2 R23, R23, -R7 ;
+        STL [R1+0x1c8], R50 ;
+        HMUL2 R12, -R11, R23 ;
+        STL [R1+0x1c], R23 ;
+        HFMA2 R35, -R10, R44, R35 ;
+        HFMA2 R25, R4, R59, R25 ;
+; Location /home/eschnett/.julia/packages/IndexSpaces/SkQyK/src/IndexSpaces.jl:1968
+        IMAD.MOV.U32 R15, RZ, RZ, R20 ;
+        STL [R1+0x1b0], R54 ;
+        LDL R50, [R1+0x38] ;
+; Location /home/eschnett/.julia/packages/LLVM/OLMpi/src/interop/base.jl:38
+        LOP3.LUT R23, R19, 0xf000f0, R42, 0xe2, !PT ;
+        STL [R1+0x1c4], R54 ;
+        STL [R1+0xd4], R51 ;
+        STL [R1+0x1ac], R0 ;
+        LDL R43, [R1+0x70] ;
+        LDL R46, [R1+0x80] ;
+        LDL R47, [R1+0x8] ;
+        HFMA2 R33, R9, R26, R12 ;
+        HFMA2 R35, R4.reuse, R58, R35 ;
+        LOP3.LUT R19, R19, 0xf000f, R48, 0xe2, !PT ;
+        HADD2 R52, R23, -R7 ;
+        LDL R26, [R1+0x58] ;
+        HMUL2 R24, -R11, R52 ;
+        STL [R1+0x18], R52 ;
+        HMUL2 R13, R3, R25 ;
+        HFMA2 R32, R4, R53, R32 ;
+        LDL R54, [R1+0x98] ;
+        HFMA2 R33, -R10, R60, R33 ;
+        HMUL2 R34, -R3, R35 ;
+; Location /home/eschnett/.julia/packages/IndexSpaces/SkQyK/src/IndexSpaces.jl:1968
+        IMAD.MOV.U32 R12, RZ, RZ, R20 ;
+        LDL R0, [R1+0x64] ;
+        LDL.LU R52, [R1+0x1dc] ;
+; Location /home/eschnett/.julia/packages/LLVM/OLMpi/src/interop/base.jl:38
+        HFMA2 R33, R4, R49, R33 ;
+        LDL.LU R49, [R1+0x1e4] ;
+        HFMA2 R35, R8.reuse, R35, R13 ;
+; Location /home/eschnett/.julia/packages/IndexSpaces/SkQyK/src/IndexSpaces.jl:1968
         IMAD.MOV.U32 R13, RZ, RZ, R21 ;
-; Location /home/dstn/.julia/packages/LLVM/RpBog/src/interop/base.jl:38
-        HFMA2 R31, R8, R31, R12 ;
-; Location /home/dstn/.julia/packages/IndexSpaces/MMvQv/src/IndexSpaces.jl:1968
+; Location /home/eschnett/.julia/packages/LLVM/OLMpi/src/interop/base.jl:38
+        HFMA2 R34, R8, R25, R34 ;
+        LDL.LU R53, [R1+0x1e0] ;
+        HFMA2 R24, R9, R52, R24 ;
+        HFMA2 R24, -R10, R37, R24 ;
+        HADD2 R19, R19, -R5 ;
+; Location /home/eschnett/.julia/packages/IndexSpaces/SkQyK/src/IndexSpaces.jl:1968
+        HMMA.16816.F16 R34, R12, R34, RZ ;
+; Location /home/eschnett/.julia/packages/LLVM/OLMpi/src/interop/base.jl:38
+        HFMA2 R24, R4, R36, R24 ;
+        LDL.LU R37, [R1+0x1d4] ;
+        LDL.LU R36, [R1+0x1d0] ;
+        HMUL2 R23, -R3, R33 ;
+        HMUL2 R25, -R11, R19 ;
+        STL [R1+0xc], R19 ;
+        HMUL2 R12, R3, R32.reuse ;
+        HFMA2 R32, R8.reuse, R32, R23 ;
+        LDL R49, [R1+0x9c] ;
+        HFMA2 R33, R8, R33, R12 ;
+; Location /home/eschnett/.julia/packages/IndexSpaces/SkQyK/src/IndexSpaces.jl:1968
+        MOV R12, R20 ;
+; Location ./int.jl:373
+        LOP3.LUT R19, R51, 0x88888888, RZ, 0x3c, !PT ;
+; Location /home/eschnett/.julia/packages/IndexSpaces/SkQyK/src/IndexSpaces.jl:1968
+        HMMA.16816.F16 R32, R12, R32, RZ ;
+; Location /home/eschnett/.julia/packages/LLVM/OLMpi/src/interop/base.jl:38
+        HFMA2 R25, R9, R53, R25 ;
+        LDL R15, [R1+0x30] ;
+        LOP3.LUT R23, R19, 0xf000f, R48, 0xe2, !PT ;
+        LDL.LU R51, [R1+0x1d8] ;
+        HADD2 R36, R23, -R5 ;
+        HMUL2 R13, -R11, R36 ;
+        STL [R1+0x5c], R36 ;
+        LDL.LU R36, [R1+0x1cc] ;
+        HFMA2 R25, -R10, R26, R25 ;
+        LOP3.LUT R26, R19, 0xf000f0, R42, 0xe2, !PT ;
+        LDL R51, [R1+0x6c] ;
+        HADD2 R14, R26, -R7 ;
+        HFMA2 R25, R4, R55, R25 ;
+        HMUL2 R12, -R11, R14 ;
+        HMUL2 R26, -R3, R24.reuse ;
+        HFMA2 R37, R9, R37, R13 ;
+        STL [R1+0x54], R14 ;
+        HMUL2 R27, R3, R25.reuse ;
+; Location /home/eschnett/.julia/packages/IndexSpaces/SkQyK/src/IndexSpaces.jl:1968
+        IMAD.MOV.U32 R13, RZ, RZ, R21 ;
+; Location /home/eschnett/.julia/packages/LLVM/OLMpi/src/interop/base.jl:38
+        HFMA2 R26, R8.reuse, R25, R26 ;
+; Location ./int.jl:528
+        SHF.R.U32.HI R19, RZ, 0x8, R19 ;
+; Location /home/eschnett/.julia/packages/LLVM/OLMpi/src/interop/base.jl:38
+        HFMA2 R27, R8, R24, R27 ;
+        LDL R55, [R1+0xc4] ;
+        HFMA2 R28, -R10, R50, R37 ;
+        LDL.LU R50, [R1+0x1c8] ;
+; Location /home/eschnett/.julia/packages/IndexSpaces/SkQyK/src/IndexSpaces.jl:1968
+        IMAD.MOV.U32 R14, RZ, RZ, R22 ;
+; Location /home/eschnett/.julia/packages/LLVM/OLMpi/src/interop/base.jl:38
+        HFMA2 R28, R4, R49, R28 ;
+        LDL R37, [R1+0x60] ;
+        LDL.LU R49, [R1+0x1c0] ;
+        HFMA2 R29, R9, R36, R12 ;
+; Location /home/eschnett/.julia/packages/IndexSpaces/SkQyK/src/IndexSpaces.jl:1968
         IMAD.MOV.U32 R12, RZ, RZ, R20 ;
-; Location ./int.jl:366
-        LOP3.LUT R19, R19, 0x88888888, RZ, 0x3c, !PT ;
-; Location /home/dstn/.julia/packages/LLVM/RpBog/src/interop/base.jl:38
-        HMUL2 R23, R3.reuse, R34 ;
-        LDL.LU R44, [R1+0x210] ;
-; Location /home/dstn/.julia/packages/IndexSpaces/MMvQv/src/IndexSpaces.jl:1968
-        HMMA.16816.F16 R30, R12, R30, RZ ;
-        LDL.LU R53, [R1+0x21c] ;
-; Location /home/dstn/.julia/packages/LLVM/RpBog/src/interop/base.jl:38
-        IMAD.MOV.U32 R15, RZ, RZ, 0x54005400 ;
-        HMUL2 R24, -R3, R35 ;
-        LOP3.LUT R15, R19.reuse, 0xf000f0, R15, 0xe2, !PT ;
-        HFMA2 R35, R8, R35, R23 ;
-        LOP3.LUT R23, R19, 0xf000f, R54, 0xe2, !PT ;
-        LDL R51, [R1+0x84] ;
-        LDS R43, [R43] ;
-        HADD2 R40, R15, -R7 ;
-        HADD2 R41, R23, -R5 ;
-        STL [R1+0x18], R40 ;
-        HMUL2 R23, -R11, R40 ;
-        LDL R48, [R1+0x28] ;
-        LDL.LU R40, [R1+0x200] ;
-        HFMA2 R34, R8, R34, R24 ;
-        HMUL2 R24, -R11, R41 ;
-        STL [R1+0x1c], R41 ;
-        LDL R55, [R1+0x8c] ;
-        LDL.LU R41, [R1+0x204] ;
-        LDL R44, [R1+0x2c] ;
-        LDL R53, [R1+0x80] ;
-        HFMA2 R40, R9, R40, R23 ;
-        HFMA2 R33, -R10.reuse, R48, R40 ;
-        LDL.LU R48, [R1+0x1fc] ;
-        HFMA2 R41, R9, R41, R24 ;
-; Location ./int.jl:495
-        SHF.R.U32.HI R19, RZ, 0x8, R19 ;
-; Location /home/dstn/.julia/packages/IndexSpaces/MMvQv/src/IndexSpaces.jl:1968
+        LDL R36, [R1+0x68] ;
+; Location /home/eschnett/.julia/packages/LLVM/OLMpi/src/interop/base.jl:38
+        HFMA2 R29, -R10, R15, R29 ;
+; Location /home/eschnett/.julia/packages/IndexSpaces/SkQyK/src/IndexSpaces.jl:1968
+        MOV R15, R20 ;
+; Location /home/eschnett/.julia/packages/LLVM/OLMpi/src/interop/base.jl:38
+        HFMA2 R29, R4, R54, R29 ;
+        LDL.LU R54, [R1+0x1c4] ;
+; Location /home/eschnett/.julia/packages/IndexSpaces/SkQyK/src/IndexSpaces.jl:1968
+        HMMA.16816.F16 R26, R12, R26, RZ ;
+; Location /home/eschnett/.julia/packages/LLVM/OLMpi/src/interop/base.jl:38
+        HMUL2 R13, -R3, R29 ;
+        HMUL2 R12, R3, R28.reuse ;
+        LDS R55, [R55] ;
+        HFMA2 R28, R8.reuse, R28, R13 ;
+; Location /home/eschnett/.julia/packages/IndexSpaces/SkQyK/src/IndexSpaces.jl:1968
+        IMAD.MOV.U32 R13, RZ, RZ, R21 ;
+; Location /home/eschnett/.julia/packages/LLVM/OLMpi/src/interop/base.jl:38
+        HFMA2 R29, R8, R29, R12 ;
+; Location /home/eschnett/.julia/packages/IndexSpaces/SkQyK/src/IndexSpaces.jl:1968
+        IMAD.MOV.U32 R12, RZ, RZ, R20 ;
+        LDL R50, [R1+0x90] ;
+        HMMA.16816.F16 R28, R12, R28, RZ ;
+        LDL R14, [R1+0x88] ;
+        LDL R15, [R1+0x8c] ;
+; Location /home/eschnett/.julia/packages/LLVM/OLMpi/src/interop/base.jl:38
+        LOP3.LUT R12, R19, 0xf000f0, R42, 0xe2, !PT ;
+        LOP3.LUT R19, R19, 0xf000f, R48, 0xe2, !PT ;
+        LDL.LU R48, [R1+0x1bc] ;
+        HADD2 R52, R19, -R5 ;
+        LDL R19, [R1+0x20] ;
+        HMUL2 R13, -R11, R52 ;
+        STL [R1+0x4c], R52 ;
+        STL [R1+0x190], R52 ;
+        LDL.LU R52, [R1+0x28] ;
+        HADD2 R48, R12, -R7 ;
+        HMUL2 R12, -R11, R48 ;
+        STL [R1+0x24], R48 ;
+        LDL.LU R48, [R1+0x1b8] ;
+        HFMA2 R13, R9, R49, R13 ;
+        STL [R1+0xd0], R55 ;
+        HFMA2 R13, -R10, R52, R13 ;
+        STL [R1+0x198], R53 ;
+        HFMA2 R24, R4, R15, R13 ;
+; Location /home/eschnett/.julia/packages/IndexSpaces/SkQyK/src/IndexSpaces.jl:1968
         IMAD.MOV.U32 R15, RZ, RZ, R20 ;
-        STL [R1+0xd0], R43 ;
-; Location /home/dstn/.julia/packages/LLVM/RpBog/src/interop/base.jl:38
-        HFMA2 R32, -R10, R44, R41 ;
-        LDL.LU R44, [R1+0x1f8] ;
-        LOP3.LUT R23, R19, 0xf000f, R54, 0xe2, !PT ;
-; Location /home/dstn/.julia/packages/IndexSpaces/MMvQv/src/IndexSpaces.jl:1968
-        HMMA.16816.F16 R34, R12, R34, RZ ;
-        LDL R15, [R1+0x3c] ;
-; Location /home/dstn/.julia/packages/LLVM/RpBog/src/interop/base.jl:38
-        MOV R24, 0x54005400 ;
-        LDL R14, [R1+0x38] ;
-        HFMA2 R33, R4, R42, R33 ;
-        LDL R41, [R1+0x78] ;
-        LDL R40, [R1+0x7c] ;
-        HADD2 R48, R23, -R5 ;
-        LOP3.LUT R19, R19, 0xf000f0, R24, 0xe2, !PT ;
-        HFMA2 R32, R4, R55, R32 ;
-        LDL.LU R42, [R1+0x1f4] ;
-        HMUL2 R26, -R11, R48 ;
-        STL [R1+0xc], R48 ;
-        LDL.LU R55, [R1+0x1f0] ;
-        LDL.LU R48, [R1+0x1ec] ;
-        HADD2 R44, R19, -R7 ;
-        HMUL2 R27, -R11, R44 ;
-        STL [R1+0x8], R44 ;
-        LDL.LU R44, [R1+0x1e8] ;
-        HMUL2 R13, -R3.reuse, R33 ;
-        HMUL2 R12, R3, R32 ;
-        LDL R55, [R1+0x40] ;
-        HFMA2 R26, R9, R48, R26 ;
-        HFMA2 R26, -R10, R15, R26 ;
-        HFMA2 R26, R4, R51, R26 ;
-        LDL.LU R51, [R1+0x1e0] ;
-        HFMA2 R27, R9, R44, R27 ;
-        HFMA2 R27, -R10, R14, R27 ;
-        HMUL2 R19, R3.reuse, R26.reuse ;
-        HFMA2 R27, R4, R53, R27 ;
-        LDL.LU R53, [R1+0x1e4] ;
-        HMUL2 R23, -R3, R27.reuse ;
-        HFMA2 R27, R8.reuse, R27, R19 ;
-; Location ./int.jl:366
-        LOP3.LUT R19, R43, 0x88888888, RZ, 0x3c, !PT ;
-; Location /home/dstn/.julia/packages/LLVM/RpBog/src/interop/base.jl:38
-        HFMA2 R26, R8.reuse, R26, R23 ;
-; Location /home/dstn/.julia/packages/IndexSpaces/MMvQv/src/IndexSpaces.jl:1968
-        IMAD.MOV.U32 R14, RZ, RZ, R22 ;
-; Location /home/dstn/.julia/packages/LLVM/RpBog/src/interop/base.jl:38
-        HFMA2 R32, R8.reuse, R32, R13 ;
-        LOP3.LUT R23, R19.reuse, 0xf000f0, R24, 0xe2, !PT ;
-        HFMA2 R33, R8, R33, R12 ;
-        LOP3.LUT R24, R19, 0xf000f, R54, 0xe2, !PT ;
-; Location /home/dstn/.julia/packages/IndexSpaces/MMvQv/src/IndexSpaces.jl:1968
-        IMAD.MOV.U32 R12, RZ, RZ, R20 ;
-        MOV R15, R20 ;
-        IMAD.MOV.U32 R13, RZ, RZ, R21 ;
-        LDL R43, [R1+0xc4] ;
-        HMMA.16816.F16 R32, R12.reuse, R32, RZ ;
-        HMMA.16816.F16 R26, R12, R26, RZ ;
-        LDL R14, [R1+0x4c] ;
-        LDL R15, [R1+0x98] ;
-; Location /home/dstn/.julia/packages/LLVM/RpBog/src/interop/base.jl:38
-        HADD2 R51, R24, -R5 ;
-        HMUL2 R13, -R11, R51 ;
-        STL [R1+0x54], R51 ;
-        LDL.LU R51, [R1+0x1d8] ;
-        HADD2 R53, R23, -R7 ;
-        HMUL2 R12, -R11, R53 ;
-        STL [R1+0x58], R53 ;
-; Location ./int.jl:495
-        SHF.R.U32.HI R19, RZ, 0x8, R19 ;
-; Location /home/dstn/.julia/packages/LLVM/RpBog/src/interop/base.jl:38
-        LDS R43, [R43] ;
-        LDL.LU R53, [R1+0x1dc] ;
-        HFMA2 R12, R9, R51, R12 ;
-        LDL R51, [R1+0x9c] ;
-        HFMA2 R12, -R10, R55, R12 ;
-        LDL.LU R55, [R1+0x1d4] ;
-        HFMA2 R29, R4, R15, R12 ;
-        HFMA2 R13, R9, R53, R13 ;
-        HFMA2 R13, -R10, R14, R13 ;
-; Location /home/dstn/.julia/packages/IndexSpaces/MMvQv/src/IndexSpaces.jl:1968
-        IMAD.MOV.U32 R14, RZ, RZ, R22 ;
-        MOV R15, R20 ;
-; Location /home/dstn/.julia/packages/LLVM/RpBog/src/interop/base.jl:38
-        HFMA2 R28, R4, R51, R13 ;
-        HMUL2 R13, -R3.reuse, R29.reuse ;
-        HMUL2 R12, R3, R28.reuse ;
-        HFMA2 R28, R8.reuse, R28, R13 ;
-; Location /home/dstn/.julia/packages/IndexSpaces/MMvQv/src/IndexSpaces.jl:1968
-        IMAD.MOV.U32 R13, RZ, RZ, R21 ;
-; Location /home/dstn/.julia/packages/LLVM/RpBog/src/interop/base.jl:38
-        HFMA2 R29, R8, R29, R12 ;
-; Location /home/dstn/.julia/packages/IndexSpaces/MMvQv/src/IndexSpaces.jl:1968
-        IMAD.MOV.U32 R12, RZ, RZ, R20 ;
-        HMMA.16816.F16 R28, R12, R28, RZ ;
-        LDL R14, [R1+0x90] ;
-        LDL R15, [R1+0x94] ;
-; Location /home/dstn/.julia/packages/LLVM/RpBog/src/interop/base.jl:38
-        IMAD.MOV.U32 R12, RZ, RZ, 0x54005400 ;
-        LOP3.LUT R12, R19.reuse, 0xf000f0, R12, 0xe2, !PT ;
-        LOP3.LUT R19, R19, 0xf000f, R54, 0xe2, !PT ;
-        LDL.LU R54, [R1+0x1d0] ;
-        HADD2 R55, R12, -R7 ;
-        HMUL2 R12, -R11, R55 ;
-        STL [R1+0x20], R55 ;
-        LDL.LU R55, [R1+0x1cc] ;
-        HADD2 R54, R19, -R5 ;
-        LDL R19, [R1+0x6c] ;
-        HMUL2 R13, -R11, R54 ;
-        STL [R1+0x48], R54 ;
-        LDL.LU R54, [R1+0x1c8] ;
-        HFMA2 R13, R9, R55, R13 ;
-        LDL R55, [R1+0x5c] ;
-        STL [R1+0xd8], R43 ;
-        HFMA2 R13, -R10, R19, R13 ;
-        HFMA2 R24, R4, R15, R13 ;
-        HFMA2 R12, R9, R54, R12 ;
-; Location /home/dstn/.julia/packages/IndexSpaces/MMvQv/src/IndexSpaces.jl:1968
-        IMAD.MOV.U32 R15, RZ, RZ, R20 ;
-; Location ./int.jl:366
-        LOP3.LUT R19, R43, 0x88888888, RZ, 0x3c, !PT ;
-        STL [R1+0x19c], R44 ;
-; Location /home/dstn/.julia/packages/LLVM/RpBog/src/interop/base.jl:38
-        HFMA2 R12, -R10, R55, R12 ;
-        LDL.LU R43, [R1+0x1c4] ;
+        LDL R49, [R1+0x14] ;
+        LDL R53, [R1+0x7c] ;
+; Location /home/eschnett/.julia/packages/LLVM/OLMpi/src/interop/base.jl:38
+        HFMA2 R12, R9, R48, R12 ;
+        HFMA2 R12, -R10, R19, R12 ;
         HFMA2 R25, R4, R14, R12 ;
         HMUL2 R12, R3.reuse, R24.reuse ;
-        STL [R1+0x1bc], R51 ;
         HMUL2 R13, -R3, R25.reuse ;
-; Location /home/dstn/.julia/packages/IndexSpaces/MMvQv/src/IndexSpaces.jl:1968
-        MOV R14, R22 ;
-; Location /home/dstn/.julia/packages/LLVM/RpBog/src/interop/base.jl:38
+; Location /home/eschnett/.julia/packages/IndexSpaces/SkQyK/src/IndexSpaces.jl:1968
+        IMAD.MOV.U32 R14, RZ, RZ, R22 ;
+; Location /home/eschnett/.julia/packages/LLVM/OLMpi/src/interop/base.jl:38
         HFMA2 R25, R8.reuse, R25, R12 ;
-; Location /home/dstn/.julia/packages/IndexSpaces/MMvQv/src/IndexSpaces.jl:1968
+; Location /home/eschnett/.julia/packages/IndexSpaces/SkQyK/src/IndexSpaces.jl:1968
         IMAD.MOV.U32 R12, RZ, RZ, R20 ;
-; Location /home/dstn/.julia/packages/LLVM/RpBog/src/interop/base.jl:38
+; Location /home/eschnett/.julia/packages/LLVM/OLMpi/src/interop/base.jl:38
         HFMA2 R24, R8, R24, R13 ;
-; Location /home/dstn/.julia/packages/IndexSpaces/MMvQv/src/IndexSpaces.jl:1968
-        IMAD.MOV.U32 R13, RZ, RZ, R21 ;
-        STL [R1+0x1b8], R53 ;
-; Location /home/dstn/.julia/packages/LLVM/RpBog/src/interop/base.jl:38
-        IMAD.MOV.U32 R55, RZ, RZ, 0x64006400 ;
-        LDL R51, [R1+0x10] ;
-; Location /home/dstn/.julia/packages/IndexSpaces/MMvQv/src/IndexSpaces.jl:1968
+; Location /home/eschnett/.julia/packages/IndexSpaces/SkQyK/src/IndexSpaces.jl:1968
+        MOV R13, R21 ;
+; Location ./int.jl:373
+        LOP3.LUT R19, R55, 0x88888888, RZ, 0x3c, !PT ;
+        LDL.LU R55, [R1+0x1b4] ;
+; Location /home/eschnett/.julia/packages/IndexSpaces/SkQyK/src/IndexSpaces.jl:1968
         HMMA.16816.F16 R14, R12, R24, RZ ;
-        LDL R54, [R1+0x8] ;
-        LDL.LU R53, [R1+0x2c] ;
-; Location /home/dstn/.julia/packages/LLVM/RpBog/src/interop/base.jl:38
-        IMAD.MOV.U32 R13, RZ, RZ, 0x54005400 ;
-        LOP3.LUT R12, R19, 0xf000f, R55, 0xe2, !PT ;
-        LOP3.LUT R13, R19, 0xf000f0, R13, 0xe2, !PT ;
+; Location /home/eschnett/.julia/packages/LLVM/OLMpi/src/interop/base.jl:38
+        IMAD.MOV.U32 R12, RZ, RZ, 0x64006400 ;
+        LOP3.LUT R13, R19, 0xf000f0, R42, 0xe2, !PT ;
+        LOP3.LUT R12, R19, 0xf000f, R12, 0xe2, !PT ;
+        HADD2 R54, R13, -R7 ;
         HADD2 R48, R12, -R5 ;
-        HADD2 R42, R13, -R7 ;
-        HMUL2 R12, -R11.reuse, R42 ;
-        STL [R1+0x34], R42 ;
-        LDL.LU R42, [R1+0x1c0] ;
+        STL [R1+0x40], R54 ;
+        HMUL2 R12, -R11, R54 ;
+        LDL.LU R54, [R1+0x1b0] ;
         HMUL2 R13, -R11, R48 ;
-; Location ./int.jl:495
+        HFMA2 R13, R9.reuse, R55, R13 ;
+        LDL R55, [R1+0x94] ;
+        HFMA2 R23, -R10.reuse, R51, R13 ;
+        LDL.LU R51, [R1+0x1a8] ;
+        HFMA2 R12, R9, R54, R12 ;
+; Location ./int.jl:528
         SHF.R.U32.HI R19, RZ, 0x8, R19 ;
-; Location /home/dstn/.julia/packages/LLVM/RpBog/src/interop/base.jl:38
-        HFMA2 R13, R9.reuse, R43, R13 ;
-        LDL R43, [R1+0x8c] ;
-        HFMA2 R23, -R10, R57, R13 ;
-        HFMA2 R12, R9, R42, R12 ;
-        HFMA2 R12, -R10, R56, R12 ;
-        HFMA2 R13, R4.reuse, R41, R12 ;
-        HFMA2 R12, R4, R40, R23 ;
-        MOV R42, 0x54005400 ;
-        HMUL2 R24, -R3.reuse, R13.reuse ;
-        LDL R41, [R1+0xb8] ;
+        LDL R54, [R1+0x18] ;
+; Location /home/eschnett/.julia/packages/LLVM/OLMpi/src/interop/base.jl:38
+        HFMA2 R12, -R10, R0, R12 ;
+        LDL.LU R0, [R1+0x1ac] ;
+        HFMA2 R13, R4, R50, R12 ;
+        LDL.LU R50, [R1+0x1a4] ;
+        HMUL2 R24, -R3, R13 ;
+        HFMA2 R12, R4, R55, R23 ;
         HMUL2 R23, R3, R12.reuse ;
         HFMA2 R12, R8.reuse, R12, R24 ;
-        LDL R40, [R1+0xc0] ;
         HFMA2 R13, R8, R13, R23 ;
-; Location /home/dstn/.julia/packages/IndexSpaces/MMvQv/src/IndexSpaces.jl:1968
-        IMAD.MOV.U32 R23, RZ, RZ, R20 ;
+; Location /home/eschnett/.julia/packages/IndexSpaces/SkQyK/src/IndexSpaces.jl:1968
+        MOV R23, R20 ;
+; Location /home/eschnett/.julia/packages/LLVM/OLMpi/src/interop/base.jl:38
+        IMAD.MOV.U32 R55, RZ, RZ, 0x64006400 ;
+; Location /home/eschnett/.julia/packages/IndexSpaces/SkQyK/src/IndexSpaces.jl:1968
         HMMA.16816.F16 R12, R20, R12, RZ ;
-; Location /home/dstn/.julia/packages/LLVM/RpBog/src/interop/base.jl:38
+; Location /home/eschnett/.julia/packages/LLVM/OLMpi/src/interop/base.jl:38
         LOP3.LUT R23, R19.reuse, 0xf000f0, R42, 0xe2, !PT ;
         LOP3.LUT R19, R19, 0xf000f, R55, 0xe2, !PT ;
-        HADD2 R37, R23, -R7 ;
-        HADD2 R44, R19, -R5 ;
-        HMUL2 R19, -R11, R37 ;
-        HFMA2 R19, R9, R45, R19 ;
-        LDL R45, [R1+0x70] ;
-        HMUL2 R23, -R11, R44 ;
-        HFMA2 R23, R9, R46, R23 ;
-        HFMA2 R19, -R10.reuse, R59, R19 ;
-        STL [R1+0x24], R37 ;
-        HFMA2 R23, -R10, R61, R23 ;
-        HMUL2 R38, -R0, R13 ;
-        LDL R46, [R1+0x60] ;
-        HFMA2 R24, R4, R36, R23 ;
-        HMUL2 R39, R0, R12 ;
-        HFMA2 R38, R6.reuse, R12, R38 ;
-; Location /home/dstn/.julia/packages/IndexSpaces/MMvQv/src/IndexSpaces.jl:1968
+        HADD2 R51, R19, -R5 ;
+        STL [R1+0x3c], R51 ;
+        HADD2 R50, R23, -R7 ;
+        HMUL2 R23, -R11.reuse, R51 ;
+        HMUL2 R19, -R11, R50 ;
+        STL [R1+0x34], R50 ;
+        LDL.LU R51, [R1+0x19c] ;
+        LDL.LU R50, [R1+0x1a0] ;
+        HMUL2 R40, -R0, R13 ;
+        HMUL2 R41, R0, R12.reuse ;
+        HFMA2 R40, R6.reuse, R12, R40 ;
+; Location /home/eschnett/.julia/packages/IndexSpaces/SkQyK/src/IndexSpaces.jl:1968
         MOV R12, R16 ;
-; Location /home/dstn/.julia/packages/LLVM/RpBog/src/interop/base.jl:38
-        HFMA2 R39, R6, R13, R39 ;
-; Location /home/dstn/.julia/packages/IndexSpaces/MMvQv/src/IndexSpaces.jl:1968
+; Location /home/eschnett/.julia/packages/LLVM/OLMpi/src/interop/base.jl:38
+        HFMA2 R41, R6, R13, R41 ;
+; Location /home/eschnett/.julia/packages/IndexSpaces/SkQyK/src/IndexSpaces.jl:1968
         IMAD.MOV.U32 R13, RZ, RZ, R17 ;
-; Location /home/dstn/.julia/packages/LLVM/RpBog/src/interop/base.jl:38
-        HFMA2 R25, R4, R45, R19 ;
-        HMUL2 R19, R3.reuse, R24 ;
+; Location /home/eschnett/.julia/packages/LLVM/OLMpi/src/interop/base.jl:38
+        HFMA2 R23, R9.reuse, R51, R23 ;
+        LDL R51, [R1+0x98] ;
+        HFMA2 R19, R9, R50, R19 ;
+        HFMA2 R23, -R10.reuse, R36, R23 ;
+        LDL R50, [R1+0x9c] ;
+        HFMA2 R19, -R10, R37, R19 ;
+        HFMA2 R24, R4.reuse, R46, R23 ;
+        HFMA2 R25, R4, R43, R19 ;
+        LDL R46, [R1+0xc0] ;
+        HMUL2 R19, R3.reuse, R24.reuse ;
         HMUL2 R23, -R3, R25.reuse ;
-        HFMA2 R25, R8, R25, R19 ;
+        LDL R43, [R1+0xac] ;
+        HFMA2 R25, R8.reuse, R25, R19 ;
         HFMA2 R24, R8, R24, R23 ;
-; Location /home/dstn/.julia/packages/IndexSpaces/MMvQv/src/IndexSpaces.jl:1968
+; Location /home/eschnett/.julia/packages/IndexSpaces/SkQyK/src/IndexSpaces.jl:1968
         IMAD.MOV.U32 R23, RZ, RZ, R20 ;
-; Location /home/dstn/.julia/packages/LLVM/RpBog/src/interop/base.jl:38
+; Location /home/eschnett/.julia/packages/LLVM/OLMpi/src/interop/base.jl:38
         HMUL2 R19, R0, R30 ;
-; Location /home/dstn/.julia/packages/IndexSpaces/MMvQv/src/IndexSpaces.jl:1968
+; Location /home/eschnett/.julia/packages/IndexSpaces/SkQyK/src/IndexSpaces.jl:1968
         HMMA.16816.F16 R24, R20, R24, RZ ;
-; Location /home/dstn/.julia/packages/LLVM/RpBog/src/interop/base.jl:38
+; Location /home/eschnett/.julia/packages/LLVM/OLMpi/src/interop/base.jl:38
         HMUL2 R23, -R0, R31.reuse ;
         HFMA2 R31, R6.reuse, R31, R19 ;
-; Location /home/dstn/.julia/packages/IndexSpaces/MMvQv/src/IndexSpaces.jl:1968
+; Location /home/eschnett/.julia/packages/IndexSpaces/SkQyK/src/IndexSpaces.jl:1968
         IMAD.MOV.U32 R19, RZ, RZ, R16 ;
-; Location /home/dstn/.julia/packages/LLVM/RpBog/src/interop/base.jl:38
+; Location /home/eschnett/.julia/packages/LLVM/OLMpi/src/interop/base.jl:38
         HFMA2 R30, R6, R30, R23 ;
         HMUL2 R23, -R0, R35 ;
-; Location /home/dstn/.julia/packages/IndexSpaces/MMvQv/src/IndexSpaces.jl:1968
+; Location /home/eschnett/.julia/packages/IndexSpaces/SkQyK/src/IndexSpaces.jl:1968
         HMMA.16816.F16 R36, R16, R30, RZ ;
-; Location /home/dstn/.julia/packages/LLVM/RpBog/src/interop/base.jl:38
+; Location /home/eschnett/.julia/packages/LLVM/OLMpi/src/interop/base.jl:38
         HMUL2 R19, R0.reuse, R34 ;
         HMUL2 R30, -R0.reuse, R33 ;
         HMUL2 R31, R0, R32 ;
         HFMA2 R35, R6.reuse, R35, R19 ;
-; Location /home/dstn/.julia/packages/IndexSpaces/MMvQv/src/IndexSpaces.jl:1968
+; Location /home/eschnett/.julia/packages/IndexSpaces/SkQyK/src/IndexSpaces.jl:1968
         MOV R19, R16 ;
-; Location /home/dstn/.julia/packages/LLVM/RpBog/src/interop/base.jl:38
+; Location /home/eschnett/.julia/packages/LLVM/OLMpi/src/interop/base.jl:38
         HFMA2 R34, R6.reuse, R34, R23 ;
         HFMA2 R30, R6.reuse, R32, R30 ;
         HFMA2 R31, R6, R33, R31 ;
-; Location /home/dstn/.julia/packages/IndexSpaces/MMvQv/src/IndexSpaces.jl:1968
+; Location /home/eschnett/.julia/packages/IndexSpaces/SkQyK/src/IndexSpaces.jl:1968
         HMMA.16816.F16 R34, R16, R34, RZ ;
-; Location /home/dstn/.julia/packages/LLVM/RpBog/src/interop/base.jl:38
+; Location /home/eschnett/.julia/packages/LLVM/OLMpi/src/interop/base.jl:38
         HMUL2 R23, -R0, R27 ;
-; Location /home/dstn/.julia/packages/IndexSpaces/MMvQv/src/IndexSpaces.jl:1968
+; Location /home/eschnett/.julia/packages/IndexSpaces/SkQyK/src/IndexSpaces.jl:1968
         HMMA.16816.F16 R30, R16, R30, RZ ;
-; Location /home/dstn/.julia/packages/LLVM/RpBog/src/interop/base.jl:38
+; Location /home/eschnett/.julia/packages/LLVM/OLMpi/src/interop/base.jl:38
         HMUL2 R19, R0, R26.reuse ;
         HFMA2 R26, R6.reuse, R26, R23 ;
         HFMA2 R27, R6, R27, R19 ;
-; Location /home/dstn/.julia/packages/IndexSpaces/MMvQv/src/IndexSpaces.jl:1968
+; Location /home/eschnett/.julia/packages/IndexSpaces/SkQyK/src/IndexSpaces.jl:1968
         IMAD.MOV.U32 R19, RZ, RZ, R16 ;
-; Location /home/dstn/.julia/packages/LLVM/RpBog/src/interop/base.jl:38
+; Location /home/eschnett/.julia/packages/LLVM/OLMpi/src/interop/base.jl:38
         HMUL2 R23, -R0, R29 ;
-; Location /home/dstn/.julia/packages/IndexSpaces/MMvQv/src/IndexSpaces.jl:1968
+; Location /home/eschnett/.julia/packages/IndexSpaces/SkQyK/src/IndexSpaces.jl:1968
         HMMA.16816.F16 R26, R16, R26, RZ ;
-; Location /home/dstn/.julia/packages/LLVM/RpBog/src/interop/base.jl:38
+; Location /home/eschnett/.julia/packages/LLVM/OLMpi/src/interop/base.jl:38
         HMUL2 R19, R0, R28.reuse ;
         HFMA2 R28, R6.reuse, R28, R23 ;
         HFMA2 R29, R6, R29, R19 ;
-; Location /home/dstn/.julia/packages/IndexSpaces/MMvQv/src/IndexSpaces.jl:1968
+; Location /home/eschnett/.julia/packages/IndexSpaces/SkQyK/src/IndexSpaces.jl:1968
         IMAD.MOV.U32 R19, RZ, RZ, R16 ;
-; Location /home/dstn/.julia/packages/LLVM/RpBog/src/interop/base.jl:38
+; Location /home/eschnett/.julia/packages/LLVM/OLMpi/src/interop/base.jl:38
         HMUL2 R23, -R0, R15 ;
-; Location /home/dstn/.julia/packages/IndexSpaces/MMvQv/src/IndexSpaces.jl:1968
+; Location /home/eschnett/.julia/packages/IndexSpaces/SkQyK/src/IndexSpaces.jl:1968
         HMMA.16816.F16 R28, R16, R28, RZ ;
-; Location /home/dstn/.julia/packages/LLVM/RpBog/src/interop/base.jl:38
+; Location /home/eschnett/.julia/packages/LLVM/OLMpi/src/interop/base.jl:38
         HMUL2 R19, R0, R14.reuse ;
         HFMA2 R14, R6.reuse, R14, R23 ;
         HFMA2 R15, R6, R15, R19 ;
-; Location /home/dstn/.julia/packages/IndexSpaces/MMvQv/src/IndexSpaces.jl:1968
+; Location /home/eschnett/.julia/packages/IndexSpaces/SkQyK/src/IndexSpaces.jl:1968
         IMAD.MOV.U32 R19, RZ, RZ, R16 ;
         HMMA.16816.F16 R32, R16, R14, RZ ;
-; Location /home/dstn/.julia/packages/LLVM/RpBog/src/interop/base.jl:38
-        HMUL2 R37, R2, R37 ;
-        LDL R19, [R1+0x50] ;
-; Location /home/dstn/.julia/packages/IndexSpaces/MMvQv/src/IndexSpaces.jl:1968
+        LDL R19, [R1+0xbc] ;
         IMAD.MOV.U32 R14, RZ, RZ, R18 ;
         IMAD.MOV.U32 R15, RZ, RZ, R16 ;
-        HMMA.16816.F16 R38, R12, R38, RZ ;
-; Location /home/dstn/.julia/packages/LLVM/RpBog/src/interop/base.jl:38
+        HMMA.16816.F16 R40, R12, R40, RZ ;
+; Location /home/eschnett/.julia/packages/LLVM/OLMpi/src/interop/base.jl:38
         HMUL2 R13, -R0.reuse, R25.reuse ;
         HMUL2 R12, R0, R24.reuse ;
         HFMA2 R24, R6.reuse, R24, R13 ;
-; Location /home/dstn/.julia/packages/IndexSpaces/MMvQv/src/IndexSpaces.jl:1968
+; Location /home/eschnett/.julia/packages/IndexSpaces/SkQyK/src/IndexSpaces.jl:1968
         IMAD.MOV.U32 R13, RZ, RZ, R17 ;
-; Location /home/dstn/.julia/packages/LLVM/RpBog/src/interop/base.jl:38
+; Location /home/eschnett/.julia/packages/LLVM/OLMpi/src/interop/base.jl:38
         HFMA2 R25, R6, R25, R12 ;
-; Location /home/dstn/.julia/packages/IndexSpaces/MMvQv/src/IndexSpaces.jl:1968
+; Location /home/eschnett/.julia/packages/IndexSpaces/SkQyK/src/IndexSpaces.jl:1968
         MOV R12, R16 ;
         HMMA.16816.F16 R24, R12, R24, RZ ;
-        LDL R14, [R1+0xa8] ;
-; Location /home/dstn/.julia/packages/LLVM/RpBog/src/interop/base.jl:38
-        HMUL2 R39, R2.reuse, R39 ;
-        HMUL2 R38, R2, R38 ;
-        LDL R15, [R1+0xa4] ;
-        HMNMX2 R39, R39, -7, -7, !PT ;
-        HMNMX2 R38, R38, -7, -7, !PT ;
-        HMNMX2 R39, R39, 7, 7, PT ;
-        HMNMX2 R38, R38, 7, 7, PT ;
+        LDL R15, [R1+0xb8] ;
+; Location /home/eschnett/.julia/packages/LLVM/OLMpi/src/interop/base.jl:38
+        HMUL2 R41, R2.reuse, R41 ;
+        HMUL2 R40, R2, R40 ;
+        HMNMX2 R41, R41, -7, -7, !PT ;
+        HMNMX2 R40, R40, -7, -7, !PT ;
+        HMNMX2 R41, R41, 7, 7, PT ;
+        HMNMX2 R40, R40, 7, 7, PT ;
         HMUL2 R25, R2.reuse, R25 ;
         HMUL2 R24, R2, R24 ;
         HMNMX2 R25, R25, -7, -7, !PT ;
         HMNMX2 R24, R24, -7, -7, !PT ;
         HMNMX2 R25, R25, 7, 7, PT ;
         HMNMX2 R24, R24, 7, 7, PT ;
-        HADD2 R39, R39, R5.reuse ;
+        HADD2 R41, R41, R5.reuse ;
         HADD2 R25, R25, R5.reuse ;
-        HADD2 R38, R38, R5 ;
+        HADD2 R40, R40, R5 ;
         HADD2 R24, R24, R5 ;
-        PRMT R25, R39, 0x6240, R25 ;
-        LDL R39, [R1+0xb0] ;
-        PRMT R24, R38, 0x6240, R24 ;
-        LDL R38, [R1+0xac] ;
-        HMUL2 R35, R2.reuse, R35 ;
-        HMUL2 R31, R2, R31 ;
+        PRMT R25, R41, 0x6240, R25 ;
+        LDL R41, [R1+0xb0] ;
+        PRMT R24, R40, 0x6240, R24 ;
+        LDL R40, [R1+0xb4] ;
+        HMUL2 R37, R2.reuse, R37 ;
+        HMUL2 R35, R2, R35 ;
+        HMUL2 R31, R2.reuse, R31 ;
         HMUL2 R27, R2.reuse, R27 ;
         HMNMX2 R37, R37, -7, -7, !PT ;
         HMUL2 R29, R2.reuse, R29 ;
@@ -3318,8 +3144,8 @@
         HMNMX2 R31, R31, -7, -7, !PT ;
         HMUL2 R36, R2.reuse, R36 ;
         HMNMX2 R27, R27, -7, -7, !PT ;
-        HMUL2 R34, R2.reuse, R34 ;
-        HMUL2 R30, R2, R30 ;
+        HMUL2 R34, R2, R34 ;
+        HMUL2 R30, R2.reuse, R30 ;
         HMUL2 R26, R2.reuse, R26 ;
         HMNMX2 R37, R37, 7, 7, PT ;
         HMUL2 R28, R2.reuse, R28 ;
@@ -3329,7 +3155,7 @@
         HMNMX2 R33, R33, -7, -7, !PT ;
         HMNMX2 R31, R31, 7, 7, PT ;
         HMNMX2 R27, R27, 7, 7, PT ;
-        HMNMX2 R36, R36, -7, -7, !PT ;
+        HMNMX2 R12, R36, -7, -7, !PT ;
         HMNMX2 R34, R34, -7, -7, !PT ;
         HMNMX2 R30, R30, -7, -7, !PT ;
         HMNMX2 R26, R26, -7, -7, !PT ;
@@ -3340,448 +3166,474 @@
         HMNMX2 R29, R29, 7, 7, PT ;
         HMNMX2 R33, R33, 7, 7, PT ;
         HADD2 R31, R31, R5.reuse ;
-        HMNMX2 R36, R36, 7, 7, PT ;
+        HMNMX2 R12, R12, 7, 7, PT ;
         HADD2 R27, R27, R5.reuse ;
         HMNMX2 R34, R34, 7, 7, PT ;
+; Location ./int.jl:529
+        IMAD.SHL.U32 R25, R25, 0x10, RZ ;
+; Location /home/eschnett/.julia/packages/LLVM/OLMpi/src/interop/base.jl:38
         HMNMX2 R30, R30, 7, 7, PT ;
+        STL [R1+0x194], R52 ;
         HMNMX2 R26, R26, 7, 7, PT ;
         HADD2 R29, R29, R5.reuse ;
         HMNMX2 R28, R28, 7, 7, PT ;
         HADD2 R33, R33, R5.reuse ;
         HMNMX2 R32, R32, 7, 7, PT ;
-        HADD2 R36, R36, R5.reuse ;
+        HADD2 R12, R12, R5.reuse ;
         PRMT R35, R37, 0x6240, R35 ;
         HADD2 R34, R34, R5.reuse ;
         PRMT R27, R31, 0x6240, R27 ;
-        HADD2 R30, R30, R5 ;
+        HADD2 R30, R30, R5.reuse ;
+        LOP3.LUT R24, R24, 0xf0f0f0f, R25, 0xe2, !PT ;
         HADD2 R26, R26, R5.reuse ;
         PRMT R29, R29, 0x6240, R33 ;
         HADD2 R28, R28, R5.reuse ;
+        LDL.LU R52, [R1+0x20] ;
         HADD2 R32, R32, R5 ;
-; Location ./int.jl:496
+; Location ./int.jl:529
         IMAD.SHL.U32 R35, R35, 0x10, RZ ;
-; Location /home/dstn/.julia/packages/LLVM/RpBog/src/interop/base.jl:38
-        PRMT R34, R36, 0x6240, R34 ;
-; Location ./int.jl:496
+; Location /home/eschnett/.julia/packages/LLVM/OLMpi/src/interop/base.jl:38
+        PRMT R12, R12, 0x6240, R34 ;
+; Location ./int.jl:529
         IMAD.SHL.U32 R27, R27, 0x10, RZ ;
-; Location /home/dstn/.julia/packages/LLVM/RpBog/src/interop/base.jl:38
+; Location /home/eschnett/.julia/packages/LLVM/OLMpi/src/interop/base.jl:38
         PRMT R26, R30, 0x6240, R26 ;
-; Location ./int.jl:496
-        IMAD.SHL.U32 R25, R25, 0x10, RZ ;
-; Location /home/dstn/.julia/packages/LLVM/RpBog/src/interop/base.jl:38
+        STL [R1+0x184], R16 ;
         PRMT R28, R28, 0x6240, R32 ;
-        STL [R1+0x44], R48 ;
-; Location ./int.jl:496
+; Location ./int.jl:529
         SHF.L.U32 R29, R29, 0x4, RZ ;
-; Location /home/dstn/.julia/packages/LLVM/RpBog/src/interop/base.jl:38
-        LOP3.LUT R34, R34, 0xf0f0f0f, R35, 0xe2, !PT ;
-        STL [R1+0x1a4], R48 ;
+        STL [R1+0x48], R48 ;
+; Location /home/eschnett/.julia/packages/LLVM/OLMpi/src/interop/base.jl:38
+        LOP3.LUT R12, R12, 0xf0f0f0f, R35, 0xe2, !PT ;
         LOP3.LUT R26, R26, 0xf0f0f0f, R27, 0xe2, !PT ;
+        STL [R1+0x17c], R48 ;
         LOP3.LUT R28, R28, 0xf0f0f0f, R29, 0xe2, !PT ;
-        STL [R1+0x1b4], R48 ;
-        LOP3.LUT R24, R24, 0xf0f0f0f, R25, 0xe2, !PT ;
-; Location ./int.jl:366
-        LOP3.LUT R34, R34, 0x88888888, RZ, 0x3c, !PT ;
-        STL [R1+0x1b0], R56 ;
+; Location ./int.jl:373
+        LOP3.LUT R12, R12, 0x88888888, RZ, 0x3c, !PT ;
+        LDL R16, [R1+0x90] ;
         LOP3.LUT R26, R26, 0x88888888, RZ, 0x3c, !PT ;
         LOP3.LUT R28, R28, 0x88888888, RZ, 0x3c, !PT ;
-        STL [R1+0x1ac], R59 ;
+        STL [R1+0x188], R2 ;
         LOP3.LUT R24, R24, 0x88888888, RZ, 0x3c, !PT ;
-        LDL.LU R48, [R1+0x5c] ;
-        LDL.LU R56, [R1+0x6c] ;
-        LDL R59, [R1+0x78] ;
-        STL [R1+0x30], R44 ;
-        STL [R1+0x1a8], R44 ;
-        LDL R37, [R1+0x74] ;
-        LDL R36, [R1+0x24] ;
-        LDL R44, [R1+0x7c] ;
-; Location /home/dstn/.julia/packages/LLVM/RpBog/src/interop/base.jl:38
-        STS [R39], R34 ;
-        STS [R38], R26 ;
-        STS [R14], R28 ;
-        STS [R15], R24 ;
-        LDS R14, [R41] ;
-        LDS R15, [R40] ;
-; Location ./int.jl:366
-        LOP3.LUT R41, R14, 0x88888888, RZ, 0x3c, !PT ;
-; Location /home/dstn/.julia/packages/LLVM/RpBog/src/interop/base.jl:38
-        LOP3.LUT R39, R41.reuse, 0xf000f0, R42, 0xe2, !PT ;
-        LOP3.LUT R40, R41, 0xf000f, R55, 0xe2, !PT ;
-; Location ./int.jl:495
-        SHF.R.U32.HI R41, RZ, 0x8, R41 ;
-; Location /home/dstn/.julia/packages/LLVM/RpBog/src/interop/base.jl:38
-        LOP3.LUT R38, R41.reuse, 0xf000f0, R42, 0xe2, !PT ;
-        LOP3.LUT R41, R41, 0xf000f, R55, 0xe2, !PT ;
-        HADD2 R40, R40, -R5 ;
+        LDL R48, [R1+0x40] ;
+        STL [R1+0x180], R18 ;
+        LDL.LU R2, [R1+0x6c] ;
+        STL [R1+0x170], R0 ;
+        LDL R18, [R1+0x94] ;
+        STL [R1+0x178], R17 ;
+        LDL R0, [R1+0x80] ;
+        STL [R1+0x174], R6 ;
+        LDL.LU R17, [R1+0x60] ;
+        LDL R37, [R1+0x34] ;
+        LDL R6, [R1+0x70] ;
+        LDL R36, [R1+0x3c] ;
+; Location /home/eschnett/.julia/packages/LLVM/OLMpi/src/interop/base.jl:38
+        STS [R41], R12 ;
+        STS [R40], R26 ;
+        STS [R15], R28 ;
+        STS [R19], R24 ;
+        LDS R12, [R43] ;
+        LDS R15, [R46] ;
+        STL [R1+0xcc], R12 ;
+; Location ./int.jl:373
+        LOP3.LUT R12, R12, 0x88888888, RZ, 0x3c, !PT ;
+; Location /home/eschnett/.julia/packages/LLVM/OLMpi/src/interop/base.jl:38
+        LOP3.LUT R40, R12.reuse, 0xf000f0, R42, 0xe2, !PT ;
+        LOP3.LUT R41, R12, 0xf000f, R55, 0xe2, !PT ;
+        HADD2 R40, R40, -R7 ;
         HADD2 R41, R41, -R5 ;
-        HADD2 R38, R38, -R7 ;
-        HMUL2 R12, -R11.reuse, R40 ;
-        STL [R1+0x198], R41 ;
-        HMUL2 R24, -R11, R41 ;
-        HFMA2 R12, R9, R49, R12 ;
-        STL [R1+0x194], R38 ;
-        HMUL2 R23, -R11, R38 ;
-        LDL R49, [R1+0x14] ;
-        LDL.LU R41, [R1+0x68] ;
-        LDL.LU R38, [R1+0x64] ;
-        HADD2 R39, R39, -R7 ;
-        HMUL2 R13, -R11, R39 ;
-        HFMA2 R13, R9, R47, R13 ;
-        HFMA2 R30, -R10.reuse, R46, R12 ;
-        HFMA2 R13, -R10, R19, R13 ;
-        HFMA2 R30, R4.reuse, R60, R30 ;
-        HFMA2 R31, R4, R58, R13 ;
-        HMUL2 R12, R3, R30 ;
-        HMUL2 R13, -R3, R31.reuse ;
-        STL [R1+0xc8], R14 ;
-        HFMA2 R31, R8.reuse, R31, R12 ;
-; Location ./int.jl:366
+        HMUL2 R14, -R11.reuse, R40 ;
+        HMUL2 R13, -R11, R41 ;
+        HFMA2 R14, R9.reuse, R38, R14 ;
+        HFMA2 R13, R9, R39, R13 ;
+        HFMA2 R14, -R10.reuse, R56, R14 ;
+; Location ./int.jl:528
+        SHF.R.U32.HI R12, RZ, 0x8, R12 ;
+; Location /home/eschnett/.julia/packages/LLVM/OLMpi/src/interop/base.jl:38
+        HFMA2 R30, -R10, R57, R13 ;
+        STL [R1+0xa8], R15 ;
+        HFMA2 R31, R4.reuse, R61, R14 ;
+        HFMA2 R30, R4, R47, R30 ;
+        LOP3.LUT R43, R12.reuse, 0xf000f0, R42, 0xe2, !PT ;
+        HMUL2 R13, -R3.reuse, R31.reuse ;
+        LOP3.LUT R38, R12, 0xf000f, R55, 0xe2, !PT ;
+        HMUL2 R12, R3, R30.reuse ;
+; Location ./int.jl:373
         LOP3.LUT R19, R15, 0x88888888, RZ, 0x3c, !PT ;
-; Location /home/dstn/.julia/packages/LLVM/RpBog/src/interop/base.jl:38
-        HFMA2 R30, R8, R30, R13 ;
-        STL [R1+0xb4], R15 ;
-; Location /home/dstn/.julia/packages/IndexSpaces/MMvQv/src/IndexSpaces.jl:1968
+; Location /home/eschnett/.julia/packages/LLVM/OLMpi/src/interop/base.jl:38
+        HFMA2 R30, R8.reuse, R30, R13 ;
+; Location /home/eschnett/.julia/packages/IndexSpaces/SkQyK/src/IndexSpaces.jl:1968
+        IMAD.MOV.U32 R13, RZ, RZ, R21 ;
+; Location /home/eschnett/.julia/packages/LLVM/OLMpi/src/interop/base.jl:38
+        HFMA2 R31, R8, R31, R12 ;
+; Location /home/eschnett/.julia/packages/IndexSpaces/SkQyK/src/IndexSpaces.jl:1968
         IMAD.MOV.U32 R12, RZ, RZ, R20.reuse ;
-        IMAD.MOV.U32 R13, RZ, RZ, R21 ;
         MOV R14, R22 ;
         IMAD.MOV.U32 R15, RZ, RZ, R20 ;
-; Location /home/dstn/.julia/packages/LLVM/RpBog/src/interop/base.jl:38
-        LOP3.LUT R47, R19, 0xf000f, R55, 0xe2, !PT ;
+; Location /home/eschnett/.julia/packages/LLVM/OLMpi/src/interop/base.jl:38
+        LOP3.LUT R47, R19.reuse, 0xf000f, R55, 0xe2, !PT ;
+        LDL R39, [R1+0x84] ;
         LOP3.LUT R46, R19, 0xf000f0, R42, 0xe2, !PT ;
-; Location /home/dstn/.julia/packages/IndexSpaces/MMvQv/src/IndexSpaces.jl:1968
+; Location /home/eschnett/.julia/packages/IndexSpaces/SkQyK/src/IndexSpaces.jl:1968
         HMMA.16816.F16 R30, R12, R30, RZ ;
-        LDL.LU R14, [R1+0x28] ;
-; Location /home/dstn/.julia/packages/LLVM/RpBog/src/interop/base.jl:38
+        LDL R14, [R1+0x10] ;
+; Location /home/eschnett/.julia/packages/LLVM/OLMpi/src/interop/base.jl:38
         HADD2 R47, R47, -R5 ;
+        LDL.LU R15, [R1+0x2c] ;
         HADD2 R46, R46, -R7 ;
-        LDL R15, [R1+0x88] ;
         HMUL2 R13, -R11.reuse, R47 ;
+        STL [R1+0x15c], R47 ;
         HMUL2 R12, -R11, R46 ;
-        STL [R1+0x180], R47 ;
-        STL [R1+0x184], R46 ;
-        LDL.LU R47, [R1+0x1c] ;
-        LDL.LU R46, [R1+0x18] ;
-        HFMA2 R24, R9, R52, R24 ;
-        HFMA2 R23, R9, R50, R23 ;
-; Location ./int.jl:495
+        STL [R1+0x160], R46 ;
+        LDL.LU R47, [R1+0x50] ;
+        LDL.LU R46, [R1+0x1c] ;
+        HFMA2 R33, R9, R60, R12 ;
+        HADD2 R38, R38, -R5 ;
+        HADD2 R43, R43, -R7 ;
+; Location ./int.jl:528
         SHF.R.U32.HI R19, RZ, 0x8, R19 ;
-        LDL R52, [R1+0x98] ;
-        LDL R50, [R1+0x48] ;
-; Location /home/dstn/.julia/packages/LLVM/RpBog/src/interop/base.jl:38
-        HFMA2 R24, -R10.reuse, R41, R24 ;
-        HFMA2 R23, -R10, R38, R23 ;
+; Location /home/eschnett/.julia/packages/LLVM/OLMpi/src/interop/base.jl:38
+        HFMA2 R33, -R10, R53, R33 ;
+        STL [R1+0x18c], R40 ;
+        LDL.LU R53, [R1+0x198] ;
+        HMUL2 R24, -R11.reuse, R38 ;
+        HMUL2 R23, -R11, R43 ;
+        LDL.LU R60, [R1+0x68] ;
+        HFMA2 R24, R9, R45, R24 ;
+        HFMA2 R23, R9, R44, R23 ;
+; Location /home/eschnett/.julia/packages/IndexSpaces/SkQyK/src/IndexSpaces.jl:1968
+        IMAD.MOV.U32 R12, RZ, RZ, R20 ;
+; Location /home/eschnett/.julia/packages/LLVM/OLMpi/src/interop/base.jl:38
+        HFMA2 R24, -R10.reuse, R59, R24 ;
+        LDL.LU R40, [R1+0x64] ;
+        HFMA2 R23, -R10, R58, R23 ;
         HFMA2 R24, R4, R49, R24 ;
-        HFMA2 R23, R4, R51, R23 ;
-        LOP3.LUT R42, R19, 0xf000f0, R42, 0xe2, !PT ;
-        HMUL2 R35, R3.reuse, R24 ;
-        LDL R49, [R1+0xcc] ;
+        LDL R49, [R1+0xc8] ;
+        HMUL2 R35, R3, R24 ;
+        HFMA2 R23, R4, R14, R23 ;
         HMUL2 R34, -R3, R23.reuse ;
-        HFMA2 R35, R8, R23, R35 ;
-        LDL.LU R51, [R1+0x1bc] ;
-        HFMA2 R23, R9, R53, R13 ;
-        LDL.LU R53, [R1+0x1b8] ;
+        HFMA2 R35, R8.reuse, R23, R35 ;
+        HFMA2 R23, R9, R15, R13 ;
+; Location /home/eschnett/.julia/packages/IndexSpaces/SkQyK/src/IndexSpaces.jl:1968
+        IMAD.MOV.U32 R13, RZ, RZ, R21 ;
+; Location /home/eschnett/.julia/packages/LLVM/OLMpi/src/interop/base.jl:38
         HFMA2 R34, R8, R24, R34 ;
-; Location /home/dstn/.julia/packages/IndexSpaces/MMvQv/src/IndexSpaces.jl:1968
+; Location /home/eschnett/.julia/packages/IndexSpaces/SkQyK/src/IndexSpaces.jl:1968
+        MOV R14, R22 ;
+        IMAD.MOV.U32 R15, RZ, RZ, R20 ;
+; Location /home/eschnett/.julia/packages/LLVM/OLMpi/src/interop/base.jl:38
+        HFMA2 R23, -R10, R39, R23 ;
+        HFMA2 R32, R4.reuse, R47, R23 ;
+; Location /home/eschnett/.julia/packages/IndexSpaces/SkQyK/src/IndexSpaces.jl:1968
+        HMMA.16816.F16 R34, R12, R34, RZ ;
+; Location /home/eschnett/.julia/packages/LLVM/OLMpi/src/interop/base.jl:38
+        HFMA2 R33, R4, R46, R33 ;
+        LOP3.LUT R39, R19, 0xf000f0, R42, 0xe2, !PT ;
+        HMUL2 R13, -R3.reuse, R33.reuse ;
+        HMUL2 R12, R3, R32.reuse ;
+        HFMA2 R32, R8.reuse, R32, R13 ;
+; Location /home/eschnett/.julia/packages/IndexSpaces/SkQyK/src/IndexSpaces.jl:1968
         IMAD.MOV.U32 R13, RZ, RZ, R21 ;
-; Location /home/dstn/.julia/packages/LLVM/RpBog/src/interop/base.jl:38
-        HFMA2 R23, -R10, R43, R23 ;
-        LOP3.LUT R43, R19, 0xf000f, R55, 0xe2, !PT ;
-        HADD2 R42, R42, -R7 ;
-        LDL.LU R19, [R1+0x38] ;
-        HFMA2 R33, R9, R14, R12 ;
-; Location /home/dstn/.julia/packages/IndexSpaces/MMvQv/src/IndexSpaces.jl:1968
-        IMAD.MOV.U32 R12, RZ, RZ, R20.reuse ;
-        MOV R14, R22 ;
-; Location /home/dstn/.julia/packages/LLVM/RpBog/src/interop/base.jl:38
-        HFMA2 R33, -R10, R15, R33 ;
-; Location /home/dstn/.julia/packages/IndexSpaces/MMvQv/src/IndexSpaces.jl:1968
-        IMAD.MOV.U32 R15, RZ, RZ, R20 ;
-        HMMA.16816.F16 R34, R12, R34, RZ ;
-; Location /home/dstn/.julia/packages/LLVM/RpBog/src/interop/base.jl:38
-        HFMA2 R32, R4.reuse, R47, R23 ;
-        HFMA2 R33, R4, R46, R33 ;
-        HMUL2 R12, R3.reuse, R32.reuse ;
-        HMUL2 R13, -R3, R33.reuse ;
-        HFMA2 R33, R8.reuse, R33, R12 ;
-; Location /home/dstn/.julia/packages/IndexSpaces/MMvQv/src/IndexSpaces.jl:1968
+; Location /home/eschnett/.julia/packages/LLVM/OLMpi/src/interop/base.jl:38
+        HFMA2 R33, R8, R33, R12 ;
+; Location /home/eschnett/.julia/packages/IndexSpaces/SkQyK/src/IndexSpaces.jl:1968
         IMAD.MOV.U32 R12, RZ, RZ, R20 ;
-; Location /home/dstn/.julia/packages/LLVM/RpBog/src/interop/base.jl:38
-        HFMA2 R32, R8, R32, R13 ;
-; Location /home/dstn/.julia/packages/IndexSpaces/MMvQv/src/IndexSpaces.jl:1968
-        IMAD.MOV.U32 R13, RZ, RZ, R21 ;
-        STL [R1+0x17c], R42 ;
+; Location /home/eschnett/.julia/packages/LLVM/OLMpi/src/interop/base.jl:38
+        HADD2 R39, R39, -R7 ;
+        LOP3.LUT R42, R19, 0xf000f, R55, 0xe2, !PT ;
+        LDL R53, [R1+0xc] ;
+; Location /home/eschnett/.julia/packages/IndexSpaces/SkQyK/src/IndexSpaces.jl:1968
         HMMA.16816.F16 R32, R12, R32, RZ ;
-        LDL.LU R14, [R1+0x3c] ;
-        LDL R15, [R1+0x80] ;
-; Location /home/dstn/.julia/packages/LLVM/RpBog/src/interop/base.jl:38
-        HMUL2 R12, -R11, R42 ;
-        LDL.LU R42, [R1+0x84] ;
+        STL [R1+0x16c], R39 ;
+        LDL.LU R19, [R1+0x58] ;
+; Location /home/eschnett/.julia/packages/LLVM/OLMpi/src/interop/base.jl:38
+        HMUL2 R12, -R11, R39 ;
+        LDL R14, [R1+0x74] ;
+        LDL.LU R39, [R1+0x44] ;
+        LDL R15, [R1+0x78] ;
         LDS R49, [R49] ;
-        LDL R53, [R1+0xc] ;
-        HADD2 R43, R43, -R5 ;
-        HMUL2 R13, -R11, R43 ;
-        HFMA2 R12, R9.reuse, R19, R12 ;
-        HFMA2 R13, R9, R14, R13 ;
-        HFMA2 R12, -R10.reuse, R15, R12 ;
-        HFMA2 R13, -R10, R42, R13 ;
+        HADD2 R42, R42, -R5 ;
+        HMUL2 R13, -R11, R42 ;
+        HFMA2 R13, R9.reuse, R19, R13 ;
+        HFMA2 R12, R9, R39, R12 ;
+        HFMA2 R12, -R10.reuse, R14, R12 ;
+        HFMA2 R13, -R10, R15, R13 ;
         HFMA2 R27, R4.reuse, R54, R12 ;
-; Location /home/dstn/.julia/packages/IndexSpaces/MMvQv/src/IndexSpaces.jl:1968
-        IMAD.MOV.U32 R14, RZ, RZ, R22 ;
-        MOV R15, R20 ;
-; Location /home/dstn/.julia/packages/LLVM/RpBog/src/interop/base.jl:38
         HFMA2 R26, R4, R53, R13 ;
         HMUL2 R13, -R3.reuse, R27.reuse ;
         HMUL2 R12, R3, R26.reuse ;
+; Location /home/eschnett/.julia/packages/IndexSpaces/SkQyK/src/IndexSpaces.jl:1968
+        IMAD.MOV.U32 R14, RZ, RZ, R22 ;
+; Location /home/eschnett/.julia/packages/LLVM/OLMpi/src/interop/base.jl:38
         HFMA2 R26, R8.reuse, R26, R13 ;
-; Location /home/dstn/.julia/packages/IndexSpaces/MMvQv/src/IndexSpaces.jl:1968
+; Location /home/eschnett/.julia/packages/IndexSpaces/SkQyK/src/IndexSpaces.jl:1968
         IMAD.MOV.U32 R13, RZ, RZ, R21 ;
-; Location /home/dstn/.julia/packages/LLVM/RpBog/src/interop/base.jl:38
+; Location /home/eschnett/.julia/packages/LLVM/OLMpi/src/interop/base.jl:38
         HFMA2 R27, R8, R27, R12 ;
-; Location /home/dstn/.julia/packages/IndexSpaces/MMvQv/src/IndexSpaces.jl:1968
-        MOV R12, R20 ;
+; Location /home/eschnett/.julia/packages/IndexSpaces/SkQyK/src/IndexSpaces.jl:1968
+        MOV R12, R20.reuse ;
+; Location /home/eschnett/.julia/packages/LLVM/OLMpi/src/interop/base.jl:38
+        IMAD.MOV.U32 R39, RZ, RZ, 0x54005400 ;
+; Location /home/eschnett/.julia/packages/IndexSpaces/SkQyK/src/IndexSpaces.jl:1968
+        MOV R15, R20 ;
+; Location ./int.jl:373
+        LOP3.LUT R19, R49, 0x88888888, RZ, 0x3c, !PT ;
+; Location /home/eschnett/.julia/packages/LLVM/OLMpi/src/interop/base.jl:38
+        LOP3.LUT R53, R19.reuse, 0xf000f0, R39, 0xe2, !PT ;
+        LOP3.LUT R54, R19, 0xf000f, R55, 0xe2, !PT ;
+; Location /home/eschnett/.julia/packages/IndexSpaces/SkQyK/src/IndexSpaces.jl:1968
         HMMA.16816.F16 R26, R12, R26, RZ ;
-        LDL.LU R15, [R1+0x4c] ;
-; Location ./int.jl:366
+        LDL.LU R14, [R1+0x30] ;
+; Location /home/eschnett/.julia/packages/LLVM/OLMpi/src/interop/base.jl:38
+        HADD2 R53, R53, -R7 ;
+        LDL.LU R15, [R1+0x38] ;
+        HADD2 R54, R54, -R5 ;
+        HMUL2 R12, -R11.reuse, R53 ;
+        STL [R1+0x14c], R53 ;
+        HMUL2 R13, -R11, R54 ;
+        STL [R1+0x150], R54 ;
+        LDL.LU R53, [R1+0x5c] ;
+        LDL.LU R54, [R1+0x54] ;
+; Location ./int.jl:528
+        SHF.R.U32.HI R19, RZ, 0x8, R19 ;
+; Location /home/eschnett/.julia/packages/LLVM/OLMpi/src/interop/base.jl:38
+        HFMA2 R12, R9, R14, R12 ;
+        HFMA2 R13, R9, R15, R13 ;
+        HFMA2 R12, -R10.reuse, R51, R12 ;
+        HFMA2 R13, -R10, R50, R13 ;
+        LOP3.LUT R50, R19, 0xf000f0, R39, 0xe2, !PT ;
+        HFMA2 R28, R4.reuse, R53, R13 ;
+        HFMA2 R29, R4, R54, R12 ;
+        HMUL2 R12, R3.reuse, R28.reuse ;
+        HMUL2 R13, -R3, R29.reuse ;
+; Location /home/eschnett/.julia/packages/IndexSpaces/SkQyK/src/IndexSpaces.jl:1968
+        IMAD.MOV.U32 R14, RZ, RZ, R22 ;
+; Location /home/eschnett/.julia/packages/LLVM/OLMpi/src/interop/base.jl:38
+        HFMA2 R29, R8.reuse, R29, R12 ;
+; Location /home/eschnett/.julia/packages/IndexSpaces/SkQyK/src/IndexSpaces.jl:1968
+        IMAD.MOV.U32 R12, RZ, RZ, R20 ;
+; Location /home/eschnett/.julia/packages/LLVM/OLMpi/src/interop/base.jl:38
+        HFMA2 R28, R8, R28, R13 ;
+; Location /home/eschnett/.julia/packages/IndexSpaces/SkQyK/src/IndexSpaces.jl:1968
+        IMAD.MOV.U32 R13, RZ, RZ, R21 ;
+        MOV R15, R20 ;
+; Location /home/eschnett/.julia/packages/LLVM/OLMpi/src/interop/base.jl:38
+        HADD2 R50, R50, -R7 ;
+; Location /home/eschnett/.julia/packages/IndexSpaces/SkQyK/src/IndexSpaces.jl:1968
+        HMMA.16816.F16 R28, R12, R28, RZ ;
+        STL [R1+0xa0], R49 ;
+; Location /home/eschnett/.julia/packages/LLVM/OLMpi/src/interop/base.jl:38
+        LOP3.LUT R51, R19, 0xf000f, R55, 0xe2, !PT ;
+        LDL R14, [R1+0x8c] ;
+        HMUL2 R12, -R11, R50 ;
+        LDL R19, [R1+0x88] ;
+        HFMA2 R12, R9, R52, R12 ;
+        LDL.LU R52, [R1+0x194] ;
+        LDL R49, [R1+0xc4] ;
+        HADD2 R51, R51, -R5 ;
+        LDL R15, [R1+0x24] ;
+        HMUL2 R13, -R11, R51 ;
+        HFMA2 R13, R9, R52, R13 ;
+        LDL.LU R52, [R1+0x190] ;
+        LDS R49, [R49] ;
+        HFMA2 R12, -R10.reuse, R19, R12 ;
+        HFMA2 R13, -R10, R14, R13 ;
+        HFMA2 R25, R4, R15, R12 ;
+; Location /home/eschnett/.julia/packages/IndexSpaces/SkQyK/src/IndexSpaces.jl:1968
+        IMAD.MOV.U32 R14, RZ, RZ, R22 ;
+        MOV R15, R20 ;
+; Location ./int.jl:373
         LOP3.LUT R19, R49, 0x88888888, RZ, 0x3c, !PT ;
-        STL [R1+0x190], R43 ;
-; Location /home/dstn/.julia/packages/LLVM/RpBog/src/interop/base.jl:38
-        LOP3.LUT R54, R19, 0xf000f, R55, 0xe2, !PT ;
-        LDL.LU R14, [R1+0x40] ;
-        IMAD.MOV.U32 R43, RZ, RZ, 0x54005400 ;
-        LOP3.LUT R53, R19, 0xf000f0, R43, 0xe2, !PT ;
-        HADD2 R54, R54, -R5 ;
-        HADD2 R53, R53, -R7 ;
-        STL [R1+0x170], R54 ;
-        HMUL2 R13, -R11.reuse, R54 ;
-        HMUL2 R12, -R11, R53 ;
-        STL [R1+0x16c], R53 ;
-        LDL.LU R54, [R1+0x58] ;
-        LDL.LU R53, [R1+0x54] ;
-; Location ./int.jl:495
-        SHF.R.U32.HI R19, RZ, 0x8, R19 ;
-        STL [R1+0xa0], R49 ;
-        LDL R49, [R1+0xc4] ;
-; Location /home/dstn/.julia/packages/LLVM/RpBog/src/interop/base.jl:38
-        HFMA2 R13, R9, R15, R13 ;
-        HFMA2 R13, -R10, R51, R13 ;
-        LOP3.LUT R51, R19, 0xf000f0, R43, 0xe2, !PT ;
-        HADD2 R51, R51, -R7 ;
-        HMUL2 R25, -R11, R51 ;
-        HFMA2 R25, R9.reuse, R48, R25 ;
-        LDL.LU R48, [R1+0x1b4] ;
-        HFMA2 R12, R9, R14, R12 ;
-        HFMA2 R12, -R10, R52, R12 ;
-; Location /home/dstn/.julia/packages/IndexSpaces/MMvQv/src/IndexSpaces.jl:1968
-        IMAD.MOV.U32 R14, RZ, RZ, R22 ;
-; Location /home/dstn/.julia/packages/LLVM/RpBog/src/interop/base.jl:38
-        HFMA2 R29, R4.reuse, R54, R12 ;
-        HFMA2 R28, R4, R53, R13 ;
-        HMUL2 R13, -R3.reuse, R29.reuse ;
-        HMUL2 R12, R3, R28.reuse ;
-; Location /home/dstn/.julia/packages/IndexSpaces/MMvQv/src/IndexSpaces.jl:1968
-        MOV R15, R20 ;
-; Location /home/dstn/.julia/packages/LLVM/RpBog/src/interop/base.jl:38
-        HFMA2 R28, R8.reuse, R28, R13 ;
-; Location /home/dstn/.julia/packages/IndexSpaces/MMvQv/src/IndexSpaces.jl:1968
-        IMAD.MOV.U32 R13, RZ, RZ, R21 ;
-; Location /home/dstn/.julia/packages/LLVM/RpBog/src/interop/base.jl:38
-        HFMA2 R29, R8, R29, R12 ;
-; Location /home/dstn/.julia/packages/IndexSpaces/MMvQv/src/IndexSpaces.jl:1968
-        IMAD.MOV.U32 R12, RZ, RZ, R20 ;
-; Location /home/dstn/.julia/packages/LLVM/RpBog/src/interop/base.jl:38
-        LOP3.LUT R52, R19, 0xf000f, R55, 0xe2, !PT ;
-        LDL R19, [R1+0x90] ;
-; Location /home/dstn/.julia/packages/IndexSpaces/MMvQv/src/IndexSpaces.jl:1968
-        HMMA.16816.F16 R28, R12, R28, RZ ;
-; Location /home/dstn/.julia/packages/LLVM/RpBog/src/interop/base.jl:38
-        LDS R49, [R49] ;
-        LDL R14, [R1+0x94] ;
-        LDL R15, [R1+0x20] ;
-        HADD2 R52, R52, -R5 ;
-        HMUL2 R24, -R11, R52 ;
-        HFMA2 R24, R9, R56, R24 ;
-        LDL.LU R56, [R1+0x1b0] ;
-        LDL R48, [R1+0x34] ;
-        STL [R1+0xbc], R49 ;
-        HFMA2 R25, -R10.reuse, R19, R25 ;
-; Location ./int.jl:366
-        LOP3.LUT R19, R49, 0x88888888, RZ, 0x3c, !PT ;
-; Location /home/dstn/.julia/packages/LLVM/RpBog/src/interop/base.jl:38
-        HFMA2 R24, -R10, R14, R24 ;
-        HFMA2 R25, R4.reuse, R15, R25 ;
-        HFMA2 R24, R4, R50, R24 ;
+        STL [R1+0xa4], R49 ;
+; Location /home/eschnett/.julia/packages/LLVM/OLMpi/src/interop/base.jl:38
+        LOP3.LUT R49, R19, 0xf000f0, R39, 0xe2, !PT ;
+        HADD2 R49, R49, -R7 ;
+        HFMA2 R24, R4, R52, R13 ;
         HMUL2 R13, -R3.reuse, R25.reuse ;
         HMUL2 R12, R3, R24.reuse ;
-        LOP3.LUT R49, R19.reuse, 0xf000f0, R43, 0xe2, !PT ;
         HFMA2 R24, R8.reuse, R24, R13 ;
-; Location /home/dstn/.julia/packages/IndexSpaces/MMvQv/src/IndexSpaces.jl:1968
+; Location /home/eschnett/.julia/packages/IndexSpaces/SkQyK/src/IndexSpaces.jl:1968
         IMAD.MOV.U32 R13, RZ, RZ, R21 ;
-; Location /home/dstn/.julia/packages/LLVM/RpBog/src/interop/base.jl:38
+; Location /home/eschnett/.julia/packages/LLVM/OLMpi/src/interop/base.jl:38
         HFMA2 R25, R8, R25, R12 ;
-; Location /home/dstn/.julia/packages/IndexSpaces/MMvQv/src/IndexSpaces.jl:1968
+; Location /home/eschnett/.julia/packages/IndexSpaces/SkQyK/src/IndexSpaces.jl:1968
         IMAD.MOV.U32 R12, RZ, RZ, R20 ;
-        MOV R15, R20 ;
-        IMAD.MOV.U32 R14, RZ, RZ, R22 ;
-; Location /home/dstn/.julia/packages/LLVM/RpBog/src/interop/base.jl:38
-        LOP3.LUT R50, R19, 0xf000f, R55, 0xe2, !PT ;
-        HADD2 R49, R49, -R7 ;
-        HADD2 R50, R50, -R5 ;
-; Location /home/dstn/.julia/packages/IndexSpaces/MMvQv/src/IndexSpaces.jl:1968
         HMMA.16816.F16 R14, R12, R24, RZ ;
-; Location /home/dstn/.julia/packages/LLVM/RpBog/src/interop/base.jl:38
-        HMUL2 R12, -R11.reuse, R49 ;
-        HMUL2 R13, -R11, R50 ;
-        HFMA2 R12, R9.reuse, R56, R12 ;
-        HFMA2 R13, R9, R57, R13 ;
-; Location ./int.jl:495
+; Location /home/eschnett/.julia/packages/LLVM/OLMpi/src/interop/base.jl:38
+        HMUL2 R13, -R11, R49 ;
+        HFMA2 R13, R9, R40, R13 ;
+        LOP3.LUT R52, R19, 0xf000f, R55, 0xe2, !PT ;
+        LDL.LU R40, [R1+0x18c] ;
+        HFMA2 R13, -R10, R16, R13 ;
+        HADD2 R52, R52, -R5 ;
+; Location ./int.jl:528
         SHF.R.U32.HI R19, RZ, 0x8, R19 ;
-; Location /home/dstn/.julia/packages/LLVM/RpBog/src/interop/base.jl:38
-        HFMA2 R12, -R10.reuse, R59, R12 ;
-        LDL.LU R57, [R1+0xa8] ;
-        HFMA2 R23, -R10, R44, R13 ;
-        LDL.LU R59, [R1+0x1ac] ;
-        LDL.LU R44, [R1+0x1a8] ;
-        LDL.LU R56, [R1+0xa4] ;
-        HFMA2 R13, R4, R48, R12 ;
-        LDL.LU R48, [R1+0x1a4] ;
+; Location /home/eschnett/.julia/packages/LLVM/OLMpi/src/interop/base.jl:38
+        HFMA2 R13, R4, R48, R13 ;
+        LDL.LU R16, [R1+0x184] ;
+        LDL.LU R48, [R1+0x17c] ;
+        HMUL2 R12, -R11, R52 ;
+        HFMA2 R12, R9, R2, R12 ;
+        LOP3.LUT R55, R19.reuse, 0xf000f, R55, 0xe2, !PT ;
         HMUL2 R24, -R3, R13 ;
-        LOP3.LUT R55, R19, 0xf000f, R55, 0xe2, !PT ;
+        LDL.LU R2, [R1+0x188] ;
+        HFMA2 R12, -R10, R18, R12 ;
         HADD2 R55, R55, -R5 ;
-        HFMA2 R12, R4, R48, R23 ;
+        LDL.LU R18, [R1+0x180] ;
+        HFMA2 R12, R4, R48, R12 ;
+        LOP3.LUT R48, R19, 0xf000f0, R39, 0xe2, !PT ;
         HMUL2 R23, R3, R12.reuse ;
-        HFMA2 R12, R8.reuse, R12, R24 ;
+        HFMA2 R12, R8, R12, R24 ;
+        HADD2 R48, R48, -R7 ;
+        HMUL2 R24, -R11.reuse, R55 ;
+        HMUL2 R25, -R11, R48 ;
+        HFMA2 R24, R9, R60, R24 ;
+        HFMA2 R25, R9, R17, R25 ;
+        LDL.LU R60, [R1+0xbc] ;
+        HFMA2 R24, -R10, R0, R24 ;
+        LDL.LU R0, [R1+0x170] ;
+        HFMA2 R25, -R10, R6, R25 ;
+        LDL.LU R6, [R1+0x174] ;
+        LDL.LU R17, [R1+0x178] ;
         HFMA2 R13, R8, R13, R23 ;
-; Location /home/dstn/.julia/packages/IndexSpaces/MMvQv/src/IndexSpaces.jl:1968
+; Location /home/eschnett/.julia/packages/IndexSpaces/SkQyK/src/IndexSpaces.jl:1968
         IMAD.MOV.U32 R23, RZ, RZ, R20 ;
-; Location /home/dstn/.julia/packages/LLVM/RpBog/src/interop/base.jl:38
-        LOP3.LUT R48, R19, 0xf000f0, R43, 0xe2, !PT ;
-        HADD2 R48, R48, -R7 ;
-; Location /home/dstn/.julia/packages/IndexSpaces/MMvQv/src/IndexSpaces.jl:1968
+; Location /home/eschnett/.julia/packages/LLVM/OLMpi/src/interop/base.jl:38
+        HFMA2 R25, R4.reuse, R37, R25 ;
+        HFMA2 R24, R4, R36, R24 ;
+; Location /home/eschnett/.julia/packages/IndexSpaces/SkQyK/src/IndexSpaces.jl:1968
         HMMA.16816.F16 R12, R20, R12, RZ ;
-; Location /home/dstn/.julia/packages/LLVM/RpBog/src/interop/base.jl:38
-        HMUL2 R19, -R11, R48 ;
-        HMUL2 R23, -R11, R55 ;
-        HFMA2 R23, R9.reuse, R61, R23 ;
-        HFMA2 R19, R9, R59, R19 ;
-        LDL.LU R61, [R1+0xb0] ;
-        HFMA2 R23, -R10.reuse, R37, R23 ;
-        HFMA2 R19, -R10, R45, R19 ;
-        LDL.LU R59, [R1+0xac] ;
-        HFMA2 R24, R4, R44, R23 ;
-        LDL.LU R45, [R1+0x1a0] ;
-        LDL.LU R44, [R1+0x19c] ;
-        HFMA2 R25, R4, R36, R19 ;
-        HMUL2 R19, R3.reuse, R24 ;
+; Location /home/eschnett/.julia/packages/LLVM/OLMpi/src/interop/base.jl:38
+        HMUL2 R19, R3, R24 ;
         HMUL2 R23, -R3, R25.reuse ;
-        HFMA2 R25, R8, R25, R19 ;
+        HFMA2 R25, R8.reuse, R25, R19 ;
         HFMA2 R24, R8, R24, R23 ;
-; Location /home/dstn/.julia/packages/IndexSpaces/MMvQv/src/IndexSpaces.jl:1968
+; Location /home/eschnett/.julia/packages/IndexSpaces/SkQyK/src/IndexSpaces.jl:1968
         IMAD.MOV.U32 R23, RZ, RZ, R20 ;
-; Location /home/dstn/.julia/packages/LLVM/RpBog/src/interop/base.jl:38
+        HMMA.16816.F16 R24, R20, R24, RZ ;
+        STL [R1+0x164], R46 ;
+        STL [R1+0x168], R47 ;
+        LDL.LU R46, [R1+0x84] ;
+        LDL.LU R47, [R1+0x7c] ;
+; Location /home/eschnett/.julia/packages/LLVM/OLMpi/src/interop/base.jl:38
         HMUL2 R19, R0, R30 ;
-; Location /home/dstn/.julia/packages/IndexSpaces/MMvQv/src/IndexSpaces.jl:1968
-        HMMA.16816.F16 R24, R20, R24, RZ ;
-; Location /home/dstn/.julia/packages/LLVM/RpBog/src/interop/base.jl:38
         HMUL2 R23, -R0, R31.reuse ;
         HFMA2 R31, R6.reuse, R31, R19 ;
-; Location /home/dstn/.julia/packages/IndexSpaces/MMvQv/src/IndexSpaces.jl:1968
+; Location /home/eschnett/.julia/packages/IndexSpaces/SkQyK/src/IndexSpaces.jl:1968
         IMAD.MOV.U32 R19, RZ, RZ, R16 ;
-; Location /home/dstn/.julia/packages/LLVM/RpBog/src/interop/base.jl:38
+; Location /home/eschnett/.julia/packages/LLVM/OLMpi/src/interop/base.jl:38
         HFMA2 R30, R6, R30, R23 ;
         HMUL2 R23, -R0, R35 ;
-; Location /home/dstn/.julia/packages/IndexSpaces/MMvQv/src/IndexSpaces.jl:1968
+; Location /home/eschnett/.julia/packages/IndexSpaces/SkQyK/src/IndexSpaces.jl:1968
         HMMA.16816.F16 R36, R16, R30, RZ ;
-; Location /home/dstn/.julia/packages/LLVM/RpBog/src/interop/base.jl:38
+; Location /home/eschnett/.julia/packages/LLVM/OLMpi/src/interop/base.jl:38
         HMUL2 R19, R0.reuse, R34 ;
         HMUL2 R30, -R0.reuse, R33 ;
         HMUL2 R31, R0, R32 ;
         HFMA2 R35, R6.reuse, R35, R19 ;
-; Location /home/dstn/.julia/packages/IndexSpaces/MMvQv/src/IndexSpaces.jl:1968
+; Location /home/eschnett/.julia/packages/IndexSpaces/SkQyK/src/IndexSpaces.jl:1968
         MOV R19, R16 ;
-; Location /home/dstn/.julia/packages/LLVM/RpBog/src/interop/base.jl:38
+; Location /home/eschnett/.julia/packages/LLVM/OLMpi/src/interop/base.jl:38
         HFMA2 R34, R6.reuse, R34, R23 ;
         HFMA2 R30, R6.reuse, R32, R30 ;
         HFMA2 R31, R6, R33, R31 ;
-; Location /home/dstn/.julia/packages/IndexSpaces/MMvQv/src/IndexSpaces.jl:1968
+; Location /home/eschnett/.julia/packages/IndexSpaces/SkQyK/src/IndexSpaces.jl:1968
         HMMA.16816.F16 R34, R16, R34, RZ ;
-; Location /home/dstn/.julia/packages/LLVM/RpBog/src/interop/base.jl:38
+; Location /home/eschnett/.julia/packages/LLVM/OLMpi/src/interop/base.jl:38
         HMUL2 R23, -R0, R27 ;
-; Location /home/dstn/.julia/packages/IndexSpaces/MMvQv/src/IndexSpaces.jl:1968
+; Location /home/eschnett/.julia/packages/IndexSpaces/SkQyK/src/IndexSpaces.jl:1968
         HMMA.16816.F16 R30, R16, R30, RZ ;
-; Location /home/dstn/.julia/packages/LLVM/RpBog/src/interop/base.jl:38
+; Location /home/eschnett/.julia/packages/LLVM/OLMpi/src/interop/base.jl:38
         HMUL2 R19, R0, R26.reuse ;
         HFMA2 R26, R6.reuse, R26, R23 ;
         HFMA2 R27, R6, R27, R19 ;
-; Location /home/dstn/.julia/packages/IndexSpaces/MMvQv/src/IndexSpaces.jl:1968
+; Location /home/eschnett/.julia/packages/IndexSpaces/SkQyK/src/IndexSpaces.jl:1968
         IMAD.MOV.U32 R19, RZ, RZ, R16 ;
-; Location /home/dstn/.julia/packages/LLVM/RpBog/src/interop/base.jl:38
+; Location /home/eschnett/.julia/packages/LLVM/OLMpi/src/interop/base.jl:38
         HMUL2 R23, -R0, R29 ;
-; Location /home/dstn/.julia/packages/IndexSpaces/MMvQv/src/IndexSpaces.jl:1968
+; Location /home/eschnett/.julia/packages/IndexSpaces/SkQyK/src/IndexSpaces.jl:1968
         HMMA.16816.F16 R26, R16, R26, RZ ;
-; Location /home/dstn/.julia/packages/LLVM/RpBog/src/interop/base.jl:38
+; Location /home/eschnett/.julia/packages/LLVM/OLMpi/src/interop/base.jl:38
         HMUL2 R19, R0, R28.reuse ;
         HFMA2 R28, R6.reuse, R28, R23 ;
         HFMA2 R29, R6, R29, R19 ;
-; Location /home/dstn/.julia/packages/IndexSpaces/MMvQv/src/IndexSpaces.jl:1968
+; Location /home/eschnett/.julia/packages/IndexSpaces/SkQyK/src/IndexSpaces.jl:1968
         IMAD.MOV.U32 R19, RZ, RZ, R16 ;
-; Location /home/dstn/.julia/packages/LLVM/RpBog/src/interop/base.jl:38
+; Location /home/eschnett/.julia/packages/LLVM/OLMpi/src/interop/base.jl:38
         HMUL2 R23, -R0, R15 ;
-; Location /home/dstn/.julia/packages/IndexSpaces/MMvQv/src/IndexSpaces.jl:1968
+; Location /home/eschnett/.julia/packages/IndexSpaces/SkQyK/src/IndexSpaces.jl:1968
         HMMA.16816.F16 R28, R16, R28, RZ ;
-; Location /home/dstn/.julia/packages/LLVM/RpBog/src/interop/base.jl:38
+; Location /home/eschnett/.julia/packages/LLVM/OLMpi/src/interop/base.jl:38
         HMUL2 R19, R0, R14.reuse ;
         HFMA2 R14, R6.reuse, R14, R23 ;
         HFMA2 R15, R6, R15, R19 ;
-; Location /home/dstn/.julia/packages/IndexSpaces/MMvQv/src/IndexSpaces.jl:1968
+; Location /home/eschnett/.julia/packages/IndexSpaces/SkQyK/src/IndexSpaces.jl:1968
         IMAD.MOV.U32 R19, RZ, RZ, R16 ;
-        LDL.LU R23, [R1+0x60] ;
+; Location /home/eschnett/.julia/packages/LLVM/OLMpi/src/interop/base.jl:38
+        HMUL2 R44, -R0.reuse, R13 ;
+        LDL.LU R23, [R1+0xac] ;
+        HMUL2 R45, R0, R12 ;
+        HFMA2 R44, R6.reuse, R12, R44 ;
+; Location /home/eschnett/.julia/packages/IndexSpaces/SkQyK/src/IndexSpaces.jl:1968
+        MOV R12, R16 ;
         HMMA.16816.F16 R32, R16, R14, RZ ;
-        LDL.LU R19, [R1+0x50] ;
+; Location /home/eschnett/.julia/packages/LLVM/OLMpi/src/interop/base.jl:38
+        HFMA2 R45, R6, R13, R45 ;
+; Location /home/eschnett/.julia/packages/IndexSpaces/SkQyK/src/IndexSpaces.jl:1968
+        IMAD.MOV.U32 R13, RZ, RZ, R17 ;
+        LDL.LU R19, [R1+0xc0] ;
         IMAD.MOV.U32 R14, RZ, RZ, R18 ;
         IMAD.MOV.U32 R15, RZ, RZ, R16 ;
-; Location /home/dstn/.julia/packages/LLVM/RpBog/src/interop/base.jl:38
-        HMUL2 R45, R0.reuse, R12.reuse ;
-        HMUL2 R44, -R0, R13.reuse ;
-        HFMA2 R45, R6.reuse, R13, R45 ;
-; Location /home/dstn/.julia/packages/IndexSpaces/MMvQv/src/IndexSpaces.jl:1968
-        IMAD.MOV.U32 R13, RZ, RZ, R17 ;
-; Location /home/dstn/.julia/packages/LLVM/RpBog/src/interop/base.jl:38
-        HFMA2 R44, R6, R12, R44 ;
-; Location /home/dstn/.julia/packages/IndexSpaces/MMvQv/src/IndexSpaces.jl:1968
-        MOV R12, R16 ;
         HMMA.16816.F16 R44, R12, R44, RZ ;
-; Location /home/dstn/.julia/packages/LLVM/RpBog/src/interop/base.jl:38
+; Location /home/eschnett/.julia/packages/LLVM/OLMpi/src/interop/base.jl:38
         HMUL2 R13, -R0.reuse, R25.reuse ;
         HMUL2 R12, R0, R24.reuse ;
         HFMA2 R24, R6.reuse, R24, R13 ;
-; Location /home/dstn/.julia/packages/IndexSpaces/MMvQv/src/IndexSpaces.jl:1968
+; Location /home/eschnett/.julia/packages/IndexSpaces/SkQyK/src/IndexSpaces.jl:1968
         IMAD.MOV.U32 R13, RZ, RZ, R17 ;
-; Location /home/dstn/.julia/packages/LLVM/RpBog/src/interop/base.jl:38
+; Location /home/eschnett/.julia/packages/LLVM/OLMpi/src/interop/base.jl:38
         HFMA2 R25, R6, R25, R12 ;
-; Location /home/dstn/.julia/packages/IndexSpaces/MMvQv/src/IndexSpaces.jl:1968
+; Location /home/eschnett/.julia/packages/IndexSpaces/SkQyK/src/IndexSpaces.jl:1968
         MOV R12, R16 ;
         HMMA.16816.F16 R24, R12, R24, RZ ;
-        LDL.LU R14, [R1+0xb8] ;
-; Location /home/dstn/.julia/packages/LLVM/RpBog/src/interop/base.jl:38
+        LDL R13, [R1+0xb0] ;
+; Location /home/eschnett/.julia/packages/LLVM/OLMpi/src/interop/base.jl:38
+        HMUL2 R45, R2, R45 ;
+        LDL R14, [R1+0xb4] ;
+        HMNMX2 R45, R45, -7, -7, !PT ;
+        LDL.LU R15, [R1+0x8] ;
+        HMNMX2 R45, R45, 7, 7, PT ;
+        HMUL2 R25, R2, R25 ;
+        HMNMX2 R25, R25, -7, -7, !PT ;
+        HMNMX2 R25, R25, 7, 7, PT ;
+        HADD2 R45, R45, R5 ;
+        HADD2 R25, R25, R5 ;
+        PRMT R25, R45, 0x6240, R25 ;
+        LDL.LU R45, [R1+0xb8] ;
+        HMUL2 R30, R2.reuse, R30 ;
+        HMUL2 R26, R2, R26 ;
+        HMNMX2 R30, R30, -7, -7, !PT ;
+        HMNMX2 R26, R26, -7, -7, !PT ;
+        HMUL2 R36, R2, R36 ;
+        HMNMX2 R30, R30, 7, 7, PT ;
+        HMNMX2 R26, R26, 7, 7, PT ;
+        HMNMX2 R12, R36, -7, -7, !PT ;
+        HADD2 R30, R30, R5.reuse ;
+        LDL.LU R36, [R1+0x14] ;
+        HADD2 R26, R26, R5 ;
+        PRMT R26, R30, 0x6240, R26 ;
+        LDL.LU R30, [R1+0x10] ;
         HMUL2 R37, R2.reuse, R37 ;
         HMUL2 R35, R2.reuse, R35 ;
-        LDL.LU R15, [R1+0xc0] ;
         HMUL2 R31, R2.reuse, R31 ;
         HMUL2 R27, R2.reuse, R27 ;
-        HMUL2 R45, R2.reuse, R45 ;
         HMNMX2 R37, R37, -7, -7, !PT ;
         HMUL2 R29, R2.reuse, R29 ;
         HMNMX2 R35, R35, -7, -7, !PT ;
         HMUL2 R33, R2.reuse, R33 ;
         HMNMX2 R31, R31, -7, -7, !PT ;
-        HMUL2 R36, R2.reuse, R36 ;
+        HMUL2 R34, R2.reuse, R34 ;
         HMNMX2 R27, R27, -7, -7, !PT ;
-        HMUL2 R34, R2, R34 ;
-        HMUL2 R25, R2.reuse, R25 ;
-        HMNMX2 R45, R45, -7, -7, !PT ;
-        HMUL2 R30, R2.reuse, R30 ;
-        HMUL2 R26, R2.reuse, R26 ;
-        HMNMX2 R25, R25, -7, -7, !PT ;
         HMUL2 R28, R2.reuse, R28 ;
         HMNMX2 R37, R37, 7, 7, PT ;
         HMUL2 R32, R2.reuse, R32 ;
@@ -3792,950 +3644,843 @@
         HMNMX2 R33, R33, -7, -7, !PT ;
         HMNMX2 R31, R31, 7, 7, PT ;
         HMNMX2 R27, R27, 7, 7, PT ;
-        HMNMX2 R12, R36, -7, -7, !PT ;
         HMNMX2 R34, R34, -7, -7, !PT ;
-        HMNMX2 R30, R30, -7, -7, !PT ;
-        HMNMX2 R26, R26, -7, -7, !PT ;
-        HMNMX2 R45, R45, 7, 7, PT ;
-        HMNMX2 R25, R25, 7, 7, PT ;
         HADD2 R37, R37, R5.reuse ;
         HMNMX2 R28, R28, -7, -7, !PT ;
-        HADD2 R35, R35, R5.reuse ;
+        HADD2 R35, R35, R5 ;
         HMNMX2 R32, R32, -7, -7, !PT ;
         HMNMX2 R29, R29, 7, 7, PT ;
         HMNMX2 R33, R33, 7, 7, PT ;
         HADD2 R31, R31, R5.reuse ;
         HMNMX2 R44, R44, -7, -7, !PT ;
-        HADD2 R27, R27, R5 ;
+        HADD2 R27, R27, R5.reuse ;
         HMNMX2 R24, R24, -7, -7, !PT ;
-        STL [R1+0x18c], R47 ;
         HMNMX2 R12, R12, 7, 7, PT ;
         HMNMX2 R34, R34, 7, 7, PT ;
-        HADD2 R45, R45, R5.reuse ;
-        HMNMX2 R30, R30, 7, 7, PT ;
-        HADD2 R25, R25, R5.reuse ;
-        HMNMX2 R26, R26, 7, 7, PT ;
         HADD2 R29, R29, R5.reuse ;
         HMNMX2 R28, R28, 7, 7, PT ;
         HADD2 R33, R33, R5 ;
         HMNMX2 R32, R32, 7, 7, PT ;
-        STL [R1+0x188], R46 ;
         HMNMX2 R44, R44, 7, 7, PT ;
         HMNMX2 R24, R24, 7, 7, PT ;
         HADD2 R12, R12, R5.reuse ;
         PRMT R35, R37, 0x6240, R35 ;
         HADD2 R34, R34, R5.reuse ;
         PRMT R27, R31, 0x6240, R27 ;
-        HADD2 R30, R30, R5.reuse ;
-        PRMT R25, R45, 0x6240, R25 ;
-        HADD2 R26, R26, R5.reuse ;
+        HADD2 R28, R28, R5.reuse ;
         PRMT R29, R29, 0x6240, R33 ;
-        HADD2 R28, R28, R5.reuse ;
-        LDL.LU R47, [R1+0x88] ;
         HADD2 R32, R32, R5.reuse ;
-; Location ./int.jl:496
+; Location ./int.jl:529
         IMAD.SHL.U32 R35, R35, 0x10, RZ ;
-; Location /home/dstn/.julia/packages/LLVM/RpBog/src/interop/base.jl:38
-        HADD2 R44, R44, R5.reuse ;
-        LDL.LU R46, [R1+0x8c] ;
+; Location /home/eschnett/.julia/packages/LLVM/OLMpi/src/interop/base.jl:38
+        HADD2 R44, R44, R5 ;
         HADD2 R24, R24, R5 ;
         PRMT R12, R12, 0x6240, R34 ;
-; Location ./int.jl:496
+; Location ./int.jl:529
         IMAD.SHL.U32 R27, R27, 0x10, RZ ;
-; Location /home/dstn/.julia/packages/LLVM/RpBog/src/interop/base.jl:38
-        PRMT R26, R30, 0x6240, R26 ;
-; Location ./int.jl:496
+; Location /home/eschnett/.julia/packages/LLVM/OLMpi/src/interop/base.jl:38
+        PRMT R28, R28, 0x6240, R32 ;
+; Location ./int.jl:529
         IMAD.SHL.U32 R25, R25, 0x10, RZ ;
-; Location /home/dstn/.julia/packages/LLVM/RpBog/src/interop/base.jl:38
-        PRMT R28, R28, 0x6240, R32 ;
-        STL [R1+0x178], R53 ;
-; Location ./int.jl:496
         SHF.L.U32 R29, R29, 0x4, RZ ;
-; Location /home/dstn/.julia/packages/LLVM/RpBog/src/interop/base.jl:38
+; Location /home/eschnett/.julia/packages/LLVM/OLMpi/src/interop/base.jl:38
         PRMT R24, R44, 0x6240, R24 ;
-        IMAD.MOV.U32 R34, RZ, RZ, 0x64006400 ;
         LOP3.LUT R12, R12, 0xf0f0f0f, R35, 0xe2, !PT ;
-        LDL.LU R30, [R1+0x14] ;
         LOP3.LUT R26, R26, 0xf0f0f0f, R27, 0xe2, !PT ;
         LOP3.LUT R28, R28, 0xf0f0f0f, R29, 0xe2, !PT ;
-        LDL.LU R32, [R1+0x8] ;
         LOP3.LUT R24, R24, 0xf0f0f0f, R25, 0xe2, !PT ;
-; Location ./int.jl:366
+; Location ./int.jl:373
         LOP3.LUT R12, R12, 0x88888888, RZ, 0x3c, !PT ;
-        LDL.LU R25, [R1+0x10] ;
         LOP3.LUT R26, R26, 0x88888888, RZ, 0x3c, !PT ;
         LOP3.LUT R28, R28, 0x88888888, RZ, 0x3c, !PT ;
-        LDL.LU R53, [R1+0x9c] ;
         LOP3.LUT R24, R24, 0x88888888, RZ, 0x3c, !PT ;
-; Location /home/dstn/.julia/packages/LLVM/RpBog/src/interop/base.jl:38
-        STS [R61], R12 ;
-        STS [R59], R26 ;
-        STS [R57], R28 ;
-        STS [R56], R24 ;
-        STL [R1+0x174], R54 ;
-        LDL.LU R36, [R1+0x48] ;
-        LDL.LU R37, [R1+0x20] ;
-        LDL.LU R54, [R1+0x98] ;
-        LDL.LU R45, [R1+0x24] ;
-        LDL.LU R44, [R1+0x30] ;
-        LDS R35, [R14] ;
-        LDS R24, [R15] ;
-; Location ./int.jl:366
-        LOP3.LUT R12, R35, 0x88888888, RZ, 0x3c, !PT ;
-; Location /home/dstn/.julia/packages/LLVM/RpBog/src/interop/base.jl:38
-        LOP3.LUT R13, R12.reuse, 0xf000f0, R43, 0xe2, !PT ;
-        LOP3.LUT R14, R12, 0xf000f, R34, 0xe2, !PT ;
+; Location /home/eschnett/.julia/packages/LLVM/OLMpi/src/interop/base.jl:38
+        STS [R13], R12 ;
+        STS [R14], R26 ;
+        STS [R45], R28 ;
+        STS [R60], R24 ;
+        LDS R44, [R23] ;
+        LDS R19, [R19] ;
+        IMAD.MOV.U32 R23, RZ, RZ, 0x64006400 ;
+; Location ./int.jl:373
+        LOP3.LUT R12, R44, 0x88888888, RZ, 0x3c, !PT ;
+; Location /home/eschnett/.julia/packages/LLVM/OLMpi/src/interop/base.jl:38
+        LOP3.LUT R13, R12.reuse, 0xf000f0, R39, 0xe2, !PT ;
+        LOP3.LUT R14, R12, 0xf000f, R23, 0xe2, !PT ;
         HADD2 R13, R13, -R7 ;
         HADD2 R14, R14, -R5 ;
-; Location ./int.jl:495
-        SHF.R.U32.HI R12, RZ, 0x8, R12 ;
-; Location /home/dstn/.julia/packages/LLVM/RpBog/src/interop/base.jl:38
         HMUL2 R13, -R11.reuse, R13 ;
         HMUL2 R14, -R11, R14 ;
-        HFMA2 R13, R9.reuse, R19, R13 ;
-        LOP3.LUT R19, R12.reuse, 0xf000f, R34, 0xe2, !PT ;
-        HFMA2 R14, R9, R23, R14 ;
-        LOP3.LUT R23, R12, 0xf000f0, R43, 0xe2, !PT ;
-        HADD2 R19, R19, -R5 ;
+        HFMA2 R13, R9.reuse, R56, R13 ;
+        HFMA2 R14, R9, R57, R14 ;
+; Location ./int.jl:528
+        SHF.R.U32.HI R12, RZ, 0x8, R12 ;
+; Location /home/eschnett/.julia/packages/LLVM/OLMpi/src/interop/base.jl:38
+        HFMA2 R13, -R10.reuse, R61, R13 ;
+        STL [R1+0x154], R54 ;
+        HFMA2 R14, -R10, R15, R14 ;
+        HFMA2 R13, R4.reuse, R40, R13 ;
+        LOP3.LUT R24, R12.reuse, 0xf000f, R23, 0xe2, !PT ;
+        HFMA2 R26, R4, R41, R14 ;
+        STL [R1+0x158], R53 ;
+        HMUL2 R14, -R3.reuse, R13.reuse ;
+        HMUL2 R27, R3, R26.reuse ;
+        LOP3.LUT R23, R12, 0xf000f0, R39, 0xe2, !PT ;
+        HFMA2 R26, R8.reuse, R26, R14 ;
+; Location /home/eschnett/.julia/packages/IndexSpaces/SkQyK/src/IndexSpaces.jl:1968
+        IMAD.MOV.U32 R12, RZ, RZ, R20 ;
+; Location /home/eschnett/.julia/packages/LLVM/OLMpi/src/interop/base.jl:38
+        HFMA2 R27, R8, R13, R27 ;
+; Location /home/eschnett/.julia/packages/IndexSpaces/SkQyK/src/IndexSpaces.jl:1968
+        MOV R13, R21 ;
+        IMAD.MOV.U32 R14, RZ, RZ, R22 ;
+        LDL.LU R54, [R1+0x98] ;
+        IMAD.MOV.U32 R15, RZ, RZ, R20 ;
+; Location /home/eschnett/.julia/packages/LLVM/OLMpi/src/interop/base.jl:38
+        HADD2 R24, R24, -R5 ;
+        LDL.LU R53, [R1+0x9c] ;
+; Location /home/eschnett/.julia/packages/IndexSpaces/SkQyK/src/IndexSpaces.jl:1968
+        HMMA.16816.F16 R26, R12, R26, RZ ;
+; Location /home/eschnett/.julia/packages/LLVM/OLMpi/src/interop/base.jl:38
         HADD2 R23, R23, -R7 ;
-        HMUL2 R19, -R11.reuse, R19 ;
+        LDL.LU R41, [R1+0x70] ;
+        HMUL2 R24, -R11.reuse, R24 ;
         HMUL2 R23, -R11, R23 ;
-        HFMA2 R19, R9.reuse, R41, R19 ;
-        LDL.LU R41, [R1+0x198] ;
-        HFMA2 R23, R9, R38, R23 ;
-        LDL.LU R38, [R1+0x194] ;
-        HFMA2 R13, -R10.reuse, R58, R13 ;
-        HFMA2 R14, -R10, R60, R14 ;
-; Location /home/dstn/.julia/packages/IndexSpaces/MMvQv/src/IndexSpaces.jl:1968
+        LDL.LU R61, [R1+0x80] ;
+        HFMA2 R59, R9, R59, R24 ;
+        HFMA2 R23, R9, R58, R23 ;
+        LDL.LU R57, [R1+0x34] ;
+        HFMA2 R59, -R10.reuse, R36, R59 ;
+        HFMA2 R23, -R10, R30, R23 ;
+        LDL.LU R36, [R1+0xc8] ;
+        HFMA2 R24, R4.reuse, R38, R59 ;
+        HFMA2 R23, R4, R43, R23 ;
+; Location ./int.jl:373
+        LOP3.LUT R30, R19, 0x88888888, RZ, 0x3c, !PT ;
+; Location /home/eschnett/.julia/packages/LLVM/OLMpi/src/interop/base.jl:38
+        HMUL2 R25, R3.reuse, R24 ;
+        MOV R59, 0x64006400 ;
+        HMUL2 R12, -R3, R23 ;
+        LDL.LU R38, [R1+0x4c] ;
+        HMUL2 R28, -R0, R27 ;
+        HFMA2 R25, R8, R23, R25 ;
+        LDL.LU R58, [R1+0x48] ;
+        HMUL2 R23, R0, R26.reuse ;
+        LOP3.LUT R29, R30.reuse, 0xf000f, R59, 0xe2, !PT ;
+        HFMA2 R26, R6, R26, R28 ;
+        LOP3.LUT R28, R30, 0xf000f0, R39, 0xe2, !PT ;
+        LDL.LU R56, [R1+0x3c] ;
+        HADD2 R29, R29, -R5 ;
+        HADD2 R28, R28, -R7 ;
+        LDL.LU R43, [R1+0x40] ;
+        HMUL2 R29, -R11, R29 ;
+        HMUL2 R28, -R11, R28 ;
+        HFMA2 R29, R9.reuse, R46, R29 ;
+        HFMA2 R28, R9, R47, R28 ;
+        LDL.LU R46, [R1+0x164] ;
+        LDL.LU R47, [R1+0x168] ;
+        HFMA2 R24, R8, R24, R12 ;
+; Location /home/eschnett/.julia/packages/IndexSpaces/SkQyK/src/IndexSpaces.jl:1968
+        IMAD.MOV.U32 R12, RZ, RZ, R20 ;
+; Location /home/eschnett/.julia/packages/LLVM/OLMpi/src/interop/base.jl:38
+        HFMA2 R27, R6, R27, R23 ;
+; Location /home/eschnett/.julia/packages/IndexSpaces/SkQyK/src/IndexSpaces.jl:1968
+        HMMA.16816.F16 R24, R12, R24, RZ ;
+        IMAD.MOV.U32 R12, RZ, RZ, R16 ;
+        MOV R15, R16 ;
+        IMAD.MOV.U32 R13, RZ, RZ, R17 ;
+        IMAD.MOV.U32 R14, RZ, RZ, R18 ;
+        HMMA.16816.F16 R26, R12, R26, RZ ;
+        LDL.LU R12, [R1+0x78] ;
+        LDL.LU R14, [R1+0xc] ;
+; Location ./int.jl:528
+        SHF.R.U32.HI R30, RZ, 0x8, R30 ;
+        LDL.LU R13, [R1+0x74] ;
+; Location /home/eschnett/.julia/packages/LLVM/OLMpi/src/interop/base.jl:38
+        LOP3.LUT R23, R30, 0xf000f, R59, 0xe2, !PT ;
+        LDL.LU R15, [R1+0x18] ;
+        LOP3.LUT R30, R30, 0xf000f0, R39, 0xe2, !PT ;
+        LDL.LU R39, [R1+0x16c] ;
+        HADD2 R23, R23, -R5 ;
+        HMUL2 R23, -R11, R23 ;
+        HFMA2 R28, -R10.reuse, R46, R28 ;
+        LDL.LU R46, [R1+0x160] ;
+        HFMA2 R29, -R10, R47, R29 ;
+        LDL.LU R47, [R1+0x15c] ;
+        HFMA2 R23, R9, R12, R23 ;
+        HFMA2 R32, -R10, R14, R23 ;
+        LDS R23, [R36] ;
+        LDL.LU R36, [R1+0xc4] ;
+        HADD2 R30, R30, -R7 ;
+        HMUL2 R30, -R11, R30 ;
+        HFMA2 R33, R9, R13, R30 ;
+        HFMA2 R33, -R10, R15, R33 ;
+        HFMA2 R32, R4.reuse, R42, R32 ;
+        HFMA2 R33, R4, R39, R33 ;
+; Location /home/eschnett/.julia/packages/IndexSpaces/SkQyK/src/IndexSpaces.jl:1968
+        IMAD.MOV.U32 R12, RZ, RZ, R20 ;
+        MOV R15, R20 ;
+        IMAD.MOV.U32 R13, RZ, RZ, R21 ;
+        LDL.LU R39, [R1+0x24] ;
+        IMAD.MOV.U32 R14, RZ, RZ, R22 ;
+        LDL.LU R42, [R1+0x90] ;
+; Location /home/eschnett/.julia/packages/LLVM/OLMpi/src/interop/base.jl:38
+        HFMA2 R28, R4.reuse, R46, R28 ;
+        HFMA2 R29, R4, R47, R29 ;
+        HMUL2 R30, -R3.reuse, R28.reuse ;
+        IMAD.MOV.U32 R46, RZ, RZ, 0x54005400 ;
+        HMUL2 R31, R3, R29.reuse ;
+        LDL.LU R47, [R1+0x94] ;
+        HFMA2 R30, R8.reuse, R29, R30 ;
+        HFMA2 R31, R8, R28, R31 ;
+        HMUL2 R29, -R3.reuse, R33.reuse ;
+        HMUL2 R28, R3, R32.reuse ;
+        HFMA2 R32, R8.reuse, R32, R29 ;
+        HFMA2 R33, R8, R33, R28 ;
+; Location /home/eschnett/.julia/packages/IndexSpaces/SkQyK/src/IndexSpaces.jl:1968
+        HMMA.16816.F16 R30, R12.reuse, R30, RZ ;
+        HMMA.16816.F16 R32, R12, R32, RZ ;
+; Location /home/eschnett/.julia/packages/LLVM/OLMpi/src/interop/base.jl:38
+        HMUL2 R29, -R0, R25 ;
+        HMUL2 R28, R0, R24.reuse ;
+        HFMA2 R24, R6.reuse, R24, R29 ;
+        HFMA2 R25, R6, R25, R28 ;
+; Location /home/eschnett/.julia/packages/IndexSpaces/SkQyK/src/IndexSpaces.jl:1968
+        IMAD.MOV.U32 R12, RZ, RZ, R16 ;
+        MOV R15, R16 ;
+        IMAD.MOV.U32 R13, RZ, RZ, R17 ;
+        IMAD.MOV.U32 R14, RZ, RZ, R18 ;
+; Location /home/eschnett/.julia/packages/LLVM/OLMpi/src/interop/base.jl:38
+        HMUL2 R35, -R0, R31 ;
+; Location /home/eschnett/.julia/packages/IndexSpaces/SkQyK/src/IndexSpaces.jl:1968
+        HMMA.16816.F16 R28, R12, R24, RZ ;
+; Location /home/eschnett/.julia/packages/LLVM/OLMpi/src/interop/base.jl:38
+        HMUL2 R34, R0, R30.reuse ;
+        HFMA2 R30, R6, R30, R35 ;
+; Location ./int.jl:373
+        LOP3.LUT R35, R23, 0x88888888, RZ, 0x3c, !PT ;
+; Location /home/eschnett/.julia/packages/LLVM/OLMpi/src/interop/base.jl:38
+        HMUL2 R24, R0.reuse, R32 ;
+        HMUL2 R25, -R0, R33.reuse ;
+        HFMA2 R33, R6.reuse, R33, R24 ;
+        LDS R24, [R36] ;
+        HFMA2 R31, R6, R31, R34 ;
+        LOP3.LUT R34, R35.reuse, 0xf000f, R59, 0xe2, !PT ;
+        LOP3.LUT R36, R35, 0xf000f0, R46, 0xe2, !PT ;
+        HADD2 R34, R34, -R5 ;
+        HADD2 R36, R36, -R7 ;
+        HMUL2 R36, -R11.reuse, R36 ;
+        HMUL2 R34, -R11, R34 ;
+        HFMA2 R36, R9.reuse, R54, R36 ;
+        LDL.LU R54, [R1+0x154] ;
+        HFMA2 R34, R9, R53, R34 ;
+        LDL.LU R53, [R1+0x158] ;
+        HFMA2 R32, R6, R32, R25 ;
+; Location /home/eschnett/.julia/packages/IndexSpaces/SkQyK/src/IndexSpaces.jl:1968
+        HMMA.16816.F16 R30, R12.reuse, R30, RZ ;
+        HMMA.16816.F16 R32, R12, R32, RZ ;
+        LDL.LU R14, [R1+0x88] ;
+        LDL.LU R15, [R1+0x8c] ;
+; Location /home/eschnett/.julia/packages/LLVM/OLMpi/src/interop/base.jl:38
+        HFMA2 R36, -R10, R54, R36 ;
+        LDL.LU R54, [R1+0x150] ;
+        HFMA2 R34, -R10, R53, R34 ;
+        LDL.LU R53, [R1+0x14c] ;
+; Location ./int.jl:528
+        SHF.R.U32.HI R35, RZ, 0x8, R35 ;
+; Location /home/eschnett/.julia/packages/LLVM/OLMpi/src/interop/base.jl:38
+        LOP3.LUT R25, R35.reuse, 0xf000f0, R46, 0xe2, !PT ;
+        LOP3.LUT R35, R35, 0xf000f, R59, 0xe2, !PT ;
+        HADD2 R25, R25, -R7 ;
+        HADD2 R35, R35, -R5 ;
+        HMUL2 R25, -R11.reuse, R25 ;
+        HMUL2 R12, -R11, R35 ;
+        HFMA2 R37, R9.reuse, R14, R25 ;
+        HFMA2 R25, R9, R15, R12 ;
+        HFMA2 R25, -R10.reuse, R38, R25 ;
+        HFMA2 R37, -R10, R39, R37 ;
+; Location /home/eschnett/.julia/packages/IndexSpaces/SkQyK/src/IndexSpaces.jl:1968
         IMAD.MOV.U32 R12, RZ, RZ, R20.reuse ;
-; Location /home/dstn/.julia/packages/LLVM/RpBog/src/interop/base.jl:38
-        HFMA2 R13, R4.reuse, R39, R13 ;
-; Location /home/dstn/.julia/packages/IndexSpaces/MMvQv/src/IndexSpaces.jl:1968
+        MOV R14, R22 ;
         IMAD.MOV.U32 R15, RZ, RZ, R20 ;
-; Location /home/dstn/.julia/packages/LLVM/RpBog/src/interop/base.jl:38
-        HFMA2 R28, R4, R40, R14 ;
-        LDL.LU R60, [R1+0x70] ;
-        HMUL2 R14, -R3.reuse, R13.reuse ;
-        HMUL2 R29, R3, R28.reuse ;
-        LDL.LU R40, [R1+0x44] ;
-        HFMA2 R28, R8.reuse, R28, R14 ;
-; Location /home/dstn/.julia/packages/IndexSpaces/MMvQv/src/IndexSpaces.jl:1968
-        IMAD.MOV.U32 R14, RZ, RZ, R22 ;
-; Location /home/dstn/.julia/packages/LLVM/RpBog/src/interop/base.jl:38
-        HFMA2 R29, R8, R13, R29 ;
-; Location /home/dstn/.julia/packages/IndexSpaces/MMvQv/src/IndexSpaces.jl:1968
-        MOV R13, R21 ;
-        LDL.LU R58, [R1+0x74] ;
-        HMMA.16816.F16 R28, R12, R28, RZ ;
-; Location /home/dstn/.julia/packages/LLVM/RpBog/src/interop/base.jl:38
-        HFMA2 R19, -R10, R30, R19 ;
-        HFMA2 R23, -R10, R25, R23 ;
-; Location ./int.jl:366
-        LOP3.LUT R30, R24, 0x88888888, RZ, 0x3c, !PT ;
-; Location /home/dstn/.julia/packages/LLVM/RpBog/src/interop/base.jl:38
-        LOP3.LUT R25, R30, 0xf000f, R34, 0xe2, !PT ;
+; Location /home/eschnett/.julia/packages/LLVM/OLMpi/src/interop/base.jl:38
+        HFMA2 R37, R4.reuse, R50, R37 ;
+        HFMA2 R34, R4.reuse, R54, R34 ;
+        HFMA2 R36, R4, R53, R36 ;
+        HMUL2 R35, R3.reuse, R34 ;
+        HMUL2 R13, -R3, R36.reuse ;
+        HFMA2 R35, R8, R36, R35 ;
+        HFMA2 R36, R4, R51, R25 ;
+; Location ./int.jl:373
+        LOP3.LUT R25, R24, 0x88888888, RZ, 0x3c, !PT ;
+; Location /home/eschnett/.julia/packages/LLVM/OLMpi/src/interop/base.jl:38
+        LOP3.LUT R38, R25, 0xf000f, R59, 0xe2, !PT ;
+        HADD2 R38, R38, -R5 ;
+        LOP3.LUT R39, R25, 0xf000f0, R46, 0xe2, !PT ;
+; Location ./int.jl:528
+        SHF.R.U32.HI R25, RZ, 0x8, R25 ;
+; Location /home/eschnett/.julia/packages/LLVM/OLMpi/src/interop/base.jl:38
+        HMUL2 R38, -R11, R38 ;
+        HFMA2 R40, R9, R47, R38 ;
+        LOP3.LUT R38, R25.reuse, 0xf000f0, R46, 0xe2, !PT ;
+        LOP3.LUT R25, R25, 0xf000f, R59, 0xe2, !PT ;
+        HADD2 R39, R39, -R7.reuse ;
+        HFMA2 R40, -R10, R58, R40 ;
+        HADD2 R7, R38, -R7 ;
         HADD2 R25, R25, -R5 ;
-        HMUL2 R25, -R11, R25 ;
-        HFMA2 R25, R9, R46, R25 ;
-        LDL.LU R46, [R1+0x188] ;
-        HFMA2 R19, R4, R41, R19 ;
-        LDL.LU R41, [R1+0x34] ;
-        HFMA2 R23, R4, R38, R23 ;
-        HMUL2 R27, R3.reuse, R19 ;
-        HMUL2 R26, -R3, R23.reuse ;
-        HFMA2 R27, R8, R23, R27 ;
-        HMUL2 R23, -R0, R29 ;
-        HFMA2 R26, R8, R19, R26 ;
-        HMUL2 R19, R0, R28.reuse ;
-        HFMA2 R28, R6, R28, R23 ;
-        LOP3.LUT R23, R30, 0xf000f0, R43, 0xe2, !PT ;
-        HADD2 R23, R23, -R7 ;
-        HMUL2 R23, -R11, R23 ;
-        HFMA2 R23, R9, R47, R23 ;
-        LDL.LU R47, [R1+0x18c] ;
-        HFMA2 R23, -R10.reuse, R46, R23 ;
-        LDL.LU R46, [R1+0x184] ;
-        HFMA2 R25, -R10, R47, R25 ;
-        LDL.LU R47, [R1+0x180] ;
-; Location ./int.jl:495
-        SHF.R.U32.HI R30, RZ, 0x8, R30 ;
-; Location /home/dstn/.julia/packages/LLVM/RpBog/src/interop/base.jl:38
-        HFMA2 R29, R6, R29, R19 ;
-        LOP3.LUT R19, R30.reuse, 0xf000f, R34, 0xe2, !PT ;
-        LOP3.LUT R30, R30, 0xf000f0, R43, 0xe2, !PT ;
-        LDL.LU R34, [R1+0xcc] ;
-        HADD2 R19, R19, -R5 ;
-        LDL.LU R43, [R1+0x190] ;
-        HMUL2 R19, -R11, R19 ;
-        HFMA2 R19, R9, R42, R19 ;
-        LDL.LU R42, [R1+0x17c] ;
-        HFMA2 R23, R4, R46, R23 ;
-        LDL.LU R46, [R1+0xc] ;
-        HFMA2 R25, R4, R47, R25 ;
-        LDL.LU R47, [R1+0x80] ;
-; Location /home/dstn/.julia/packages/IndexSpaces/MMvQv/src/IndexSpaces.jl:1968
-        HMMA.16816.F16 R26, R12, R26, RZ ;
-; Location /home/dstn/.julia/packages/LLVM/RpBog/src/interop/base.jl:38
-        HADD2 R30, R30, -R7 ;
-; Location /home/dstn/.julia/packages/IndexSpaces/MMvQv/src/IndexSpaces.jl:1968
-        IMAD.MOV.U32 R12, RZ, RZ, R16 ;
-        MOV R13, R17 ;
-        IMAD.MOV.U32 R14, RZ, RZ, R18 ;
+        HFMA2 R38, R4, R52, R40 ;
+        HMUL2 R40, -R11.reuse, R7 ;
+        HMUL2 R7, -R11, R25 ;
+        HFMA2 R40, R9.reuse, R41, R40 ;
+        HFMA2 R7, R9, R61, R7 ;
+        HFMA2 R40, -R10.reuse, R57, R40 ;
+        LDL.LU R61, [R1+0xe0] ;
+        HFMA2 R7, -R10, R56, R7 ;
+        LDL.LU R57, [R1+0xb0] ;
+        LDL.LU R56, [R1+0xb4] ;
+        HFMA2 R34, R8, R34, R13 ;
+; Location /home/eschnett/.julia/packages/IndexSpaces/SkQyK/src/IndexSpaces.jl:1968
+        IMAD.MOV.U32 R13, RZ, RZ, R21 ;
+; Location /home/eschnett/.julia/packages/LLVM/OLMpi/src/interop/base.jl:38
+        HMUL2 R39, -R11, R39 ;
+; Location /home/eschnett/.julia/packages/IndexSpaces/SkQyK/src/IndexSpaces.jl:1968
+        HMMA.16816.F16 R34, R12, R34, RZ ;
+; Location /home/eschnett/.julia/packages/LLVM/OLMpi/src/interop/base.jl:38
+        HFMA2 R39, R9, R42, R39 ;
+        HMUL2 R13, -R3.reuse, R37.reuse ;
+        HMUL2 R12, R3, R36.reuse ;
+        HFMA2 R36, R8.reuse, R36, R13 ;
+; Location /home/eschnett/.julia/packages/IndexSpaces/SkQyK/src/IndexSpaces.jl:1968
+        IMAD.MOV.U32 R13, RZ, RZ, R21 ;
+; Location /home/eschnett/.julia/packages/LLVM/OLMpi/src/interop/base.jl:38
+        HFMA2 R37, R8, R37, R12 ;
+; Location /home/eschnett/.julia/packages/IndexSpaces/SkQyK/src/IndexSpaces.jl:1968
+        IMAD.MOV.U32 R12, RZ, RZ, R20 ;
+; Location /home/eschnett/.julia/packages/LLVM/OLMpi/src/interop/base.jl:38
+        HFMA2 R39, -R10, R43, R39 ;
+        HFMA2 R39, R4, R49, R39 ;
+; Location /home/eschnett/.julia/packages/IndexSpaces/SkQyK/src/IndexSpaces.jl:1968
+        HMMA.16816.F16 R36, R12, R36, RZ ;
+; Location /home/eschnett/.julia/packages/LLVM/OLMpi/src/interop/base.jl:38
+        HMUL2 R13, -R3.reuse, R39 ;
+        HMUL2 R12, R3, R38 ;
+        HFMA2 R38, R8.reuse, R38, R13 ;
+; Location /home/eschnett/.julia/packages/IndexSpaces/SkQyK/src/IndexSpaces.jl:1968
+        IMAD.MOV.U32 R13, RZ, RZ, R21 ;
+; Location /home/eschnett/.julia/packages/LLVM/OLMpi/src/interop/base.jl:38
+        HFMA2 R39, R8, R39, R12 ;
+; Location /home/eschnett/.julia/packages/IndexSpaces/SkQyK/src/IndexSpaces.jl:1968
+        MOV R12, R20 ;
+; Location /home/eschnett/.julia/packages/LLVM/OLMpi/src/interop/base.jl:38
+        HMUL2 R25, -R0.reuse, R35.reuse ;
+        HMUL2 R11, R0, R34.reuse ;
+        HFMA2 R34, R6.reuse, R34, R25 ;
+; Location /home/eschnett/.julia/packages/IndexSpaces/SkQyK/src/IndexSpaces.jl:1968
+        HMMA.16816.F16 R38, R12, R38, RZ ;
+; Location /home/eschnett/.julia/packages/LLVM/OLMpi/src/interop/base.jl:38
+        HFMA2 R35, R6, R35, R11 ;
+        HFMA2 R48, R4.reuse, R48, R40 ;
+        HFMA2 R7, R4, R55, R7 ;
+; Location /home/eschnett/.julia/packages/IndexSpaces/SkQyK/src/IndexSpaces.jl:1968
+        IMAD.MOV.U32 R12, RZ, RZ, R16.reuse ;
+        MOV R14, R18 ;
+        IMAD.MOV.U32 R13, RZ, RZ, R17 ;
         IMAD.MOV.U32 R15, RZ, RZ, R16 ;
-; Location /home/dstn/.julia/packages/LLVM/RpBog/src/interop/base.jl:38
-        HMUL2 R30, -R11, R30 ;
-; Location /home/dstn/.julia/packages/IndexSpaces/MMvQv/src/IndexSpaces.jl:1968
-        HMMA.16816.F16 R12, R12, R28, RZ ;
-; Location /home/dstn/.julia/packages/LLVM/RpBog/src/interop/base.jl:38
-        HMUL2 R31, R3, R25 ;
-        HFMA2 R28, -R10, R46, R19 ;
-        HFMA2 R31, R8, R23, R31 ;
-        HFMA2 R28, R4, R43, R28 ;
-        IMAD.MOV.U32 R46, RZ, RZ, 0x64006400 ;
-        LDL.LU R43, [R1+0x78] ;
-        HMUL2 R14, R3, R28 ;
-        HFMA2 R29, R9, R47, R30 ;
-        HMUL2 R30, -R3.reuse, R23 ;
-        HFMA2 R29, -R10, R32, R29 ;
-        HFMA2 R30, R8, R25, R30 ;
-        HFMA2 R29, R4, R42, R29 ;
-        LDS R25, [R34] ;
-; Location /home/dstn/.julia/packages/IndexSpaces/MMvQv/src/IndexSpaces.jl:1968
-        IMAD.MOV.U32 R23, RZ, RZ, R20 ;
-; Location /home/dstn/.julia/packages/LLVM/RpBog/src/interop/base.jl:38
-        HMUL2 R15, -R3, R29.reuse ;
-        IMAD.MOV.U32 R47, RZ, RZ, 0x54005400 ;
-        HFMA2 R29, R8.reuse, R29, R14 ;
-        LDL.LU R42, [R1+0x7c] ;
-        HFMA2 R28, R8, R28, R15 ;
-; Location /home/dstn/.julia/packages/IndexSpaces/MMvQv/src/IndexSpaces.jl:1968
-        HMMA.16816.F16 R30, R20.reuse, R30, RZ ;
-        LDL.LU R34, [R1+0xc4] ;
-        HMMA.16816.F16 R28, R20, R28, RZ ;
-; Location /home/dstn/.julia/packages/LLVM/RpBog/src/interop/base.jl:38
-        HMUL2 R14, -R0, R27 ;
-        HMUL2 R15, R0, R26.reuse ;
-        HFMA2 R14, R6.reuse, R26, R14 ;
-        HFMA2 R15, R6, R27, R15 ;
-        HMUL2 R26, -R0.reuse, R31.reuse ;
-        HMUL2 R27, R0, R30.reuse ;
-        HFMA2 R26, R6.reuse, R30, R26 ;
-        HFMA2 R27, R6, R31, R27 ;
-        HMUL2 R30, -R0.reuse, R29 ;
-; Location ./int.jl:366
-        LOP3.LUT R31, R25, 0x88888888, RZ, 0x3c, !PT ;
-; Location /home/dstn/.julia/packages/LLVM/RpBog/src/interop/base.jl:38
-        HMUL2 R23, R0, R28 ;
-        HFMA2 R28, R6, R28, R30 ;
-        LOP3.LUT R30, R31.reuse, 0xf000f, R46, 0xe2, !PT ;
-        LOP3.LUT R32, R31, 0xf000f0, R47, 0xe2, !PT ;
-        HADD2 R30, R30, -R5 ;
-        HADD2 R32, R32, -R7 ;
-        HMUL2 R30, -R11.reuse, R30 ;
-        HMUL2 R32, -R11, R32 ;
-        HFMA2 R30, R9.reuse, R53, R30 ;
-        LDL.LU R53, [R1+0x178] ;
-        HFMA2 R32, R9, R54, R32 ;
-        LDL.LU R54, [R1+0x174] ;
-; Location /home/dstn/.julia/packages/IndexSpaces/MMvQv/src/IndexSpaces.jl:1968
-        MOV R19, R16 ;
-; Location /home/dstn/.julia/packages/LLVM/RpBog/src/interop/base.jl:38
-        HMUL2 R13, R2.reuse, R13 ;
-        HMUL2 R12, R2, R12 ;
-; Location ./promotion.jl:477
-        UIADD3 UR5, UR5, -0x40, URZ ;
-        UIADD3 UR6, UP0, UR6, 0x2084, URZ ;
-; Location /home/dstn/.julia/packages/LLVM/RpBog/src/interop/base.jl:38
-        LDS R34, [R34] ;
-        HFMA2 R30, -R10, R53, R30 ;
-        LDL.LU R53, [R1+0x16c] ;
-        HFMA2 R32, -R10, R54, R32 ;
-        LDL.LU R54, [R1+0x170] ;
-; Location ./int.jl:495
-        SHF.R.U32.HI R31, RZ, 0x8, R31 ;
-; Location /home/dstn/.julia/packages/LLVM/RpBog/src/interop/base.jl:38
-        HFMA2 R29, R6, R29, R23 ;
-        LOP3.LUT R23, R31.reuse, 0xf000f0, R47, 0xe2, !PT ;
-        LOP3.LUT R31, R31, 0xf000f, R46, 0xe2, !PT ;
-        HFMA2 R32, R4.reuse, R53, R32 ;
-        LDL.LU R53, [R1+0x94] ;
-        HFMA2 R30, R4, R54, R30 ;
-        LDL.LU R54, [R1+0x90] ;
-        HADD2 R31, R31, -R5 ;
-; Location /home/dstn/.julia/packages/IndexSpaces/MMvQv/src/IndexSpaces.jl:1968
-        HMMA.16816.F16 R14, R16, R14, RZ ;
-; Location /home/dstn/.julia/packages/LLVM/RpBog/src/interop/base.jl:38
-        HADD2 R23, R23, -R7 ;
-; Location /home/dstn/.julia/packages/IndexSpaces/MMvQv/src/IndexSpaces.jl:1968
-        HMMA.16816.F16 R26, R16, R26, RZ ;
-; Location /home/dstn/.julia/packages/LLVM/RpBog/src/interop/base.jl:38
-        HMUL2 R23, -R11, R23 ;
-; Location /home/dstn/.julia/packages/IndexSpaces/MMvQv/src/IndexSpaces.jl:1968
-        HMMA.16816.F16 R28, R16, R28, RZ ;
-; Location /home/dstn/.julia/packages/LLVM/RpBog/src/interop/base.jl:38
-        HMUL2 R19, -R11, R31 ;
-        HMUL2 R31, R3, R30 ;
-        HFMA2 R31, R8, R32, R31 ;
-        HMUL2 R15, R2.reuse, R15 ;
-        HMUL2 R14, R2.reuse, R14 ;
-        HMUL2 R27, R2, R27 ;
-        HMNMX2 R13, R13, -7, -7, !PT ;
-        HMUL2 R29, R2, R29 ;
-        HMNMX2 R12, R12, -7, -7, !PT ;
-        HMNMX2 R14, R14, -7, -7, !PT ;
-        HMNMX2 R27, R27, -7, -7, !PT ;
-        HMNMX2 R29, R29, -7, -7, !PT ;
-        HMNMX2 R13, R13, 7, 7, PT ;
-        HMNMX2 R12, R12, 7, 7, PT ;
-        HMNMX2 R14, R14, 7, 7, PT ;
-        HMNMX2 R27, R27, 7, 7, PT ;
-        HMNMX2 R29, R29, 7, 7, PT ;
-        HADD2 R13, R13, R5.reuse ;
-        HADD2 R12, R12, R5.reuse ;
-        HADD2 R27, R27, R5.reuse ;
-        HADD2 R29, R29, R5 ;
-        PRMT R27, R27, 0x6240, R29 ;
-; Location ./int.jl:496
-        SHF.L.U32 R27, R27, 0x4, RZ ;
-; Location ./promotion.jl:477
-        ISETP.NE.AND P0, PT, RZ, UR5, PT ;
-        UIADD3.X UR7, URZ, UR7, URZ, UP0, !UPT ;
-; Location /home/dstn/.julia/packages/LLVM/RpBog/src/interop/base.jl:38
-        HFMA2 R19, R9, R53, R19 ;
-        HFMA2 R19, -R10, R36, R19 ;
-        HFMA2 R33, R9, R54, R23 ;
-        HMUL2 R23, -R3, R32 ;
-        HFMA2 R32, R4, R52, R19 ;
-; Location ./int.jl:366
-        LOP3.LUT R19, R34, 0x88888888, RZ, 0x3c, !PT ;
-; Location /home/dstn/.julia/packages/LLVM/RpBog/src/interop/base.jl:38
-        HFMA2 R33, -R10, R37, R33 ;
-        LOP3.LUT R36, R19.reuse, 0xf000f, R46, 0xe2, !PT ;
-        HFMA2 R30, R8, R30, R23 ;
-; Location /home/dstn/.julia/packages/IndexSpaces/MMvQv/src/IndexSpaces.jl:1968
-        IMAD.MOV.U32 R23, RZ, RZ, R20 ;
-; Location /home/dstn/.julia/packages/LLVM/RpBog/src/interop/base.jl:38
-        HFMA2 R33, R4, R51, R33 ;
-        HADD2 R36, R36, -R5 ;
-        HMUL2 R38, -R3, R33 ;
-        LOP3.LUT R37, R19, 0xf000f0, R47, 0xe2, !PT ;
-        HMUL2 R36, -R11, R36 ;
-; Location /home/dstn/.julia/packages/IndexSpaces/MMvQv/src/IndexSpaces.jl:1968
-        HMMA.16816.F16 R30, R20, R30, RZ ;
-; Location ./int.jl:495
-        SHF.R.U32.HI R19, RZ, 0x8, R19 ;
-; Location /home/dstn/.julia/packages/LLVM/RpBog/src/interop/base.jl:38
-        HMUL2 R23, R3, R32.reuse ;
-        HFMA2 R32, R8, R32, R38 ;
-        HFMA2 R38, R9, R42, R36 ;
-        LOP3.LUT R36, R19.reuse, 0xf000f0, R47, 0xe2, !PT ;
-        HADD2 R37, R37, -R7.reuse ;
-        LOP3.LUT R19, R19, 0xf000f, R46, 0xe2, !PT ;
-        HFMA2 R38, -R10, R40, R38 ;
-        HADD2 R7, R36, -R7 ;
-        HMUL2 R37, -R11, R37 ;
-        HFMA2 R36, R4, R50, R38 ;
-        HADD2 R38, R19, -R5 ;
-        HFMA2 R37, R9, R43, R37 ;
-        HMUL2 R39, -R11.reuse, R7 ;
-        HMUL2 R7, -R11, R38 ;
-        HFMA2 R33, R8, R33, R23 ;
-; Location /home/dstn/.julia/packages/IndexSpaces/MMvQv/src/IndexSpaces.jl:1968
-        MOV R23, R20 ;
-; Location /home/dstn/.julia/packages/LLVM/RpBog/src/interop/base.jl:38
-        HFMA2 R37, -R10, R41, R37 ;
-        HFMA2 R38, R9.reuse, R60, R39 ;
-        HFMA2 R7, R9, R58, R7 ;
-        HFMA2 R37, R4, R49, R37 ;
-        HFMA2 R38, -R10, R45, R38 ;
-        HFMA2 R7, -R10, R44, R7 ;
-; Location /home/dstn/.julia/packages/IndexSpaces/MMvQv/src/IndexSpaces.jl:1968
-        HMMA.16816.F16 R32, R20, R32, RZ ;
-; Location /home/dstn/.julia/packages/LLVM/RpBog/src/interop/base.jl:38
-        HMUL2 R19, R3.reuse, R36 ;
-        HFMA2 R39, R4.reuse, R48, R38 ;
-        HFMA2 R7, R4, R55, R7 ;
-        HMUL2 R23, -R3, R37.reuse ;
-        HFMA2 R37, R8, R37, R19 ;
-        HFMA2 R36, R8, R36, R23 ;
-; Location /home/dstn/.julia/packages/IndexSpaces/MMvQv/src/IndexSpaces.jl:1968
-        IMAD.MOV.U32 R23, RZ, RZ, R20 ;
-; Location /home/dstn/.julia/packages/LLVM/RpBog/src/interop/base.jl:38
-        HMUL2 R11, R0.reuse, R30 ;
-        HMUL2 R38, -R3.reuse, R39 ;
-        HMUL2 R4, R3, R7 ;
-        HMUL2 R19, -R0, R31.reuse ;
-; Location /home/dstn/.julia/packages/IndexSpaces/MMvQv/src/IndexSpaces.jl:1968
-        MOV R9, R21 ;
-; Location /home/dstn/.julia/packages/LLVM/RpBog/src/interop/base.jl:38
-        HFMA2 R31, R6, R31, R11 ;
-; Location /home/dstn/.julia/packages/IndexSpaces/MMvQv/src/IndexSpaces.jl:1968
-        IMAD.MOV.U32 R10, RZ, RZ, R22 ;
-; Location /home/dstn/.julia/packages/LLVM/RpBog/src/interop/base.jl:38
-        HFMA2 R38, R8.reuse, R7, R38 ;
-; Location /home/dstn/.julia/packages/IndexSpaces/MMvQv/src/IndexSpaces.jl:1968
-        IMAD.MOV.U32 R11, RZ, RZ, R20.reuse ;
-; Location /home/dstn/.julia/packages/LLVM/RpBog/src/interop/base.jl:38
-        HFMA2 R39, R8, R39, R4 ;
-; Location /home/dstn/.julia/packages/IndexSpaces/MMvQv/src/IndexSpaces.jl:1968
+; Location /home/eschnett/.julia/packages/LLVM/OLMpi/src/interop/base.jl:38
+        HMUL2 R4, -R3.reuse, R48 ;
+        HMUL2 R9, R3, R7 ;
+; Location /home/eschnett/.julia/packages/IndexSpaces/SkQyK/src/IndexSpaces.jl:1968
+        MOV R10, R22 ;
+        IMAD.MOV.U32 R11, RZ, RZ, R20 ;
+        HMMA.16816.F16 R34, R12, R34, RZ ;
+; Location /home/eschnett/.julia/packages/LLVM/OLMpi/src/interop/base.jl:38
+        HFMA2 R12, R8.reuse, R7, R4 ;
+        HFMA2 R13, R8, R48, R9 ;
+; Location /home/eschnett/.julia/packages/IndexSpaces/SkQyK/src/IndexSpaces.jl:1968
         IMAD.MOV.U32 R8, RZ, RZ, R20 ;
-        HMMA.16816.F16 R36, R20, R36, RZ ;
-        HMMA.16816.F16 R38, R8, R38, RZ ;
-; Location /home/dstn/.julia/packages/LLVM/RpBog/src/interop/base.jl:38
-        HMUL2 R4, R0, R32 ;
-        HMUL2 R7, -R0, R33.reuse ;
-        HFMA2 R33, R6.reuse, R33, R4 ;
-        HFMA2 R32, R6, R32, R7 ;
+        IMAD.MOV.U32 R9, RZ, RZ, R21 ;
+        HMMA.16816.F16 R12, R8, R12, RZ ;
+; Location /home/eschnett/.julia/packages/LLVM/OLMpi/src/interop/base.jl:38
         HMUL2 R4, R0.reuse, R36 ;
         HMUL2 R7, -R0, R37.reuse ;
         HFMA2 R37, R6, R37, R4 ;
-        HMUL2 R4, -R0.reuse, R39 ;
-        HMUL2 R0, R0, R38 ;
-; Location /home/dstn/.julia/packages/IndexSpaces/MMvQv/src/IndexSpaces.jl:1968
+        HMUL2 R4, R0, R38 ;
+        HFMA2 R36, R6, R36, R7 ;
+        HMUL2 R7, -R0, R39 ;
+        HFMA2 R39, R6.reuse, R39, R4 ;
+; Location /home/eschnett/.julia/packages/IndexSpaces/SkQyK/src/IndexSpaces.jl:1968
         IMAD.MOV.U32 R8, RZ, RZ, R16.reuse ;
-; Location /home/dstn/.julia/packages/LLVM/RpBog/src/interop/base.jl:38
-        HFMA2 R30, R6.reuse, R30, R19 ;
-; Location /home/dstn/.julia/packages/IndexSpaces/MMvQv/src/IndexSpaces.jl:1968
-        IMAD.MOV.U32 R19, RZ, RZ, R16 ;
-        MOV R9, R17 ;
-        IMAD.MOV.U32 R10, RZ, RZ, R18 ;
-; Location /home/dstn/.julia/packages/LLVM/RpBog/src/interop/base.jl:38
-        HFMA2 R36, R6.reuse, R36, R7 ;
-; Location /home/dstn/.julia/packages/IndexSpaces/MMvQv/src/IndexSpaces.jl:1968
+        MOV R10, R18 ;
+        IMAD.MOV.U32 R9, RZ, RZ, R17 ;
+; Location /home/eschnett/.julia/packages/LLVM/OLMpi/src/interop/base.jl:38
+        HFMA2 R38, R6, R38, R7 ;
+; Location /home/eschnett/.julia/packages/IndexSpaces/SkQyK/src/IndexSpaces.jl:1968
         IMAD.MOV.U32 R11, RZ, RZ, R16 ;
-; Location /home/dstn/.julia/packages/LLVM/RpBog/src/interop/base.jl:38
-        HFMA2 R38, R6, R38, R4 ;
-        HFMA2 R39, R6, R39, R0 ;
-; Location /home/dstn/.julia/packages/IndexSpaces/MMvQv/src/IndexSpaces.jl:1968
-        HMMA.16816.F16 R30, R16, R30, RZ ;
-        HMMA.16816.F16 R32, R8.reuse, R32, RZ ;
+; Location /home/eschnett/.julia/packages/LLVM/OLMpi/src/interop/base.jl:38
+        HMUL2 R4, -R0.reuse, R13.reuse ;
+        HMUL2 R0, R0, R12.reuse ;
+        HFMA2 R12, R6.reuse, R12, R4 ;
+        HFMA2 R13, R6, R13, R0 ;
+; Location /home/eschnett/.julia/packages/IndexSpaces/SkQyK/src/IndexSpaces.jl:1968
         HMMA.16816.F16 R36, R8.reuse, R36, RZ ;
-        HMMA.16816.F16 R38, R8, R38, RZ ;
-; Location /home/dstn/.julia/packages/LLVM/RpBog/src/interop/base.jl:38
-        HMUL2 R4, R2, R26 ;
-        HMUL2 R6, R2.reuse, R28 ;
-        HMUL2 R30, R2.reuse, R30 ;
+        HMMA.16816.F16 R38, R8.reuse, R38, RZ ;
+        HMMA.16816.F16 R12, R8, R12, RZ ;
+; Location /home/eschnett/.julia/packages/LLVM/OLMpi/src/interop/base.jl:38
+        HMUL2 R27, R2, R27 ;
+        HMUL2 R29, R2.reuse, R29 ;
         HMUL2 R31, R2.reuse, R31 ;
-        HMUL2 R32, R2.reuse, R32 ;
-        HMUL2 R33, R2, R33 ;
-        HMNMX2 R7, R15, -7, -7, !PT ;
+        HMUL2 R33, R2.reuse, R33 ;
+        HMUL2 R26, R2.reuse, R26 ;
+        HMUL2 R28, R2.reuse, R28 ;
+        HMUL2 R4, R2, R30 ;
+        HMUL2 R6, R2.reuse, R32 ;
+        HMUL2 R34, R2.reuse, R34 ;
+        HMUL2 R35, R2.reuse, R35 ;
         HMUL2 R36, R2.reuse, R36 ;
+        HMUL2 R38, R2.reuse, R38 ;
         HMUL2 R37, R2, R37 ;
+        HMUL2 R39, R2.reuse, R39 ;
+        HMUL2 R12, R2.reuse, R12 ;
+        HMUL2 R13, R2, R13 ;
+        HMNMX2 R27, R27, -7, -7, !PT ;
+        HMNMX2 R7, R29, -7, -7, !PT ;
+        HMNMX2 R31, R31, -7, -7, !PT ;
+        HMNMX2 R33, R33, -7, -7, !PT ;
+        HMNMX2 R26, R26, -7, -7, !PT ;
+        HMNMX2 R28, R28, -7, -7, !PT ;
         HMNMX2 R4, R4, -7, -7, !PT ;
-        HMUL2 R38, R2.reuse, R38 ;
-        HMUL2 R39, R2, R39 ;
         HMNMX2 R6, R6, -7, -7, !PT ;
-        HMNMX2 R30, R30, -7, -7, !PT ;
-        HMNMX2 R31, R31, -7, -7, !PT ;
-        HMNMX2 R32, R32, -7, -7, !PT ;
+        HMNMX2 R34, R34, -7, -7, !PT ;
+        HMNMX2 R35, R35, -7, -7, !PT ;
         HMNMX2 R36, R36, -7, -7, !PT ;
-        HMNMX2 R33, R33, -7, -7, !PT ;
+        HMNMX2 R38, R38, -7, -7, !PT ;
         HMNMX2 R37, R37, -7, -7, !PT ;
-        HMNMX2 R38, R38, -7, -7, !PT ;
         HMNMX2 R39, R39, -7, -7, !PT ;
+        HMNMX2 R12, R12, -7, -7, !PT ;
+        HMNMX2 R13, R13, -7, -7, !PT ;
+        HMNMX2 R27, R27, 7, 7, PT ;
         HMNMX2 R7, R7, 7, 7, PT ;
+        HMNMX2 R31, R31, 7, 7, PT ;
+        HMNMX2 R33, R33, 7, 7, PT ;
+        HMNMX2 R26, R26, 7, 7, PT ;
+        HMNMX2 R28, R28, 7, 7, PT ;
         HMNMX2 R4, R4, 7, 7, PT ;
         HMNMX2 R6, R6, 7, 7, PT ;
-        HMNMX2 R30, R30, 7, 7, PT ;
-        HMNMX2 R31, R31, 7, 7, PT ;
-        HMNMX2 R32, R32, 7, 7, PT ;
-        HMNMX2 R33, R33, 7, 7, PT ;
+        HMNMX2 R34, R34, 7, 7, PT ;
+        HMNMX2 R35, R35, 7, 7, PT ;
         HMNMX2 R36, R36, 7, 7, PT ;
         HMNMX2 R37, R37, 7, 7, PT ;
         HMNMX2 R38, R38, 7, 7, PT ;
         HMNMX2 R39, R39, 7, 7, PT ;
+        HMNMX2 R12, R12, 7, 7, PT ;
+        HMNMX2 R13, R13, 7, 7, PT ;
+        HADD2 R27, R27, R5.reuse ;
         HADD2 R7, R7, R5.reuse ;
-        HADD2 R0, R14, R5.reuse ;
+        HADD2 R31, R31, R5 ;
+        HADD2 R33, R33, R5.reuse ;
+        HADD2 R26, R26, R5.reuse ;
+        HADD2 R0, R28, R5.reuse ;
         HADD2 R4, R4, R5.reuse ;
-        HADD2 R6, R6, R5 ;
-        HADD2 R30, R30, R5.reuse ;
-        HADD2 R31, R31, R5.reuse ;
-        HADD2 R32, R32, R5.reuse ;
-        HADD2 R33, R33, R5.reuse ;
+        HADD2 R6, R6, R5.reuse ;
+        HADD2 R34, R34, R5 ;
+        HADD2 R35, R35, R5.reuse ;
         HADD2 R36, R36, R5.reuse ;
-        HADD2 R37, R37, R5 ;
+        HADD2 R37, R37, R5.reuse ;
         HADD2 R38, R38, R5.reuse ;
-        HADD2 R5, R39, R5 ;
-        PRMT R7, R13, 0x6240, R7 ;
+        HADD2 R39, R39, R5.reuse ;
+        HADD2 R12, R12, R5 ;
+        HADD2 R5, R13, R5 ;
+        PRMT R7, R27, 0x6240, R7 ;
         PRMT R31, R31, 0x6240, R33 ;
-        PRMT R5, R37, 0x6240, R5 ;
-; Location ./int.jl:496
+        PRMT R5, R39, 0x6240, R5 ;
+; Location ./int.jl:529
         IMAD.SHL.U32 R7, R7, 0x10, RZ ;
-; Location /home/dstn/.julia/packages/LLVM/RpBog/src/interop/base.jl:38
-        PRMT R0, R12, 0x6240, R0 ;
-; Location ./int.jl:496
+; Location /home/eschnett/.julia/packages/LLVM/OLMpi/src/interop/base.jl:38
+        PRMT R35, R35, 0x6240, R37 ;
+; Location ./int.jl:529
         IMAD.SHL.U32 R31, R31, 0x10, RZ ;
-; Location /home/dstn/.julia/packages/LLVM/RpBog/src/interop/base.jl:38
+; Location /home/eschnett/.julia/packages/LLVM/OLMpi/src/interop/base.jl:38
+        PRMT R0, R26, 0x6240, R0 ;
+; Location ./int.jl:529
+        IMAD.SHL.U32 R5, R5, 0x10, RZ ;
+; Location /home/eschnett/.julia/packages/LLVM/OLMpi/src/interop/base.jl:38
         PRMT R4, R4, 0x6240, R6 ;
-; Location ./int.jl:496
-        IMAD.SHL.U32 R5, R5, 0x10, RZ ;
-; Location /home/dstn/.julia/packages/LLVM/RpBog/src/interop/base.jl:38
-        PRMT R30, R30, 0x6240, R32 ;
-        PRMT R36, R36, 0x6240, R38 ;
+        PRMT R34, R34, 0x6240, R36 ;
+; Location ./int.jl:529
+        SHF.L.U32 R35, R35, 0x4, RZ ;
+; Location /home/eschnett/.julia/packages/LLVM/OLMpi/src/interop/base.jl:38
+        PRMT R12, R38, 0x6240, R12 ;
         LOP3.LUT R0, R0, 0xf0f0f0f, R7, 0xe2, !PT ;
-        LOP3.LUT R4, R4, 0xf0f0f0f, R27, 0xe2, !PT ;
-        LOP3.LUT R30, R30, 0xf0f0f0f, R31, 0xe2, !PT ;
-        LOP3.LUT R5, R36, 0xf0f0f0f, R5, 0xe2, !PT ;
-; Location ./int.jl:366
+        LOP3.LUT R4, R4, 0xf0f0f0f, R31, 0xe2, !PT ;
+        LOP3.LUT R34, R34, 0xf0f0f0f, R35, 0xe2, !PT ;
+        LOP3.LUT R5, R12, 0xf0f0f0f, R5, 0xe2, !PT ;
+; Location ./int.jl:373
         LOP3.LUT R0, R0, 0x88888888, RZ, 0x3c, !PT ;
         LOP3.LUT R4, R4, 0x88888888, RZ, 0x3c, !PT ;
-        LOP3.LUT R30, R30, 0x88888888, RZ, 0x3c, !PT ;
+        LOP3.LUT R34, R34, 0x88888888, RZ, 0x3c, !PT ;
         LOP3.LUT R5, R5, 0x88888888, RZ, 0x3c, !PT ;
-; Location /home/dstn/.julia/packages/LLVM/RpBog/src/interop/base.jl:38
-        STS [R61], R0 ;
-        STS [R59], R4 ;
-        STS [R57], R30 ;
-        STS [R56], R5 ;
-<<<<<<< HEAD
+; Location /home/eschnett/.julia/packages/LLVM/OLMpi/src/interop/base.jl:38
+        STS [R57], R0 ;
+; Location ./range.jl:901
+        UIADD3 UR5, UR5, 0x40, URZ ;
+; Location /home/eschnett/.julia/packages/LLVM/OLMpi/src/interop/base.jl:38
+        STS [R56], R4 ;
+; Location ./promotion.jl:521
+        IADD3 R61, R61, 0x1, RZ ;
+; Location /home/eschnett/.julia/packages/LLVM/OLMpi/src/interop/base.jl:38
+        STS [R45], R34 ;
+; Location ./promotion.jl:521
+        IADD3 R57, R57, 0x2084, RZ ;
+; Location /home/eschnett/.julia/packages/LLVM/OLMpi/src/interop/base.jl:38
+        STS [R60], R5 ;
+; Location ./promotion.jl:521
+        IADD3 R56, R56, 0x2084, RZ ;
+        IADD3 R45, R45, 0x2084, RZ ;
+        IADD3 R60, R60, 0x2084, RZ ;
+        UISETP.NE.AND UP0, UPT, UR5, 0x100, UPT ;
+        STL [R1+0xe0], R61 ;
+        STL [R1+0xb0], R57 ;
+        STL [R1+0xbc], R60 ;
+        STL [R1+0xb4], R56 ;
+        STL [R1+0xb8], R45 ;
 ; Location /home/eschnett/src/kotekan/julia/kernels/upchan.jl:1415
-=======
-; Location /home/dstn/kotekan/julia/kernels/upchan.jl:1410
->>>>>>> bdbe7b3b
+        PLOP3.LUT P0, PT, PT, PT, UP0, 0x80, 0x0 ;
    @!P0 CALL.REL.NOINC `(.L_x_74) ;
         BRA `(.L_x_75) ;
 
 .L_x_74:
-        LDL R41, [R1+0x168] ;
-        LDL R40, [R1+0x11c] ;
-; Location /home/dstn/.julia/packages/CUDA/YIj5X/src/device/intrinsics/synchronization.jl:16
+        LDL R42, [R1+0x148] ;
+        LDL R41, [R1+0x104] ;
+; Location ./int.jl:514
+        ULOP3.LUT UP0, UR5, UR4, 0x100, URZ, 0xc0, !UPT ;
+        USHF.L.U32 UR11, UR4, 0xc, URZ ;
+; Location /home/eschnett/.julia/packages/CUDA/rXson/src/device/intrinsics/synchronization.jl:16
         BAR.SYNC 0x0 ;
-; Location /home/dstn/.julia/packages/LLVM/RpBog/src/interop/base.jl:38
-        S2R R42, SR_TID.X ;
-; Location ./int.jl:481
-        ULOP3.LUT UP0, UR5, UR4, 0x100, URZ, 0xc0, !UPT ;
-; Location /home/dstn/.julia/packages/LLVM/RpBog/src/interop/base.jl:38
-        LDS R6, [R41] ;
-        LDS R8, [R40.X4+0x80] ;
-        LDL R41, [R1+0x120] ;
-        LDS R29, [R40.X4+0x2084] ;
-        LDS R14, [R40.X4+0x2104] ;
-        LDS R32, [R40.X4+0x2088] ;
-        LDS R12, [R40.X4+0x2108] ;
-        LDS R7, [R40.X4+0x4] ;
-        LDS R19, [R40.X4+0x84] ;
-        LDS R10, [R40.X4+0x4108] ;
-        LDS R13, [R40.X4+0x4188] ;
-        LDS R11, [R40.X4+0x410c] ;
-        LDS R9, [R40.X4+0x418c] ;
-        LDS R26, [R40.X4+0x618c] ;
-<<<<<<< HEAD
+; Location /home/eschnett/.julia/packages/LLVM/OLMpi/src/interop/base.jl:38
+        S2R R60, SR_TID.X ;
 ; Location /home/eschnett/src/kotekan/julia/kernels/upchan.jl:1415
-        SEL R37, R6, R4, !P1 ;
-; Location /home/eschnett/.julia/packages/LLVM/RpBog/src/interop/base.jl:38
-        LDS R8, [R40.X4+0x620c] ;
-        PRMT R31, R29.reuse, 0x5410, R14.reuse ;
-        PRMT R29, R29, 0x7632, R14 ;
-        LDS R15, [R40.X4+0x6190] ;
+        PLOP3.LUT P0, PT, PT, PT, UP0, 0x80, 0x0 ;
+        IMAD.SHL.U32 R36, R60, 0x4, RZ ;
+        LOP3.LUT R40, R36, 0x1c, RZ, 0xc0, !PT ;
+; Location /home/eschnett/.julia/packages/LLVM/OLMpi/src/interop/base.jl:38
+        LDS R6, [R42] ;
+        LDS R8, [R41.X4+0x80] ;
+        LDS R30, [R42+0x2084] ;
+        LDS R14, [R41.X4+0x2104] ;
+        LDS R33, [R41.X4+0x2088] ;
+        LDS R12, [R41.X4+0x2108] ;
+        LDS R7, [R41.X4+0x4] ;
+        LDS R25, [R41.X4+0x84] ;
+        LDS R10, [R42+0x4108] ;
+        LDS R13, [R41.X4+0x4188] ;
+        LDS R11, [R41.X4+0x410c] ;
+        LDS R9, [R41.X4+0x418c] ;
+        PRMT R4, R6, 0x5410, R8 ;
+        PRMT R6, R6, 0x7632, R8 ;
+        LDS R27, [R42+0x618c] ;
+        LDS R5, [R41.X4+0x620c] ;
+        PRMT R32, R30.reuse, 0x5410, R14.reuse ;
+        PRMT R30, R30, 0x7632, R14 ;
+        LDS R15, [R41.X4+0x6190] ;
 ; Location /home/eschnett/src/kotekan/julia/kernels/upchan.jl:1415
-        SEL R30, R29, R31, !P1 ;
-; Location /home/eschnett/.julia/packages/LLVM/RpBog/src/interop/base.jl:38
-=======
-        LDS R5, [R40.X4+0x620c] ;
-        LDS R15, [R40.X4+0x6190] ;
->>>>>>> bdbe7b3b
-        LDS R0, [R40.X4+0x6210] ;
-        PRMT R4, R6, 0x5410, R8 ;
-        PRMT R31, R29.reuse, 0x5410, R14 ;
-        PRMT R36, R32, 0x5410, R12 ;
-        PRMT R6, R6, 0x7632, R8 ;
-        PRMT R29, R29, 0x7632, R14 ;
-        PRMT R32, R32, 0x7632, R12 ;
-<<<<<<< HEAD
-; Location /home/eschnett/.julia/packages/CUDA/YIj5X/src/device/intrinsics/warp.jl:29
-        SHFL.BFLY PT, R37, R37, 0x8, 0x1f ;
+        SEL R31, R30, R32, !P1 ;
+; Location /home/eschnett/.julia/packages/LLVM/OLMpi/src/interop/base.jl:38
+        LDS R0, [R41.X4+0x6210] ;
+        PRMT R35, R33, 0x5410, R12 ;
+        PRMT R33, R33, 0x7632, R12 ;
+; Location /home/eschnett/.julia/packages/CUDA/rXson/src/device/intrinsics/warp.jl:29
+        SHFL.BFLY PT, R31, R31, 0x8, 0x1f ;
 ; Location /home/eschnett/src/kotekan/julia/kernels/upchan.jl:1415
-        SEL R33, R32, R36, !P1 ;
-; Location /home/eschnett/.julia/packages/CUDA/YIj5X/src/device/intrinsics/warp.jl:29
-        SHFL.BFLY PT, R30, R30, 0x8, 0x1f ;
-; Location /home/eschnett/.julia/packages/LLVM/RpBog/src/interop/base.jl:38
-        PRMT R5, R7.reuse, 0x5410, R19.reuse ;
-=======
-; Location ./int.jl:481
-        PLOP3.LUT P0, PT, PT, PT, UP0, 0x80, 0x0 ;
-; Location /home/dstn/.julia/packages/LLVM/RpBog/src/interop/base.jl:38
-        PRMT R8, R7.reuse, 0x5410, R19 ;
-        PRMT R12, R10.reuse, 0x5410, R13 ;
->>>>>>> bdbe7b3b
-        PRMT R7, R7, 0x7632, R19 ;
+        SEL R34, R33, R35, !P1 ;
+        IMAD.U32 R41, RZ, RZ, UR7 ;
+; Location /home/eschnett/.julia/packages/LLVM/OLMpi/src/interop/base.jl:38
+        PRMT R8, R7.reuse, 0x5410, R25.reuse ;
+        PRMT R7, R7, 0x7632, R25 ;
+; Location /home/eschnett/.julia/packages/CUDA/rXson/src/device/intrinsics/warp.jl:29
+        SHFL.BFLY PT, R34, R34, 0x8, 0x1f ;
+        LOP3.LUT R40, R40, 0x60, R41, 0xf8, !PT ;
+; Location /home/eschnett/.julia/packages/LLVM/OLMpi/src/interop/base.jl:38
+        PRMT R12, R10.reuse, 0x5410, R13.reuse ;
         PRMT R10, R10, 0x7632, R13 ;
         PRMT R14, R11.reuse, 0x5410, R9.reuse ;
         PRMT R11, R11, 0x7632, R9 ;
-<<<<<<< HEAD
 ; Location /home/eschnett/src/kotekan/julia/kernels/upchan.jl:1415
+        SEL R9, R6, R4, !P1 ;
         SEL R13, R11, R14, !P1 ;
-; Location /home/eschnett/.julia/packages/LLVM/RpBog/src/interop/base.jl:38
-        PRMT R28, R26.reuse, 0x5410, R8.reuse ;
-        PRMT R26, R26, 0x7632, R8 ;
+; Location /home/eschnett/.julia/packages/LLVM/OLMpi/src/interop/base.jl:38
+        PRMT R29, R27.reuse, 0x5410, R5.reuse ;
+        PRMT R27, R27, 0x7632, R5 ;
+; Location /home/eschnett/.julia/packages/CUDA/rXson/src/device/intrinsics/warp.jl:29
+        SHFL.BFLY PT, R9, R9, 0x8, 0x1f ;
 ; Location /home/eschnett/src/kotekan/julia/kernels/upchan.jl:1415
-        SEL R8, R7, R5, !P1 ;
-; Location /home/eschnett/.julia/packages/CUDA/YIj5X/src/device/intrinsics/warp.jl:29
+        SEL R5, R7, R8, !P1 ;
+        SEL R28, R27, R29, !P1 ;
+; Location /home/eschnett/.julia/packages/CUDA/rXson/src/device/intrinsics/warp.jl:29
         SHFL.BFLY PT, R13, R13, 0x8, 0x1f ;
+; Location /home/eschnett/.julia/packages/LLVM/OLMpi/src/interop/base.jl:38
+        PRMT R26, R15.reuse, 0x5410, R0.reuse ;
+        PRMT R15, R15, 0x7632, R0 ;
+; Location /home/eschnett/.julia/packages/CUDA/rXson/src/device/intrinsics/warp.jl:29
+        SHFL.BFLY PT, R5, R5, 0x8, 0x1f ;
 ; Location /home/eschnett/src/kotekan/julia/kernels/upchan.jl:1415
-        SEL R27, R26, R28, !P1 ;
-; Location /home/eschnett/.julia/packages/LLVM/RpBog/src/interop/base.jl:38
-        PRMT R23, R15, 0x5410, R0 ;
-        PRMT R15, R15, 0x7632, R0 ;
-; Location /home/eschnett/.julia/packages/CUDA/YIj5X/src/device/intrinsics/warp.jl:29
-        SHFL.BFLY PT, R8, R8, 0x8, 0x1f ;
+        SEL R0, R10, R12, !P1 ;
+        SEL R25, R15, R26, !P1 ;
+; Location /home/eschnett/.julia/packages/CUDA/rXson/src/device/intrinsics/warp.jl:29
+        SHFL.BFLY PT, R28, R28, 0x8, 0x1f ;
+        SHFL.BFLY PT, R0, R0, 0x8, 0x1f ;
+        SHFL.BFLY PT, R25, R25, 0x8, 0x1f ;
 ; Location /home/eschnett/src/kotekan/julia/kernels/upchan.jl:1415
-=======
-        PRMT R28, R26.reuse, 0x5410, R5.reuse ;
-        PRMT R26, R26, 0x7632, R5 ;
-        PRMT R23, R15.reuse, 0x5410, R0.reuse ;
-        PRMT R15, R15, 0x7632, R0 ;
-; Location /home/dstn/kotekan/julia/kernels/upchan.jl:1410
-        SEL R9, R6, R4, !P1 ;
-        SEL R5, R7, R8, !P1 ;
-        SEL R30, R29, R31, !P1 ;
-        SEL R33, R32, R36, !P1 ;
->>>>>>> bdbe7b3b
-        SEL R0, R10, R12, !P1 ;
-        SEL R13, R11, R14, !P1 ;
-        SEL R27, R26, R28, !P1 ;
-        SEL R19, R15, R23, !P1 ;
-; Location ./int.jl:481
-        USHF.L.U32 UR6, UR4, 0xc, URZ ;
-; Location /home/dstn/.julia/packages/CUDA/YIj5X/src/device/intrinsics/warp.jl:29
-        SHFL.BFLY PT, R9, R9, 0x8, 0x1f ;
-        IMAD.SHL.U32 R42, R42, 0x4, RZ ;
-        SHFL.BFLY PT, R5, R5, 0x8, 0x1f ;
-        SHFL.BFLY PT, R30, R30, 0x8, 0x1f ;
-        SHFL.BFLY PT, R33, R33, 0x8, 0x1f ;
-        SHFL.BFLY PT, R0, R0, 0x8, 0x1f ;
-        SHFL.BFLY PT, R13, R13, 0x8, 0x1f ;
-        SHFL.BFLY PT, R27, R27, 0x8, 0x1f ;
-        SHFL.BFLY PT, R19, R19, 0x8, 0x1f ;
-; Location ./int.jl:481
    @!P0 BRA `(.L_x_76) ;
-<<<<<<< HEAD
-        LDL R38, [R1+0x168] ;
+; Location /home/eschnett/.julia/packages/LLVM/OLMpi/src/interop/base.jl:38
+        S2R R36, SR_TID.X ;
 ; Location /home/eschnett/src/kotekan/julia/kernels/upchan.jl:1415
-        SEL R6, R37, R6, !P1 ;
-        SEL R4, R4, R37, !P1 ;
-        SEL R7, R8, R7, !P1 ;
-        SEL R5, R5, R8, !P1 ;
-=======
-; Location ./int.jl:289
-        ULOP3.LUT UR7, UR6, 0x60, UR9, 0xf8, !UPT ;
-; Location ./range.jl:883
         SEL R6, R9, R6, !P1 ;
+        SEL R4, R4, R9, !P1 ;
+; Location /home/eschnett/.julia/packages/LLVM/OLMpi/src/interop/base.jl:38
+        S2R R60, SR_TID.Y ;
+; Location /home/eschnett/src/kotekan/julia/kernels/upchan.jl:1415
+        SEL R7, R5, R7, !P1 ;
+        SEL R5, R8, R5, !P1 ;
+        SHF.R.U32.HI R37, RZ, 0x3, R36 ;
+        SHF.L.U32 R36, R60, 0x2, RZ ;
+        LOP3.LUT R36, R37, UR38, R36, 0xfe, !PT ;
+        IMAD.SHL.U32 R36, R36, 0x100, RZ ;
 ; Location ./int.jl:87
-        IMAD.U32 R37, RZ, RZ, UR9 ;
-; Location ./range.jl:883
-        SEL R4, R4, R9, !P1 ;
-        SEL R7, R5, R7, !P1 ;
->>>>>>> bdbe7b3b
+        LOP3.LUT R9, R36, UR11, R40, 0xfe, !PT ;
+        IMAD.U32 R36, RZ, RZ, UR7 ;
+        LOP3.LUT R36, R9, 0x80, R36, 0xf8, !PT ;
+        IADD3 R9, P0, R36, UR8, RZ ;
+        LEA.HI.X.SX32 R36, R36, UR10, 0x1, P0 ;
+; Location ./int.jl:295
+        LEA.HI R37, P2, R36, R9, RZ, 0x1d ;
+; Location ./int.jl:88
+        LOP3.LUT R38, R37, 0xe0000000, RZ, 0xc0, !PT ;
+; Location ./promotion.jl:521
+        ISETP.NE.U32.AND P0, PT, R38, R9, PT ;
+; Location ./int.jl:295
+        IMAD.X R38, RZ, RZ, R36, P2 ;
+; Location ./promotion.jl:521
+        ISETP.NE.AND.EX P0, PT, R38, R36, PT, P0 ;
+; Location ./int.jl:295
+        SHF.R.S64 R37, R37, 0x1d, R38.reuse ;
+        ISETP.LT.AND P0, PT, R36, RZ, P0 ;
+        SHF.R.S32.HI R38, RZ, 0x1d, R38 ;
+; Location ./boot.jl:711
+        SEL R39, RZ, 0x1, !P0 ;
+; Location ./int.jl:86
+        IADD3 R37, P0, R39, -R37, RZ ;
+        IADD3.X R38, RZ, ~R38, RZ, P0, !PT ;
+        LEA R9, P0, R37, R9, 0x1d ;
+        LEA.HI.X R36, R37, R36, R38, 0x1d, P0 ;
+; Location /home/eschnett/.julia/packages/LLVM/OLMpi/src/interop/pointer.jl:114
+        LEA R8, P0, R9, c[0x0][0x230], 0x2 ;
+        LEA.HI.X R9, R9, c[0x0][0x234], R36, 0x2, P0 ;
+; Location /home/eschnett/.julia/packages/IndexSpaces/SkQyK/src/IndexSpaces.jl:972
+        STG.E.128 [R8.64], R4 ;
+
+.L_x_76:
+; Location /home/eschnett/.julia/packages/LLVM/OLMpi/src/interop/base.jl:38
+        S2R R5, SR_TID.Y ;
 ; Location ./int.jl:87
-        MOV R9, UR7 ;
-; Location ./range.jl:883
-        SEL R5, R8, R5, !P1 ;
+        ULOP3.LUT UR9, UR5, 0x40, URZ, 0xfc, !UPT ;
+        ULOP3.LUT UR12, UR7, 0x80, URZ, 0xc0, !UPT ;
+; Location /home/eschnett/.julia/packages/LLVM/OLMpi/src/interop/base.jl:38
+        S2R R4, SR_TID.X ;
+; Location ./int.jl:514
+        UISETP.GT.U32.AND UP0, UPT, UR9, 0xbf, UPT ;
+        IMAD.U32 R36, RZ, RZ, UR12 ;
 ; Location ./int.jl:87
-        LOP3.LUT R9, R9, 0x1c, R42, 0xf8, !PT ;
-        LOP3.LUT R9, R9, 0x80, R37, 0xf8, !PT ;
-        LOP3.LUT R9, R9, R41, RZ, 0xfc, !PT ;
-        IADD3 R9, P0, R9, UR10, RZ ;
-        IMAD.X R37, RZ, RZ, UR11, P0 ;
-; Location ./int.jl:288
-        LEA.HI R38, P2, R37, R9, RZ, 0x1d ;
-; Location ./int.jl:88
-        LOP3.LUT R39, R38, 0xe0000000, RZ, 0xc0, !PT ;
-; Location ./promotion.jl:477
-        ISETP.NE.U32.AND P0, PT, R39, R9, PT ;
-; Location ./int.jl:288
-        IMAD.X R39, RZ, RZ, R37, P2 ;
-; Location ./promotion.jl:477
-        ISETP.NE.AND.EX P0, PT, R39, R37, PT, P0 ;
-; Location ./int.jl:288
-        SHF.R.S64 R38, R38, 0x1d, R39.reuse ;
-        ISETP.LT.AND P0, PT, R37, RZ, P0 ;
-        SHF.R.S32.HI R39, RZ, 0x1d, R39 ;
-; Location ./boot.jl:691
-        SEL R40, RZ, 0x1, !P0 ;
-; Location ./int.jl:86
-        IADD3 R38, P0, R40, -R38, RZ ;
-        IADD3.X R39, RZ, ~R39, RZ, P0, !PT ;
-        LEA R9, P0, R38, R9, 0x1d ;
-        LEA.HI.X R37, R38, R37, R39, 0x1d, P0 ;
-; Location /home/dstn/.julia/packages/LLVM/RpBog/src/interop/pointer.jl:114
-        LEA R8, P0, R9, c[0x0][0x230], 0x2 ;
-        LEA.HI.X R9, R9, c[0x0][0x234], R37, 0x2, P0 ;
-; Location /home/dstn/.julia/packages/IndexSpaces/MMvQv/src/IndexSpaces.jl:972
-        STG.E.128 [R8.64], R4 ;
-
-.L_x_76:
+        PLOP3.LUT P0, PT, PT, PT, UP0, 0x80, 0x0 ;
+        IMAD.SHL.U32 R37, R5, 0x4, RZ ;
+   @!P0 LOP3.LUT R8, R40, UR11, RZ, 0xfc, !PT ;
+        SHF.R.U32.HI R4, RZ, 0x3, R4 ;
+        LOP3.LUT R37, R4, UR38, R37, 0xfe, !PT ;
+        PRMT R36, R36, 0x6540, R37 ;
+; Location /home/eschnett/src/kotekan/julia/kernels/upchan.jl:1415
+   @!P0 BRA `(.L_x_77) ;
 ; Location ./int.jl:87
-<<<<<<< HEAD
-        ULOP3.LUT UR6, UR5, 0x40, URZ, 0xfc, !UPT ;
-; Location ./int.jl:488
-        UISETP.GT.U32.AND UP0, UPT, UR6, 0xbf, UPT ;
-; Location /home/eschnett/src/kotekan/julia/kernels/upchan.jl:1415
-=======
-        ULOP3.LUT UR7, UR5, 0x40, URZ, 0xfc, !UPT ;
-; Location ./int.jl:481
-        UISETP.GT.U32.AND UP0, UPT, UR7, 0xbf, UPT ;
-; Location /home/dstn/kotekan/julia/kernels/upchan.jl:1410
->>>>>>> bdbe7b3b
-        PLOP3.LUT P0, PT, PT, PT, UP0, 0x80, 0x0 ;
-   @!P0 BRA `(.L_x_77) ;
-; Location ./int.jl:289
-        ULOP3.LUT UR7, UR6, 0x60, UR9, 0xf8, !UPT ;
-; Location ./int.jl:87
-        IMAD.U32 R6, RZ, RZ, UR9 ;
-        SEL R7, R33, R32, !P1 ;
-        SEL R5, R36, R33, !P1 ;
-; Location ./int.jl:88
-        IMAD.U32 R4, RZ, RZ, UR7 ;
-        LOP3.LUT R4, R4, 0x1c, R42, 0xf8, !PT ;
-; Location ./int.jl:87
-        LOP3.LUT R4, R4, 0x80, R6, 0xf8, !PT ;
-        LOP3.LUT R4, R4, 0x40000, R41, 0xfe, !PT ;
-        IADD3 R9, P0, R4, UR10, RZ ;
-        IMAD.X R32, RZ, RZ, UR11, P0 ;
-; Location ./int.jl:288
-        LEA.HI R4, P2, R32, R9, RZ, 0x1d ;
-; Location ./int.jl:88
-        LOP3.LUT R6, R4, 0xe0000000, RZ, 0xc0, !PT ;
-; Location ./promotion.jl:477
+        LOP3.LUT R4, R36, UR11, R40, 0xfe, !PT ;
+        SEL R7, R34, R33, !P1 ;
+        LOP3.LUT R4, R4, 0x40000, RZ, 0xfc, !PT ;
+        SEL R5, R35, R34, !P1 ;
+        IADD3 R9, P0, R4, UR8, RZ ;
+        LEA.HI.X.SX32 R4, R4, UR10, 0x1, P0 ;
+; Location ./int.jl:295
+        LEA.HI R33, P2, R4, R9, RZ, 0x1d ;
+; Location ./int.jl:88
+        LOP3.LUT R6, R33, 0xe0000000, RZ, 0xc0, !PT ;
+; Location ./promotion.jl:521
         ISETP.NE.U32.AND P0, PT, R6, R9, PT ;
-; Location ./int.jl:288
-        IADD3.X R6, RZ, R32, RZ, P2, !PT ;
-; Location ./promotion.jl:477
-        ISETP.NE.AND.EX P0, PT, R6, R32, PT, P0 ;
-; Location ./int.jl:288
-        SHF.R.S64 R4, R4, 0x1d, R6.reuse ;
-        ISETP.LT.AND P0, PT, R32, RZ, P0 ;
+; Location ./int.jl:295
+        IMAD.X R6, RZ, RZ, R4, P2 ;
+; Location ./promotion.jl:521
+        ISETP.NE.AND.EX P0, PT, R6, R4, PT, P0 ;
+; Location ./int.jl:295
+        SHF.R.S64 R33, R33, 0x1d, R6.reuse ;
+        ISETP.LT.AND P0, PT, R4, RZ, P0 ;
         SHF.R.S32.HI R6, RZ, 0x1d, R6 ;
-; Location ./boot.jl:691
+; Location ./boot.jl:711
         SEL R8, RZ, 0x1, !P0 ;
 ; Location ./int.jl:86
-        IADD3 R4, P0, R8, -R4, RZ ;
-        IMAD.X R6, RZ, RZ, ~R6, P0 ;
-        LEA R9, P0, R4, R9, 0x1d ;
-        LEA.HI.X R32, R4, R32, R6, 0x1d, P0 ;
-; Location /home/dstn/.julia/packages/LLVM/RpBog/src/interop/pointer.jl:114
+        IADD3 R33, P0, R8, -R33, RZ ;
+        IADD3.X R6, RZ, ~R6, RZ, P0, !PT ;
+        LEA R9, P0, R33, R9, 0x1d ;
+        LEA.HI.X R33, R33, R4, R6, 0x1d, P0 ;
+; Location /home/eschnett/.julia/packages/LLVM/OLMpi/src/interop/pointer.jl:114
         LEA R8, P0, R9, c[0x0][0x230], 0x2 ;
-        SEL R4, R31, R30, !P1 ;
-        SEL R6, R30, R29, !P1 ;
-        LEA.HI.X R9, R9, c[0x0][0x234], R32, 0x2, P0 ;
-; Location /home/dstn/.julia/packages/IndexSpaces/MMvQv/src/IndexSpaces.jl:972
+        SEL R4, R32, R31, !P1 ;
+        SEL R6, R31, R30, !P1 ;
+        LEA.HI.X R9, R9, c[0x0][0x234], R33, 0x2, P0 ;
+; Location /home/eschnett/.julia/packages/IndexSpaces/SkQyK/src/IndexSpaces.jl:972
         STG.E.128 [R8.64], R4 ;
+; Location ./int.jl:87
+        LOP3.LUT R8, R40, UR11, RZ, 0xfc, !PT ;
 
 .L_x_77:
-; Location ./int.jl:87
         ULOP3.LUT UR5, UR5, 0x80, URZ, 0xfc, !UPT ;
-        SEL R4, R28, R27, !P1 ;
-; Location ./int.jl:481
-        ULOP3.LUT UR6, UR6, 0x60, UR9, 0xf8, !UPT ;
-        SEL R6, R27, R26, !P1 ;
-        UISETP.GT.U32.AND UP0, UPT, UR5, 0xbf, UPT ;
-        SEL R5, R23, R19, !P1 ;
-<<<<<<< HEAD
+        SEL R7, R25, R15, !P1 ;
+        SEL R4, R29, R28, !P1 ;
+; Location ./int.jl:514
+        UISETP.GE.U32.AND UP0, UPT, UR5, 0xc0, UPT ;
+        SEL R6, R28, R27, !P1 ;
+        SEL R5, R26, R25, !P1 ;
+        LOP3.LUT R15, R8, R36, RZ, 0xfc, !PT ;
 ; Location /home/eschnett/src/kotekan/julia/kernels/upchan.jl:1415
-=======
-        SEL R7, R19, R15, !P1 ;
-; Location /home/dstn/kotekan/julia/kernels/upchan.jl:1410
->>>>>>> bdbe7b3b
         PLOP3.LUT P0, PT, PT, PT, UP0, 0x80, 0x0 ;
    @!P0 BRA `(.L_x_78) ;
-; Location ./int.jl:88
-        IMAD.U32 R8, RZ, RZ, UR6 ;
         SEL R9, R14, R13, !P1 ;
+; Location ./int.jl:87
+        LOP3.LUT R14, R15, 0x80000, RZ, 0xfc, !PT ;
         SEL R11, R13, R11, !P1 ;
-; Location ./int.jl:87
-        IMAD.U32 R13, RZ, RZ, UR9 ;
-; Location ./int.jl:88
-        LOP3.LUT R8, R8, 0x1c, R42, 0xf8, !PT ;
+        IADD3 R13, P0, R14, UR8, RZ ;
         SEL R10, R0, R10, !P1 ;
-; Location ./int.jl:87
-        LOP3.LUT R8, R8, 0x80, R13, 0xf8, !PT ;
-        LOP3.LUT R8, R8, 0x80000, R41, 0xfe, !PT ;
-        IADD3 R13, P0, R8, UR10, RZ ;
-        IADD3.X R14, RZ, UR11, RZ, P0, !PT ;
-; Location ./int.jl:288
+        LEA.HI.X.SX32 R14, R14, UR10, 0x1, P0 ;
+; Location ./int.jl:295
         LEA.HI R8, P2, R14, R13, RZ, 0x1d ;
 ; Location ./int.jl:88
-        LOP3.LUT R15, R8, 0xe0000000, RZ, 0xc0, !PT ;
-; Location ./promotion.jl:477
-        ISETP.NE.U32.AND P0, PT, R15, R13, PT ;
-; Location ./int.jl:288
-        IMAD.X R15, RZ, RZ, R14, P2 ;
-; Location ./promotion.jl:477
-        ISETP.NE.AND.EX P0, PT, R15, R14, PT, P0 ;
-; Location ./int.jl:288
-        SHF.R.S64 R8, R8, 0x1d, R15.reuse ;
+        LOP3.LUT R25, R8, 0xe0000000, RZ, 0xc0, !PT ;
+; Location ./promotion.jl:521
+        ISETP.NE.U32.AND P0, PT, R25, R13, PT ;
+; Location ./int.jl:295
+        IMAD.X R25, RZ, RZ, R14, P2 ;
+; Location ./promotion.jl:521
+        ISETP.NE.AND.EX P0, PT, R25, R14, PT, P0 ;
+; Location ./int.jl:295
+        SHF.R.S64 R8, R8, 0x1d, R25.reuse ;
         ISETP.LT.AND P0, PT, R14, RZ, P0 ;
-        SHF.R.S32.HI R15, RZ, 0x1d, R15 ;
-; Location ./boot.jl:691
-        SEL R19, RZ, 0x1, !P0 ;
+        SHF.R.S32.HI R25, RZ, 0x1d, R25 ;
+; Location ./boot.jl:711
+        SEL R26, RZ, 0x1, !P0 ;
 ; Location ./int.jl:86
-        IADD3 R8, P0, R19, -R8, RZ ;
-        IMAD.X R15, RZ, RZ, ~R15, P0 ;
+        IADD3 R8, P0, R26, -R8, RZ ;
+        IMAD.X R25, RZ, RZ, ~R25, P0 ;
         LEA R13, P0, R8, R13, 0x1d ;
-        LEA.HI.X R14, R8, R14, R15, 0x1d, P0 ;
+        LEA.HI.X R14, R8, R14, R25, 0x1d, P0 ;
         SEL R8, R12, R0, !P1 ;
-; Location /home/dstn/.julia/packages/LLVM/RpBog/src/interop/pointer.jl:114
+; Location /home/eschnett/.julia/packages/LLVM/OLMpi/src/interop/pointer.jl:114
         LEA R12, P0, R13, c[0x0][0x230], 0x2 ;
         LEA.HI.X R13, R13, c[0x0][0x234], R14, 0x2, P0 ;
-; Location /home/dstn/.julia/packages/IndexSpaces/MMvQv/src/IndexSpaces.jl:972
+; Location /home/eschnett/.julia/packages/IndexSpaces/SkQyK/src/IndexSpaces.jl:972
         STG.E.128 [R12.64], R8 ;
 
 .L_x_78:
-; Location /home/dstn/kotekan/julia/kernels/upchan.jl:1410
-        LDL.LU R0, [R1+0x124] ;
 ; Location ./int.jl:87
-        MOV R8, UR9 ;
-; Location ./range.jl:883
+        LOP3.LUT R8, R15, 0xc0000, RZ, 0xfc, !PT ;
+; Location ./range.jl:901
         UIADD3 UR4, UR4, 0x100, URZ ;
-        UIADD3 UR5, UR41, UR4, URZ ;
-        UISETP.GT.AND UP0, UPT, UR40, UR5, UPT ;
-        ISETP.NE.AND P2, PT, R0, 0x1ff00, PT ;
-; Location ./int.jl:88
-        IMAD.U32 R0, RZ, RZ, UR6 ;
-        LOP3.LUT R0, R0, 0x1c, R42, 0xf8, !PT ;
 ; Location ./int.jl:87
-        LOP3.LUT R0, R0, 0x80, R8, 0xf8, !PT ;
-        LOP3.LUT R0, R0, 0xc0000, R41, 0xfe, !PT ;
-        IADD3 R0, P0, R0, UR10, RZ ;
-        IMAD.X R8, RZ, RZ, UR11, P0 ;
-; Location ./int.jl:288
-        LEA.HI R9, P3, R8, R0, RZ, 0x1d ;
+        IADD3 R0, P0, R8, UR8, RZ ;
+; Location ./range.jl:901
+        UIADD3 UR5, UR40, UR4, URZ ;
+; Location ./int.jl:87
+        LEA.HI.X.SX32 R8, R8, UR10, 0x1, P0 ;
+; Location ./range.jl:901
+        UISETP.GT.AND UP0, UPT, UR41, UR5, UPT ;
+; Location ./int.jl:295
+        LEA.HI R9, P2, R8, R0, RZ, 0x1d ;
 ; Location ./int.jl:88
         LOP3.LUT R10, R9, 0xe0000000, RZ, 0xc0, !PT ;
-; Location ./promotion.jl:477
+; Location ./promotion.jl:521
         ISETP.NE.U32.AND P0, PT, R10, R0, PT ;
-; Location ./int.jl:288
-        IMAD.X R10, RZ, RZ, R8, P3 ;
-; Location ./promotion.jl:477
+; Location ./int.jl:295
+        IMAD.X R10, RZ, RZ, R8, P2 ;
+; Location ./promotion.jl:521
         ISETP.NE.AND.EX P0, PT, R10, R8, PT, P0 ;
-; Location ./int.jl:288
+; Location ./int.jl:295
         SHF.R.S64 R9, R9, 0x1d, R10.reuse ;
         ISETP.LT.AND P0, PT, R8, RZ, P0 ;
         SHF.R.S32.HI R10, RZ, 0x1d, R10 ;
-; Location ./boot.jl:691
+; Location ./boot.jl:711
         SEL R11, RZ, 0x1, !P0 ;
 ; Location ./int.jl:86
         IADD3 R9, P0, R11, -R9, RZ ;
-        IMAD.X R10, RZ, RZ, ~R10, P0 ;
+        IADD3.X R10, RZ, ~R10, RZ, P0, !PT ;
         LEA R0, P0, R9, R0, 0x1d ;
         LEA.HI.X R10, R9, R8, R10, 0x1d, P0 ;
-; Location /home/dstn/.julia/packages/LLVM/RpBog/src/interop/pointer.jl:114
+; Location /home/eschnett/.julia/packages/LLVM/OLMpi/src/interop/pointer.jl:114
         LEA R8, P0, R0, c[0x0][0x230], 0x2 ;
         LEA.HI.X R9, R0, c[0x0][0x234], R10, 0x2, P0 ;
-<<<<<<< HEAD
-        IMAD.U32 R0, RZ, RZ, UR8 ;
+        IMAD.U32 R0, RZ, RZ, UR6 ;
 ; Location /home/eschnett/src/kotekan/julia/kernels/upchan.jl:1415
-=======
-; Location /home/dstn/kotekan/julia/kernels/upchan.jl:1410
->>>>>>> bdbe7b3b
         PLOP3.LUT P0, PT, PT, PT, UP0, 0x80, 0x0 ;
-; Location ./promotion.jl:477
+; Location ./promotion.jl:521
         STG.E.128 [R8.64], R4 ;
-<<<<<<< HEAD
         ISETP.NE.AND P2, PT, R0, 0x1ff00, PT ;
 ; Location /home/eschnett/src/kotekan/julia/kernels/upchan.jl:1415
-=======
-; Location /home/dstn/kotekan/julia/kernels/upchan.jl:1410
->>>>>>> bdbe7b3b
     @P0 BRA P2, `(.L_x_79) ;
 
 .L_x_73:
-; Location /home/dstn/.julia/packages/LLVM/RpBog/src/interop/base.jl:38
+; Location /home/eschnett/.julia/packages/LLVM/OLMpi/src/interop/base.jl:38
         S2R R0, SR_TID.Y ;
 ; Location ./int.jl:88
-        USHF.L.U32 UR4, UR38, 0x9, URZ ;
-; Location /home/dstn/.julia/packages/LLVM/RpBog/src/interop/base.jl:38
-        IMAD.MOV.U32 R5, RZ, RZ, 0x4 ;
-        S2R R2, SR_TID.X ;
-; Location ./int.jl:88
-        SHF.L.U32 R3, R0, 0x5, RZ ;
+        USHF.L.U32 UR4, UR39, 0x9, URZ ;
+; Location /home/eschnett/.julia/packages/LLVM/OLMpi/src/interop/base.jl:38
+        IMAD.MOV.U32 R2, RZ, RZ, 0x4 ;
+        S2R R3, SR_TID.X ;
+; Location ./int.jl:88
+        IMAD.SHL.U32 R0, R0, 0x20, RZ ;
 ; Location ./int.jl:87
-        LOP3.LUT R2, R2, UR4, R3, 0xfe, !PT ;
-; Location /home/dstn/.julia/packages/LLVM/RpBog/src/interop/base.jl:38
-        IMAD.WIDE.U32 R2, R2, R5, c[0x0][0x250] ;
+        LOP3.LUT R3, R0, UR4, R3, 0xfe, !PT ;
+; Location /home/eschnett/.julia/packages/LLVM/OLMpi/src/interop/base.jl:38
+        IMAD.WIDE.U32 R2, R3, R2, c[0x0][0x250] ;
         STG.E [R2.64], RZ ;
-<<<<<<< HEAD
 ; Location /home/eschnett/src/kotekan/julia/kernels/upchan.jl:1416
         EXIT ;
-
-.L_x_39:
-; Location /home/eschnett/src/kotekan/julia/kernels/upchan.jl:1415
-        MOV R4, 0xd6b0 ;
-        CALL.REL.NOINC `($_Z6upchan13CuDeviceArrayI5Int32Li1ELi1EES_IS0_Li1ELi1EES_IS0_Li1ELi1EES_IS0_Li1ELi1EES_I9Float16x2Li1ELi1EES_I6Int4x8Li1ELi1EES_IS2_Li1ELi1EES_IS0_Li1ELi1EE$julia_AssertionError_26997) ;
-=======
-; Location /home/dstn/kotekan/julia/kernels/upchan.jl:1411
-        EXIT ;
-
-.L_x_39:
-; Location /home/dstn/kotekan/julia/kernels/upchan.jl:1410
->>>>>>> bdbe7b3b
-        UMOV UR4, 32@lo(exception1) ;
-        MOV R55, 0xd8c0 ;
-        UMOV UR5, 32@hi(exception1) ;
-        IMAD.U32 R0, RZ, RZ, UR4 ;
-        IMAD.U32 R3, RZ, RZ, UR5 ;
-        CALL.REL.NOINC `($_Z6upchan13CuDeviceArrayI5Int32Li1ELi1EES_IS0_Li1ELi1EES_IS0_Li1ELi1EES_IS0_Li1ELi1EES_I9Float16x2Li1ELi1EES_I6Int4x8Li1ELi1EES_IS2_Li1ELi1EES_IS0_Li1ELi1EE$gpu_report_exception) ;
-        MOV R4, c[0x0][0x160] ;
-        IMAD.MOV.U32 R5, RZ, RZ, c[0x0][0x164] ;
-        MOV R55, 0xd900 ;
-        CALL.REL.NOINC `($_Z6upchan13CuDeviceArrayI5Int32Li1ELi1EES_IS0_Li1ELi1EES_IS0_Li1ELi1EES_IS0_Li1ELi1EES_I9Float16x2Li1ELi1EES_I6Int4x8Li1ELi1EES_IS2_Li1ELi1EES_IS0_Li1ELi1EE$gpu_signal_exception) ;
-        BPT.TRAP 0x1 ;
-
-.L_x_22:
-<<<<<<< HEAD
-        MOV R4, 0xd780 ;
-        CALL.REL.NOINC `($_Z6upchan13CuDeviceArrayI5Int32Li1ELi1EES_IS0_Li1ELi1EES_IS0_Li1ELi1EES_IS0_Li1ELi1EES_I9Float16x2Li1ELi1EES_I6Int4x8Li1ELi1EES_IS2_Li1ELi1EES_IS0_Li1ELi1EE$julia_AssertionError_26997) ;
-=======
->>>>>>> bdbe7b3b
-        UMOV UR4, 32@lo(exception1) ;
-        MOV R55, 0xd970 ;
-        UMOV UR5, 32@hi(exception1) ;
-        IMAD.U32 R0, RZ, RZ, UR4 ;
-        IMAD.U32 R3, RZ, RZ, UR5 ;
-        CALL.REL.NOINC `($_Z6upchan13CuDeviceArrayI5Int32Li1ELi1EES_IS0_Li1ELi1EES_IS0_Li1ELi1EES_IS0_Li1ELi1EES_I9Float16x2Li1ELi1EES_I6Int4x8Li1ELi1EES_IS2_Li1ELi1EES_IS0_Li1ELi1EE$gpu_report_exception) ;
-        MOV R4, c[0x0][0x160] ;
-        IMAD.MOV.U32 R5, RZ, RZ, c[0x0][0x164] ;
-        MOV R55, 0xd9b0 ;
-        CALL.REL.NOINC `($_Z6upchan13CuDeviceArrayI5Int32Li1ELi1EES_IS0_Li1ELi1EES_IS0_Li1ELi1EES_IS0_Li1ELi1EES_I9Float16x2Li1ELi1EES_I6Int4x8Li1ELi1EES_IS2_Li1ELi1EES_IS0_Li1ELi1EE$gpu_signal_exception) ;
-        BPT.TRAP 0x1 ;
         .type           $_Z6upchan13CuDeviceArrayI5Int32Li1ELi1EES_IS0_Li1ELi1EES_IS0_Li1ELi1EES_IS0_Li1ELi1EES_I9Float16x2Li1ELi1EES_I6Int4x8Li1ELi1EES_IS2_Li1ELi1EES_IS0_Li1ELi1EE$gpu_report_exception,@function
         .size           $_Z6upchan13CuDeviceArrayI5Int32Li1ELi1EES_IS0_Li1ELi1EES_IS0_Li1ELi1EES_IS0_Li1ELi1EES_I9Float16x2Li1ELi1EES_I6Int4x8Li1ELi1EES_IS2_Li1ELi1EES_IS0_Li1ELi1EE$gpu_report_exception,($_Z6upchan13CuDeviceArrayI5Int32Li1ELi1EES_IS0_Li1ELi1EES_IS0_Li1ELi1EES_IS0_Li1ELi1EES_I9Float16x2Li1ELi1EES_I6Int4x8Li1ELi1EES_IS2_Li1ELi1EES_IS0_Li1ELi1EE$gpu_signal_exception - $_Z6upchan13CuDeviceArrayI5Int32Li1ELi1EES_IS0_Li1ELi1EES_IS0_Li1ELi1EES_IS0_Li1ELi1EES_I9Float16x2Li1ELi1EES_I6Int4x8Li1ELi1EES_IS2_Li1ELi1EES_IS0_Li1ELi1EE$gpu_report_exception)
 $_Z6upchan13CuDeviceArrayI5Int32Li1ELi1EES_IS0_Li1ELi1EES_IS0_Li1ELi1EES_IS0_Li1ELi1EES_I9Float16x2Li1ELi1EES_I6Int4x8Li1ELi1EES_IS2_Li1ELi1EES_IS0_Li1ELi1EE$gpu_report_exception:
-; Location /home/dstn/.julia/packages/CUDA/YIj5X/src/device/runtime.jl:54
-        IMAD.MOV.U32 R4, RZ, RZ, R0 ;
+; Location /home/eschnett/.julia/packages/CUDA/rXson/src/device/runtime.jl:54
+        MOV R4, R0 ;
+        IMAD.MOV.U32 R5, RZ, RZ, R3 ;
         IADD3 R6, P0, R1, c[0x0][0x20], RZ ;
-        IMAD.MOV.U32 R5, RZ, RZ, R3 ;
-; Location /home/dstn/.julia/packages/LLVM/RpBog/src/interop/base.jl:38
+; Location /home/eschnett/.julia/packages/LLVM/OLMpi/src/interop/base.jl:38
         UMOV UR4, 32@lo(__unnamed_2) ;
         MOV R20, 32@lo((_Z6upchan13CuDeviceArrayI5Int32Li1ELi1EES_IS0_Li1ELi1EES_IS0_Li1ELi1EES_IS0_Li1ELi1EES_I9Float16x2Li1ELi1EES_I6Int4x8Li1ELi1EES_IS2_Li1ELi1EES_IS0_Li1ELi1EE + .L_x_0@srel)) ;
         UMOV UR5, 32@hi(__unnamed_2) ;
-; Location /home/dstn/.julia/packages/CUDA/YIj5X/src/device/runtime.jl:54
-        IADD3.X R7, RZ, c[0x0][0x24], RZ, P0, !PT ;
-; Location /home/dstn/.julia/packages/LLVM/RpBog/src/interop/base.jl:38
         STL.64 [R1], R4 ;
+; Location /home/eschnett/.julia/packages/CUDA/rXson/src/device/runtime.jl:54
+        IMAD.X R7, RZ, RZ, c[0x0][0x24], P0 ;
+; Location /home/eschnett/.julia/packages/LLVM/OLMpi/src/interop/base.jl:38
         MOV R21, 32@hi((_Z6upchan13CuDeviceArrayI5Int32Li1ELi1EES_IS0_Li1ELi1EES_IS0_Li1ELi1EES_IS0_Li1ELi1EES_I9Float16x2Li1ELi1EES_I6Int4x8Li1ELi1EES_IS2_Li1ELi1EES_IS0_Li1ELi1EE + .L_x_0@srel)) ;
         IMAD.U32 R4, RZ, RZ, UR4 ;
-        IMAD.U32 R5, RZ, RZ, UR5 ;
+        MOV R5, UR5 ;
         CALL.ABS.NOINC `(vprintf) ;
 
 .L_x_0:
-        IMAD.MOV.U32 R4, RZ, RZ, R55 ;
-        MOV R5, 0x0 ;
-; Location /home/dstn/.julia/packages/CUDA/YIj5X/src/device/runtime.jl:59
+        IMAD.MOV.U32 R4, RZ, RZ, R54 ;
+        IMAD.MOV.U32 R5, RZ, RZ, 0x0 ;
+; Location /home/eschnett/.julia/packages/CUDA/rXson/src/device/runtime.jl:59
         RET.REL.NODEC R4 `(_Z6upchan13CuDeviceArrayI5Int32Li1ELi1EES_IS0_Li1ELi1EES_IS0_Li1ELi1EES_IS0_Li1ELi1EES_I9Float16x2Li1ELi1EES_I6Int4x8Li1ELi1EES_IS2_Li1ELi1EES_IS0_Li1ELi1EE) ;
         .type           $_Z6upchan13CuDeviceArrayI5Int32Li1ELi1EES_IS0_Li1ELi1EES_IS0_Li1ELi1EES_IS0_Li1ELi1EES_I9Float16x2Li1ELi1EES_I6Int4x8Li1ELi1EES_IS2_Li1ELi1EES_IS0_Li1ELi1EE$gpu_signal_exception,@function
-<<<<<<< HEAD
-        .size           $_Z6upchan13CuDeviceArrayI5Int32Li1ELi1EES_IS0_Li1ELi1EES_IS0_Li1ELi1EES_IS0_Li1ELi1EES_I9Float16x2Li1ELi1EES_I6Int4x8Li1ELi1EES_IS2_Li1ELi1EES_IS0_Li1ELi1EE$gpu_signal_exception,($_Z6upchan13CuDeviceArrayI5Int32Li1ELi1EES_IS0_Li1ELi1EES_IS0_Li1ELi1EES_IS0_Li1ELi1EES_I9Float16x2Li1ELi1EES_I6Int4x8Li1ELi1EES_IS2_Li1ELi1EES_IS0_Li1ELi1EE$julia_AssertionError_26997 - $_Z6upchan13CuDeviceArrayI5Int32Li1ELi1EES_IS0_Li1ELi1EES_IS0_Li1ELi1EES_IS0_Li1ELi1EES_I9Float16x2Li1ELi1EES_I6Int4x8Li1ELi1EES_IS2_Li1ELi1EES_IS0_Li1ELi1EE$gpu_signal_exception)
-=======
-        .size           $_Z6upchan13CuDeviceArrayI5Int32Li1ELi1EES_IS0_Li1ELi1EES_IS0_Li1ELi1EES_IS0_Li1ELi1EES_I9Float16x2Li1ELi1EES_I6Int4x8Li1ELi1EES_IS2_Li1ELi1EES_IS0_Li1ELi1EE$gpu_signal_exception,($_Z6upchan13CuDeviceArrayI5Int32Li1ELi1EES_IS0_Li1ELi1EES_IS0_Li1ELi1EES_IS0_Li1ELi1EES_I9Float16x2Li1ELi1EES_I6Int4x8Li1ELi1EES_IS2_Li1ELi1EES_IS0_Li1ELi1EE$julia__throw_domerr_powbysq_29832 - $_Z6upchan13CuDeviceArrayI5Int32Li1ELi1EES_IS0_Li1ELi1EES_IS0_Li1ELi1EES_IS0_Li1ELi1EES_I9Float16x2Li1ELi1EES_I6Int4x8Li1ELi1EES_IS2_Li1ELi1EES_IS0_Li1ELi1EE$gpu_signal_exception)
->>>>>>> bdbe7b3b
+        .size           $_Z6upchan13CuDeviceArrayI5Int32Li1ELi1EES_IS0_Li1ELi1EES_IS0_Li1ELi1EES_IS0_Li1ELi1EES_I9Float16x2Li1ELi1EES_I6Int4x8Li1ELi1EES_IS2_Li1ELi1EES_IS0_Li1ELi1EE$gpu_signal_exception,($_Z6upchan13CuDeviceArrayI5Int32Li1ELi1EES_IS0_Li1ELi1EES_IS0_Li1ELi1EES_IS0_Li1ELi1EES_I9Float16x2Li1ELi1EES_I6Int4x8Li1ELi1EES_IS2_Li1ELi1EES_IS0_Li1ELi1EE$julia_AssertionError_27168 - $_Z6upchan13CuDeviceArrayI5Int32Li1ELi1EES_IS0_Li1ELi1EES_IS0_Li1ELi1EES_IS0_Li1ELi1EES_I9Float16x2Li1ELi1EES_I6Int4x8Li1ELi1EES_IS2_Li1ELi1EES_IS0_Li1ELi1EE$gpu_signal_exception)
 $_Z6upchan13CuDeviceArrayI5Int32Li1ELi1EES_IS0_Li1ELi1EES_IS0_Li1ELi1EES_IS0_Li1ELi1EES_I9Float16x2Li1ELi1EES_I6Int4x8Li1ELi1EES_IS2_Li1ELi1EES_IS0_Li1ELi1EE$gpu_signal_exception:
-; Location /home/dstn/.julia/packages/CUDA/YIj5X/src/device/runtime.jl:41
+; Location /home/eschnett/.julia/packages/CUDA/rXson/src/device/runtime.jl:41
         ISETP.NE.U32.AND P0, PT, R4, RZ, PT ;
         ISETP.NE.AND.EX P0, PT, R5, RZ, PT, P0 ;
    @!P0 BRA `(.L_x_80) ;
         IMAD.MOV.U32 R0, RZ, RZ, 0x1 ;
         ULDC.64 UR4, c[0x0][0x118] ;
-; Location ./pointer.jl:118
+; Location ./pointer.jl:146
         ST.E.U8 [R4.64+0x7], RZ ;
         ST.E.U8 [R4.64+0x6], RZ ;
         ST.E.U8 [R4.64+0x5], RZ ;
@@ -4744,7 +4489,7 @@
         ST.E.U8 [R4.64+0x2], RZ ;
         ST.E.U8 [R4.64+0x1], RZ ;
         ST.E.U8 [R4.64], R0 ;
-; Location /home/dstn/.julia/packages/CUDA/YIj5X/src/device/intrinsics/synchronization.jl:109
+; Location /home/eschnett/.julia/packages/CUDA/rXson/src/device/intrinsics/synchronization.jl:109
    @!PT LDS RZ, [RZ] ;
    @!PT LDS RZ, [RZ] ;
    @!PT LDS RZ, [RZ] ;
@@ -4752,167 +4497,147 @@
         MEMBAR.SC.SYS ;
         ERRBAR;
         CCTL.IVALL ;
-; Location /home/dstn/.julia/packages/CUDA/YIj5X/src/device/runtime.jl:43
+; Location /home/eschnett/.julia/packages/CUDA/rXson/src/device/runtime.jl:43
         EXIT ;
 
 .L_x_80:
-; Location /home/dstn/.julia/packages/LLVM/RpBog/src/interop/base.jl:38
+; Location /home/eschnett/.julia/packages/LLVM/OLMpi/src/interop/base.jl:38
         UMOV UR4, 32@lo(__unnamed_3) ;
         CS2R R6, SRZ ;
         UMOV UR5, 32@hi(__unnamed_3) ;
-        IMAD.U32 R4, RZ, RZ, UR4 ;
+        MOV R4, UR4 ;
+        IMAD.U32 R5, RZ, RZ, UR5 ;
         MOV R20, 32@lo((_Z6upchan13CuDeviceArrayI5Int32Li1ELi1EES_IS0_Li1ELi1EES_IS0_Li1ELi1EES_IS0_Li1ELi1EES_I9Float16x2Li1ELi1EES_I6Int4x8Li1ELi1EES_IS2_Li1ELi1EES_IS0_Li1ELi1EE + .L_x_1@srel)) ;
-        IMAD.U32 R5, RZ, RZ, UR5 ;
         MOV R21, 32@hi((_Z6upchan13CuDeviceArrayI5Int32Li1ELi1EES_IS0_Li1ELi1EES_IS0_Li1ELi1EES_IS0_Li1ELi1EES_I9Float16x2Li1ELi1EES_I6Int4x8Li1ELi1EES_IS2_Li1ELi1EES_IS0_Li1ELi1EE + .L_x_1@srel)) ;
         CALL.ABS.NOINC `(vprintf) ;
 
 .L_x_1:
         EXIT ;
-<<<<<<< HEAD
-        .type           $_Z6upchan13CuDeviceArrayI5Int32Li1ELi1EES_IS0_Li1ELi1EES_IS0_Li1ELi1EES_IS0_Li1ELi1EES_I9Float16x2Li1ELi1EES_I6Int4x8Li1ELi1EES_IS2_Li1ELi1EES_IS0_Li1ELi1EE$julia_AssertionError_26997,@function
-        .size           $_Z6upchan13CuDeviceArrayI5Int32Li1ELi1EES_IS0_Li1ELi1EES_IS0_Li1ELi1EES_IS0_Li1ELi1EES_I9Float16x2Li1ELi1EES_I6Int4x8Li1ELi1EES_IS2_Li1ELi1EES_IS0_Li1ELi1EE$julia_AssertionError_26997,($_Z6upchan13CuDeviceArrayI5Int32Li1ELi1EES_IS0_Li1ELi1EES_IS0_Li1ELi1EES_IS0_Li1ELi1EES_I9Float16x2Li1ELi1EES_I6Int4x8Li1ELi1EES_IS2_Li1ELi1EES_IS0_Li1ELi1EE$julia__throw_domerr_powbysq_27011 - $_Z6upchan13CuDeviceArrayI5Int32Li1ELi1EES_IS0_Li1ELi1EES_IS0_Li1ELi1EES_IS0_Li1ELi1EES_I9Float16x2Li1ELi1EES_I6Int4x8Li1ELi1EES_IS2_Li1ELi1EES_IS0_Li1ELi1EE$julia_AssertionError_26997)
-$_Z6upchan13CuDeviceArrayI5Int32Li1ELi1EES_IS0_Li1ELi1EES_IS0_Li1ELi1EES_IS0_Li1ELi1EES_I9Float16x2Li1ELi1EES_I6Int4x8Li1ELi1EES_IS2_Li1ELi1EES_IS0_Li1ELi1EE$julia_AssertionError_26997:
-; Location ./boot.jl:343
+        .type           $_Z6upchan13CuDeviceArrayI5Int32Li1ELi1EES_IS0_Li1ELi1EES_IS0_Li1ELi1EES_IS0_Li1ELi1EES_I9Float16x2Li1ELi1EES_I6Int4x8Li1ELi1EES_IS2_Li1ELi1EES_IS0_Li1ELi1EE$julia_AssertionError_27168,@function
+        .size           $_Z6upchan13CuDeviceArrayI5Int32Li1ELi1EES_IS0_Li1ELi1EES_IS0_Li1ELi1EES_IS0_Li1ELi1EES_I9Float16x2Li1ELi1EES_I6Int4x8Li1ELi1EES_IS2_Li1ELi1EES_IS0_Li1ELi1EE$julia_AssertionError_27168,($_Z6upchan13CuDeviceArrayI5Int32Li1ELi1EES_IS0_Li1ELi1EES_IS0_Li1ELi1EES_IS0_Li1ELi1EES_I9Float16x2Li1ELi1EES_I6Int4x8Li1ELi1EES_IS2_Li1ELi1EES_IS0_Li1ELi1EE$julia__throw_domerr_powbysq_27182 - $_Z6upchan13CuDeviceArrayI5Int32Li1ELi1EES_IS0_Li1ELi1EES_IS0_Li1ELi1EES_IS0_Li1ELi1EES_I9Float16x2Li1ELi1EES_I6Int4x8Li1ELi1EES_IS2_Li1ELi1EES_IS0_Li1ELi1EE$julia_AssertionError_27168)
+$_Z6upchan13CuDeviceArrayI5Int32Li1ELi1EES_IS0_Li1ELi1EES_IS0_Li1ELi1EES_IS0_Li1ELi1EES_I9Float16x2Li1ELi1EES_I6Int4x8Li1ELi1EES_IS2_Li1ELi1EES_IS0_Li1ELi1EE$julia_AssertionError_27168:
+; Location ./boot.jl:356
         IMAD.MOV.U32 R5, RZ, RZ, 0x0 ;
         RET.REL.NODEC R4 `(_Z6upchan13CuDeviceArrayI5Int32Li1ELi1EES_IS0_Li1ELi1EES_IS0_Li1ELi1EES_IS0_Li1ELi1EES_I9Float16x2Li1ELi1EES_I6Int4x8Li1ELi1EES_IS2_Li1ELi1EES_IS0_Li1ELi1EE) ;
-        .type           $_Z6upchan13CuDeviceArrayI5Int32Li1ELi1EES_IS0_Li1ELi1EES_IS0_Li1ELi1EES_IS0_Li1ELi1EES_I9Float16x2Li1ELi1EES_I6Int4x8Li1ELi1EES_IS2_Li1ELi1EES_IS0_Li1ELi1EE$julia__throw_domerr_powbysq_27011,@function
-        .size           $_Z6upchan13CuDeviceArrayI5Int32Li1ELi1EES_IS0_Li1ELi1EES_IS0_Li1ELi1EES_IS0_Li1ELi1EES_I9Float16x2Li1ELi1EES_I6Int4x8Li1ELi1EES_IS2_Li1ELi1EES_IS0_Li1ELi1EE$julia__throw_domerr_powbysq_27011,($_Z6upchan13CuDeviceArrayI5Int32Li1ELi1EES_IS0_Li1ELi1EES_IS0_Li1ELi1EES_IS0_Li1ELi1EES_I9Float16x2Li1ELi1EES_I6Int4x8Li1ELi1EES_IS2_Li1ELi1EES_IS0_Li1ELi1EE$julia_power_by_squaring_27008 - $_Z6upchan13CuDeviceArrayI5Int32Li1ELi1EES_IS0_Li1ELi1EES_IS0_Li1ELi1EES_IS0_Li1ELi1EES_I9Float16x2Li1ELi1EES_I6Int4x8Li1ELi1EES_IS2_Li1ELi1EES_IS0_Li1ELi1EE$julia__throw_domerr_powbysq_27011)
-$_Z6upchan13CuDeviceArrayI5Int32Li1ELi1EES_IS0_Li1ELi1EES_IS0_Li1ELi1EES_IS0_Li1ELi1EES_I9Float16x2Li1ELi1EES_I6Int4x8Li1ELi1EES_IS2_Li1ELi1EES_IS0_Li1ELi1EE$julia__throw_domerr_powbysq_27011:
-; Location /home/eschnett/.julia/packages/LLVM/RpBog/src/interop/base.jl:38
-=======
-        .type           $_Z6upchan13CuDeviceArrayI5Int32Li1ELi1EES_IS0_Li1ELi1EES_IS0_Li1ELi1EES_IS0_Li1ELi1EES_I9Float16x2Li1ELi1EES_I6Int4x8Li1ELi1EES_IS2_Li1ELi1EES_IS0_Li1ELi1EE$julia__throw_domerr_powbysq_29832,@function
-        .size           $_Z6upchan13CuDeviceArrayI5Int32Li1ELi1EES_IS0_Li1ELi1EES_IS0_Li1ELi1EES_IS0_Li1ELi1EES_I9Float16x2Li1ELi1EES_I6Int4x8Li1ELi1EES_IS2_Li1ELi1EES_IS0_Li1ELi1EE$julia__throw_domerr_powbysq_29832,($_Z6upchan13CuDeviceArrayI5Int32Li1ELi1EES_IS0_Li1ELi1EES_IS0_Li1ELi1EES_IS0_Li1ELi1EES_I9Float16x2Li1ELi1EES_I6Int4x8Li1ELi1EES_IS2_Li1ELi1EES_IS0_Li1ELi1EE$julia_power_by_squaring_29829 - $_Z6upchan13CuDeviceArrayI5Int32Li1ELi1EES_IS0_Li1ELi1EES_IS0_Li1ELi1EES_IS0_Li1ELi1EES_I9Float16x2Li1ELi1EES_I6Int4x8Li1ELi1EES_IS2_Li1ELi1EES_IS0_Li1ELi1EE$julia__throw_domerr_powbysq_29832)
-$_Z6upchan13CuDeviceArrayI5Int32Li1ELi1EES_IS0_Li1ELi1EES_IS0_Li1ELi1EES_IS0_Li1ELi1EES_I9Float16x2Li1ELi1EES_I6Int4x8Li1ELi1EES_IS2_Li1ELi1EES_IS0_Li1ELi1EE$julia__throw_domerr_powbysq_29832:
->>>>>>> bdbe7b3b
+        .type           $_Z6upchan13CuDeviceArrayI5Int32Li1ELi1EES_IS0_Li1ELi1EES_IS0_Li1ELi1EES_IS0_Li1ELi1EES_I9Float16x2Li1ELi1EES_I6Int4x8Li1ELi1EES_IS2_Li1ELi1EES_IS0_Li1ELi1EE$julia__throw_domerr_powbysq_27182,@function
+        .size           $_Z6upchan13CuDeviceArrayI5Int32Li1ELi1EES_IS0_Li1ELi1EES_IS0_Li1ELi1EES_IS0_Li1ELi1EES_I9Float16x2Li1ELi1EES_I6Int4x8Li1ELi1EES_IS2_Li1ELi1EES_IS0_Li1ELi1EE$julia__throw_domerr_powbysq_27182,($_Z6upchan13CuDeviceArrayI5Int32Li1ELi1EES_IS0_Li1ELi1EES_IS0_Li1ELi1EES_IS0_Li1ELi1EES_I9Float16x2Li1ELi1EES_I6Int4x8Li1ELi1EES_IS2_Li1ELi1EES_IS0_Li1ELi1EE$julia_power_by_squaring_27179 - $_Z6upchan13CuDeviceArrayI5Int32Li1ELi1EES_IS0_Li1ELi1EES_IS0_Li1ELi1EES_IS0_Li1ELi1EES_I9Float16x2Li1ELi1EES_I6Int4x8Li1ELi1EES_IS2_Li1ELi1EES_IS0_Li1ELi1EE$julia__throw_domerr_powbysq_27182)
+$_Z6upchan13CuDeviceArrayI5Int32Li1ELi1EES_IS0_Li1ELi1EES_IS0_Li1ELi1EES_IS0_Li1ELi1EES_I9Float16x2Li1ELi1EES_I6Int4x8Li1ELi1EES_IS2_Li1ELi1EES_IS0_Li1ELi1EE$julia__throw_domerr_powbysq_27182:
+; Location /home/eschnett/.julia/packages/LLVM/OLMpi/src/interop/base.jl:38
         UMOV UR4, 32@lo(__unnamed_1) ;
         CS2R R6, SRZ ;
         UMOV UR5, 32@hi(__unnamed_1) ;
-        MOV R4, UR4 ;
-        IMAD.U32 R5, RZ, RZ, UR5 ;
+        IMAD.U32 R4, RZ, RZ, UR4 ;
+        MOV R5, UR5 ;
         MOV R20, 32@lo((_Z6upchan13CuDeviceArrayI5Int32Li1ELi1EES_IS0_Li1ELi1EES_IS0_Li1ELi1EES_IS0_Li1ELi1EES_I9Float16x2Li1ELi1EES_I6Int4x8Li1ELi1EES_IS2_Li1ELi1EES_IS0_Li1ELi1EE + .L_x_2@srel)) ;
         MOV R21, 32@hi((_Z6upchan13CuDeviceArrayI5Int32Li1ELi1EES_IS0_Li1ELi1EES_IS0_Li1ELi1EES_IS0_Li1ELi1EES_I9Float16x2Li1ELi1EES_I6Int4x8Li1ELi1EES_IS2_Li1ELi1EES_IS0_Li1ELi1EE + .L_x_2@srel)) ;
         CALL.ABS.NOINC `(vprintf) ;
 
 .L_x_2:
-; Location /home/dstn/.julia/packages/CUDA/YIj5X/src/device/quirks.jl:4
-        UMOV UR4, 32@lo(exception1) ;
-        MOV R55, 0xdd70 ;
-        UMOV UR5, 32@hi(exception1) ;
+; Location /home/eschnett/.julia/packages/CUDA/rXson/src/device/quirks.jl:4
+        UMOV UR4, 32@lo(exception13427) ;
+        MOV R54, 0xded0 ;
+        UMOV UR5, 32@hi(exception13427) ;
         IMAD.U32 R0, RZ, RZ, UR4 ;
         IMAD.U32 R3, RZ, RZ, UR5 ;
         CALL.REL.NOINC `($_Z6upchan13CuDeviceArrayI5Int32Li1ELi1EES_IS0_Li1ELi1EES_IS0_Li1ELi1EES_IS0_Li1ELi1EES_I9Float16x2Li1ELi1EES_I6Int4x8Li1ELi1EES_IS2_Li1ELi1EES_IS0_Li1ELi1EE$gpu_report_exception) ;
-        MOV R4, UR42 ;
-        IMAD.U32 R5, RZ, RZ, UR43 ;
-        MOV R55, 0xddb0 ;
+        IMAD.U32 R4, RZ, RZ, UR43 ;
+        MOV R5, UR44 ;
+        MOV R54, 0xdf10 ;
         CALL.REL.NOINC `($_Z6upchan13CuDeviceArrayI5Int32Li1ELi1EES_IS0_Li1ELi1EES_IS0_Li1ELi1EES_IS0_Li1ELi1EES_I9Float16x2Li1ELi1EES_I6Int4x8Li1ELi1EES_IS2_Li1ELi1EES_IS0_Li1ELi1EE$gpu_signal_exception) ;
         BPT.TRAP 0x1 ;
-<<<<<<< HEAD
-        .type           $_Z6upchan13CuDeviceArrayI5Int32Li1ELi1EES_IS0_Li1ELi1EES_IS0_Li1ELi1EES_IS0_Li1ELi1EES_I9Float16x2Li1ELi1EES_I6Int4x8Li1ELi1EES_IS2_Li1ELi1EES_IS0_Li1ELi1EE$julia_power_by_squaring_27008,@function
-        .size           $_Z6upchan13CuDeviceArrayI5Int32Li1ELi1EES_IS0_Li1ELi1EES_IS0_Li1ELi1EES_IS0_Li1ELi1EES_I9Float16x2Li1ELi1EES_I6Int4x8Li1ELi1EES_IS2_Li1ELi1EES_IS0_Li1ELi1EE$julia_power_by_squaring_27008,(.L_x_109 - $_Z6upchan13CuDeviceArrayI5Int32Li1ELi1EES_IS0_Li1ELi1EES_IS0_Li1ELi1EES_IS0_Li1ELi1EES_I9Float16x2Li1ELi1EES_I6Int4x8Li1ELi1EES_IS2_Li1ELi1EES_IS0_Li1ELi1EE$julia_power_by_squaring_27008)
-$_Z6upchan13CuDeviceArrayI5Int32Li1ELi1EES_IS0_Li1ELi1EES_IS0_Li1ELi1EES_IS0_Li1ELi1EES_I9Float16x2Li1ELi1EES_I6Int4x8Li1ELi1EES_IS2_Li1ELi1EES_IS0_Li1ELi1EE$julia_power_by_squaring_27008:
-; Location ./intfuncs.jl:297
-=======
-        .type           $_Z6upchan13CuDeviceArrayI5Int32Li1ELi1EES_IS0_Li1ELi1EES_IS0_Li1ELi1EES_IS0_Li1ELi1EES_I9Float16x2Li1ELi1EES_I6Int4x8Li1ELi1EES_IS2_Li1ELi1EES_IS0_Li1ELi1EE$julia_power_by_squaring_29829,@function
-        .size           $_Z6upchan13CuDeviceArrayI5Int32Li1ELi1EES_IS0_Li1ELi1EES_IS0_Li1ELi1EES_IS0_Li1ELi1EES_I9Float16x2Li1ELi1EES_I6Int4x8Li1ELi1EES_IS2_Li1ELi1EES_IS0_Li1ELi1EE$julia_power_by_squaring_29829,(.L_x_108 - $_Z6upchan13CuDeviceArrayI5Int32Li1ELi1EES_IS0_Li1ELi1EES_IS0_Li1ELi1EES_IS0_Li1ELi1EES_I9Float16x2Li1ELi1EES_I6Int4x8Li1ELi1EES_IS2_Li1ELi1EES_IS0_Li1ELi1EE$julia_power_by_squaring_29829)
-$_Z6upchan13CuDeviceArrayI5Int32Li1ELi1EES_IS0_Li1ELi1EES_IS0_Li1ELi1EES_IS0_Li1ELi1EES_I9Float16x2Li1ELi1EES_I6Int4x8Li1ELi1EES_IS2_Li1ELi1EES_IS0_Li1ELi1EE$julia_power_by_squaring_29829:
-; Location ./intfuncs.jl:299
->>>>>>> bdbe7b3b
+        .type           $_Z6upchan13CuDeviceArrayI5Int32Li1ELi1EES_IS0_Li1ELi1EES_IS0_Li1ELi1EES_IS0_Li1ELi1EES_I9Float16x2Li1ELi1EES_I6Int4x8Li1ELi1EES_IS2_Li1ELi1EES_IS0_Li1ELi1EE$julia_power_by_squaring_27179,@function
+        .size           $_Z6upchan13CuDeviceArrayI5Int32Li1ELi1EES_IS0_Li1ELi1EES_IS0_Li1ELi1EES_IS0_Li1ELi1EES_I9Float16x2Li1ELi1EES_I6Int4x8Li1ELi1EES_IS2_Li1ELi1EES_IS0_Li1ELi1EE$julia_power_by_squaring_27179,(.L_x_110 - $_Z6upchan13CuDeviceArrayI5Int32Li1ELi1EES_IS0_Li1ELi1EES_IS0_Li1ELi1EES_IS0_Li1ELi1EES_I9Float16x2Li1ELi1EES_I6Int4x8Li1ELi1EES_IS2_Li1ELi1EES_IS0_Li1ELi1EE$julia_power_by_squaring_27179)
+$_Z6upchan13CuDeviceArrayI5Int32Li1ELi1EES_IS0_Li1ELi1EES_IS0_Li1ELi1EES_IS0_Li1ELi1EES_I9Float16x2Li1ELi1EES_I6Int4x8Li1ELi1EES_IS2_Li1ELi1EES_IS0_Li1ELi1EE$julia_power_by_squaring_27179:
+; Location ./intfuncs.jl:310
         IMAD.MOV.U32 R0, RZ, RZ, 0x6 ;
         IMAD.MOV.U32 R4, RZ, RZ, RZ ;
-; Location ./intfuncs.jl:266
+; Location ./intfuncs.jl:277
         ISETP.NE.U32.AND P0, PT, R0, 0x2, PT ;
-; Location ./intfuncs.jl:264
-        IMAD.MOV.U32 R3, RZ, RZ, R4 ;
-        MOV R0, 0x2 ;
-; Location ./intfuncs.jl:266
+; Location ./intfuncs.jl:275
+        IMAD.MOV.U32 R0, RZ, RZ, 0x2 ;
+        MOV R3, R4 ;
+; Location ./intfuncs.jl:277
         ISETP.NE.AND.EX P0, PT, R4, RZ, PT, P0 ;
    @!P0 BRA `(.L_x_81) ;
-; Location ./intfuncs.jl:264
+; Location ./intfuncs.jl:275
         IMAD.MOV.U32 R5, RZ, RZ, 0x6 ;
-; Location ./intfuncs.jl:266
+; Location ./intfuncs.jl:277
         ISETP.NE.U32.AND P0, PT, R5, 0x1, PT ;
         ISETP.NE.AND.EX P0, PT, R4, RZ, PT, P0 ;
    @!P0 BRA `(.L_x_82) ;
         ISETP.NE.U32.AND P0, PT, R5, RZ, PT ;
         ISETP.NE.AND.EX P0, PT, R4, RZ, PT, P0 ;
    @!P0 IMAD.MOV.U32 R0, RZ, RZ, 0x1 ;
-   @!P0 MOV R3, RZ ;
+   @!P0 IMAD.MOV.U32 R3, RZ, RZ, RZ ;
    @!P0 BRA `(.L_x_82) ;
 ; Location ./int.jl:83
         ISETP.GT.U32.AND P0, PT, R5, -0x1, PT ;
         ISETP.GT.AND.EX P0, PT, R4, -0x1, PT, P0 ;
-; Location ./intfuncs.jl:272
+; Location ./intfuncs.jl:283
     @P0 BRA `(.L_x_83) ;
-; Location ./intfuncs.jl:273
+; Location ./intfuncs.jl:284
         ISETP.NE.U32.AND P0, PT, R0, -0x1, PT ;
         ISETP.NE.AND.EX P0, PT, R3, -0x1, PT, P0 ;
    @!P0 BRA `(.L_x_84) ;
         ISETP.NE.U32.AND P0, PT, R0, 0x1, PT ;
         ISETP.NE.AND.EX P0, PT, R3, RZ, PT, P0 ;
    @!P0 BRA `(.L_x_82) ;
-<<<<<<< HEAD
-; Location ./intfuncs.jl:273
-        ULDC UR41, c[0x0][0x160] ;
-        ULDC UR42, c[0x0][0x164] ;
-        CALL.REL.NOINC `($_Z6upchan13CuDeviceArrayI5Int32Li1ELi1EES_IS0_Li1ELi1EES_IS0_Li1ELi1EES_IS0_Li1ELi1EES_I9Float16x2Li1ELi1EES_I6Int4x8Li1ELi1EES_IS2_Li1ELi1EES_IS0_Li1ELi1EE$julia__throw_domerr_powbysq_27011) ;
-=======
+; Location ./intfuncs.jl:286
+        ULDC UR43, c[0x0][0x160] ;
+        ULDC UR44, c[0x0][0x164] ;
+        CALL.REL.NOINC `($_Z6upchan13CuDeviceArrayI5Int32Li1ELi1EES_IS0_Li1ELi1EES_IS0_Li1ELi1EES_IS0_Li1ELi1EES_I9Float16x2Li1ELi1EES_I6Int4x8Li1ELi1EES_IS2_Li1ELi1EES_IS0_Li1ELi1EE$julia__throw_domerr_powbysq_27182) ;
+        BPT.TRAP 0x1 ;
+
+.L_x_84:
 ; Location ./intfuncs.jl:275
-        ULDC UR42, c[0x0][0x160] ;
-        ULDC UR43, c[0x0][0x164] ;
-        CALL.REL.NOINC `($_Z6upchan13CuDeviceArrayI5Int32Li1ELi1EES_IS0_Li1ELi1EES_IS0_Li1ELi1EES_IS0_Li1ELi1EES_I9Float16x2Li1ELi1EES_I6Int4x8Li1ELi1EES_IS2_Li1ELi1EES_IS0_Li1ELi1EE$julia__throw_domerr_powbysq_29832) ;
->>>>>>> bdbe7b3b
-        BPT.TRAP 0x1 ;
-
-.L_x_84:
-; Location ./intfuncs.jl:264
-        IMAD.MOV.U32 R0, RZ, RZ, 0x6 ;
-; Location ./promotion.jl:477
+        MOV R0, 0x6 ;
+; Location ./promotion.jl:521
         LOP3.LUT R0, R0, 0x1, RZ, 0xc0, !PT ;
         ISETP.NE.U32.AND P0, PT, R0, 0x1, PT ;
-; Location ./intfuncs.jl:274
+; Location ./intfuncs.jl:285
         IMAD.MOV.U32 R0, RZ, RZ, 0x1 ;
-; Location ./promotion.jl:477
+; Location ./promotion.jl:521
         ISETP.NE.U32.AND.EX P0, PT, RZ, RZ, PT, P0 ;
-; Location ./intfuncs.jl:274
+; Location ./intfuncs.jl:285
         SEL R0, R0, 0xffffffff, P0 ;
         SEL R3, RZ, 0xffffffff, P0 ;
         BRA `(.L_x_82) ;
 
 .L_x_83:
-; Location ./intfuncs.jl:264
-        IMAD.MOV.U32 R9, RZ, RZ, 0x6 ;
-; Location ./intfuncs.jl:299
-        MOV R8, RZ ;
-; Location ./int.jl:434
-        IADD3 R6, P0, R9, -0x1, RZ ;
-        IADD3.X R7, R8.reuse, -0x1, RZ, P0, !PT ;
-        LOP3.LUT R6, R9, R6, RZ, 0xc, !PT ;
-        LOP3.LUT R7, R8, R7, RZ, 0xc, !PT ;
+; Location ./intfuncs.jl:275
+        IMAD.MOV.U32 R10, RZ, RZ, 0x6 ;
+; Location ./intfuncs.jl:310
+        IMAD.MOV.U32 R9, RZ, RZ, RZ ;
+; Location ./int.jl:441
+        IADD3 R6, P0, R10, -0x1, RZ ;
+        IADD3.X R8, R9.reuse, -0x1, RZ, P0, !PT ;
+        LOP3.LUT R6, R10, R6, RZ, 0xc, !PT ;
+        LOP3.LUT R8, R9, R8, RZ, 0xc, !PT ;
         POPC R4, R6 ;
-        POPC R5, R7 ;
-        IMAD.IADD R11, R4, 0x1, R5 ;
+        POPC R5, R8 ;
+        IADD3 R7, R4, R5, RZ ;
 ; Location ./int.jl:83
-        ISETP.NE.U32.AND P1, PT, R11.reuse, RZ, PT ;
-; Location ./int.jl:494
-        ISETP.NE.U32.AND P0, PT, R11.reuse, 0x3f, PT ;
+        ISETP.NE.U32.AND P1, PT, R7.reuse, RZ, PT ;
+; Location ./int.jl:527
+        ISETP.NE.U32.AND P0, PT, R7.reuse, 0x3f, PT ;
 ; Location ./int.jl:83
         ISETP.NE.AND.EX P1, PT, RZ, RZ, PT, P1 ;
 ; Location ./int.jl:87
-        IADD3 R5, R11, 0x1, RZ ;
-; Location ./int.jl:494
+        IADD3 R5, R7, 0x1, RZ ;
+; Location ./int.jl:527
         ISETP.NE.AND.EX P0, PT, RZ, RZ, PT, P0 ;
         SEL R5, R5, 0x3f, P0 ;
-        SHF.R.U64 R4, R9, R5.reuse, R8.reuse ;
-        SHF.R.U32.HI R5, RZ, R5, R8 ;
-; Location ./intfuncs.jl:279
+        SHF.R.U64 R4, R10, R5.reuse, R9.reuse ;
+        SHF.R.U32.HI R5, RZ, R5, R9 ;
+; Location ./intfuncs.jl:290
    @!P1 BRA `(.L_x_85) ;
-        LOP3.LUT R14, R11.reuse, 0x7, RZ, 0xc0, !PT ;
-; Location ./int.jl:434
-        IMAD.MOV.U32 R10, RZ, RZ, RZ ;
-; Location ./intfuncs.jl:279
-        IADD3 R12, P1, R11, -0x1, RZ ;
+        LOP3.LUT R14, R7.reuse, 0x7, RZ, 0xc0, !PT ;
+; Location ./int.jl:441
+        IMAD.MOV.U32 R6, RZ, RZ, RZ ;
+; Location ./intfuncs.jl:290
+        IADD3 R12, P1, R7, -0x1, RZ ;
         ISETP.NE.U32.AND P0, PT, R14, RZ, PT ;
-        IADD3.X R13, R10, -0x1, RZ, P1, !PT ;
+        IADD3.X R13, R6, -0x1, RZ, P1, !PT ;
         ISETP.NE.AND.EX P0, PT, RZ, RZ, PT, P0 ;
    @!P0 BRA `(.L_x_86) ;
         IMAD.MOV.U32 R15, RZ, RZ, RZ ;
@@ -4927,130 +4652,23 @@
 
 .L_x_89:
 ; Location ./int.jl:88
-        IMAD R8, R0, R3.reuse, RZ ;
-; Location ./intfuncs.jl:279
+        IMAD R10, R0, R3.reuse, RZ ;
+; Location ./intfuncs.jl:290
         IADD3 R14, P1, R14, -0x4, RZ ;
 ; Location ./int.jl:88
-        IMAD.WIDE.U32 R6, R0.reuse, R0, RZ ;
+        IMAD.WIDE.U32 R8, R0.reuse, R0, RZ ;
 ; Location ./int.jl:86
-        IADD3 R11, P2, R11, -0x4, RZ ;
-; Location ./intfuncs.jl:279
+        IADD3 R7, P2, R7, -0x4, RZ ;
+; Location ./intfuncs.jl:290
         IADD3.X R15, R15, -0x1, RZ, P1, !PT ;
 ; Location ./int.jl:88
-        IMAD R3, R0, R3, R8 ;
+        IMAD R3, R0, R3, R10 ;
         ISETP.GT.U32.AND P1, PT, R14, 0x3, PT ;
-        IMAD.WIDE.U32 R8, R6, R6, RZ ;
+        IMAD.WIDE.U32 R10, R8, R8, RZ ;
 ; Location ./int.jl:86
-        IADD3.X R10, R10, -0x1, RZ, P2, !PT ;
-; Location ./int.jl:88
-        IADD3 R3, R7, R3, RZ ;
+        IADD3.X R6, R6, -0x1, RZ, P2, !PT ;
         ISETP.GT.AND.EX P1, PT, R15, RZ, PT, P1 ;
-        IMAD R0, R3, R6, RZ ;
-        IMAD R3, R3, R6, R0 ;
-        IMAD.WIDE.U32 R6, R8, R8, RZ ;
-        IMAD.IADD R3, R9, 0x1, R3 ;
-        IMAD R0, R3, R8, RZ ;
-        IMAD R3, R3, R8, R0 ;
-        IMAD.IADD R3, R7, 0x1, R3 ;
-        IMAD R0, R3, R6, RZ ;
-        IMAD R3, R3, R6.reuse, R0 ;
-        IMAD.WIDE.U32 R6, R6, R6, RZ ;
-        IMAD.MOV.U32 R0, RZ, RZ, R6 ;
-        IADD3 R3, R7, R3, RZ ;
-; Location ./intfuncs.jl:279
-    @P1 BRA `(.L_x_89) ;
-
-.L_x_88:
-        ISETP.GT.U32.AND P1, PT, R14, 0x1, PT ;
-        ISETP.GT.AND.EX P1, PT, R15, RZ, PT, P1 ;
-   @!P1 BRA `(.L_x_90) ;
-; Location ./int.jl:88
-        IMAD R8, R0.reuse, R3.reuse, RZ ;
-; Location ./int.jl:86
-        IADD3 R11, P1, R11, -0x2, RZ ;
-; Location ./int.jl:88
-        IMAD.WIDE.U32 R6, R0, R0, RZ ;
-; Location ./intfuncs.jl:279
-        IADD3 R14, P2, R14, -0x2, RZ ;
-        PLOP3.LUT P0, PT, PT, PT, PT, 0x8, 0x0 ;
-; Location ./int.jl:88
-        IMAD R3, R0, R3, R8 ;
-; Location ./int.jl:86
-        IADD3.X R10, R10, -0x1, RZ, P1, !PT ;
-; Location ./int.jl:88
-        IMAD.WIDE.U32 R8, R6, R6, RZ ;
-; Location ./intfuncs.jl:279
-        IADD3.X R15, R15, -0x1, RZ, P2, !PT ;
-; Location ./int.jl:88
-        IMAD.IADD R3, R7, 0x1, R3 ;
-        IMAD R0, R3, R6, RZ ;
-        IMAD R3, R3, R6, R0 ;
-        IMAD.MOV.U32 R0, RZ, RZ, R8 ;
-        IMAD.IADD R3, R9, 0x1, R3 ;
-
-.L_x_90:
-; Location ./intfuncs.jl:279
-        ISETP.NE.U32.AND P1, PT, R14, RZ, PT ;
-        ISETP.NE.OR.EX P0, PT, R15, RZ, P0, P1 ;
-   @!P0 BRA `(.L_x_86) ;
-
-.L_x_87:
-        IADD3 R14, P0, R14, -0x1, RZ ;
-; Location ./int.jl:88
-        IMAD R6, R0.reuse, R3.reuse, RZ ;
-; Location ./int.jl:86
-        IADD3 R11, P1, R11, -0x1, RZ ;
-; Location ./intfuncs.jl:279
-        IADD3.X R15, R15, -0x1, RZ, P0, !PT ;
-; Location ./int.jl:88
-        IMAD R3, R0, R3, R6 ;
-; Location ./intfuncs.jl:279
-        ISETP.NE.U32.AND P0, PT, R14, RZ, PT ;
-; Location ./int.jl:88
-        IMAD.WIDE.U32 R6, R0, R0, RZ ;
-; Location ./int.jl:86
-        IADD3.X R10, R10, -0x1, RZ, P1, !PT ;
-; Location ./intfuncs.jl:279
-        ISETP.NE.AND.EX P0, PT, R15, RZ, PT, P0 ;
-; Location ./int.jl:88
-        IMAD.MOV.U32 R0, RZ, RZ, R6 ;
-        IADD3 R3, R7, R3, RZ ;
-; Location ./intfuncs.jl:279
-    @P0 BRA `(.L_x_87) ;
-
-.L_x_86:
-        ISETP.GE.U32.AND P0, PT, R12, 0x7, PT ;
-        ISETP.GE.U32.AND.EX P0, PT, R13, RZ, PT, P0 ;
-   @!P0 BRA `(.L_x_85) ;
-; Location ./int.jl:83
-        IADD3 R6, P0, R11.reuse, -0x1, RZ ;
-; Location ./intfuncs.jl:279
-        IADD3 R7, P2, R11, 0x8, RZ ;
-; Location ./int.jl:83
-        ISETP.GT.U32.AND P1, PT, R6, 0x17, PT ;
-        IADD3.X R6, R10, -0x1, RZ, P0, !PT ;
-        PLOP3.LUT P0, PT, PT, PT, PT, 0x80, 0x0 ;
-        ISETP.GT.AND.EX P1, PT, R6, RZ, PT, P1 ;
-; Location ./intfuncs.jl:279
-        IMAD.X R6, RZ, RZ, R10, P2 ;
-   @!P1 BRA `(.L_x_91) ;
-; Location ./int.jl:83
-        PLOP3.LUT P0, PT, PT, PT, PT, 0x8, 0x0 ;
-
-.L_x_92:
-; Location ./int.jl:88
-        IMAD R10, R0.reuse, R3, RZ ;
-; Location ./int.jl:83
-        IADD3 R7, P1, R7, -0x20, RZ ;
-; Location ./int.jl:88
-        IMAD.WIDE.U32 R8, R0, R0, RZ ;
-; Location ./int.jl:83
-        IADD3.X R6, R6, -0x1, RZ, P1, !PT ;
-; Location ./int.jl:88
-        IMAD R3, R0, R3, R10 ;
-        ISETP.GT.U32.AND P1, PT, R7, 0x20, PT ;
-        IMAD.WIDE.U32 R10, R8, R8, RZ ;
-        ISETP.GT.AND.EX P1, PT, R6, RZ, PT, P1 ;
+; Location ./int.jl:88
         IMAD.IADD R3, R9, 0x1, R3 ;
         IMAD R0, R3, R8, RZ ;
         IMAD R3, R3, R8, R0 ;
@@ -5058,14 +4676,126 @@
         IADD3 R3, R11, R3, RZ ;
         IMAD R0, R3, R10, RZ ;
         IMAD R3, R3, R10, R0 ;
+        IMAD.IADD R3, R9, 0x1, R3 ;
+        IMAD R0, R3, R8, RZ ;
+        IMAD R3, R3, R8.reuse, R0 ;
+        IMAD.WIDE.U32 R8, R8, R8, RZ ;
+        IMAD.MOV.U32 R0, RZ, RZ, R8 ;
+        IMAD.IADD R3, R9, 0x1, R3 ;
+; Location ./intfuncs.jl:290
+    @P1 BRA `(.L_x_89) ;
+
+.L_x_88:
+        ISETP.GT.U32.AND P1, PT, R14, 0x1, PT ;
+        ISETP.GT.AND.EX P1, PT, R15, RZ, PT, P1 ;
+   @!P1 BRA `(.L_x_90) ;
+; Location ./int.jl:88
+        IMAD R10, R0.reuse, R3.reuse, RZ ;
+; Location ./int.jl:86
+        IADD3 R7, P1, R7, -0x2, RZ ;
+; Location ./int.jl:88
+        IMAD.WIDE.U32 R8, R0, R0, RZ ;
+; Location ./intfuncs.jl:290
+        IADD3 R14, P2, R14, -0x2, RZ ;
+        PLOP3.LUT P0, PT, PT, PT, PT, 0x8, 0x0 ;
+; Location ./int.jl:88
+        IMAD R3, R0, R3, R10 ;
+; Location ./int.jl:86
+        IADD3.X R6, R6, -0x1, RZ, P1, !PT ;
+; Location ./int.jl:88
+        IMAD.WIDE.U32 R10, R8, R8, RZ ;
+; Location ./intfuncs.jl:290
+        IADD3.X R15, R15, -0x1, RZ, P2, !PT ;
+; Location ./int.jl:88
+        IADD3 R3, R9, R3, RZ ;
+        IMAD R0, R3, R8, RZ ;
+        IMAD R3, R3, R8, R0 ;
+        IMAD.MOV.U32 R0, RZ, RZ, R10 ;
+        IMAD.IADD R3, R11, 0x1, R3 ;
+
+.L_x_90:
+; Location ./intfuncs.jl:290
+        ISETP.NE.U32.AND P1, PT, R14, RZ, PT ;
+        ISETP.NE.OR.EX P0, PT, R15, RZ, P0, P1 ;
+   @!P0 BRA `(.L_x_86) ;
+
+.L_x_87:
+        IADD3 R14, P0, R14, -0x1, RZ ;
+; Location ./int.jl:88
+        IMAD R8, R0.reuse, R3.reuse, RZ ;
+; Location ./int.jl:86
+        IADD3 R7, P1, R7, -0x1, RZ ;
+; Location ./intfuncs.jl:290
+        IADD3.X R15, R15, -0x1, RZ, P0, !PT ;
+; Location ./int.jl:88
+        IMAD R3, R0, R3, R8 ;
+; Location ./intfuncs.jl:290
+        ISETP.NE.U32.AND P0, PT, R14, RZ, PT ;
+; Location ./int.jl:88
+        IMAD.WIDE.U32 R8, R0, R0, RZ ;
+; Location ./int.jl:86
+        IADD3.X R6, R6, -0x1, RZ, P1, !PT ;
+; Location ./intfuncs.jl:290
+        ISETP.NE.AND.EX P0, PT, R15, RZ, PT, P0 ;
+; Location ./int.jl:88
+        IMAD.IADD R3, R9, 0x1, R3 ;
+        MOV R0, R8 ;
+; Location ./intfuncs.jl:290
+    @P0 BRA `(.L_x_87) ;
+
+.L_x_86:
+        ISETP.GE.U32.AND P0, PT, R12, 0x7, PT ;
+        ISETP.GE.U32.AND.EX P0, PT, R13, RZ, PT, P0 ;
+   @!P0 BRA `(.L_x_85) ;
+        ISETP.GT.U32.AND P0, PT, R7, RZ, PT ;
+        ISETP.GT.AND.EX P0, PT, R6, RZ, PT, P0 ;
+   @!P0 BRA `(.L_x_91) ;
+; Location ./int.jl:83
+        ISETP.GT.U32.AND P1, PT, R7, 0x18, PT ;
+        PLOP3.LUT P0, PT, PT, PT, PT, 0x80, 0x0 ;
+        ISETP.GT.AND.EX P1, PT, R6, RZ, PT, P1 ;
+; Location ./intfuncs.jl:290
+   @!P1 BRA `(.L_x_92) ;
+; Location ./int.jl:83
+        PLOP3.LUT P0, PT, PT, PT, PT, 0x8, 0x0 ;
+
+.L_x_93:
+; Location ./int.jl:88
+        IMAD R10, R0.reuse, R3, RZ ;
+; Location ./int.jl:86
+        IADD3 R7, P1, R7, -0x20, RZ ;
+; Location ./int.jl:88
+        IMAD.WIDE.U32 R8, R0, R0, RZ ;
+; Location ./int.jl:86
+        IADD3.X R6, R6, -0x1, RZ, P1, !PT ;
+; Location ./int.jl:88
+        IMAD R3, R0, R3, R10 ;
+        ISETP.GT.U32.AND P1, PT, R7, 0x18, PT ;
+        IMAD.WIDE.U32 R10, R8, R8, RZ ;
+        ISETP.GT.AND.EX P1, PT, R6, RZ, PT, P1 ;
+        IMAD.IADD R3, R9, 0x1, R3 ;
+        IMAD R0, R3, R8, RZ ;
+        IMAD R3, R3, R8, R0 ;
+        IMAD.WIDE.U32 R8, R10, R10, RZ ;
+        IMAD.IADD R3, R11, 0x1, R3 ;
+        IMAD R0, R3, R10, RZ ;
+        IMAD R3, R3, R10, R0 ;
         IMAD.WIDE.U32 R10, R8, R8, RZ ;
         IMAD.IADD R3, R9, 0x1, R3 ;
         IMAD R0, R3, R8, RZ ;
         IMAD R3, R3, R8, R0 ;
         IMAD.WIDE.U32 R8, R10, R10, RZ ;
-        IMAD.IADD R11, R11, 0x1, R3 ;
+        IADD3 R11, R11, R3, RZ ;
         IMAD R3, R11, R10, RZ ;
         IMAD R3, R11, R10, R3 ;
+        IMAD.WIDE.U32 R10, R8, R8, RZ ;
+        IMAD.IADD R3, R9, 0x1, R3 ;
+        IMAD R0, R3, R8, RZ ;
+        IMAD R3, R3, R8, R0 ;
+        IMAD.WIDE.U32 R8, R10, R10, RZ ;
+        IMAD.IADD R3, R11, 0x1, R3 ;
+        IMAD R0, R3, R10, RZ ;
+        IMAD R3, R3, R10, R0 ;
         IMAD.WIDE.U32 R10, R8, R8, RZ ;
         IMAD.IADD R3, R9, 0x1, R3 ;
         IMAD R0, R3, R8, RZ ;
@@ -5166,46 +4896,44 @@
         IMAD.IADD R3, R9, 0x1, R3 ;
         IMAD R0, R3, R8, RZ ;
         IMAD R3, R3, R8, R0 ;
-        IMAD.WIDE.U32 R8, R10, R10, RZ ;
-        IADD3 R3, R11, R3, RZ ;
-        IMAD R0, R3, R10, RZ ;
-        IMAD R3, R3, R10, R0 ;
+        MOV R0, R10 ;
+        IMAD.IADD R3, R11, 0x1, R3 ;
+; Location ./intfuncs.jl:290
+    @P1 BRA `(.L_x_93) ;
+
+.L_x_92:
+; Location ./int.jl:83
+        ISETP.GT.U32.AND P1, PT, R7, 0x8, PT ;
+        ISETP.GT.AND.EX P1, PT, R6, RZ, PT, P1 ;
+; Location ./intfuncs.jl:290
+   @!P1 BRA `(.L_x_94) ;
+; Location ./int.jl:88
+        IMAD R10, R0.reuse, R3.reuse, RZ ;
+; Location ./int.jl:86
+        IADD3 R7, P1, R7, -0x10, RZ ;
+; Location ./int.jl:88
+        IMAD.WIDE.U32 R8, R0, R0, RZ ;
+        PLOP3.LUT P0, PT, PT, PT, PT, 0x8, 0x0 ;
+; Location ./int.jl:86
+        IADD3.X R6, R6, -0x1, RZ, P1, !PT ;
+; Location ./int.jl:88
+        IMAD R3, R0, R3, R10 ;
         IMAD.WIDE.U32 R10, R8, R8, RZ ;
         IMAD.IADD R3, R9, 0x1, R3 ;
-        IMAD R0, R3, R8, RZ ;
-        IMAD R3, R3, R8, R0 ;
-        IMAD.MOV.U32 R0, RZ, RZ, R10 ;
-        IMAD.IADD R3, R11, 0x1, R3 ;
-; Location ./intfuncs.jl:279
-    @P1 BRA `(.L_x_92) ;
-
-.L_x_91:
-; Location ./int.jl:83
-        IADD3 R8, P2, R7, -0x9, RZ ;
-        ISETP.GT.U32.AND P1, PT, R8, 0x7, PT ;
-        IADD3.X R8, R6, -0x1, RZ, P2, !PT ;
-        ISETP.GT.AND.EX P1, PT, R8, RZ, PT, P1 ;
-; Location ./intfuncs.jl:279
-   @!P1 BRA `(.L_x_93) ;
-; Location ./int.jl:88
-        IMAD R10, R0.reuse, R3.reuse, RZ ;
-; Location ./int.jl:83
-        IADD3 R7, P1, R7, -0x10, RZ ;
-; Location ./int.jl:88
-        IMAD.WIDE.U32 R8, R0, R0, RZ ;
-        PLOP3.LUT P0, PT, PT, PT, PT, 0x8, 0x0 ;
-; Location ./int.jl:83
-        IADD3.X R6, R6, -0x1, RZ, P1, !PT ;
-; Location ./int.jl:88
-        IMAD R3, R0, R3, R10 ;
-        IMAD.WIDE.U32 R10, R8, R8, RZ ;
-        IADD3 R3, R9, R3, RZ ;
         IMAD R0, R3, R8, RZ ;
         IMAD R3, R3, R8, R0 ;
         IMAD.WIDE.U32 R8, R10, R10, RZ ;
         IMAD.IADD R11, R11, 0x1, R3 ;
         IMAD R3, R11, R10, RZ ;
         IMAD R3, R11, R10, R3 ;
+        IMAD.WIDE.U32 R10, R8, R8, RZ ;
+        IADD3 R3, R9, R3, RZ ;
+        IMAD R0, R3, R8, RZ ;
+        IMAD R3, R3, R8, R0 ;
+        IMAD.WIDE.U32 R8, R10, R10, RZ ;
+        IMAD.IADD R3, R11, 0x1, R3 ;
+        IMAD R0, R3, R10, RZ ;
+        IMAD R3, R3, R10, R0 ;
         IMAD.WIDE.U32 R10, R8, R8, RZ ;
         IMAD.IADD R3, R9, 0x1, R3 ;
         IMAD R0, R3, R8, RZ ;
@@ -5250,6 +4978,45 @@
         IADD3 R3, R9, R3, RZ ;
         IMAD R0, R3, R8, RZ ;
         IMAD R3, R3, R8, R0 ;
+        IMAD.MOV.U32 R0, RZ, RZ, R10 ;
+        IMAD.IADD R3, R11, 0x1, R3 ;
+
+.L_x_94:
+; Location ./int.jl:83
+        ISETP.EQ.U32.AND P1, PT, R7, RZ, PT ;
+        ISETP.EQ.AND.EX P1, PT, R6, RZ, PT, P1 ;
+; Location ./intfuncs.jl:290
+   @!P0 BRA P1, `(.L_x_85) ;
+
+.L_x_91:
+; Location ./int.jl:88
+        IMAD R10, R0.reuse, R3, RZ ;
+; Location ./int.jl:86
+        IADD3 R7, P0, R7, -0x8, RZ ;
+; Location ./int.jl:88
+        IMAD.WIDE.U32 R8, R0, R0, RZ ;
+; Location ./int.jl:86
+        IADD3.X R6, R6, -0x1, RZ, P0, !PT ;
+; Location ./int.jl:88
+        IMAD R3, R0, R3, R10 ;
+; Location ./int.jl:83
+        ISETP.NE.U32.AND P0, PT, R7, RZ, PT ;
+; Location ./int.jl:88
+        IMAD.WIDE.U32 R10, R8, R8, RZ ;
+; Location ./int.jl:83
+        ISETP.NE.AND.EX P0, PT, R6, RZ, PT, P0 ;
+; Location ./int.jl:88
+        IMAD.IADD R3, R9, 0x1, R3 ;
+        IMAD R0, R3, R8, RZ ;
+        IMAD R3, R3, R8, R0 ;
+        IMAD.WIDE.U32 R8, R10, R10, RZ ;
+        IADD3 R3, R11, R3, RZ ;
+        IMAD R0, R3, R10, RZ ;
+        IMAD R3, R3, R10, R0 ;
+        IMAD.WIDE.U32 R10, R8, R8, RZ ;
+        IMAD.IADD R3, R9, 0x1, R3 ;
+        IMAD R0, R3, R8, RZ ;
+        IMAD R3, R3, R8, R0 ;
         IMAD.WIDE.U32 R8, R10, R10, RZ ;
         IMAD.IADD R3, R11, 0x1, R3 ;
         IMAD R0, R3, R10, RZ ;
@@ -5258,522 +5025,488 @@
         IMAD.IADD R3, R9, 0x1, R3 ;
         IMAD R0, R3, R8, RZ ;
         IMAD R3, R3, R8, R0 ;
-        IMAD.MOV.U32 R0, RZ, RZ, R10 ;
+        IMAD.WIDE.U32 R8, R10, R10, RZ ;
         IADD3 R3, R11, R3, RZ ;
-
-.L_x_93:
-; Location ./int.jl:83
-        ISETP.LT.U32.AND P1, PT, R7, 0x9, PT ;
-        ISETP.LT.AND.EX P1, PT, R6, RZ, PT, P1 ;
-; Location ./intfuncs.jl:279
-   @!P0 BRA P1, `(.L_x_85) ;
-; Location ./int.jl:88
-        IMAD R8, R0.reuse, R3, RZ ;
-        IMAD.WIDE.U32 R6, R0, R0, RZ ;
-        IMAD R3, R0, R3, R8 ;
-        IMAD.WIDE.U32 R8, R6, R6, RZ ;
-        IMAD.IADD R3, R7, 0x1, R3 ;
-        IMAD R0, R3, R6, RZ ;
-        IMAD R3, R3, R6, R0 ;
-        IMAD.WIDE.U32 R6, R8, R8, RZ ;
+        IMAD R0, R3, R10, RZ ;
+        IMAD R3, R3, R10, R0 ;
+        IMAD.WIDE.U32 R10, R8, R8, RZ ;
         IMAD.IADD R3, R9, 0x1, R3 ;
         IMAD R0, R3, R8, RZ ;
         IMAD R3, R3, R8, R0 ;
-        IMAD.WIDE.U32 R8, R6, R6, RZ ;
-        IMAD.IADD R3, R7, 0x1, R3 ;
-        IMAD R0, R3, R6, RZ ;
-        IMAD R3, R3, R6, R0 ;
-        IMAD.WIDE.U32 R6, R8, R8, RZ ;
-        IADD3 R3, R9, R3, RZ ;
-        IMAD R0, R3, R8, RZ ;
-        IMAD R3, R3, R8, R0 ;
-        IMAD.WIDE.U32 R8, R6, R6, RZ ;
-        IMAD.IADD R3, R7, 0x1, R3 ;
-        IMAD R0, R3, R6, RZ ;
-        IMAD R3, R3, R6, R0 ;
-        IMAD.WIDE.U32 R6, R8, R8, RZ ;
-        IMAD.IADD R3, R9, 0x1, R3 ;
-        IMAD R0, R3, R8, RZ ;
-        IMAD R3, R3, R8, R0 ;
-        IMAD.WIDE.U32 R8, R6, R6, RZ ;
-        IMAD.IADD R3, R7, 0x1, R3 ;
-        IMAD R0, R3, R6, RZ ;
-        IMAD R3, R3, R6, R0 ;
-        MOV R0, R8 ;
-        IMAD.IADD R3, R9, 0x1, R3 ;
+        IMAD.MOV.U32 R0, RZ, RZ, R10 ;
+        IMAD.IADD R3, R11, 0x1, R3 ;
+; Location ./intfuncs.jl:290
+    @P0 BRA `(.L_x_91) ;
 
 .L_x_85:
 ; Location ./int.jl:83
         ISETP.GE.U32.AND P0, PT, R4, 0x1, PT ;
         ISETP.GE.AND.EX P0, PT, R5, RZ, PT, P0 ;
-; Location ./intfuncs.jl:283
+; Location ./intfuncs.jl:294
    @!P0 BRA `(.L_x_82) ;
 ; Location ./int.jl:83
-        IMAD.MOV.U32 R14, RZ, RZ, R0 ;
+        MOV R14, R0 ;
         IMAD.MOV.U32 R15, RZ, RZ, R3 ;
 
-.L_x_103:
-; Location ./int.jl:434
+.L_x_104:
+; Location ./int.jl:441
         IADD3 R7, P0, R4, -0x1, RZ ;
         IADD3.X R6, R5.reuse, -0x1, RZ, P0, !PT ;
-        LOP3.LUT R8, R4, R7, RZ, 0xc, !PT ;
-        LOP3.LUT R9, R5, R6, RZ, 0xc, !PT ;
-; Location ./intfuncs.jl:286
+        LOP3.LUT R10, R4, R7, RZ, 0xc, !PT ;
+        LOP3.LUT R11, R5, R6, RZ, 0xc, !PT ;
+        POPC R7, R10 ;
+        POPC R6, R11 ;
+        IMAD.IADD R7, R7, 0x1, R6 ;
+; Location ./intfuncs.jl:297
         IMAD.MOV.U32 R6, RZ, RZ, RZ ;
-; Location ./int.jl:434
-        POPC R12, R8 ;
-        POPC R7, R9 ;
-        IADD3 R12, R12, R7, RZ ;
 ; Location ./int.jl:87
-        IADD3 R7, R12.reuse, 0x1, RZ ;
-; Location ./intfuncs.jl:286
-        IMAD.MOV.U32 R13, RZ, RZ, R12 ;
-; Location ./int.jl:494
-        ISETP.NE.U32.AND P0, PT, R12, 0x3f, PT ;
-; Location ./intfuncs.jl:286
-        LOP3.LUT R20, R7.reuse, 0x7, RZ, 0xc0, !PT ;
-; Location ./int.jl:494
+        IADD3 R8, R7, 0x1, RZ ;
+; Location ./intfuncs.jl:297
+        MOV R9, R7 ;
+        LOP3.LUT R20, R8, 0x7, RZ, 0xc0, !PT ;
+        ISETP.NE.U32.AND P0, PT, R20, RZ, PT ;
         ISETP.NE.AND.EX P0, PT, RZ, RZ, PT, P0 ;
-; Location ./intfuncs.jl:286
-        ISETP.NE.U32.AND P1, PT, R20, RZ, PT ;
-; Location ./int.jl:494
-        SEL R7, R7, 0x3f, P0 ;
-; Location ./intfuncs.jl:286
-        ISETP.NE.AND.EX P1, PT, RZ, RZ, PT, P1 ;
-   @!P1 BRA `(.L_x_94) ;
+   @!P0 BRA `(.L_x_95) ;
         IMAD.MOV.U32 R21, RZ, RZ, RZ ;
         ISETP.GT.U32.AND P0, PT, R20, RZ, PT ;
+        IMAD.MOV.U32 R9, RZ, RZ, R7 ;
         IMAD.MOV.U32 R6, RZ, RZ, RZ ;
-        MOV R13, R12 ;
         ISETP.GT.AND.EX P0, PT, R21, RZ, PT, P0 ;
-   @!P0 BRA `(.L_x_95) ;
+   @!P0 BRA `(.L_x_96) ;
         ISETP.GT.U32.AND P1, PT, R20, 0x3, PT ;
         PLOP3.LUT P0, PT, PT, PT, PT, 0x80, 0x0 ;
         ISETP.GT.AND.EX P1, PT, R21, RZ, PT, P1 ;
-   @!P1 BRA `(.L_x_96) ;
+   @!P1 BRA `(.L_x_97) ;
         PLOP3.LUT P0, PT, PT, PT, PT, 0x8, 0x0 ;
 
-.L_x_97:
-; Location ./int.jl:88
-        IMAD R8, R14, R15.reuse, RZ ;
-; Location ./intfuncs.jl:286
+.L_x_98:
+; Location ./int.jl:88
+        IMAD R10, R14, R15.reuse, RZ ;
+; Location ./intfuncs.jl:297
         IADD3 R20, P1, R20, -0x4, RZ ;
 ; Location ./int.jl:88
-        IMAD.WIDE.U32 R10, R14.reuse, R14, RZ ;
+        IMAD.WIDE.U32 R12, R14.reuse, R14, RZ ;
 ; Location ./int.jl:86
-        IADD3 R13, P2, R13, -0x4, RZ ;
-; Location ./intfuncs.jl:286
+        IADD3 R9, P2, R9, -0x4, RZ ;
+; Location ./intfuncs.jl:297
         IADD3.X R21, R21, -0x1, RZ, P1, !PT ;
 ; Location ./int.jl:88
-        IMAD R9, R14, R15, R8 ;
+        IMAD R11, R14, R15, R10 ;
         ISETP.GT.U32.AND P1, PT, R20, 0x3, PT ;
 ; Location ./int.jl:86
         IADD3.X R6, R6, -0x1, RZ, P2, !PT ;
 ; Location ./int.jl:88
-        IMAD.IADD R11, R11, 0x1, R9 ;
+        IADD3 R13, R13, R11, RZ ;
+        IMAD.WIDE.U32 R10, R12, R12, RZ ;
         ISETP.GT.AND.EX P1, PT, R21, RZ, PT, P1 ;
-        IMAD.WIDE.U32 R8, R10, R10, RZ ;
+        IMAD R14, R13, R12, RZ ;
+        IMAD R13, R13, R12, R14 ;
+        IMAD.IADD R11, R11, 0x1, R13 ;
+        IMAD.WIDE.U32 R12, R10, R10, RZ ;
         IMAD R14, R11, R10, RZ ;
         IMAD R11, R11, R10, R14 ;
-        IMAD.IADD R9, R9, 0x1, R11 ;
-        IMAD.WIDE.U32 R10, R8, R8, RZ ;
-        IMAD R14, R9, R8, RZ ;
-        IMAD R9, R9, R8, R14 ;
-        IADD3 R9, R11, R9, RZ ;
-        IMAD R8, R9, R10, RZ ;
-        IMAD R9, R9, R10.reuse, R8 ;
-        IMAD.WIDE.U32 R10, R10, R10, RZ ;
-        IMAD.MOV.U32 R14, RZ, RZ, R10 ;
-        IMAD.IADD R15, R11, 0x1, R9 ;
-; Location ./intfuncs.jl:286
-    @P1 BRA `(.L_x_97) ;
-
-.L_x_96:
+        IMAD.IADD R11, R13, 0x1, R11 ;
+        IMAD R10, R11, R12, RZ ;
+        IMAD R11, R11, R12.reuse, R10 ;
+        IMAD.WIDE.U32 R12, R12, R12, RZ ;
+        IMAD.MOV.U32 R14, RZ, RZ, R12 ;
+        IADD3 R15, R13, R11, RZ ;
+; Location ./intfuncs.jl:297
+    @P1 BRA `(.L_x_98) ;
+
+.L_x_97:
         ISETP.GT.U32.AND P1, PT, R20, 0x1, PT ;
         ISETP.GT.AND.EX P1, PT, R21, RZ, PT, P1 ;
-   @!P1 BRA `(.L_x_98) ;
+   @!P1 BRA `(.L_x_99) ;
+; Location ./int.jl:88
+        IMAD R12, R14.reuse, R15.reuse, RZ ;
+; Location ./int.jl:86
+        IADD3 R9, P1, R9, -0x2, RZ ;
+; Location ./int.jl:88
+        IMAD.WIDE.U32 R10, R14, R14, RZ ;
+; Location ./intfuncs.jl:297
+        IADD3 R20, P2, R20, -0x2, RZ ;
+        PLOP3.LUT P0, PT, PT, PT, PT, 0x8, 0x0 ;
+; Location ./int.jl:88
+        IMAD R13, R14, R15, R12 ;
+; Location ./int.jl:86
+        IADD3.X R6, R6, -0x1, RZ, P1, !PT ;
+; Location ./intfuncs.jl:297
+        IADD3.X R21, R21, -0x1, RZ, P2, !PT ;
+; Location ./int.jl:88
+        IMAD.IADD R11, R11, 0x1, R13 ;
+        IMAD.WIDE.U32 R12, R10, R10, RZ ;
+        IMAD R14, R11, R10, RZ ;
+        IMAD R11, R11, R10, R14 ;
+        IMAD.MOV.U32 R14, RZ, RZ, R12 ;
+        IMAD.IADD R15, R13, 0x1, R11 ;
+
+.L_x_99:
+; Location ./intfuncs.jl:297
+        ISETP.NE.U32.AND P1, PT, R20, RZ, PT ;
+        ISETP.NE.OR.EX P0, PT, R21, RZ, P0, P1 ;
+   @!P0 BRA `(.L_x_95) ;
+
+.L_x_96:
+        IADD3 R20, P0, R20, -0x1, RZ ;
 ; Location ./int.jl:88
         IMAD R10, R14.reuse, R15.reuse, RZ ;
 ; Location ./int.jl:86
-        IADD3 R13, P1, R13, -0x2, RZ ;
-; Location ./int.jl:88
-        IMAD.WIDE.U32 R8, R14, R14, RZ ;
-; Location ./intfuncs.jl:286
-        IADD3 R20, P2, R20, -0x2, RZ ;
-        PLOP3.LUT P0, PT, PT, PT, PT, 0x8, 0x0 ;
-; Location ./int.jl:88
-        IMAD R11, R14, R15, R10 ;
+        IADD3 R9, P1, R9, -0x1, RZ ;
+; Location ./intfuncs.jl:297
+        IADD3.X R21, R21, -0x1, RZ, P0, !PT ;
+; Location ./int.jl:88
+        IMAD R15, R14, R15, R10 ;
+; Location ./intfuncs.jl:297
+        ISETP.NE.U32.AND P0, PT, R20, RZ, PT ;
+; Location ./int.jl:88
+        IMAD.WIDE.U32 R10, R14, R14, RZ ;
 ; Location ./int.jl:86
         IADD3.X R6, R6, -0x1, RZ, P1, !PT ;
-; Location ./intfuncs.jl:286
-        IADD3.X R21, R21, -0x1, RZ, P2, !PT ;
-; Location ./int.jl:88
-        IADD3 R9, R9, R11, RZ ;
-        IMAD.WIDE.U32 R10, R8, R8, RZ ;
-        IMAD R14, R9, R8, RZ ;
-        IMAD R9, R9, R8, R14 ;
+; Location ./intfuncs.jl:297
+        ISETP.NE.AND.EX P0, PT, R21, RZ, PT, P0 ;
+; Location ./int.jl:88
         IMAD.MOV.U32 R14, RZ, RZ, R10 ;
-        IMAD.IADD R15, R11, 0x1, R9 ;
-
-.L_x_98:
-; Location ./intfuncs.jl:286
-        ISETP.NE.U32.AND P1, PT, R20, RZ, PT ;
-        ISETP.NE.OR.EX P0, PT, R21, RZ, P0, P1 ;
-   @!P0 BRA `(.L_x_94) ;
+        IADD3 R15, R11, R15, RZ ;
+; Location ./intfuncs.jl:297
+    @P0 BRA `(.L_x_96) ;
 
 .L_x_95:
-        IADD3 R20, P0, R20, -0x1, RZ ;
-; Location ./int.jl:88
-        IMAD R8, R14.reuse, R15.reuse, RZ ;
-; Location ./int.jl:86
-        IADD3 R13, P1, R13, -0x1, RZ ;
-; Location ./intfuncs.jl:286
-        IADD3.X R21, R21, -0x1, RZ, P0, !PT ;
-; Location ./int.jl:88
-        IMAD R15, R14, R15, R8 ;
-; Location ./intfuncs.jl:286
-        ISETP.NE.U32.AND P0, PT, R20, RZ, PT ;
-; Location ./int.jl:88
-        IMAD.WIDE.U32 R8, R14, R14, RZ ;
-; Location ./int.jl:86
+        ISETP.GE.U32.AND P0, PT, R7, 0x7, PT ;
+        ISETP.GE.U32.AND.EX P0, PT, RZ, RZ, PT, P0 ;
+   @!P0 BRA `(.L_x_100) ;
+; Location ./int.jl:514
+        IADD3 R10, P0, R9.reuse, 0x1, RZ ;
+; Location ./intfuncs.jl:297
+        IADD3 R9, P2, R9, 0x8, RZ ;
+; Location ./int.jl:514
+        ISETP.GT.U32.AND P1, PT, R10, 0x18, PT ;
+        IMAD.X R10, RZ, RZ, R6.reuse, P0 ;
+        PLOP3.LUT P0, PT, PT, PT, PT, 0x80, 0x0 ;
+; Location ./intfuncs.jl:297
+        IMAD.X R6, RZ, RZ, R6, P2 ;
+; Location ./int.jl:514
+        ISETP.GT.AND.EX P1, PT, R10, RZ, PT, P1 ;
+; Location ./intfuncs.jl:297
+   @!P1 BRA `(.L_x_101) ;
+; Location ./int.jl:514
+        PLOP3.LUT P0, PT, PT, PT, PT, 0x8, 0x0 ;
+
+.L_x_102:
+; Location ./int.jl:88
+        IMAD R10, R14.reuse, R15, RZ ;
+; Location ./int.jl:514
+        IADD3 R9, P1, R9, -0x20, RZ ;
+; Location ./int.jl:88
+        IMAD.WIDE.U32 R12, R14, R14, RZ ;
+; Location ./int.jl:514
         IADD3.X R6, R6, -0x1, RZ, P1, !PT ;
-; Location ./intfuncs.jl:286
-        ISETP.NE.AND.EX P0, PT, R21, RZ, PT, P0 ;
-; Location ./int.jl:88
-        IMAD.MOV.U32 R14, RZ, RZ, R8 ;
-        IADD3 R15, R9, R15, RZ ;
-; Location ./intfuncs.jl:286
-    @P0 BRA `(.L_x_95) ;
-
-.L_x_94:
-        ISETP.GE.U32.AND P0, PT, R12, 0x7, PT ;
-        ISETP.GE.U32.AND.EX P0, PT, RZ, RZ, PT, P0 ;
-   @!P0 BRA `(.L_x_99) ;
-; Location ./int.jl:481
-        IADD3 R8, P0, R13, 0x1, RZ ;
-        ISETP.GT.U32.AND P1, PT, R8, 0x18, PT ;
-        IMAD.X R8, RZ, RZ, R6, P0 ;
-        PLOP3.LUT P0, PT, PT, PT, PT, 0x80, 0x0 ;
-        ISETP.GT.AND.EX P1, PT, R8, RZ, PT, P1 ;
-; Location ./intfuncs.jl:286
-        IADD3 R8, P2, R13, 0x8, RZ ;
-        IADD3.X R6, RZ, R6, RZ, P2, !PT ;
-   @!P1 BRA `(.L_x_100) ;
-; Location ./int.jl:481
-        PLOP3.LUT P0, PT, PT, PT, PT, 0x8, 0x0 ;
-
-.L_x_101:
-; Location ./int.jl:88
-        IMAD R9, R14, R15, RZ ;
-; Location ./int.jl:481
-        IADD3 R8, P1, R8, -0x20, RZ ;
-; Location ./int.jl:88
-        IMAD.WIDE.U32 R12, R14, R14, RZ ;
-; Location ./int.jl:481
-        IADD3.X R6, R6, -0x1, RZ, P1, !PT ;
-; Location ./int.jl:88
-        IMAD R9, R14, R15, R9 ;
-        ISETP.GT.U32.AND P1, PT, R8, 0x1f, PT ;
+; Location ./int.jl:88
+        IMAD R11, R14, R15, R10 ;
+        ISETP.GT.U32.AND P1, PT, R9, 0x1f, PT ;
+        IADD3 R13, R13, R11, RZ ;
         IMAD.WIDE.U32 R10, R12, R12, RZ ;
         ISETP.GT.AND.EX P1, PT, R6, RZ, PT, P1 ;
-        IMAD.IADD R9, R13, 0x1, R9 ;
-        IMAD R13, R9, R12, RZ ;
-        IMAD R13, R9, R12, R13 ;
-        IMAD.IADD R9, R11, 0x1, R13 ;
-        IMAD.WIDE.U32 R12, R10, R10, RZ ;
-        IMAD R11, R9, R10, RZ ;
-        IMAD R11, R9, R10, R11 ;
-        IADD3 R9, R13, R11, RZ ;
-        IMAD.WIDE.U32 R10, R12, R12, RZ ;
-        IMAD R13, R9, R12, RZ ;
-        IMAD R13, R9, R12, R13 ;
+        IMAD R14, R13, R12, RZ ;
+        IMAD R13, R13, R12, R14 ;
         IMAD.IADD R11, R11, 0x1, R13 ;
         IMAD.WIDE.U32 R12, R10, R10, RZ ;
-        IMAD R9, R11, R10, RZ ;
-        IMAD R9, R11, R10, R9 ;
+        IMAD R14, R11, R10, RZ ;
+        IMAD R11, R11, R10, R14 ;
+        IMAD.IADD R13, R13, 0x1, R11 ;
         IMAD.WIDE.U32 R10, R12, R12, RZ ;
-        IMAD.IADD R9, R13, 0x1, R9 ;
-        IMAD R13, R9, R12, RZ ;
-        IMAD R9, R9, R12, R13 ;
+        IMAD R14, R13, R12, RZ ;
+        IMAD R13, R13, R12, R14 ;
+        IMAD.IADD R15, R11, 0x1, R13 ;
         IMAD.WIDE.U32 R12, R10, R10, RZ ;
-        IADD3 R9, R11, R9, RZ ;
-        IMAD R11, R9, R10, RZ ;
-        IMAD R9, R9, R10, R11 ;
+        IMAD R11, R15, R10, RZ ;
+        IMAD R11, R15, R10, R11 ;
+        IADD3 R13, R13, R11, RZ ;
         IMAD.WIDE.U32 R10, R12, R12, RZ ;
-        IMAD.IADD R9, R13, 0x1, R9 ;
-        IMAD R13, R9, R12, RZ ;
-        IMAD R9, R9, R12, R13 ;
+        IMAD R14, R13, R12, RZ ;
+        IMAD R13, R13, R12, R14 ;
+        IMAD.IADD R11, R11, 0x1, R13 ;
         IMAD.WIDE.U32 R12, R10, R10, RZ ;
-        IMAD.IADD R9, R11, 0x1, R9 ;
-        IMAD R11, R9, R10, RZ ;
-        IMAD R9, R9, R10, R11 ;
+        IMAD R14, R11, R10, RZ ;
+        IMAD R11, R11, R10, R14 ;
+        IMAD.IADD R13, R13, 0x1, R11 ;
         IMAD.WIDE.U32 R10, R12, R12, RZ ;
-        IADD3 R9, R13, R9, RZ ;
-        IMAD R13, R9, R12, RZ ;
-        IMAD R9, R9, R12, R13 ;
+        IMAD R14, R13, R12, RZ ;
+        IMAD R13, R13, R12, R14 ;
+        IMAD.IADD R11, R11, 0x1, R13 ;
         IMAD.WIDE.U32 R12, R10, R10, RZ ;
-        IMAD.IADD R9, R11, 0x1, R9 ;
-        IMAD R11, R9, R10, RZ ;
-        IMAD R9, R9, R10, R11 ;
+        IMAD R14, R11, R10, RZ ;
+        IMAD R11, R11, R10, R14 ;
+        IADD3 R13, R13, R11, RZ ;
         IMAD.WIDE.U32 R10, R12, R12, RZ ;
-        IMAD.IADD R9, R13, 0x1, R9 ;
-        IMAD R13, R9, R12, RZ ;
-        IMAD R9, R9, R12, R13 ;
-        IMAD.WIDE.U32 R12, R10, R10, RZ ;
-        IADD3 R9, R11, R9, RZ ;
-        IMAD R11, R9, R10, RZ ;
-        IMAD R9, R9, R10, R11 ;
-        IMAD.WIDE.U32 R10, R12, R12, RZ ;
-        IMAD.IADD R9, R13, 0x1, R9 ;
-        IMAD R13, R9, R12, RZ ;
-        IMAD R9, R9, R12, R13 ;
-        IMAD.WIDE.U32 R12, R10, R10, RZ ;
-        IMAD.IADD R9, R11, 0x1, R9 ;
-        IMAD R11, R9, R10, RZ ;
-        IMAD R9, R9, R10, R11 ;
-        IMAD.WIDE.U32 R10, R12, R12, RZ ;
-        IADD3 R9, R13, R9, RZ ;
-        /*10000*/                   IMAD R13, R9, R12, RZ ;
-        /*10010*/                   IMAD R9, R9, R12, R13 ;
-        /*10020*/                   IMAD.WIDE.U32 R12, R10, R10, RZ ;
-        /*10030*/                   IMAD.IADD R9, R11, 0x1, R9 ;
-        /*10040*/                   IMAD R11, R9, R10, RZ ;
-        /*10050*/                   IMAD R9, R9, R10, R11 ;
-        /*10060*/                   IMAD.WIDE.U32 R10, R12, R12, RZ ;
-        /*10070*/                   IMAD.IADD R9, R13, 0x1, R9 ;
-        /*10080*/                   IMAD R13, R9, R12, RZ ;
-        /*10090*/                   IMAD R9, R9, R12, R13 ;
-        /*100a0*/                   IMAD.WIDE.U32 R12, R10, R10, RZ ;
-        /*100b0*/                   IADD3 R9, R11, R9, RZ ;
-        /*100c0*/                   IMAD R11, R9, R10, RZ ;
-        /*100d0*/                   IMAD R9, R9, R10, R11 ;
-        /*100e0*/                   IMAD.WIDE.U32 R10, R12, R12, RZ ;
-        /*100f0*/                   IMAD.IADD R9, R13, 0x1, R9 ;
-        /*10100*/                   IMAD R13, R9, R12, RZ ;
-        /*10110*/                   IMAD R9, R9, R12, R13 ;
-        /*10120*/                   IMAD.WIDE.U32 R12, R10, R10, RZ ;
-        /*10130*/                   IMAD.IADD R9, R11, 0x1, R9 ;
-        /*10140*/                   IMAD R11, R9, R10, RZ ;
-        /*10150*/                   IMAD R9, R9, R10, R11 ;
-        /*10160*/                   IMAD.WIDE.U32 R10, R12, R12, RZ ;
-        /*10170*/                   IADD3 R9, R13, R9, RZ ;
-        /*10180*/                   IMAD R13, R9, R12, RZ ;
-        /*10190*/                   IMAD R9, R9, R12, R13 ;
-        /*101a0*/                   IMAD.WIDE.U32 R12, R10, R10, RZ ;
-        /*101b0*/                   IMAD.IADD R9, R11, 0x1, R9 ;
-        /*101c0*/                   IMAD R11, R9, R10, RZ ;
-        /*101d0*/                   IMAD R9, R9, R10, R11 ;
-        /*101e0*/                   IMAD.WIDE.U32 R10, R12, R12, RZ ;
-        /*101f0*/                   IMAD.IADD R9, R13, 0x1, R9 ;
-        /*10200*/                   IMAD R13, R9, R12, RZ ;
-        /*10210*/                   IMAD R9, R9, R12, R13 ;
-        /*10220*/                   IMAD.WIDE.U32 R12, R10, R10, RZ ;
-        /*10230*/                   IADD3 R9, R11, R9, RZ ;
-        /*10240*/                   IMAD R11, R9, R10, RZ ;
-        /*10250*/                   IMAD R9, R9, R10, R11 ;
-        /*10260*/                   IMAD.WIDE.U32 R10, R12, R12, RZ ;
-        /*10270*/                   IMAD.IADD R9, R13, 0x1, R9 ;
-        /*10280*/                   IMAD R13, R9, R12, RZ ;
-        /*10290*/                   IMAD R9, R9, R12, R13 ;
-        /*102a0*/                   IMAD.WIDE.U32 R12, R10, R10, RZ ;
-        /*102b0*/                   IMAD.IADD R9, R11, 0x1, R9 ;
-        /*102c0*/                   IMAD R11, R9, R10, RZ ;
-        /*102d0*/                   IMAD R9, R9, R10, R11 ;
-        /*102e0*/                   IMAD.WIDE.U32 R10, R12, R12, RZ ;
-        /*102f0*/                   IADD3 R9, R13, R9, RZ ;
-        /*10300*/                   IMAD R13, R9, R12, RZ ;
-        /*10310*/                   IMAD R9, R9, R12, R13 ;
-        /*10320*/                   IMAD.WIDE.U32 R12, R10, R10, RZ ;
-        /*10330*/                   IMAD.IADD R9, R11, 0x1, R9 ;
-        /*10340*/                   IMAD R11, R9, R10, RZ ;
-        /*10350*/                   IMAD R9, R9, R10, R11 ;
-        /*10360*/                   IMAD.WIDE.U32 R10, R12, R12, RZ ;
-        /*10370*/                   IMAD.IADD R9, R13, 0x1, R9 ;
-        /*10380*/                   IMAD R13, R9, R12, RZ ;
-        /*10390*/                   IMAD R9, R9, R12, R13 ;
-        /*103a0*/                   IMAD.WIDE.U32 R12, R10, R10, RZ ;
-        /*103b0*/                   IADD3 R9, R11, R9, RZ ;
-        /*103c0*/                   IMAD R11, R9, R10, RZ ;
-        /*103d0*/                   IMAD R9, R9, R10, R11 ;
-        /*103e0*/                   IMAD.WIDE.U32 R10, R12, R12, RZ ;
-        /*103f0*/                   IMAD.IADD R9, R13, 0x1, R9 ;
-        /*10400*/                   IMAD.MOV.U32 R14, RZ, RZ, R10 ;
-        /*10410*/                   IMAD R13, R9, R12, RZ ;
-        /*10420*/                   IMAD R13, R9, R12, R13 ;
-        /*10430*/                   IADD3 R15, R11, R13, RZ ;
-; Location ./intfuncs.jl:286
-        /*10440*/               @P1 BRA `(.L_x_101) ;
+        IMAD R14, R13, R12, RZ ;
+        IMAD R13, R13, R12, R14 ;
+        IMAD.IADD R11, R11, 0x1, R13 ;
+        /*10000*/                   IMAD.WIDE.U32 R12, R10, R10, RZ ;
+        /*10010*/                   IMAD R14, R11, R10, RZ ;
+        /*10020*/                   IMAD R11, R11, R10, R14 ;
+        /*10030*/                   IMAD.IADD R13, R13, 0x1, R11 ;
+        /*10040*/                   IMAD.WIDE.U32 R10, R12, R12, RZ ;
+        /*10050*/                   IMAD R14, R13, R12, RZ ;
+        /*10060*/                   IMAD R13, R13, R12, R14 ;
+        /*10070*/                   IMAD.IADD R11, R11, 0x1, R13 ;
+        /*10080*/                   IMAD.WIDE.U32 R12, R10, R10, RZ ;
+        /*10090*/                   IMAD R14, R11, R10, RZ ;
+        /*100a0*/                   IMAD R11, R11, R10, R14 ;
+        /*100b0*/                   IADD3 R13, R13, R11, RZ ;
+        /*100c0*/                   IMAD.WIDE.U32 R10, R12, R12, RZ ;
+        /*100d0*/                   IMAD R14, R13, R12, RZ ;
+        /*100e0*/                   IMAD R13, R13, R12, R14 ;
+        /*100f0*/                   IMAD.IADD R11, R11, 0x1, R13 ;
+        /*10100*/                   IMAD.WIDE.U32 R12, R10, R10, RZ ;
+        /*10110*/                   IMAD R14, R11, R10, RZ ;
+        /*10120*/                   IMAD R11, R11, R10, R14 ;
+        /*10130*/                   IMAD.IADD R13, R13, 0x1, R11 ;
+        /*10140*/                   IMAD.WIDE.U32 R10, R12, R12, RZ ;
+        /*10150*/                   IMAD R14, R13, R12, RZ ;
+        /*10160*/                   IMAD R13, R13, R12, R14 ;
+        /*10170*/                   IMAD.IADD R11, R11, 0x1, R13 ;
+        /*10180*/                   IMAD.WIDE.U32 R12, R10, R10, RZ ;
+        /*10190*/                   IMAD R14, R11, R10, RZ ;
+        /*101a0*/                   IMAD R11, R11, R10, R14 ;
+        /*101b0*/                   IADD3 R13, R13, R11, RZ ;
+        /*101c0*/                   IMAD.WIDE.U32 R10, R12, R12, RZ ;
+        /*101d0*/                   IMAD R14, R13, R12, RZ ;
+        /*101e0*/                   IMAD R13, R13, R12, R14 ;
+        /*101f0*/                   IMAD.IADD R11, R11, 0x1, R13 ;
+        /*10200*/                   IMAD.WIDE.U32 R12, R10, R10, RZ ;
+        /*10210*/                   IMAD R14, R11, R10, RZ ;
+        /*10220*/                   IMAD R11, R11, R10, R14 ;
+        /*10230*/                   IMAD.IADD R13, R13, 0x1, R11 ;
+        /*10240*/                   IMAD.WIDE.U32 R10, R12, R12, RZ ;
+        /*10250*/                   IMAD R14, R13, R12, RZ ;
+        /*10260*/                   IMAD R13, R13, R12, R14 ;
+        /*10270*/                   IMAD.IADD R11, R11, 0x1, R13 ;
+        /*10280*/                   IMAD.WIDE.U32 R12, R10, R10, RZ ;
+        /*10290*/                   IMAD R14, R11, R10, RZ ;
+        /*102a0*/                   IMAD R11, R11, R10, R14 ;
+        /*102b0*/                   IADD3 R13, R13, R11, RZ ;
+        /*102c0*/                   IMAD.WIDE.U32 R10, R12, R12, RZ ;
+        /*102d0*/                   IMAD R14, R13, R12, RZ ;
+        /*102e0*/                   IMAD R13, R13, R12, R14 ;
+        /*102f0*/                   IMAD.IADD R11, R11, 0x1, R13 ;
+        /*10300*/                   IMAD.WIDE.U32 R12, R10, R10, RZ ;
+        /*10310*/                   IMAD R14, R11, R10, RZ ;
+        /*10320*/                   IMAD R11, R11, R10, R14 ;
+        /*10330*/                   IMAD.IADD R13, R13, 0x1, R11 ;
+        /*10340*/                   IMAD.WIDE.U32 R10, R12, R12, RZ ;
+        /*10350*/                   IMAD R14, R13, R12, RZ ;
+        /*10360*/                   IMAD R13, R13, R12, R14 ;
+        /*10370*/                   IMAD.IADD R11, R11, 0x1, R13 ;
+        /*10380*/                   IMAD.WIDE.U32 R12, R10, R10, RZ ;
+        /*10390*/                   IMAD R14, R11, R10, RZ ;
+        /*103a0*/                   IMAD R11, R11, R10, R14 ;
+        /*103b0*/                   IADD3 R13, R13, R11, RZ ;
+        /*103c0*/                   IMAD.WIDE.U32 R10, R12, R12, RZ ;
+        /*103d0*/                   IMAD R14, R13, R12, RZ ;
+        /*103e0*/                   IMAD R13, R13, R12, R14 ;
+        /*103f0*/                   IMAD.IADD R11, R11, 0x1, R13 ;
+        /*10400*/                   IMAD.WIDE.U32 R12, R10, R10, RZ ;
+        /*10410*/                   IMAD R14, R11, R10, RZ ;
+        /*10420*/                   IMAD R11, R11, R10, R14 ;
+        /*10430*/                   IMAD.IADD R13, R13, 0x1, R11 ;
+        /*10440*/                   IMAD.WIDE.U32 R10, R12, R12, RZ ;
+        /*10450*/                   IMAD R14, R13, R12, RZ ;
+        /*10460*/                   IMAD R13, R13, R12, R14 ;
+        /*10470*/                   IMAD.IADD R11, R11, 0x1, R13 ;
+        /*10480*/                   IMAD.WIDE.U32 R12, R10, R10, RZ ;
+        /*10490*/                   IMAD R14, R11, R10, RZ ;
+        /*104a0*/                   IMAD R11, R11, R10, R14 ;
+        /*104b0*/                   IADD3 R13, R13, R11, RZ ;
+        /*104c0*/                   IMAD.WIDE.U32 R10, R12, R12, RZ ;
+        /*104d0*/                   IMAD R14, R13, R12, RZ ;
+        /*104e0*/                   IMAD R13, R13, R12, R14 ;
+        /*104f0*/                   IMAD.IADD R11, R11, 0x1, R13 ;
+        /*10500*/                   IMAD.WIDE.U32 R12, R10, R10, RZ ;
+        /*10510*/                   IMAD R14, R11, R10, RZ ;
+        /*10520*/                   IMAD R11, R11, R10, R14 ;
+        /*10530*/                   IMAD.IADD R13, R13, 0x1, R11 ;
+        /*10540*/                   IMAD.WIDE.U32 R10, R12, R12, RZ ;
+        /*10550*/                   IMAD R14, R13, R12, RZ ;
+        /*10560*/                   IMAD R13, R13, R12, R14 ;
+        /*10570*/                   IMAD.MOV.U32 R14, RZ, RZ, R10 ;
+        /*10580*/                   IADD3 R15, R11, R13, RZ ;
+; Location ./intfuncs.jl:297
+        /*10590*/               @P1 BRA `(.L_x_102) ;
+
+.L_x_101:
+; Location ./int.jl:514
+        /*105a0*/                   IADD3 R10, P2, R9, -0x7, RZ ;
+        /*105b0*/                   ISETP.GT.U32.AND P1, PT, R10, 0x8, PT ;
+        /*105c0*/                   IADD3.X R10, R6, -0x1, RZ, P2, !PT ;
+        /*105d0*/                   ISETP.GT.AND.EX P1, PT, R10, RZ, PT, P1 ;
+; Location ./intfuncs.jl:297
+        /*105e0*/              @!P1 BRA `(.L_x_103) ;
+; Location ./int.jl:88
+        /*105f0*/                   IMAD R10, R14.reuse, R15.reuse, RZ ;
+; Location ./int.jl:514
+        /*10600*/                   IADD3 R9, P1, R9, -0x10, RZ ;
+; Location ./int.jl:88
+        /*10610*/                   IMAD.WIDE.U32 R12, R14, R14, RZ ;
+        /*10620*/                   PLOP3.LUT P0, PT, PT, PT, PT, 0x8, 0x0 ;
+; Location ./int.jl:514
+        /*10630*/                   IADD3.X R6, R6, -0x1, RZ, P1, !PT ;
+; Location ./int.jl:88
+        /*10640*/                   IMAD R11, R14, R15, R10 ;
+        /*10650*/                   IMAD.IADD R13, R13, 0x1, R11 ;
+        /*10660*/                   IMAD.WIDE.U32 R10, R12, R12, RZ ;
+        /*10670*/                   IMAD R14, R13, R12, RZ ;
+        /*10680*/                   IMAD R13, R13, R12, R14 ;
+        /*10690*/                   IMAD.IADD R15, R11, 0x1, R13 ;
+        /*106a0*/                   IMAD.WIDE.U32 R12, R10, R10, RZ ;
+        /*106b0*/                   IMAD R11, R15, R10, RZ ;
+        /*106c0*/                   IMAD R11, R15, R10, R11 ;
+        /*106d0*/                   IMAD.IADD R13, R13, 0x1, R11 ;
+        /*106e0*/                   IMAD.WIDE.U32 R10, R12, R12, RZ ;
+        /*106f0*/                   IMAD R14, R13, R12, RZ ;
+        /*10700*/                   IMAD R13, R13, R12, R14 ;
+        /*10710*/                   IADD3 R11, R11, R13, RZ ;
+        /*10720*/                   IMAD.WIDE.U32 R12, R10, R10, RZ ;
+        /*10730*/                   IMAD R14, R11, R10, RZ ;
+        /*10740*/                   IMAD R11, R11, R10, R14 ;
+        /*10750*/                   IMAD.IADD R13, R13, 0x1, R11 ;
+        /*10760*/                   IMAD.WIDE.U32 R10, R12, R12, RZ ;
+        /*10770*/                   IMAD R14, R13, R12, RZ ;
+        /*10780*/                   IMAD R13, R13, R12, R14 ;
+        /*10790*/                   IMAD.IADD R11, R11, 0x1, R13 ;
+        /*107a0*/                   IMAD.WIDE.U32 R12, R10, R10, RZ ;
+        /*107b0*/                   IMAD R14, R11, R10, RZ ;
+        /*107c0*/                   IMAD R11, R11, R10, R14 ;
+        /*107d0*/                   IMAD.IADD R13, R13, 0x1, R11 ;
+        /*107e0*/                   IMAD.WIDE.U32 R10, R12, R12, RZ ;
+        /*107f0*/                   IMAD R14, R13, R12, RZ ;
+        /*10800*/                   IMAD R13, R13, R12, R14 ;
+        /*10810*/                   IADD3 R11, R11, R13, RZ ;
+        /*10820*/                   IMAD.WIDE.U32 R12, R10, R10, RZ ;
+        /*10830*/                   IMAD R14, R11, R10, RZ ;
+        /*10840*/                   IMAD R11, R11, R10, R14 ;
+        /*10850*/                   IMAD.IADD R13, R13, 0x1, R11 ;
+        /*10860*/                   IMAD.WIDE.U32 R10, R12, R12, RZ ;
+        /*10870*/                   IMAD R14, R13, R12, RZ ;
+        /*10880*/                   IMAD R13, R13, R12, R14 ;
+        /*10890*/                   IMAD.IADD R11, R11, 0x1, R13 ;
+        /*108a0*/                   IMAD.WIDE.U32 R12, R10, R10, RZ ;
+        /*108b0*/                   IMAD R14, R11, R10, RZ ;
+        /*108c0*/                   IMAD R11, R11, R10, R14 ;
+        /*108d0*/                   IMAD.IADD R13, R13, 0x1, R11 ;
+        /*108e0*/                   IMAD.WIDE.U32 R10, R12, R12, RZ ;
+        /*108f0*/                   IMAD R14, R13, R12, RZ ;
+        /*10900*/                   IMAD R13, R13, R12, R14 ;
+        /*10910*/                   IADD3 R11, R11, R13, RZ ;
+        /*10920*/                   IMAD.WIDE.U32 R12, R10, R10, RZ ;
+        /*10930*/                   IMAD R14, R11, R10, RZ ;
+        /*10940*/                   IMAD R11, R11, R10, R14 ;
+        /*10950*/                   IMAD.IADD R13, R13, 0x1, R11 ;
+        /*10960*/                   IMAD.WIDE.U32 R10, R12, R12, RZ ;
+        /*10970*/                   IMAD R14, R13, R12, RZ ;
+        /*10980*/                   IMAD R13, R13, R12, R14 ;
+        /*10990*/                   IMAD.IADD R11, R11, 0x1, R13 ;
+        /*109a0*/                   IMAD.WIDE.U32 R12, R10, R10, RZ ;
+        /*109b0*/                   IMAD R14, R11, R10, RZ ;
+        /*109c0*/                   IMAD R11, R11, R10, R14 ;
+        /*109d0*/                   IMAD.IADD R13, R13, 0x1, R11 ;
+        /*109e0*/                   IMAD.WIDE.U32 R10, R12, R12, RZ ;
+        /*109f0*/                   IMAD R14, R13, R12, RZ ;
+        /*10a00*/                   IMAD R13, R13, R12, R14 ;
+        /*10a10*/                   MOV R14, R10 ;
+        /*10a20*/                   IMAD.IADD R15, R11, 0x1, R13 ;
+
+.L_x_103:
+; Location ./int.jl:514
+        /*10a30*/                   ISETP.GT.U32.AND P1, PT, R9, 0x7, PT ;
+        /*10a40*/                   ISETP.GT.OR.EX P0, PT, R6, RZ, P0, P1 ;
+; Location ./intfuncs.jl:297
+        /*10a50*/              @!P0 BRA `(.L_x_100) ;
+; Location ./int.jl:88
+        /*10a60*/                   IMAD R6, R14.reuse, R15, RZ ;
+        /*10a70*/                   IMAD.WIDE.U32 R12, R14, R14, RZ ;
+        /*10a80*/                   IMAD R9, R14, R15, R6 ;
+        /*10a90*/                   IMAD.WIDE.U32 R10, R12, R12, RZ ;
+        /*10aa0*/                   IMAD.IADD R9, R13, 0x1, R9 ;
+        /*10ab0*/                   IMAD R6, R9, R12, RZ ;
+        /*10ac0*/                   IMAD R9, R9, R12, R6 ;
+        /*10ad0*/                   IMAD.WIDE.U32 R12, R10, R10, RZ ;
+        /*10ae0*/                   IMAD.IADD R9, R11, 0x1, R9 ;
+        /*10af0*/                   IMAD R6, R9, R10, RZ ;
+        /*10b00*/                   IMAD R9, R9, R10, R6 ;
+        /*10b10*/                   IMAD.WIDE.U32 R10, R12, R12, RZ ;
+        /*10b20*/                   IADD3 R9, R13, R9, RZ ;
+        /*10b30*/                   IMAD R6, R9, R12, RZ ;
+        /*10b40*/                   IMAD R9, R9, R12, R6 ;
+        /*10b50*/                   IMAD.WIDE.U32 R12, R10, R10, RZ ;
+        /*10b60*/                   IMAD.IADD R9, R11, 0x1, R9 ;
+        /*10b70*/                   IMAD R6, R9, R10, RZ ;
+        /*10b80*/                   IMAD R9, R9, R10, R6 ;
+        /*10b90*/                   IMAD.WIDE.U32 R10, R12, R12, RZ ;
+        /*10ba0*/                   IMAD.IADD R9, R13, 0x1, R9 ;
+        /*10bb0*/                   IMAD R6, R9, R12, RZ ;
+        /*10bc0*/                   IMAD R9, R9, R12, R6 ;
+        /*10bd0*/                   IMAD.WIDE.U32 R12, R10, R10, RZ ;
+        /*10be0*/                   IMAD.IADD R9, R11, 0x1, R9 ;
+        /*10bf0*/                   IMAD R6, R9, R10, RZ ;
+        /*10c00*/                   IMAD R9, R9, R10, R6 ;
+        /*10c10*/                   IMAD.WIDE.U32 R10, R12, R12, RZ ;
+        /*10c20*/                   IADD3 R9, R13, R9, RZ ;
+        /*10c30*/                   IMAD.MOV.U32 R14, RZ, RZ, R10 ;
+        /*10c40*/                   IMAD R6, R9, R12, RZ ;
+        /*10c50*/                   IMAD R9, R9, R12, R6 ;
+        /*10c60*/                   IMAD.IADD R15, R11, 0x1, R9 ;
 
 .L_x_100:
-; Location ./int.jl:481
-        /*10450*/                   IADD3 R9, P2, R8, -0x7, RZ ;
-        /*10460*/                   ISETP.GT.U32.AND P1, PT, R9, 0x8, PT ;
-        /*10470*/                   IADD3.X R9, R6, -0x1, RZ, P2, !PT ;
-        /*10480*/                   ISETP.GT.AND.EX P1, PT, R9, RZ, PT, P1 ;
-; Location ./intfuncs.jl:286
-        /*10490*/              @!P1 BRA `(.L_x_102) ;
-; Location ./int.jl:88
-        /*104a0*/                   IMAD R9, R14, R15.reuse, RZ ;
-; Location ./int.jl:481
-        /*104b0*/                   IADD3 R8, P1, R8, -0x10, RZ ;
-; Location ./int.jl:88
-        /*104c0*/                   IMAD.WIDE.U32 R12, R14, R14, RZ ;
-        /*104d0*/                   PLOP3.LUT P0, PT, PT, PT, PT, 0x8, 0x0 ;
-; Location ./int.jl:481
-        /*104e0*/                   IADD3.X R6, R6, -0x1, RZ, P1, !PT ;
-; Location ./int.jl:88
-        /*104f0*/                   IMAD R9, R14, R15, R9 ;
-        /*10500*/                   IMAD.WIDE.U32 R10, R12, R12, RZ ;
-        /*10510*/                   IMAD.IADD R9, R13, 0x1, R9 ;
-        /*10520*/                   IMAD R13, R9, R12, RZ ;
-        /*10530*/                   IMAD R13, R9, R12, R13 ;
-        /*10540*/                   IMAD.IADD R11, R11, 0x1, R13 ;
-        /*10550*/                   IMAD.WIDE.U32 R12, R10, R10, RZ ;
-        /*10560*/                   IMAD R9, R11, R10, RZ ;
-        /*10570*/                   IMAD R9, R11, R10, R9 ;
-        /*10580*/                   IMAD.WIDE.U32 R10, R12, R12, RZ ;
-        /*10590*/                   IADD3 R9, R13, R9, RZ ;
-        /*105a0*/                   IMAD R13, R9, R12, RZ ;
-        /*105b0*/                   IMAD R9, R9, R12, R13 ;
-        /*105c0*/                   IMAD.WIDE.U32 R12, R10, R10, RZ ;
-        /*105d0*/                   IMAD.IADD R9, R11, 0x1, R9 ;
-        /*105e0*/                   IMAD R11, R9, R10, RZ ;
-        /*105f0*/                   IMAD R9, R9, R10, R11 ;
-        /*10600*/                   IMAD.WIDE.U32 R10, R12, R12, RZ ;
-        /*10610*/                   IMAD.IADD R9, R13, 0x1, R9 ;
-        /*10620*/                   IMAD R13, R9, R12, RZ ;
-        /*10630*/                   IMAD R9, R9, R12, R13 ;
-        /*10640*/                   IMAD.WIDE.U32 R12, R10, R10, RZ ;
-        /*10650*/                   IADD3 R9, R11, R9, RZ ;
-        /*10660*/                   IMAD R11, R9, R10, RZ ;
-        /*10670*/                   IMAD R9, R9, R10, R11 ;
-        /*10680*/                   IMAD.WIDE.U32 R10, R12, R12, RZ ;
-        /*10690*/                   IMAD.IADD R9, R13, 0x1, R9 ;
-        /*106a0*/                   IMAD R13, R9, R12, RZ ;
-        /*106b0*/                   IMAD R9, R9, R12, R13 ;
-        /*106c0*/                   IMAD.WIDE.U32 R12, R10, R10, RZ ;
-        /*106d0*/                   IMAD.IADD R9, R11, 0x1, R9 ;
-        /*106e0*/                   IMAD R11, R9, R10, RZ ;
-        /*106f0*/                   IMAD R9, R9, R10, R11 ;
-        /*10700*/                   IMAD.WIDE.U32 R10, R12, R12, RZ ;
-        /*10710*/                   IADD3 R9, R13, R9, RZ ;
-        /*10720*/                   IMAD R13, R9, R12, RZ ;
-        /*10730*/                   IMAD R9, R9, R12, R13 ;
-        /*10740*/                   IMAD.WIDE.U32 R12, R10, R10, RZ ;
-        /*10750*/                   IMAD.IADD R9, R11, 0x1, R9 ;
-        /*10760*/                   IMAD R11, R9, R10, RZ ;
-        /*10770*/                   IMAD R9, R9, R10, R11 ;
-        /*10780*/                   IMAD.WIDE.U32 R10, R12, R12, RZ ;
-        /*10790*/                   IMAD.IADD R9, R13, 0x1, R9 ;
-        /*107a0*/                   IMAD R13, R9, R12, RZ ;
-        /*107b0*/                   IMAD R9, R9, R12, R13 ;
-        /*107c0*/                   IMAD.WIDE.U32 R12, R10, R10, RZ ;
-        /*107d0*/                   IADD3 R9, R11, R9, RZ ;
-        /*107e0*/                   IMAD R11, R9, R10, RZ ;
-        /*107f0*/                   IMAD R9, R9, R10, R11 ;
-        /*10800*/                   IMAD.WIDE.U32 R10, R12, R12, RZ ;
-        /*10810*/                   IMAD.IADD R9, R13, 0x1, R9 ;
-        /*10820*/                   IMAD R13, R9, R12, RZ ;
-        /*10830*/                   IMAD R9, R9, R12, R13 ;
-        /*10840*/                   IMAD.WIDE.U32 R12, R10, R10, RZ ;
-        /*10850*/                   IMAD.IADD R9, R11, 0x1, R9 ;
-        /*10860*/                   IMAD R11, R9, R10, RZ ;
-        /*10870*/                   IMAD R9, R9, R10, R11 ;
-        /*10880*/                   IMAD.WIDE.U32 R10, R12, R12, RZ ;
-        /*10890*/                   IADD3 R9, R13, R9, RZ ;
-        /*108a0*/                   IMAD.MOV.U32 R14, RZ, RZ, R10 ;
-        /*108b0*/                   IMAD R13, R9, R12, RZ ;
-        /*108c0*/                   IMAD R13, R9, R12, R13 ;
-        /*108d0*/                   IMAD.IADD R15, R11, 0x1, R13 ;
-
-.L_x_102:
-; Location ./int.jl:481
-        /*108e0*/                   ISETP.GT.U32.AND P1, PT, R8, 0x7, PT ;
-        /*108f0*/                   ISETP.GT.OR.EX P0, PT, R6, RZ, P0, P1 ;
-; Location ./intfuncs.jl:286
-        /*10900*/              @!P0 BRA `(.L_x_99) ;
-; Location ./int.jl:88
-        /*10910*/                   IMAD R6, R14.reuse, R15, RZ ;
-        /*10920*/                   IMAD.WIDE.U32 R10, R14, R14, RZ ;
-        /*10930*/                   IMAD R9, R14, R15, R6 ;
-        /*10940*/                   IADD3 R11, R11, R9, RZ ;
-        /*10950*/                   IMAD.WIDE.U32 R8, R10, R10, RZ ;
-        /*10960*/                   IMAD R6, R11, R10, RZ ;
-        /*10970*/                   IMAD R11, R11, R10, R6 ;
-        /*10980*/                   IMAD.IADD R9, R9, 0x1, R11 ;
-        /*10990*/                   IMAD.WIDE.U32 R10, R8, R8, RZ ;
-        /*109a0*/                   IMAD R6, R9, R8, RZ ;
-        /*109b0*/                   IMAD R9, R9, R8, R6 ;
-        /*109c0*/                   IMAD.IADD R11, R11, 0x1, R9 ;
-        /*109d0*/                   IMAD.WIDE.U32 R8, R10, R10, RZ ;
-        /*109e0*/                   IMAD R6, R11, R10, RZ ;
-        /*109f0*/                   IMAD R11, R11, R10, R6 ;
-        /*10a00*/                   IADD3 R9, R9, R11, RZ ;
-        /*10a10*/                   IMAD.WIDE.U32 R10, R8, R8, RZ ;
-        /*10a20*/                   IMAD R6, R9, R8, RZ ;
-        /*10a30*/                   IMAD R9, R9, R8, R6 ;
-        /*10a40*/                   IMAD.IADD R11, R11, 0x1, R9 ;
-        /*10a50*/                   IMAD.WIDE.U32 R8, R10, R10, RZ ;
-        /*10a60*/                   IMAD R6, R11, R10, RZ ;
-        /*10a70*/                   IMAD R11, R11, R10, R6 ;
-        /*10a80*/                   IMAD.IADD R9, R9, 0x1, R11 ;
-        /*10a90*/                   IMAD.WIDE.U32 R10, R8, R8, RZ ;
-        /*10aa0*/                   IMAD R6, R9, R8, RZ ;
-        /*10ab0*/                   IMAD R9, R9, R8, R6 ;
-        /*10ac0*/                   IADD3 R11, R11, R9, RZ ;
-        /*10ad0*/                   IMAD.WIDE.U32 R8, R10, R10, RZ ;
-        /*10ae0*/                   IMAD R6, R11.reuse, R10.reuse, RZ ;
-        /*10af0*/                   IMAD.MOV.U32 R14, RZ, RZ, R8 ;
-        /*10b00*/                   IMAD R11, R11, R10, R6 ;
-        /*10b10*/                   IMAD.IADD R15, R9, 0x1, R11 ;
-
-.L_x_99:
-; Location ./intfuncs.jl:283
-        /*10b20*/                   SHF.R.U64 R6, R4, R7, R5.reuse ;
-; Location ./int.jl:88
-        /*10b30*/                   IMAD R8, R0, R15, RZ ;
-        /*10b40*/                   SHF.R.U32.HI R7, RZ, R7, R5 ;
-        /*10b50*/                   IMAD.WIDE.U32 R4, R14, R0, RZ ;
+; Location ./intfuncs.jl:294
+        /*10c70*/                   ISETP.NE.U32.AND P0, PT, R7, 0x3f, PT ;
+        /*10c80*/                   ISETP.NE.AND.EX P0, PT, RZ, RZ, PT, P0 ;
+        /*10c90*/                   SEL R8, R8, 0x3f, P0 ;
+        /*10ca0*/                   SHF.R.U64 R6, R4, R8.reuse, R5.reuse ;
+        /*10cb0*/                   SHF.R.U32.HI R7, RZ, R8, R5 ;
+; Location ./int.jl:88
+        /*10cc0*/                   IMAD R8, R0, R15, RZ ;
 ; Location ./int.jl:83
-        /*10b60*/                   ISETP.GE.U32.AND P0, PT, R6, 0x1, PT ;
-; Location ./int.jl:88
-        /*10b70*/                   IMAD R3, R3, R14, R8 ;
+        /*10cd0*/                   ISETP.GE.U32.AND P0, PT, R6, 0x1, PT ;
+; Location ./int.jl:88
+        /*10ce0*/                   IMAD.WIDE.U32 R4, R14, R0, RZ ;
 ; Location ./int.jl:83
-        /*10b80*/                   ISETP.GE.AND.EX P0, PT, R7, RZ, PT, P0 ;
-; Location ./int.jl:88
-        /*10b90*/                   MOV R0, R4 ;
-        /*10ba0*/                   IMAD.IADD R3, R5, 0x1, R3 ;
-; Location ./intfuncs.jl:283
-        /*10bb0*/              @!P0 BRA `(.L_x_82) ;
-        /*10bc0*/                   IMAD.MOV.U32 R4, RZ, RZ, R6 ;
-        /*10bd0*/                   MOV R5, R7 ;
-        /*10be0*/                   BRA `(.L_x_103) ;
+        /*10cf0*/                   ISETP.GE.AND.EX P0, PT, R7, RZ, PT, P0 ;
+; Location ./int.jl:88
+        /*10d00*/                   IMAD R3, R3, R14, R8 ;
+        /*10d10*/                   IMAD.MOV.U32 R0, RZ, RZ, R4 ;
+        /*10d20*/                   IADD3 R3, R5, R3, RZ ;
+; Location ./intfuncs.jl:294
+        /*10d30*/              @!P0 BRA `(.L_x_82) ;
+        /*10d40*/                   IMAD.MOV.U32 R4, RZ, RZ, R6 ;
+        /*10d50*/                   IMAD.MOV.U32 R5, RZ, RZ, R7 ;
+        /*10d60*/                   BRA `(.L_x_104) ;
 
 .L_x_81:
 ; Location ./int.jl:88
-        /*10bf0*/                   IMAD R6, R0.reuse, R3, RZ ;
-        /*10c00*/                   IMAD.WIDE.U32 R4, R0, R0, RZ ;
-        /*10c10*/                   IMAD R3, R0, R3, R6 ;
-        /*10c20*/                   IMAD.MOV.U32 R0, RZ, RZ, R4 ;
-        /*10c30*/                   IMAD.IADD R3, R5, 0x1, R3 ;
+        /*10d70*/                   IMAD R6, R0.reuse, R3, RZ ;
+        /*10d80*/                   IMAD.WIDE.U32 R4, R0, R0, RZ ;
+        /*10d90*/                   IMAD R3, R0, R3, R6 ;
+        /*10da0*/                   MOV R0, R4 ;
+        /*10db0*/                   IMAD.IADD R3, R5, 0x1, R3 ;
 
 .L_x_82:
-        /*10c40*/                   MOV R4, R18 ;
-        /*10c50*/                   IMAD.MOV.U32 R5, RZ, RZ, 0x0 ;
-        /*10c60*/                   RET.REL.NODEC R4 `(_Z6upchan13CuDeviceArrayI5Int32Li1ELi1EES_IS0_Li1ELi1EES_IS0_Li1ELi1EES_IS0_Li1ELi1EES_I9Float16x2Li1ELi1EES_I6Int4x8Li1ELi1EES_IS2_Li1ELi1EES_IS0_Li1ELi1EE) ;
-
-.L_x_104:
-        /*10c70*/                   BRA `(.L_x_104);
-        /*10c80*/                   NOP;
-        /*10c90*/                   NOP;
-        /*10ca0*/                   NOP;
-        /*10cb0*/                   NOP;
-        /*10cc0*/                   NOP;
-        /*10cd0*/                   NOP;
-        /*10ce0*/                   NOP;
-        /*10cf0*/                   NOP;
-
-.L_x_108:
+        /*10dc0*/                   IMAD.MOV.U32 R4, RZ, RZ, R18 ;
+        /*10dd0*/                   IMAD.MOV.U32 R5, RZ, RZ, 0x0 ;
+        /*10de0*/                   RET.REL.NODEC R4 `(_Z6upchan13CuDeviceArrayI5Int32Li1ELi1EES_IS0_Li1ELi1EES_IS0_Li1ELi1EES_IS0_Li1ELi1EES_I9Float16x2Li1ELi1EES_I6Int4x8Li1ELi1EES_IS2_Li1ELi1EES_IS0_Li1ELi1EE) ;
+
+.L_x_105:
+        /*10df0*/                   BRA `(.L_x_105);
+        /*10e00*/                   NOP;
+        /*10e10*/                   NOP;
+        /*10e20*/                   NOP;
+        /*10e30*/                   NOP;
+        /*10e40*/                   NOP;
+        /*10e50*/                   NOP;
+        /*10e60*/                   NOP;
+        /*10e70*/                   NOP;
+
+.L_x_110:
 
 
 //--------------------- SYMBOLS --------------------------
