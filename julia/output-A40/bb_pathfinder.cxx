--- conflicted
+++ resolved
@@ -170,7 +170,7 @@
     const std::string info_memname;
 
     // Host-side buffer arrays
-    std::vector<std::uint8_t> info_host;
+    std::vector<std::vector<std::uint8_t>> info_host;
 };
 
 REGISTER_CUDA_COMMAND(cudaBasebandBeamformer_pathfinder);
@@ -189,7 +189,7 @@
     info_memname(unique_name + "/gpu_mem_info")
 
     ,
-    info_host(info_length) {
+    info_host(_gpu_buffer_depth) {
     // Add Graphviz entries for the GPU buffers used by this kernel
     gpu_buffers_used.push_back(std::make_tuple(A_memname, true, true, false));
     gpu_buffers_used.push_back(std::make_tuple(E_memname, true, true, false));
@@ -214,6 +214,8 @@
 cudaEvent_t
 cudaBasebandBeamformer_pathfinder::execute(cudaPipelineState& /*pipestate*/,
                                            const std::vector<cudaEvent_t>& /*pre_events*/) {
+    const int gpu_frame_index = gpu_frame_id % _gpu_buffer_depth;
+
     pre_execute();
 
     void* const A_memory =
@@ -224,18 +226,14 @@
         device.get_gpu_memory_array(s_memname, gpu_frame_id, _gpu_buffer_depth, s_length);
     void* const J_memory =
         device.get_gpu_memory_array(J_memname, gpu_frame_id, _gpu_buffer_depth, J_length);
+    info_host.at(gpu_frame_index).resize(info_length);
     void* const info_memory = device.get_gpu_memory(info_memname, info_length);
 
-<<<<<<< HEAD
-    /// A is an input buffer: check metadata
-    const std::shared_ptr<metadataObject> A_mc =
-=======
     // A is an input buffer: check metadata
     const metadataContainer* const A_mc =
->>>>>>> 13357279
         device.get_gpu_memory_array_metadata(A_memname, gpu_frame_id);
-    assert(A_mc && metadata_is_chord(A_mc));
-    const std::shared_ptr<chordMetadata> A_meta = get_chord_metadata(A_mc);
+    assert(A_mc && metadata_container_is_chord(A_mc));
+    const chordMetadata* const A_meta = get_chord_metadata(A_mc);
     INFO("input A array: {:s} {:s}", A_meta->get_type_string(), A_meta->get_dimensions_string());
     assert(A_meta->type == A_type);
     assert(A_meta->dims == A_rank);
@@ -246,16 +244,11 @@
         assert(A_meta->dim[dim] == int(A_lengths[A_rank - 1 - dim]));
     }
     //
-<<<<<<< HEAD
-    /// E is an input buffer: check metadata
-    const std::shared_ptr<metadataObject> E_mc =
-=======
     // E is an input buffer: check metadata
     const metadataContainer* const E_mc =
->>>>>>> 13357279
         device.get_gpu_memory_array_metadata(E_memname, gpu_frame_id);
-    assert(E_mc && metadata_is_chord(E_mc));
-    const std::shared_ptr<chordMetadata> E_meta = get_chord_metadata(E_mc);
+    assert(E_mc && metadata_container_is_chord(E_mc));
+    const chordMetadata* const E_meta = get_chord_metadata(E_mc);
     INFO("input E array: {:s} {:s}", E_meta->get_type_string(), E_meta->get_dimensions_string());
     assert(E_meta->type == E_type);
     assert(E_meta->dims == E_rank);
@@ -266,16 +259,11 @@
         assert(E_meta->dim[dim] == int(E_lengths[E_rank - 1 - dim]));
     }
     //
-<<<<<<< HEAD
-    /// s is an input buffer: check metadata
-    const std::shared_ptr<metadataObject> s_mc =
-=======
     // s is an input buffer: check metadata
     const metadataContainer* const s_mc =
->>>>>>> 13357279
         device.get_gpu_memory_array_metadata(s_memname, gpu_frame_id);
-    assert(s_mc && metadata_is_chord(s_mc));
-    const std::shared_ptr<chordMetadata> s_meta = get_chord_metadata(s_mc);
+    assert(s_mc && metadata_container_is_chord(s_mc));
+    const chordMetadata* const s_meta = get_chord_metadata(s_mc);
     INFO("input s array: {:s} {:s}", s_meta->get_type_string(), s_meta->get_dimensions_string());
     assert(s_meta->type == s_type);
     assert(s_meta->dims == s_rank);
@@ -286,15 +274,10 @@
         assert(s_meta->dim[dim] == int(s_lengths[s_rank - 1 - dim]));
     }
     //
-<<<<<<< HEAD
-    /// J is an output buffer: set metadata
-    std::shared_ptr<metadataObject> const J_mc =
-=======
     // J is an output buffer: set metadata
     metadataContainer* const J_mc =
->>>>>>> 13357279
         device.create_gpu_memory_array_metadata(J_memname, gpu_frame_id, E_mc->parent_pool);
-    std::shared_ptr<chordMetadata> const J_meta = get_chord_metadata(J_mc);
+    chordMetadata* const J_meta = get_chord_metadata(J_mc);
     chord_metadata_copy(J_meta, E_meta);
     J_meta->type = J_type;
     J_meta->dims = J_rank;
@@ -340,36 +323,37 @@
     if (err != CUDA_SUCCESS) {
         const char* errStr;
         cuGetErrorString(err, &errStr);
-        ERROR("cuLaunchKernel: Error number: {}: {}", (int)err, errStr);
+        ERROR("cuLaunchKernel: Error number: {}: {}", err, errStr);
     }
 
     // Copy results back to host memory
     // TODO: Skip this for performance
-    CHECK_CUDA_ERROR(cudaMemcpyAsync(info_host.data(), info_memory, info_length,
+    CHECK_CUDA_ERROR(cudaMemcpyAsync(info_host.at(gpu_frame_index).data(), info_memory, info_length,
                                      cudaMemcpyDeviceToHost, device.getStream(cuda_stream_id)));
 
     // Check error codes
     // TODO: Skip this for performance
     CHECK_CUDA_ERROR(cudaStreamSynchronize(device.getStream(cuda_stream_id)));
-    const std::int32_t error_code = *std::max_element((const std::int32_t*)&*info_host.begin(),
-                                                      (const std::int32_t*)&*info_host.end());
+    const std::int32_t error_code =
+        *std::max_element((const std::int32_t*)&*info_host.at(gpu_frame_index).begin(),
+                          (const std::int32_t*)&*info_host.at(gpu_frame_index).end());
     if (error_code != 0)
         ERROR("CUDA kernel returned error code cuLaunchKernel: {}", error_code);
 
-    for (std::size_t i = 0; i < info_host.size(); ++i)
-        if (info_host[i] != 0)
+    for (std::size_t i = 0; i < info_host.at(gpu_frame_index).size(); ++i)
+        if (info_host.at(gpu_frame_index)[i] != 0)
             ERROR("cudaBasebandBeamformer_pathfinder returned 'info' value {:d} at index {:d} "
                   "(zero indicates no error)",
-                  info_host[i], i);
+                  info_host.at(gpu_frame_index)[i], i);
 
     return record_end_event();
 }
 
 void cudaBasebandBeamformer_pathfinder::finalize_frame() {
-    // device.release_gpu_memory_array_metadata(A_memname, gpu_frame_id);
-    // device.release_gpu_memory_array_metadata(E_memname, gpu_frame_id);
-    // device.release_gpu_memory_array_metadata(s_memname, gpu_frame_id);
-    // device.release_gpu_memory_array_metadata(J_memname, gpu_frame_id);
+    device.release_gpu_memory_array_metadata(A_memname, gpu_frame_id);
+    device.release_gpu_memory_array_metadata(E_memname, gpu_frame_id);
+    device.release_gpu_memory_array_metadata(s_memname, gpu_frame_id);
+    device.release_gpu_memory_array_metadata(J_memname, gpu_frame_id);
 
     cudaCommand::finalize_frame();
 }