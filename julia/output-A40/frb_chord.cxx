/**
 * @file
 * @brief CUDA FRBBeamformer_chord kernel
 *
 * This file has been generated automatically.
 * Do not modify this C++ file, your changes will be lost.
 */

#include <algorithm>
#include <array>
#include <bufferContainer.hpp>
#include <cassert>
#include <chordMetadata.hpp>
#include <cstring>
#include <cudaCommand.hpp>
#include <cudaDeviceInterface.hpp>
#include <fmt.hpp>
#include <limits>
#include <stdexcept>
#include <string>
#include <vector>

using kotekan::bufferContainer;
using kotekan::Config;

/**
 * @class cudaFRBBeamformer_chord
 * @brief cudaCommand for FRBBeamformer_chord
 */
class cudaFRBBeamformer_chord : public cudaCommand {
public:
    cudaFRBBeamformer_chord(Config& config, const std::string& unique_name,
                            bufferContainer& host_buffers, cudaDeviceInterface& device,
                            const int inst);
    virtual ~cudaFRBBeamformer_chord();

    cudaEvent_t execute(cudaPipelineState& pipestate,
                        const std::vector<cudaEvent_t>& pre_events) override;
    void finalize_frame() override;

private:
    // Julia's `CuDevArray` type
    template<typename T, std::int64_t N>
    struct CuDeviceArray {
        T* ptr;
        std::int64_t maxsize; // bytes
        std::int64_t dims[N]; // elements
        std::int64_t len;     // elements
        CuDeviceArray(void* const ptr, const std::size_t bytes) :
            ptr(static_cast<T*>(ptr)), maxsize(bytes), dims{std::int64_t(maxsize / sizeof(T))},
            len(maxsize / sizeof(T)) {}
    };
    using kernel_arg = CuDeviceArray<int32_t, 1>;

    // Kernel design parameters:
    static constexpr int cuda_beam_layout_M = 48;
    static constexpr int cuda_beam_layout_N = 48;
    static constexpr int cuda_dish_layout_M = 24;
    static constexpr int cuda_dish_layout_N = 24;
    static constexpr int cuda_downsampling_factor = 40;
    static constexpr int cuda_number_of_complex_components = 2;
    static constexpr int cuda_number_of_dishes = 512;
    static constexpr int cuda_number_of_frequencies = 256;
    static constexpr int cuda_number_of_polarizations = 2;
    static constexpr int cuda_number_of_timesamples = 144;

    // Kernel compile parameters:
    static constexpr int minthreads = 768;
    static constexpr int blocks_per_sm = 1;

    // Kernel call parameters:
    static constexpr int threads_x = 32;
    static constexpr int threads_y = 24;
    static constexpr int blocks = 256;
    static constexpr int shmem_bytes = 76896;

    // Kernel name:
    const char* const kernel_symbol =
        "_Z3frb13CuDeviceArrayI7Int16x2Li1ELi1EES_I9Float16x2Li1ELi1EES_I6Int4x8Li1ELi1EES_IS1_"
        "Li1ELi1EES_I5Int32Li1ELi1EE";

    // Kernel arguments:
    // S: gpu_mem_dishlayout
    static constexpr chordDataType S_type = int16;
    static constexpr std::size_t S_rank = 0 + 1 + 1;
    static constexpr std::array<const char*, S_rank> S_labels = {
        "MN",
        "D",
    };
    static constexpr std::array<std::size_t, S_rank> S_lengths = {
        2,
        576,
    };
    static constexpr std::size_t S_length = chord_datatype_bytes(S_type) * 2 * 576;
    static_assert(S_length <= std::size_t(std::numeric_limits<int>::max()));
    //
    // W: gpu_mem_phase
    static constexpr chordDataType W_type = float16;
    static constexpr std::size_t W_rank = 0 + 1 + 1 + 1 + 1 + 1;
    static constexpr std::array<const char*, W_rank> W_labels = {
        "C", "dishM", "dishN", "P", "F",
    };
    static constexpr std::array<std::size_t, W_rank> W_lengths = {
        2, 24, 24, 2, 256,
    };
    static constexpr std::size_t W_length = chord_datatype_bytes(W_type) * 2 * 24 * 24 * 2 * 256;
    static_assert(W_length <= std::size_t(std::numeric_limits<int>::max()));
    //
    // E: gpu_mem_voltage
    static constexpr chordDataType E_type = int4p4;
    static constexpr std::size_t E_rank = 0 + 1 + 1 + 1 + 1;
    static constexpr std::array<const char*, E_rank> E_labels = {
        "D",
        "P",
        "F",
        "T",
    };
    static constexpr std::array<std::size_t, E_rank> E_lengths = {
        512,
        2,
        256,
        144,
    };
    static constexpr std::size_t E_length = chord_datatype_bytes(E_type) * 512 * 2 * 256 * 144;
    static_assert(E_length <= std::size_t(std::numeric_limits<int>::max()));
    //
    // I: gpu_mem_beamgrid
    static constexpr chordDataType I_type = float16;
    static constexpr std::size_t I_rank = 0 + 1 + 1 + 1 + 1;
    static constexpr std::array<const char*, I_rank> I_labels = {
        "beamP",
        "beamQ",
        "Tbar",
        "F",
    };
    static constexpr std::array<std::size_t, I_rank> I_lengths = {
        48,
        48,
        3,
        256,
    };
    static constexpr std::size_t I_length = chord_datatype_bytes(I_type) * 48 * 48 * 3 * 256;
    static_assert(I_length <= std::size_t(std::numeric_limits<int>::max()));
    //
    // info: gpu_mem_info
    static constexpr chordDataType info_type = int32;
    static constexpr std::size_t info_rank = 0 + 1 + 1 + 1;
    static constexpr std::array<const char*, info_rank> info_labels = {
        "thread",
        "warp",
        "block",
    };
    static constexpr std::array<std::size_t, info_rank> info_lengths = {
        32,
        24,
        256,
    };
    static constexpr std::size_t info_length = chord_datatype_bytes(info_type) * 32 * 24 * 256;
    static_assert(info_length <= std::size_t(std::numeric_limits<int>::max()));
    //

    // Kotekan buffer names
    const std::string S_memname;
    const std::string W_memname;
    const std::string E_memname;
    const std::string I_memname;
    const std::string info_memname;

    // Host-side buffer arrays
<<<<<<< HEAD
    std::vector<std::uint8_t> info_host;
=======
    std::vector<std::vector<std::uint8_t>> S_host;
    std::vector<std::vector<std::uint8_t>> info_host;
>>>>>>> 13357279
};

REGISTER_CUDA_COMMAND(cudaFRBBeamformer_chord);

cudaFRBBeamformer_chord::cudaFRBBeamformer_chord(Config& config, const std::string& unique_name,
                                                 bufferContainer& host_buffers,
                                                 cudaDeviceInterface& device, const int inst) :
    cudaCommand(config, unique_name, host_buffers, device, inst, no_cuda_command_state,
                "FRBBeamformer_chord", "FRBBeamformer_chord.ptx"),
    S_memname(unique_name + "/gpu_mem_dishlayout"),
    W_memname(config.get<std::string>(unique_name, "gpu_mem_phase")),
    E_memname(config.get<std::string>(unique_name, "gpu_mem_voltage")),
    I_memname(config.get<std::string>(unique_name, "gpu_mem_beamgrid")),
    info_memname(unique_name + "/gpu_mem_info")

    ,
<<<<<<< HEAD
    info_host(info_length) {
=======
    S_host(_gpu_buffer_depth), info_host(_gpu_buffer_depth) {
>>>>>>> 13357279
    // Add Graphviz entries for the GPU buffers used by this kernel
    gpu_buffers_used.push_back(
        std::make_tuple(get_name() + "_gpu_mem_dishlayout", false, true, true));
    gpu_buffers_used.push_back(std::make_tuple(W_memname, true, true, false));
    gpu_buffers_used.push_back(std::make_tuple(E_memname, true, true, false));
    gpu_buffers_used.push_back(std::make_tuple(I_memname, true, true, false));
    gpu_buffers_used.push_back(std::make_tuple(get_name() + "_gpu_mem_info", false, true, true));

    set_command_type(gpuCommandType::KERNEL);

    // Only one of the instances of this pipeline stage need to build the kernel
    if (inst == 0) {
        const std::vector<std::string> opts = {
            "--gpu-name=sm_86",
            "--verbose",
        };
        device.build_ptx(kernel_file_name, {kernel_symbol}, opts);
    }
}

cudaFRBBeamformer_chord::~cudaFRBBeamformer_chord() {}

cudaEvent_t cudaFRBBeamformer_chord::execute(cudaPipelineState& /*pipestate*/,
                                             const std::vector<cudaEvent_t>& /*pre_events*/) {
    pre_execute();

    S_host.at(gpu_frame_index).resize(S_length);
    void* const S_memory = device.get_gpu_memory(S_memname, S_length);
    void* const W_memory =
        device.get_gpu_memory_array(W_memname, gpu_frame_id, _gpu_buffer_depth, W_length);
    void* const E_memory =
        device.get_gpu_memory_array(E_memname, gpu_frame_id, _gpu_buffer_depth, E_length);
    void* const I_memory =
        device.get_gpu_memory_array(I_memname, gpu_frame_id, _gpu_buffer_depth, I_length);
    info_host.resize(info_length);
    void* const info_memory = device.get_gpu_memory(info_memname, info_length);

<<<<<<< HEAD
    /// S is an input buffer: check metadata
    const std::shared_ptr<metadataObject> S_mc =
        device.get_gpu_memory_array_metadata(S_memname, gpu_frame_id);
    assert(S_mc && metadata_is_chord(S_mc));
    const std::shared_ptr<chordMetadata> S_meta = get_chord_metadata(S_mc);
    INFO("input S array: {:s} {:s}", S_meta->get_type_string(), S_meta->get_dimensions_string());
    assert(S_meta->type == S_type);
    assert(S_meta->dims == S_rank);
    for (std::size_t dim = 0; dim < S_rank; ++dim) {
        assert(std::strncmp(S_meta->dim_name[dim], S_labels[S_rank - 1 - dim],
                            sizeof S_meta->dim_name[dim])
               == 0);
        assert(S_meta->dim[dim] == int(S_lengths[S_rank - 1 - dim]));
    }
    //
    /// W is an input buffer: check metadata
    const std::shared_ptr<metadataObject> W_mc =
=======
    // TODO: Initialize (and copy to the GPU) S only once at the beginning
    {
        // S maps dishes to locations.
        // The first `ndishes` dishes are real dishes,
        // the remaining dishes are not real and exist only to label the unoccupied dish locations.
        const metadataContainer* const E_mc =
            device.get_gpu_memory_array_metadata(E_memname, gpu_frame_id);
        assert(E_mc && metadata_container_is_chord(E_mc));
        const chordMetadata* const E_meta = get_chord_metadata(E_mc);
        assert(E_meta->ndishes == cuda_number_of_dishes);
        assert(E_meta->n_dish_locations_ew == cuda_dish_layout_N);
        assert(E_meta->n_dish_locations_ns == cuda_dish_layout_M);
        assert(E_meta->dish_index);
        std::int16_t* __restrict__ const S =
            static_cast<std::int16_t*>(static_cast<void*>(S_host.at(gpu_frame_index).data()));
        int surplus_dish_index = cuda_number_of_dishes;
        for (int locM = 0; locM < cuda_dish_layout_M; ++locM) {
            for (int locN = 0; locN < cuda_dish_layout_N; ++locN) {
                int dish_index = E_meta->get_dish_index(locN, locM);
                if (dish_index >= 0) {
                    // This location holds a real dish, record its location
                    S[2 * dish_index + 0] = locM;
                    S[2 * dish_index + 1] = locN;
                } else {
                    // This location is empty, assign it a surplus dish index
                    S[2 * surplus_dish_index + 0] = locM;
                    S[2 * surplus_dish_index + 1] = locN;
                    ++surplus_dish_index;
                }
            }
        }
        assert(surplus_dish_index == cuda_dish_layout_M * cuda_dish_layout_N);
    }

    // W is an input buffer: check metadata
    const metadataContainer* const W_mc =
>>>>>>> 13357279
        device.get_gpu_memory_array_metadata(W_memname, gpu_frame_id);
    assert(W_mc && metadata_is_chord(W_mc));
    const std::shared_ptr<chordMetadata> W_meta = get_chord_metadata(W_mc);
    INFO("input W array: {:s} {:s}", W_meta->get_type_string(), W_meta->get_dimensions_string());
    assert(W_meta->type == W_type);
    assert(W_meta->dims == W_rank);
    for (std::size_t dim = 0; dim < W_rank; ++dim) {
        assert(std::strncmp(W_meta->dim_name[dim], W_labels[W_rank - 1 - dim],
                            sizeof W_meta->dim_name[dim])
               == 0);
        assert(W_meta->dim[dim] == int(W_lengths[W_rank - 1 - dim]));
    }
    //
<<<<<<< HEAD
    /// E is an input buffer: check metadata
    const std::shared_ptr<metadataObject> E_mc =
=======
    // E is an input buffer: check metadata
    const metadataContainer* const E_mc =
>>>>>>> 13357279
        device.get_gpu_memory_array_metadata(E_memname, gpu_frame_id);
    assert(E_mc && metadata_is_chord(E_mc));
    const std::shared_ptr<chordMetadata> E_meta = get_chord_metadata(E_mc);
    INFO("input E array: {:s} {:s}", E_meta->get_type_string(), E_meta->get_dimensions_string());
    assert(E_meta->type == E_type);
    assert(E_meta->dims == E_rank);
    for (std::size_t dim = 0; dim < E_rank; ++dim) {
        assert(std::strncmp(E_meta->dim_name[dim], E_labels[E_rank - 1 - dim],
                            sizeof E_meta->dim_name[dim])
               == 0);
        assert(E_meta->dim[dim] == int(E_lengths[E_rank - 1 - dim]));
    }
    //
<<<<<<< HEAD
    /// I is an output buffer: set metadata
    std::shared_ptr<metadataObject> const I_mc =
=======
    // I is an output buffer: set metadata
    metadataContainer* const I_mc =
>>>>>>> 13357279
        device.create_gpu_memory_array_metadata(I_memname, gpu_frame_id, E_mc->parent_pool);
    std::shared_ptr<chordMetadata> const I_meta = get_chord_metadata(I_mc);
    chord_metadata_copy(I_meta, E_meta);
    I_meta->type = I_type;
    I_meta->dims = I_rank;
    for (std::size_t dim = 0; dim < I_rank; ++dim) {
        std::strncpy(I_meta->dim_name[dim], I_labels[I_rank - 1 - dim],
                     sizeof I_meta->dim_name[dim]);
        I_meta->dim[dim] = I_lengths[I_rank - 1 - dim];
    }
    INFO("output I array: {:s} {:s}", I_meta->get_type_string(), I_meta->get_dimensions_string());
    //

    record_start_event();

    const char* exc_arg = "exception";
    kernel_arg S_arg(S_memory, S_length);
    kernel_arg W_arg(W_memory, W_length);
    kernel_arg E_arg(E_memory, E_length);
    kernel_arg I_arg(I_memory, I_length);
    kernel_arg info_arg(info_memory, info_length);
    void* args[] = {
        &exc_arg, &S_arg, &W_arg, &E_arg, &I_arg, &info_arg,
    };

    // Copy inputs to device memory
    CHECK_CUDA_ERROR(cudaMemcpyAsync(S_memory, S_host.at(gpu_frame_index).data(), S_length,
                                     cudaMemcpyHostToDevice, device.getStream(cuda_stream_id)));

    // Initialize host-side buffer arrays
    // TODO: Skip this for performance
    CHECK_CUDA_ERROR(
        cudaMemsetAsync(info_memory, 0xff, info_length, device.getStream(cuda_stream_id)));

    DEBUG("kernel_symbol: {}", kernel_symbol);
    DEBUG("runtime_kernels[kernel_symbol]: {}",
          static_cast<void*>(device.runtime_kernels[kernel_symbol]));
    CHECK_CU_ERROR(cuFuncSetAttribute(device.runtime_kernels[kernel_symbol],
                                      CU_FUNC_ATTRIBUTE_MAX_DYNAMIC_SHARED_SIZE_BYTES,
                                      shmem_bytes));

    DEBUG("Running CUDA FRBBeamformer_chord on GPU frame {:d}", gpu_frame_id);
    const CUresult err =
        cuLaunchKernel(device.runtime_kernels[kernel_symbol], blocks, 1, 1, threads_x, threads_y, 1,
                       shmem_bytes, device.getStream(cuda_stream_id), args, NULL);

    if (err != CUDA_SUCCESS) {
        const char* errStr;
        cuGetErrorString(err, &errStr);
        ERROR("cuLaunchKernel: Error number: {}: {}", (int)err, errStr);
    }

    // Copy results back to host memory
    // TODO: Skip this for performance
    CHECK_CUDA_ERROR(cudaMemcpyAsync(info_host.data(), info_memory, info_length,
                                     cudaMemcpyDeviceToHost, device.getStream(cuda_stream_id)));

    // Check error codes
    // TODO: Skip this for performance
    CHECK_CUDA_ERROR(cudaStreamSynchronize(device.getStream(cuda_stream_id)));
    const std::int32_t error_code = *std::max_element((const std::int32_t*)&*info_host.begin(),
                                                      (const std::int32_t*)&*info_host.end());
    if (error_code != 0)
        ERROR("CUDA kernel returned error code cuLaunchKernel: {}", error_code);

    for (std::size_t i = 0; i < info_host.size(); ++i)
        if (info_host[i] != 0)
            ERROR("cudaFRBBeamformer_chord returned 'info' value {:d} at index {:d} (zero "
                  "indicates no error)",
                  info_host[i], i);

    return record_end_event();
}

void cudaFRBBeamformer_chord::finalize_frame() {
<<<<<<< HEAD
    // device.release_gpu_memory_array_metadata(S_memname, gpu_frame_id);
    // device.release_gpu_memory_array_metadata(W_memname, gpu_frame_id);
    // device.release_gpu_memory_array_metadata(E_memname, gpu_frame_id);
    // device.release_gpu_memory_array_metadata(I_memname, gpu_frame_id);
=======
    device.release_gpu_memory_array_metadata(W_memname, gpu_frame_id);
    device.release_gpu_memory_array_metadata(E_memname, gpu_frame_id);
    device.release_gpu_memory_array_metadata(I_memname, gpu_frame_id);
>>>>>>> 13357279

    cudaCommand::finalize_frame();
}<|MERGE_RESOLUTION|>--- conflicted
+++ resolved
@@ -167,12 +167,8 @@
     const std::string info_memname;
 
     // Host-side buffer arrays
-<<<<<<< HEAD
-    std::vector<std::uint8_t> info_host;
-=======
     std::vector<std::vector<std::uint8_t>> S_host;
     std::vector<std::vector<std::uint8_t>> info_host;
->>>>>>> 13357279
 };
 
 REGISTER_CUDA_COMMAND(cudaFRBBeamformer_chord);
@@ -189,11 +185,7 @@
     info_memname(unique_name + "/gpu_mem_info")
 
     ,
-<<<<<<< HEAD
-    info_host(info_length) {
-=======
     S_host(_gpu_buffer_depth), info_host(_gpu_buffer_depth) {
->>>>>>> 13357279
     // Add Graphviz entries for the GPU buffers used by this kernel
     gpu_buffers_used.push_back(
         std::make_tuple(get_name() + "_gpu_mem_dishlayout", false, true, true));
@@ -218,6 +210,8 @@
 
 cudaEvent_t cudaFRBBeamformer_chord::execute(cudaPipelineState& /*pipestate*/,
                                              const std::vector<cudaEvent_t>& /*pre_events*/) {
+    const int gpu_frame_index = gpu_frame_id % _gpu_buffer_depth;
+
     pre_execute();
 
     S_host.at(gpu_frame_index).resize(S_length);
@@ -228,28 +222,9 @@
         device.get_gpu_memory_array(E_memname, gpu_frame_id, _gpu_buffer_depth, E_length);
     void* const I_memory =
         device.get_gpu_memory_array(I_memname, gpu_frame_id, _gpu_buffer_depth, I_length);
-    info_host.resize(info_length);
+    info_host.at(gpu_frame_index).resize(info_length);
     void* const info_memory = device.get_gpu_memory(info_memname, info_length);
 
-<<<<<<< HEAD
-    /// S is an input buffer: check metadata
-    const std::shared_ptr<metadataObject> S_mc =
-        device.get_gpu_memory_array_metadata(S_memname, gpu_frame_id);
-    assert(S_mc && metadata_is_chord(S_mc));
-    const std::shared_ptr<chordMetadata> S_meta = get_chord_metadata(S_mc);
-    INFO("input S array: {:s} {:s}", S_meta->get_type_string(), S_meta->get_dimensions_string());
-    assert(S_meta->type == S_type);
-    assert(S_meta->dims == S_rank);
-    for (std::size_t dim = 0; dim < S_rank; ++dim) {
-        assert(std::strncmp(S_meta->dim_name[dim], S_labels[S_rank - 1 - dim],
-                            sizeof S_meta->dim_name[dim])
-               == 0);
-        assert(S_meta->dim[dim] == int(S_lengths[S_rank - 1 - dim]));
-    }
-    //
-    /// W is an input buffer: check metadata
-    const std::shared_ptr<metadataObject> W_mc =
-=======
     // TODO: Initialize (and copy to the GPU) S only once at the beginning
     {
         // S maps dishes to locations.
@@ -286,10 +261,9 @@
 
     // W is an input buffer: check metadata
     const metadataContainer* const W_mc =
->>>>>>> 13357279
         device.get_gpu_memory_array_metadata(W_memname, gpu_frame_id);
-    assert(W_mc && metadata_is_chord(W_mc));
-    const std::shared_ptr<chordMetadata> W_meta = get_chord_metadata(W_mc);
+    assert(W_mc && metadata_container_is_chord(W_mc));
+    const chordMetadata* const W_meta = get_chord_metadata(W_mc);
     INFO("input W array: {:s} {:s}", W_meta->get_type_string(), W_meta->get_dimensions_string());
     assert(W_meta->type == W_type);
     assert(W_meta->dims == W_rank);
@@ -300,16 +274,11 @@
         assert(W_meta->dim[dim] == int(W_lengths[W_rank - 1 - dim]));
     }
     //
-<<<<<<< HEAD
-    /// E is an input buffer: check metadata
-    const std::shared_ptr<metadataObject> E_mc =
-=======
     // E is an input buffer: check metadata
     const metadataContainer* const E_mc =
->>>>>>> 13357279
         device.get_gpu_memory_array_metadata(E_memname, gpu_frame_id);
-    assert(E_mc && metadata_is_chord(E_mc));
-    const std::shared_ptr<chordMetadata> E_meta = get_chord_metadata(E_mc);
+    assert(E_mc && metadata_container_is_chord(E_mc));
+    const chordMetadata* const E_meta = get_chord_metadata(E_mc);
     INFO("input E array: {:s} {:s}", E_meta->get_type_string(), E_meta->get_dimensions_string());
     assert(E_meta->type == E_type);
     assert(E_meta->dims == E_rank);
@@ -320,15 +289,10 @@
         assert(E_meta->dim[dim] == int(E_lengths[E_rank - 1 - dim]));
     }
     //
-<<<<<<< HEAD
-    /// I is an output buffer: set metadata
-    std::shared_ptr<metadataObject> const I_mc =
-=======
     // I is an output buffer: set metadata
     metadataContainer* const I_mc =
->>>>>>> 13357279
         device.create_gpu_memory_array_metadata(I_memname, gpu_frame_id, E_mc->parent_pool);
-    std::shared_ptr<chordMetadata> const I_meta = get_chord_metadata(I_mc);
+    chordMetadata* const I_meta = get_chord_metadata(I_mc);
     chord_metadata_copy(I_meta, E_meta);
     I_meta->type = I_type;
     I_meta->dims = I_rank;
@@ -376,42 +340,36 @@
     if (err != CUDA_SUCCESS) {
         const char* errStr;
         cuGetErrorString(err, &errStr);
-        ERROR("cuLaunchKernel: Error number: {}: {}", (int)err, errStr);
+        ERROR("cuLaunchKernel: Error number: {}: {}", err, errStr);
     }
 
     // Copy results back to host memory
     // TODO: Skip this for performance
-    CHECK_CUDA_ERROR(cudaMemcpyAsync(info_host.data(), info_memory, info_length,
+    CHECK_CUDA_ERROR(cudaMemcpyAsync(info_host.at(gpu_frame_index).data(), info_memory, info_length,
                                      cudaMemcpyDeviceToHost, device.getStream(cuda_stream_id)));
 
     // Check error codes
     // TODO: Skip this for performance
     CHECK_CUDA_ERROR(cudaStreamSynchronize(device.getStream(cuda_stream_id)));
-    const std::int32_t error_code = *std::max_element((const std::int32_t*)&*info_host.begin(),
-                                                      (const std::int32_t*)&*info_host.end());
+    const std::int32_t error_code =
+        *std::max_element((const std::int32_t*)&*info_host.at(gpu_frame_index).begin(),
+                          (const std::int32_t*)&*info_host.at(gpu_frame_index).end());
     if (error_code != 0)
         ERROR("CUDA kernel returned error code cuLaunchKernel: {}", error_code);
 
-    for (std::size_t i = 0; i < info_host.size(); ++i)
-        if (info_host[i] != 0)
+    for (std::size_t i = 0; i < info_host.at(gpu_frame_index).size(); ++i)
+        if (info_host.at(gpu_frame_index)[i] != 0)
             ERROR("cudaFRBBeamformer_chord returned 'info' value {:d} at index {:d} (zero "
                   "indicates no error)",
-                  info_host[i], i);
+                  info_host.at(gpu_frame_index)[i], i);
 
     return record_end_event();
 }
 
 void cudaFRBBeamformer_chord::finalize_frame() {
-<<<<<<< HEAD
-    // device.release_gpu_memory_array_metadata(S_memname, gpu_frame_id);
-    // device.release_gpu_memory_array_metadata(W_memname, gpu_frame_id);
-    // device.release_gpu_memory_array_metadata(E_memname, gpu_frame_id);
-    // device.release_gpu_memory_array_metadata(I_memname, gpu_frame_id);
-=======
     device.release_gpu_memory_array_metadata(W_memname, gpu_frame_id);
     device.release_gpu_memory_array_metadata(E_memname, gpu_frame_id);
     device.release_gpu_memory_array_metadata(I_memname, gpu_frame_id);
->>>>>>> 13357279
 
     cudaCommand::finalize_frame();
 }