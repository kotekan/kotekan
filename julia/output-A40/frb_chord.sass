--- conflicted
+++ resolved
@@ -11,41 +11,25 @@
 //--------------------- .text._Z3frb13CuDeviceArrayI7Int16x2Li1ELi1EES_I9Float16x2Li1ELi1EES_I6Int4x8Li1ELi1EES_IS1_Li1ELi1EES_I5Int32Li1ELi1EE --------------------------
 	.section	.text._Z3frb13CuDeviceArrayI7Int16x2Li1ELi1EES_I9Float16x2Li1ELi1EES_I6Int4x8Li1ELi1EES_IS1_Li1ELi1EES_I5Int32Li1ELi1EE,"ax",@progbits
 	.sectionflags	@"SHF_BARRIERS=1"
-	.sectioninfo	@"SHI_REGISTERS=79"
+	.sectioninfo	@"SHI_REGISTERS=80"
 	.align	128
         .global         _Z3frb13CuDeviceArrayI7Int16x2Li1ELi1EES_I9Float16x2Li1ELi1EES_I6Int4x8Li1ELi1EES_IS1_Li1ELi1EES_I5Int32Li1ELi1EE
         .type           _Z3frb13CuDeviceArrayI7Int16x2Li1ELi1EES_I9Float16x2Li1ELi1EES_I6Int4x8Li1ELi1EES_IS1_Li1ELi1EES_I5Int32Li1ELi1EE,@function
-<<<<<<< HEAD
-        .size           _Z3frb13CuDeviceArrayI7Int16x2Li1ELi1EES_I9Float16x2Li1ELi1EES_I6Int4x8Li1ELi1EES_IS1_Li1ELi1EES_I5Int32Li1ELi1EE,(.L_x_114 - _Z3frb13CuDeviceArrayI7Int16x2Li1ELi1EES_I9Float16x2Li1ELi1EES_I6Int4x8Li1ELi1EES_IS1_Li1ELi1EES_I5Int32Li1ELi1EE)
-=======
-        .size           _Z3frb13CuDeviceArrayI7Int16x2Li1ELi1EES_I9Float16x2Li1ELi1EES_I6Int4x8Li1ELi1EES_IS1_Li1ELi1EES_I5Int32Li1ELi1EE,(.L_x_85 - _Z3frb13CuDeviceArrayI7Int16x2Li1ELi1EES_I9Float16x2Li1ELi1EES_I6Int4x8Li1ELi1EES_IS1_Li1ELi1EES_I5Int32Li1ELi1EE)
->>>>>>> bdbe7b3b
+        .size           _Z3frb13CuDeviceArrayI7Int16x2Li1ELi1EES_I9Float16x2Li1ELi1EES_I6Int4x8Li1ELi1EES_IS1_Li1ELi1EES_I5Int32Li1ELi1EE,(.L_x_116 - _Z3frb13CuDeviceArrayI7Int16x2Li1ELi1EES_I9Float16x2Li1ELi1EES_I6Int4x8Li1ELi1EES_IS1_Li1ELi1EES_I5Int32Li1ELi1EE)
         .other          _Z3frb13CuDeviceArrayI7Int16x2Li1ELi1EES_I9Float16x2Li1ELi1EES_I6Int4x8Li1ELi1EES_IS1_Li1ELi1EES_I5Int32Li1ELi1EE,@"STO_CUDA_ENTRY STV_DEFAULT"
 _Z3frb13CuDeviceArrayI7Int16x2Li1ELi1EES_I9Float16x2Li1ELi1EES_I6Int4x8Li1ELi1EES_IS1_Li1ELi1EES_I5Int32Li1ELi1EE:
 
 .text._Z3frb13CuDeviceArrayI7Int16x2Li1ELi1EES_I9Float16x2Li1ELi1EES_I6Int4x8Li1ELi1EES_IS1_Li1ELi1EES_I5Int32Li1ELi1EE:
-<<<<<<< HEAD
 ; Location /home/eschnett/src/kotekan/julia/kernels/frb.jl:1704
         IMAD.MOV.U32 R1, RZ, RZ, c[0x0][0x28] ;
 ; Location ./int.jl:513
-=======
-; Location /home/dstn/kotekan/julia/kernels/frb.jl:1470
-        IMAD.MOV.U32 R1, RZ, RZ, c[0x0][0x28] ;
-; Location ./int.jl:480
->>>>>>> bdbe7b3b
         IMAD.MOV.U32 R0, RZ, RZ, c[0x0][0x2c] ;
         ULDC.64 UR36, c[0x0][0x118] ;
-        IADD3 R1, R1, -0xd8, RZ ;
+        IADD3 R1, R1, -0xb0, RZ ;
         ISETP.GT.U32.AND P0, PT, R0, 0x12c5f, PT ;
-<<<<<<< HEAD
 ; Location /home/eschnett/.julia/packages/CUDA/rXson/src/device/intrinsics/shared_memory.jl:51
     @P0 BRA `(.L_x_2) ;
 ; Location /home/eschnett/.julia/packages/CUDA/rXson/src/device/intrinsics/shared_memory.jl:52
-=======
-; Location /home/dstn/.julia/packages/CUDA/YIj5X/src/device/intrinsics/shared_memory.jl:51
-    @P0 BRA `(.L_x_2) ;
-; Location /home/dstn/.julia/packages/CUDA/YIj5X/src/device/intrinsics/shared_memory.jl:52
->>>>>>> bdbe7b3b
         MOV R16, 0xa0 ;
         UMOV UR4, 32@lo(exception1) ;
         UMOV UR5, 32@hi(exception1) ;
@@ -55,245 +39,148 @@
         BPT.TRAP 0x1 ;
 
 .L_x_2:
-<<<<<<< HEAD
-; Location /home/eschnett/.julia/packages/LLVM/OLMpi/src/interop/base.jl:38
-        S2R R8, SR_TID.Y ;
-        IMAD.MOV.U32 R12, RZ, RZ, 0x4 ;
+; Location /home/eschnett/.julia/packages/LLVM/OLMpi/src/interop/base.jl:38
+        S2UR UR30, SR_CTAID.X ;
+        S2R R7, SR_TID.X ;
+        IMAD.MOV.U32 R8, RZ, RZ, 0x4 ;
 ; Location /home/eschnett/.julia/packages/CUDA/rXson/src/device/intrinsics/math.jl:371
         BSSY B0, `(.L_x_3) ;
 ; Location /home/eschnett/.julia/packages/LLVM/OLMpi/src/interop/base.jl:38
-        IMAD.MOV.U32 R5, RZ, RZ, 0x1 ;
-        S2R R7, SR_TID.X ;
-        S2R R3, SR_CTAID.X ;
+        IMAD.MOV.U32 R13, RZ, RZ, 0x1 ;
+        S2R R9, SR_TID.Y ;
 ; Location ./int.jl:88
-        IMAD.SHL.U32 R36, R8, 0x20, RZ ;
-; Location ./int.jl:296
-        LOP3.LUT R18, R7, 0x3, RZ, 0xc0, !PT ;
+        UIMAD UR4, UR30, 0x300, URZ ;
+; Location ./int.jl:296
+        LOP3.LUT R28, R7, 0x3, RZ, 0xc0, !PT ;
 ; Location ./int.jl:295
-        SHF.R.U32.HI R19, RZ, 0x2, R7 ;
-; Location ./int.jl:87
-        LOP3.LUT R0, R36, R7, RZ, 0xfc, !PT ;
+        SHF.R.U32.HI R5, RZ, 0x2, R7 ;
 ; Location ./int.jl:88
-        IMAD R2, R18, R19, RZ ;
-; Location ./int.jl:87
-        IMAD R3, R3, 0x300, R0 ;
+        IMAD.SHL.U32 R11, R9, 0x20, RZ ;
+; Location ./int.jl:87
+        LOP3.LUT R0, R7, UR4, RZ, 0xfc, !PT ;
+; Location ./int.jl:88
+        IMAD R2, R28, R5, RZ ;
+; Location ./int.jl:87
+        IMAD.IADD R3, R11, 0x1, R0 ;
 ; Location ./int.jl:296
         LOP3.LUT R0, R2, 0x7, RZ, 0xc0, !PT ;
 ; Location /home/eschnett/.julia/packages/LLVM/OLMpi/src/interop/base.jl:38
-        IMAD.WIDE.U32 R2, R3, R12, c[0x0][0x1f0] ;
+        IMAD.WIDE.U32 R2, R3, R8, c[0x0][0x1f0] ;
 ; Location ./float.jl:159
         I2FP.F32.S32 R0, R0 ;
 ; Location /home/eschnett/.julia/packages/LLVM/OLMpi/src/interop/base.jl:38
-        STG.E [R2.64], R5 ;
+        STG.E [R2.64], R13 ;
 ; Location /home/eschnett/.julia/packages/CUDA/rXson/src/device/intrinsics/math.jl:378
-        FMUL R14, R0, 0.25 ;
+        FMUL R16, R0, 0.25 ;
 ; Location /home/eschnett/.julia/packages/CUDA/rXson/src/device/intrinsics/math.jl:371
-        FADD R22, -RZ, |R14| ;
-        FSETP.GEU.AND P1, PT, |R14|.reuse, 2, PT ;
-        FSETP.GTU.AND P0, PT, |R14|, 16777216, PT ;
-        IMAD.MOV.U32 R25, RZ, RZ, R22 ;
+        FADD R22, -RZ, |R16| ;
+        FSETP.GEU.AND P1, PT, |R16|.reuse, 2, PT ;
+        FSETP.GTU.AND P0, PT, |R16|, 16777216, PT ;
+        IMAD.MOV.U32 R23, RZ, RZ, R22 ;
    @!P1 BRA `(.L_x_4) ;
     @P0 BRA `(.L_x_5) ;
         FMUL R0, R22, 0.5 ;
         BSSY B1, `(.L_x_6) ;
-        FRND.TRUNC R25, R0 ;
-        FFMA R3, R25, -2, R22 ;
+        FRND.TRUNC R23, R0 ;
+        FFMA R3, R23, -2, R22 ;
         ISETP.GE.U32.AND P1, PT, R3, 0x40000000, PT ;
    @!P1 BRA `(.L_x_7) ;
         ISETP.GE.U32.AND P1, PT, R3, -0x7fffffff, PT ;
         FSETP.GEU.OR P2, PT, R3, -2, !P1 ;
-    @P1 FADD R0, R25, -1 ;
+    @P1 FADD R0, R23, -1 ;
    @!P2 FADD R0, R0, -1 ;
-    @P1 IMAD.MOV.U32 R25, RZ, RZ, R0 ;
+    @P1 IMAD.MOV.U32 R23, RZ, RZ, R0 ;
     @P1 BRA `(.L_x_7) ;
         FSETP.GE.AND P1, PT, R3, 4, PT ;
-        FADD R25, R25, 1 ;
+        FADD R23, R23, 1 ;
     @P1 IMAD.MOV.U32 R0, RZ, RZ, 0x40400000 ;
     @P1 FFMA R0, -R0, 2, R3 ;
         FSETP.GE.AND P2, PT, R0, RZ, P1 ;
-    @P1 FADD R0, R25, 1 ;
+    @P1 FADD R0, R23, 1 ;
     @P2 FADD R0, R0, 1 ;
-    @P1 IMAD.MOV.U32 R25, RZ, RZ, R0 ;
-=======
-; Location /home/dstn/.julia/packages/LLVM/RpBog/src/interop/base.jl:38
-        S2R R0, SR_CTAID.X ;
-        IMAD.MOV.U32 R8, RZ, RZ, 0x4 ;
-; Location /home/dstn/.julia/packages/CUDA/YIj5X/src/device/intrinsics/math.jl:371
-        BSSY B0, `(.L_x_3) ;
-; Location /home/dstn/.julia/packages/LLVM/RpBog/src/interop/base.jl:38
-        IMAD.MOV.U32 R13, RZ, RZ, 0x1 ;
-        S2R R2, SR_TID.X ;
-        S2R R5, SR_TID.Y ;
-; Location ./int.jl:88
-        IMAD R3, R0, 0x300, RZ ;
-; Location ./int.jl:289
-        LOP3.LUT R7, R2, 0x3, RZ, 0xc0, !PT ;
-; Location ./int.jl:87
-        LOP3.LUT R3, R2, R3, RZ, 0xfc, !PT ;
-; Location ./int.jl:88
-        IMAD.SHL.U32 R4, R5, 0x20, RZ ;
-; Location ./int.jl:288
-        SHF.R.U32.HI R6, RZ, 0x2, R2 ;
-; Location ./int.jl:87
-        IMAD.IADD R3, R4, 0x1, R3 ;
-; Location ./int.jl:88
-        IMAD R4, R7, R6, RZ ;
-; Location /home/dstn/.julia/packages/LLVM/RpBog/src/interop/base.jl:38
-        IMAD.WIDE.U32 R10, R3, R8, c[0x0][0x1f0] ;
-; Location ./int.jl:289
-        LOP3.LUT R4, R4, 0x7, RZ, 0xc0, !PT ;
-; Location /home/dstn/.julia/packages/LLVM/RpBog/src/interop/base.jl:38
-        STG.E [R10.64], R13 ;
-; Location ./float.jl:146
-        I2FP.F32.U32 R4, R4 ;
-; Location /home/dstn/.julia/packages/CUDA/YIj5X/src/device/intrinsics/math.jl:378
-        FMUL R4, R4, 0.25 ;
-; Location /home/dstn/.julia/packages/CUDA/YIj5X/src/device/intrinsics/math.jl:371
-        FADD R9, -RZ, |R4| ;
-        FSETP.GEU.AND P0, PT, |R4|, 2, PT ;
-   @!P0 BRA `(.L_x_4) ;
-        FSETP.GTU.AND P0, PT, R9, 16777216, PT ;
-    @P0 BRA `(.L_x_5) ;
-        FMUL R3, R9, 0.5 ;
-        BSSY B1, `(.L_x_6) ;
-        FRND.TRUNC R12, R3 ;
-        FFMA R14, R12, -2, R9 ;
-        IMAD.MOV.U32 R10, RZ, RZ, R12 ;
-        ISETP.GE.U32.AND P0, PT, R14, 0x40000000, PT ;
-   @!P0 BRA `(.L_x_7) ;
-        ISETP.GE.U32.AND P0, PT, R14, -0x7fffffff, PT ;
-    @P0 FADD R3, R12, -1 ;
-    @P0 FSETP.GEU.AND P1, PT, R14, -2, PT ;
-    @P0 FSEL R3, R3, R12, !P1 ;
-    @P0 FADD R10, R3, -1 ;
-    @P0 BRA `(.L_x_7) ;
-        FSETP.GE.AND P1, PT, R14, 4, PT ;
-        FADD R10, R12, 1 ;
-    @P1 IMAD.MOV.U32 R3, RZ, RZ, 0x40400000 ;
-    @P1 FFMA R3, -R3, 2, R14 ;
-    @P1 FSETP.GE.AND P0, PT, R3, RZ, PT ;
-    @P1 FSEL R3, R10, R12, P0 ;
-    @P1 FADD R3, R3, 1 ;
-    @P1 FADD R10, R3, 1 ;
->>>>>>> bdbe7b3b
+    @P1 IMAD.MOV.U32 R23, RZ, RZ, R0 ;
 
 .L_x_7:
         BSYNC B1 ;
 
 .L_x_6:
-<<<<<<< HEAD
-        FFMA R25, R25, -2, R22 ;
+        FFMA R23, R23, -2, R22 ;
         BRA `(.L_x_4) ;
 
 .L_x_5:
         IADD3 R2, R22.reuse, -0x40000000, RZ ;
-        IMAD.MOV.U32 R25, RZ, RZ, 0x7fffffff ;
+        IMAD.MOV.U32 R23, RZ, RZ, 0x7fffffff ;
         LOP3.LUT R0, R22, 0x7fffff, RZ, 0xc0, !PT ;
         BSSY B1, `(.L_x_8) ;
         LOP3.LUT P2, R2, R2, 0xff800000, RZ, 0xc0, !PT ;
         ISETP.GT.U32.AND P1, PT, R22, 0x7f7fffff, PT ;
         LOP3.LUT R0, R0, 0x3f800000, RZ, 0xfc, !PT ;
-        FSEL R25, R25, 16777216, P1 ;
+        FSEL R23, R23, 16777216, P1 ;
    @!P2 BRA `(.L_x_9) ;
 
 .L_x_10:
         IMNMX.U32 R3, R2, 0xb800000, PT ;
         IMAD.IADD R0, R3, 0x1, R0 ;
         IMAD.IADD R2, R2, 0x1, -R3 ;
-        FADD R5, R0, -R0 ;
+        FADD R13, R0, -R0 ;
         ISETP.NE.AND P2, PT, R2, RZ, PT ;
-        FFMA R5, R5, 1, R0 ;
-        FADD R4, R0, -R5 ;
-        FFMA.RZ R4, R4, 1, R5 ;
-        FRND.TRUNC R5, R4 ;
-        FADD R0, R0, -R5 ;
+        FFMA R13, R13, 1, R0 ;
+        FADD R4, R0, -R13 ;
+        FFMA.RZ R4, R4, 1, R13 ;
+        FRND.TRUNC R13, R4 ;
+        FADD R0, R0, -R13 ;
         ISETP.NE.AND P1, PT, R0, RZ, PT ;
     @P1 BRA P2, `(.L_x_10) ;
-=======
-        FFMA R9, R10, -2, R9 ;
-        BRA `(.L_x_4) ;
-
-.L_x_5:
-        IADD3 R10, R9.reuse, -0x40000000, RZ ;
-        IMAD.MOV.U32 R13, RZ, RZ, 0x7fffffff ;
-        LOP3.LUT R3, R9.reuse, 0x7fffff, RZ, 0xc0, !PT ;
-        BSSY B1, `(.L_x_8) ;
-        LOP3.LUT P1, R10, R10, 0xff800000, RZ, 0xc0, !PT ;
-        ISETP.GT.U32.AND P0, PT, R9, 0x7f7fffff, PT ;
-        LOP3.LUT R3, R3, 0x3f800000, RZ, 0xfc, !PT ;
-        FSEL R13, R13, 16777216, P0 ;
-   @!P1 BRA `(.L_x_9) ;
-
-.L_x_10:
-        IMNMX.U32 R9, R10, 0xb800000, PT ;
-        IMAD.IADD R3, R9, 0x1, R3 ;
-        IMAD.IADD R10, R10, 0x1, -R9 ;
-        FADD R12, R3, -R3 ;
-        ISETP.NE.AND P1, PT, R10, RZ, PT ;
-        FFMA R12, R12, 1, R3 ;
-        FADD R11, R3, -R12 ;
-        FFMA.RZ R11, R11, 1, R12 ;
-        FRND.TRUNC R12, R11 ;
-        FADD R3, R3, -R12 ;
-        ISETP.NE.AND P0, PT, R3, RZ, PT ;
-    @P0 BRA P1, `(.L_x_10) ;
->>>>>>> bdbe7b3b
 
 .L_x_9:
         BSYNC B1 ;
 
 .L_x_8:
-<<<<<<< HEAD
         FMUL R0, R0, 1.1920928955078125e-07 ;
-        FMUL R25, R25, R0 ;
-=======
-        FMUL R10, R3, 1.1920928955078125e-07 ;
-        FMUL R9, R13, R10 ;
->>>>>>> bdbe7b3b
+        FMUL R23, R23, R0 ;
 
 .L_x_4:
         BSYNC B0 ;
 
 .L_x_3:
-<<<<<<< HEAD
-        FSETP.GTU.AND P1, PT, |R25|, +INF , PT ;
+        FSETP.GTU.AND P1, PT, |R23|, +INF , PT ;
 ; Location ./int.jl:88
-        IMAD.SHL.U32 R11, R7, 0x2, RZ ;
+        IMAD.SHL.U32 R12, R7, 0x2, RZ ;
 ; Location /home/eschnett/.julia/packages/CUDA/rXson/src/device/intrinsics/math.jl:56
         BSSY B1, `(.L_x_11) ;
-        IMAD.MOV.U32 R23, RZ, RZ, 0x3f17acc9 ;
-        IMAD.MOV.U32 R30, RZ, RZ, 0x3e684e12 ;
+        IMAD.MOV.U32 R18, RZ, RZ, 0x3f17acc9 ;
+        IMAD.MOV.U32 R13, RZ, RZ, 0x3e684e12 ;
 ; Location ./int.jl:88
-        LOP3.LUT R32, R11, 0x6, RZ, 0xc0, !PT ;
+        LOP3.LUT R36, R12, 0x6, RZ, 0xc0, !PT ;
 ; Location ./int.jl:83
+        IMAD.MOV.U32 R14, RZ, RZ, RZ ;
         IMAD.MOV.U32 R6, RZ, RZ, RZ ;
-        IMAD.MOV.U32 R5, RZ, RZ, RZ ;
-; Location ./int.jl:87
-        LOP3.LUT R16, R32, 0x1, RZ, 0xfc, !PT ;
+; Location ./int.jl:87
+        LOP3.LUT R34, R36, 0x1, RZ, 0xfc, !PT ;
 ; Location ./int.jl:83
-        IMAD R28, R19, R32, RZ ;
-   @!P1 LOP3.LUT R25, R25, 0x80000000, R14, 0xf8, !PT ;
+        IMAD R29, R5, R36, RZ ;
+   @!P1 LOP3.LUT R23, R23, 0x80000000, R16, 0xf8, !PT ;
 ; Location /home/eschnett/.julia/packages/CUDA/rXson/src/device/intrinsics/math.jl:56
-        FADD R2, R25, R25 ;
+        FADD R2, R23, R23 ;
         LOP3.LUT R0, R2.reuse, 0x80000000, RZ, 0xc0, !PT ;
         FSETP.GEU.AND P2, PT, |R2|, 0.5, PT ;
         LOP3.LUT R3, R0, 0x3f000000, RZ, 0xfc, !PT ;
         FSETP.GT.AND P1, PT, |R2|, 8388608, PT ;
         FADD R3, R2, R3 ;
         FRND.TRUNC R3, R3 ;
-        FSEL R10, R2, R3, P1 ;
+        FSEL R24, R2, R3, P1 ;
 ; Location ./int.jl:83
-        ISETP.NE.AND P1, PT, R32, 0x6, PT ;
+        ISETP.NE.AND P1, PT, R36, 0x6, PT ;
 ; Location /home/eschnett/.julia/packages/CUDA/rXson/src/device/intrinsics/math.jl:56
-   @!P2 FRND.TRUNC R10, R2 ;
-        FFMA R0, R10, -0.5, R25 ;
-        FMUL R9, R0, R0 ;
-        FFMA R20, R9.reuse, -R23, 2.550144195556640625 ;
-        FFMA R4, R9, R30, -1.334560394287109375 ;
+   @!P2 FRND.TRUNC R24, R2 ;
+        FFMA R0, R24, -0.5, R23 ;
+        FMUL R19, R0, R0 ;
+        FFMA R10, R19.reuse, -R18, 2.550144195556640625 ;
+        FFMA R4, R19, R13, -1.334560394287109375 ;
 ; Location /home/eschnett/src/kotekan/julia/kernels/frb.jl:1709
    @!P1 BRA `(.L_x_12) ;
 ; Location ./int.jl:296
-        LOP3.LUT R2, R28, 0xff, RZ, 0xc0, !PT ;
+        LOP3.LUT R2, R29, 0xff, RZ, 0xc0, !PT ;
 ; Location /home/eschnett/.julia/packages/CUDA/rXson/src/device/intrinsics/math.jl:371
         BSSY B0, `(.L_x_13) ;
 ; Location ./int.jl:296
@@ -303,583 +190,275 @@
         PRMT R2, R2, 0x9910, RZ ;
         IMAD R2, R2, 0x30, RZ ;
         IMAD.MOV R2, RZ, RZ, -R2 ;
-        PRMT R3, R2, 0x7710, RZ ;
-        IMAD.IADD R2, R28, 0x1, R3 ;
+        PRMT R2, R2, 0x7710, RZ ;
+        IMAD.IADD R2, R29, 0x1, R2 ;
         LOP3.LUT R2, R2, 0xff, RZ, 0xc0, !PT ;
 ; Location ./float.jl:159
         I2F.U16 R2, R2 ;
 ; Location /home/eschnett/.julia/packages/CUDA/rXson/src/device/intrinsics/math.jl:378
         FMUL R3, R2, 0.041666667908430099487 ;
 ; Location /home/eschnett/.julia/packages/CUDA/rXson/src/device/intrinsics/math.jl:371
-        FADD R6, -RZ, |R3| ;
+        FADD R14, -RZ, |R3| ;
         FSETP.GEU.AND P2, PT, |R3|, 2, PT ;
    @!P2 BRA `(.L_x_14) ;
-        FSETP.GTU.AND P2, PT, R6, 16777216, PT ;
+        FSETP.GTU.AND P2, PT, R14, 16777216, PT ;
     @P2 BRA `(.L_x_15) ;
-        FMUL R2, R6, 0.5 ;
+        FMUL R2, R14, 0.5 ;
         BSSY B2, `(.L_x_16) ;
-        FRND.TRUNC R5, R2 ;
-        FFMA R13, R5, -2, R6 ;
-        ISETP.GE.U32.AND P2, PT, R13, 0x40000000, PT ;
+        FRND.TRUNC R15, R2 ;
+        FFMA R6, R15, -2, R14 ;
+        ISETP.GE.U32.AND P2, PT, R6, 0x40000000, PT ;
    @!P2 BRA `(.L_x_17) ;
-        ISETP.GE.U32.AND P2, PT, R13, -0x7fffffff, PT ;
-        FSETP.GEU.OR P3, PT, R13, -2, !P2 ;
-    @P2 FADD R2, R5, -1 ;
+        ISETP.GE.U32.AND P2, PT, R6, -0x7fffffff, PT ;
+        FSETP.GEU.OR P3, PT, R6, -2, !P2 ;
+    @P2 FADD R2, R15, -1 ;
    @!P3 FADD R2, R2, -1 ;
-    @P2 IMAD.MOV.U32 R5, RZ, RZ, R2 ;
+    @P2 IMAD.MOV.U32 R15, RZ, RZ, R2 ;
     @P2 BRA `(.L_x_17) ;
-        FSETP.GE.AND P2, PT, R13, 4, PT ;
-        FADD R5, R5, 1 ;
-    @P2 IMAD.MOV.U32 R2, RZ, RZ, 0x40400000 ;
-    @P2 FFMA R2, -R2, 2, R13 ;
+        FSETP.GE.AND P2, PT, R6, 4, PT ;
+        FADD R15, R15, 1 ;
+    @P2 IMAD.MOV.U32 R17, RZ, RZ, 0x40400000 ;
+    @P2 FFMA R2, -R17, 2, R6 ;
         FSETP.GE.AND P3, PT, R2, RZ, P2 ;
-    @P2 FADD R2, R5, 1 ;
+    @P2 FADD R2, R15, 1 ;
     @P3 FADD R2, R2, 1 ;
-    @P2 IMAD.MOV.U32 R5, RZ, RZ, R2 ;
-=======
-        FSETP.GTU.AND P0, PT, |R9|, +INF , PT ;
-; Location /home/dstn/.julia/packages/CUDA/YIj5X/src/device/intrinsics/math.jl:56
-        IMAD.MOV.U32 R11, RZ, RZ, 0x3e684e12 ;
-        BSSY B1, `(.L_x_11) ;
-        IMAD.MOV.U32 R10, RZ, RZ, 0x3f17acc9 ;
-        IMAD.MOV.U32 R32, RZ, RZ, RZ ;
-   @!P0 LOP3.LUT R9, R9, 0x80000000, R4, 0xf8, !PT ;
-        FRND.TRUNC R20, R9 ;
-        FADD R12, R9, R9 ;
-        FMUL R39, RZ, R9 ;
-        LOP3.LUT R3, R12.reuse, 0x80000000, RZ, 0xc0, !PT ;
-        FSETP.GEU.AND P1, PT, |R12|.reuse, 0.5, PT ;
-        LOP3.LUT R3, R3, 0x3f000000, RZ, 0xfc, !PT ;
-        FSETP.GT.AND P0, PT, |R12|, 8388608, PT ;
-        FADD R4, R12, R3 ;
-        FRND.TRUNC R3, R4 ;
-        FSEL R14, R12, R3, P0 ;
-        FSETP.NEU.AND P0, PT, R20, R9, PT ;
-   @!P1 FRND.TRUNC R14, R12 ;
-        FFMA R3, R14, -0.5, R9 ;
-        F2I.TRUNC.NTZ R18, R14 ;
-        FMUL R16, R3, R3 ;
-        FFMA R15, R16.reuse, R11, -1.334560394287109375 ;
-        FFMA R13, R16.reuse, -R10, 2.550144195556640625 ;
-        FFMA R17, R3, R16, RZ ;
-        FFMA R15, R16.reuse, R15, 4.0586924552917480469 ;
-        FFMA R4, R16, R13, -5.1677198410034179688 ;
-        FFMA R15, R16, R15, -4.9348020553588867188 ;
-        FFMA R4, R4, R17, RZ ;
-        LOP3.LUT R12, R18, 0x1, RZ, 0xc0, !PT ;
-        FFMA R14, R16, R15, 1 ;
-; Location ./int.jl:88
-        IMAD.SHL.U32 R15, R2, 0x2, RZ ;
-; Location /home/dstn/.julia/packages/CUDA/YIj5X/src/device/intrinsics/math.jl:56
-        FFMA R3, R3, 3.1415927410125732422, R4 ;
-        ISETP.NE.U32.AND P1, PT, R12, 0x1, PT ;
-; Location ./int.jl:83
-        CS2R R16, SRZ ;
-; Location ./int.jl:88
-        LOP3.LUT R15, R15, 0x6, RZ, 0xc0, !PT ;
-; Location /home/dstn/.julia/packages/CUDA/YIj5X/src/device/intrinsics/math.jl:56
-        FSEL R20, R14, R3, !P1 ;
-; Location ./int.jl:83
-        ISETP.NE.AND P2, PT, R15, 0x6, PT ;
-        IMAD R12, R6, R15, RZ ;
-; Location /home/dstn/.julia/packages/CUDA/YIj5X/src/device/intrinsics/math.jl:56
-        FSEL R14, R3, R14, !P1 ;
-        LOP3.LUT P1, RZ, R18.reuse, 0x2, RZ, 0xc0, !PT ;
-; Location ./int.jl:87
-        LOP3.LUT R13, R15, 0x1, RZ, 0xfc, !PT ;
-; Location /home/dstn/.julia/packages/CUDA/YIj5X/src/device/intrinsics/math.jl:56
-        IADD3 R18, R18, 0x1, RZ ;
-        FSEL R20, R20, -R20, !P1 ;
-; Location /home/dstn/kotekan/julia/kernels/frb.jl:1475
-   @!P2 BRA `(.L_x_12) ;
-; Location ./int.jl:289
-        LOP3.LUT R3, R12, 0xff, RZ, 0xc0, !PT ;
-; Location /home/dstn/.julia/packages/CUDA/YIj5X/src/device/intrinsics/math.jl:371
-        BSSY B0, `(.L_x_13) ;
-; Location ./int.jl:289
-        IMAD R3, R3, 0xab, RZ ;
-        LOP3.LUT R3, R3, 0xffff, RZ, 0xc0, !PT ;
-        SHF.R.U32.HI R3, RZ, 0xd, R3 ;
-        PRMT R3, R3, 0x9910, RZ ;
-        IMAD R3, R3, 0x30, RZ ;
-        IMAD.MOV R3, RZ, RZ, -R3 ;
-        PRMT R3, R3, 0x7710, RZ ;
-        IMAD.IADD R3, R12, 0x1, R3 ;
-        LOP3.LUT R3, R3, 0xff, RZ, 0xc0, !PT ;
-; Location ./float.jl:146
-        I2F.U16 R3, R3 ;
-; Location /home/dstn/.julia/packages/CUDA/YIj5X/src/device/intrinsics/math.jl:378
-        FMUL R4, R3, 0.041666667908430099487 ;
-; Location /home/dstn/.julia/packages/CUDA/YIj5X/src/device/intrinsics/math.jl:371
-        FADD R17, -RZ, |R4| ;
-        FSETP.GEU.AND P1, PT, |R4|, 2, PT ;
-   @!P1 BRA `(.L_x_14) ;
-        FSETP.GTU.AND P1, PT, R17, 16777216, PT ;
-    @P1 BRA `(.L_x_15) ;
-        FMUL R3, R17, 0.5 ;
-        BSSY B2, `(.L_x_16) ;
-        FRND.TRUNC R22, R3 ;
-        FFMA R19, R22, -2, R17 ;
-        IMAD.MOV.U32 R16, RZ, RZ, R22 ;
-        ISETP.GE.U32.AND P1, PT, R19, 0x40000000, PT ;
-   @!P1 BRA `(.L_x_17) ;
-        ISETP.GE.U32.AND P1, PT, R19, -0x7fffffff, PT ;
-    @P1 FADD R3, R22, -1 ;
-    @P1 FSETP.GEU.AND P2, PT, R19, -2, PT ;
-    @P1 FSEL R3, R3, R22, !P2 ;
-    @P1 FADD R16, R3, -1 ;
-    @P1 BRA `(.L_x_17) ;
-        FSETP.GE.AND P2, PT, R19, 4, PT ;
-    @P2 IMAD.MOV.U32 R16, RZ, RZ, 0x40400000 ;
-    @P2 FFMA R3, -R16, 2, R19 ;
-        FADD R16, R22, 1 ;
-    @P2 FSETP.GE.AND P1, PT, R3, RZ, PT ;
-    @P2 FSEL R3, R16, R22, P1 ;
-    @P2 FADD R3, R3, 1 ;
-    @P2 FADD R16, R3, 1 ;
->>>>>>> bdbe7b3b
+    @P2 IMAD.MOV.U32 R15, RZ, RZ, R2 ;
 
 .L_x_17:
         BSYNC B2 ;
 
 .L_x_16:
-<<<<<<< HEAD
-        FFMA R6, R5, -2, R6 ;
+        FFMA R14, R15, -2, R14 ;
         BRA `(.L_x_14) ;
 
 .L_x_15:
-        IADD3 R5, R6.reuse, -0x40000000, RZ ;
-        IMAD.MOV.U32 R15, RZ, RZ, 0x7fffffff ;
-        LOP3.LUT R2, R6.reuse, 0x7fffff, RZ, 0xc0, !PT ;
+        IADD3 R6, R14.reuse, -0x40000000, RZ ;
+        IMAD.MOV.U32 R20, RZ, RZ, 0x7fffffff ;
+        LOP3.LUT R2, R14, 0x7fffff, RZ, 0xc0, !PT ;
         BSSY B2, `(.L_x_18) ;
-        LOP3.LUT P3, R5, R5, 0xff800000, RZ, 0xc0, !PT ;
-        ISETP.GT.U32.AND P2, PT, R6, 0x7f7fffff, PT ;
+        LOP3.LUT P3, R6, R6, 0xff800000, RZ, 0xc0, !PT ;
+        ISETP.GT.U32.AND P2, PT, R14, 0x7f7fffff, PT ;
         LOP3.LUT R2, R2, 0x3f800000, RZ, 0xfc, !PT ;
-        FSEL R15, R15, 16777216, P2 ;
+        FSEL R20, R20, 16777216, P2 ;
    @!P3 BRA `(.L_x_19) ;
 
 .L_x_20:
-        IMNMX.U32 R6, R5, 0xb800000, PT ;
-        IMAD.IADD R2, R6, 0x1, R2 ;
-        IMAD.IADD R5, R5, 0x1, -R6 ;
-        FADD R13, R2, -R2 ;
-        ISETP.NE.AND P3, PT, R5, RZ, PT ;
-        FFMA R13, R13, 1, R2 ;
-        FADD R24, R2, -R13 ;
-        FFMA.RZ R24, R24, 1, R13 ;
-        FRND.TRUNC R13, R24 ;
-        FADD R2, R2, -R13 ;
+        IMNMX.U32 R15, R6, 0xb800000, PT ;
+        IMAD.IADD R2, R15, 0x1, R2 ;
+        IMAD.IADD R6, R6, 0x1, -R15 ;
+        FADD R17, R2, -R2 ;
+        ISETP.NE.AND P3, PT, R6, RZ, PT ;
+        FFMA R17, R17, 1, R2 ;
+        FADD R14, R2, -R17 ;
+        FFMA.RZ R14, R14, 1, R17 ;
+        FRND.TRUNC R17, R14 ;
+        FADD R2, R2, -R17 ;
         ISETP.NE.AND P2, PT, R2, RZ, PT ;
     @P2 BRA P3, `(.L_x_20) ;
-=======
-        FFMA R17, R16, -2, R17 ;
-        BRA `(.L_x_14) ;
-
-.L_x_15:
-        IADD3 R16, R17.reuse, -0x40000000, RZ ;
-        IMAD.MOV.U32 R21, RZ, RZ, 0x7fffffff ;
-        LOP3.LUT R3, R17.reuse, 0x7fffff, RZ, 0xc0, !PT ;
-        BSSY B2, `(.L_x_18) ;
-        LOP3.LUT P2, R16, R16, 0xff800000, RZ, 0xc0, !PT ;
-        ISETP.GT.U32.AND P1, PT, R17, 0x7f7fffff, PT ;
-        LOP3.LUT R3, R3, 0x3f800000, RZ, 0xfc, !PT ;
-        FSEL R21, R21, 16777216, P1 ;
-   @!P2 BRA `(.L_x_19) ;
-
-.L_x_20:
-        IMNMX.U32 R17, R16, 0xb800000, PT ;
-        IMAD.IADD R3, R17, 0x1, R3 ;
-        IMAD.IADD R16, R16, 0x1, -R17 ;
-        FADD R22, R3, -R3 ;
-        ISETP.NE.AND P2, PT, R16, RZ, PT ;
-        FFMA R22, R22, 1, R3 ;
-        FADD R19, R3, -R22 ;
-        FFMA.RZ R19, R19, 1, R22 ;
-        FRND.TRUNC R22, R19 ;
-        FADD R3, R3, -R22 ;
-        ISETP.NE.AND P1, PT, R3, RZ, PT ;
-    @P1 BRA P2, `(.L_x_20) ;
->>>>>>> bdbe7b3b
 
 .L_x_19:
         BSYNC B2 ;
 
 .L_x_18:
-<<<<<<< HEAD
-        FMUL R2, R2, 1.1920928955078125e-07 ;
-        FMUL R6, R15, R2 ;
-=======
-        FMUL R16, R3, 1.1920928955078125e-07 ;
-        FMUL R17, R21, R16 ;
->>>>>>> bdbe7b3b
+        FMUL R15, R2, 1.1920928955078125e-07 ;
+        FMUL R14, R20, R15 ;
 
 .L_x_14:
         BSYNC B0 ;
 
 .L_x_13:
-<<<<<<< HEAD
-        FSETP.GTU.AND P2, PT, |R6|, +INF , PT ;
-   @!P2 LOP3.LUT R6, R6, 0x80000000, R3, 0xf8, !PT ;
+        FSETP.GTU.AND P2, PT, |R14|, +INF , PT ;
+   @!P2 LOP3.LUT R14, R14, 0x80000000, R3, 0xf8, !PT ;
 ; Location /home/eschnett/.julia/packages/CUDA/rXson/src/device/intrinsics/math.jl:56
-        FRND.TRUNC R21, R6 ;
-        FADD R5, R6, R6 ;
-        LOP3.LUT R2, R5.reuse, 0x80000000, RZ, 0xc0, !PT ;
-        FSETP.GEU.AND P3, PT, |R5|.reuse, 0.5, PT ;
-        LOP3.LUT R2, R2, 0x3f000000, RZ, 0xfc, !PT ;
-        FSETP.GT.AND P2, PT, |R5|, 8388608, PT ;
-        FADD R3, R5, R2 ;
-        FRND.TRUNC R2, R3 ;
-        FSEL R13, R5, R2, P2 ;
-   @!P3 FRND.TRUNC R13, R5 ;
-        FSETP.NEU.AND P3, PT, R21, R6, PT ;
-        FFMA R2, R13, -0.5, R6 ;
-        F2I.TRUNC.NTZ R15, R13 ;
-        FMUL R17, R2, R2 ;
-        FFMA R24, R17.reuse, -R23, 2.550144195556640625 ;
-        FFMA R26, R17.reuse, R30, -1.334560394287109375 ;
-        FFMA R34, R2, R17, RZ ;
-        FFMA R3, R17.reuse, R24, -5.1677198410034179688 ;
-        FFMA R26, R17, R26, 4.0586924552917480469 ;
-        FFMA R3, R3, R34, RZ ;
-        FFMA R26, R17, R26, -4.9348020553588867188 ;
-        LOP3.LUT R5, R15, 0x1, RZ, 0xc0, !PT ;
+        FRND.TRUNC R25, R14 ;
+        FADD R6, R14, R14 ;
+        LOP3.LUT R2, R6.reuse, 0x80000000, RZ, 0xc0, !PT ;
+        FSETP.GEU.AND P3, PT, |R6|, 0.5, PT ;
+        LOP3.LUT R3, R2, 0x3f000000, RZ, 0xfc, !PT ;
+        FSETP.GT.AND P2, PT, |R6|, 8388608, PT ;
+        FADD R3, R6, R3 ;
+        FRND.TRUNC R3, R3 ;
+        FSEL R15, R6, R3, P2 ;
+   @!P3 FRND.TRUNC R15, R6 ;
+        FSETP.NEU.AND P3, PT, R25, R14, PT ;
+        FFMA R2, R15, -0.5, R14 ;
+        F2I.TRUNC.NTZ R17, R15 ;
+        FMUL R21, R2, R2 ;
+        FFMA R20, R21.reuse, -R18, 2.550144195556640625 ;
+        FFMA R26, R21.reuse, R13, -1.334560394287109375 ;
+        FFMA R30, R2, R21, RZ ;
+        FFMA R3, R21.reuse, R20, -5.1677198410034179688 ;
+        FFMA R26, R21, R26, 4.0586924552917480469 ;
+        FFMA R3, R3, R30, RZ ;
+        FFMA R26, R21, R26, -4.9348020553588867188 ;
+        LOP3.LUT R6, R17, 0x1, RZ, 0xc0, !PT ;
         FFMA R3, R2, 3.1415927410125732422, R3 ;
-        FFMA R26, R17, R26, 1 ;
-        ISETP.NE.U32.AND P5, PT, R5, 0x1, PT ;
-        IADD3 R13, R15, 0x1, RZ ;
-        FSEL R5, R26, R3, !P5 ;
-        LOP3.LUT P2, RZ, R13, 0x2, RZ, 0xc0, !PT ;
+        FFMA R26, R21, R26, 1 ;
+        ISETP.NE.U32.AND P5, PT, R6, 0x1, PT ;
+        IADD3 R15, R17, 0x1, RZ ;
+        FSEL R6, R26, R3, !P5 ;
+        LOP3.LUT P2, RZ, R15, 0x2, RZ, 0xc0, !PT ;
         FSEL R3, R3, R26, !P5 ;
-        FSETP.GT.AND P5, PT, |R6|, 16777216, PT ;
-        LOP3.LUT P4, RZ, R15, 0x2, RZ, 0xc0, !PT ;
-        FSEL R5, R5, -R5, !P4 ;
-   @!P3 FMUL R5, RZ, R6 ;
+        FSETP.GT.AND P5, PT, |R14|, 16777216, PT ;
+        LOP3.LUT P4, RZ, R17, 0x2, RZ, 0xc0, !PT ;
+        FSEL R6, R6, -R6, !P4 ;
+   @!P3 FMUL R6, RZ, R14 ;
     @P2 FADD R3, RZ, -R3 ;
-    @P5 FADD R3, R5, 1 ;
-        IMAD.MOV.U32 R6, RZ, RZ, R3 ;
-=======
-        FSETP.GTU.AND P1, PT, |R17|, +INF , PT ;
-   @!P1 LOP3.LUT R17, R17, 0x80000000, R4, 0xf8, !PT ;
-; Location /home/dstn/.julia/packages/CUDA/YIj5X/src/device/intrinsics/math.jl:56
-        FRND.TRUNC R26, R17 ;
-        FADD R16, R17, R17 ;
-        LOP3.LUT R3, R16.reuse, 0x80000000, RZ, 0xc0, !PT ;
-        FSETP.GEU.AND P2, PT, |R16|.reuse, 0.5, PT ;
-        LOP3.LUT R3, R3, 0x3f000000, RZ, 0xfc, !PT ;
-        FSETP.GT.AND P1, PT, |R16|, 8388608, PT ;
-        FADD R4, R16, R3 ;
-        FSETP.NEU.AND P5, PT, R26, R17, PT ;
-        FRND.TRUNC R3, R4 ;
-        FSEL R22, R16, R3, P1 ;
-        FSETP.GT.AND P1, PT, |R17|, 16777216, PT ;
-   @!P2 FRND.TRUNC R22, R16 ;
-        F2I.TRUNC.NTZ R19, R22 ;
-        FFMA R3, R22, -0.5, R17 ;
-        FMUL R24, R3, R3 ;
-        FFMA R21, R24.reuse, -R10, 2.550144195556640625 ;
-        FFMA R23, R24.reuse, R11, -1.334560394287109375 ;
-        FFMA R25, R3, R24, RZ ;
-        FFMA R4, R24.reuse, R21, -5.1677198410034179688 ;
-        FFMA R23, R24, R23, 4.0586924552917480469 ;
-        IADD3 R16, R19.reuse, 0x1, RZ ;
-        FFMA R4, R4, R25, RZ ;
-        FFMA R23, R24, R23, -4.9348020553588867188 ;
-        LOP3.LUT R21, R19, 0x1, RZ, 0xc0, !PT ;
-        LOP3.LUT P4, RZ, R16, 0x2, RZ, 0xc0, !PT ;
-        FFMA R4, R3, 3.1415927410125732422, R4 ;
-        FFMA R23, R24, R23, 1 ;
-        ISETP.NE.U32.AND P2, PT, R21, 0x1, PT ;
-        LOP3.LUT P3, RZ, R19, 0x2, RZ, 0xc0, !PT ;
-        FSEL R16, R23, R4, !P2 ;
-        FSEL R4, R4, R23, !P2 ;
-        FSEL R16, R16, -R16, !P3 ;
-   @!P5 FMUL R16, RZ, R17 ;
-    @P4 FADD R4, RZ, -R4 ;
-    @P1 FADD R4, R16, 1 ;
-        IMAD.MOV.U32 R17, RZ, RZ, R4 ;
->>>>>>> bdbe7b3b
+    @P5 FADD R3, R6, 1 ;
+        IMAD.MOV.U32 R14, RZ, RZ, R3 ;
 
 .L_x_12:
         BSYNC B1 ;
 
 .L_x_11:
 ; Location ./int.jl:83
-<<<<<<< HEAD
-        ISETP.GT.U32.AND P2, PT, R16, 0x5, PT ;
-        F2I.TRUNC.NTZ R15, R10 ;
+        ISETP.GT.U32.AND P2, PT, R34, 0x5, PT ;
+        F2I.TRUNC.NTZ R24, R24 ;
         BSSY B1, `(.L_x_21) ;
-        FFMA R2, R9.reuse, R20, -5.1677198410034179688 ;
-        FFMA R20, R9, R4, 4.0586924552917480469 ;
-        FFMA R17, R0, R9, RZ ;
-        IMAD R33, R19, R16, RZ ;
-        IMAD.MOV.U32 R13, RZ, RZ, RZ ;
-        IMAD.MOV.U32 R4, RZ, RZ, RZ ;
+        FFMA R2, R19.reuse, R10, -5.1677198410034179688 ;
+        FFMA R10, R19, R4, 4.0586924552917480469 ;
+        FFMA R25, R0, R19, RZ ;
+        IMAD R35, R5, R34, RZ ;
+        IMAD.MOV.U32 R17, RZ, RZ, RZ ;
+        IMAD.MOV.U32 R15, RZ, RZ, RZ ;
 ; Location /home/eschnett/src/kotekan/julia/kernels/frb.jl:1709
     @P2 BRA `(.L_x_22) ;
 ; Location ./int.jl:296
-        IMAD.HI.U32 R3, R33, -0x55555555, RZ ;
+        IMAD.HI.U32 R3, R35, -0x55555555, RZ ;
 ; Location /home/eschnett/.julia/packages/CUDA/rXson/src/device/intrinsics/math.jl:371
         BSSY B0, `(.L_x_23) ;
 ; Location ./int.jl:296
         SHF.R.U32.HI R4, RZ, 0x5, R3 ;
-        IMAD R4, R4, -0x30, R33 ;
+        IMAD R4, R4, -0x30, R35 ;
 ; Location ./float.jl:159
         I2FP.F32.S32 R4, R4 ;
 ; Location /home/eschnett/.julia/packages/CUDA/rXson/src/device/intrinsics/math.jl:378
         FMUL R4, R4, 0.041666667908430099487 ;
 ; Location /home/eschnett/.julia/packages/CUDA/rXson/src/device/intrinsics/math.jl:371
-        FADD R13, -RZ, |R4| ;
+        FADD R17, -RZ, |R4| ;
         FSETP.GEU.AND P3, PT, |R4|, 2, PT ;
    @!P3 BRA `(.L_x_24) ;
-        FSETP.GTU.AND P3, PT, R13, 16777216, PT ;
+        FSETP.GTU.AND P3, PT, R17, 16777216, PT ;
     @P3 BRA `(.L_x_25) ;
-        FMUL R3, R13, 0.5 ;
+        FMUL R3, R17, 0.5 ;
         BSSY B2, `(.L_x_26) ;
-        FRND.TRUNC R10, R3 ;
-        FFMA R21, R10, -2, R13 ;
-        ISETP.GE.U32.AND P3, PT, R21, 0x40000000, PT ;
+        FRND.TRUNC R20, R3 ;
+        FFMA R15, R20, -2, R17 ;
+        ISETP.GE.U32.AND P3, PT, R15, 0x40000000, PT ;
    @!P3 BRA `(.L_x_27) ;
-        ISETP.GE.U32.AND P3, PT, R21, -0x7fffffff, PT ;
-        FSETP.GEU.OR P4, PT, R21, -2, !P3 ;
-    @P3 FADD R3, R10, -1 ;
+        ISETP.GE.U32.AND P3, PT, R15, -0x7fffffff, PT ;
+        FSETP.GEU.OR P4, PT, R15, -2, !P3 ;
+    @P3 FADD R3, R20, -1 ;
    @!P4 FADD R3, R3, -1 ;
-    @P3 IMAD.MOV.U32 R10, RZ, RZ, R3 ;
+    @P3 IMAD.MOV.U32 R20, RZ, RZ, R3 ;
     @P3 BRA `(.L_x_27) ;
-        FSETP.GE.AND P3, PT, R21, 4, PT ;
-        FADD R10, R10, 1 ;
-    @P3 IMAD.MOV.U32 R24, RZ, RZ, 0x40400000 ;
-    @P3 FFMA R3, -R24, 2, R21 ;
+        FSETP.GE.AND P3, PT, R15, 4, PT ;
+        FADD R20, R20, 1 ;
+    @P3 IMAD.MOV.U32 R26, RZ, RZ, 0x40400000 ;
+    @P3 FFMA R3, -R26, 2, R15 ;
         FSETP.GE.AND P4, PT, R3, RZ, P3 ;
-    @P3 FADD R3, R10, 1 ;
+    @P3 FADD R3, R20, 1 ;
     @P4 FADD R3, R3, 1 ;
-    @P3 IMAD.MOV.U32 R10, RZ, RZ, R3 ;
-=======
-        ISETP.GT.U32.AND P2, PT, R13, 0x5, PT ;
-        BSSY B1, `(.L_x_21) ;
-        LOP3.LUT P1, RZ, R18, 0x2, RZ, 0xc0, !PT ;
-        FADD R31, RZ, -R14 ;
-        FSEL R39, R39, R20, !P0 ;
-        IMAD R18, R6, R13, RZ ;
-        IMAD.MOV.U32 R20, RZ, RZ, RZ ;
-        IMAD.MOV.U32 R19, RZ, RZ, RZ ;
-; Location /home/dstn/kotekan/julia/kernels/frb.jl:1475
-    @P2 BRA `(.L_x_22) ;
-; Location ./int.jl:289
-        IMAD.HI.U32 R3, R18, -0x55555555, RZ ;
-; Location /home/dstn/.julia/packages/CUDA/YIj5X/src/device/intrinsics/math.jl:371
-        BSSY B0, `(.L_x_23) ;
-; Location ./int.jl:289
-        SHF.R.U32.HI R3, RZ, 0x5, R3 ;
-        IMAD R3, R3, -0x30, R18 ;
-; Location ./float.jl:146
-        I2FP.F32.S32 R3, R3 ;
-; Location /home/dstn/.julia/packages/CUDA/YIj5X/src/device/intrinsics/math.jl:378
-        FMUL R3, R3, 0.041666667908430099487 ;
-; Location /home/dstn/.julia/packages/CUDA/YIj5X/src/device/intrinsics/math.jl:371
-        FADD R20, -RZ, |R3| ;
-        FSETP.GEU.AND P0, PT, |R3|, 2, PT ;
-   @!P0 BRA `(.L_x_24) ;
-        FSETP.GTU.AND P0, PT, R20, 16777216, PT ;
-    @P0 BRA `(.L_x_25) ;
-        FMUL R4, R20, 0.5 ;
-        BSSY B2, `(.L_x_26) ;
-        FRND.TRUNC R21, R4 ;
-        FFMA R22, R21, -2, R20 ;
-        IMAD.MOV.U32 R19, RZ, RZ, R21 ;
-        ISETP.GE.U32.AND P0, PT, R22, 0x40000000, PT ;
-   @!P0 BRA `(.L_x_27) ;
-        ISETP.GE.U32.AND P0, PT, R22, -0x7fffffff, PT ;
-    @P0 FADD R4, R21, -1 ;
-    @P0 FSETP.GEU.AND P2, PT, R22, -2, PT ;
-    @P0 FSEL R4, R4, R21, !P2 ;
-    @P0 FADD R19, R4, -1 ;
-    @P0 BRA `(.L_x_27) ;
-        FSETP.GE.AND P2, PT, R22, 4, PT ;
-    @P2 IMAD.MOV.U32 R19, RZ, RZ, 0x40400000 ;
-    @P2 FFMA R4, -R19, 2, R22 ;
-        FADD R19, R21, 1 ;
-    @P2 FSETP.GE.AND P0, PT, R4, RZ, PT ;
-    @P2 FSEL R4, R19, R21, P0 ;
-    @P2 FADD R4, R4, 1 ;
-    @P2 FADD R19, R4, 1 ;
->>>>>>> bdbe7b3b
+    @P3 IMAD.MOV.U32 R20, RZ, RZ, R3 ;
 
 .L_x_27:
         BSYNC B2 ;
 
 .L_x_26:
-<<<<<<< HEAD
-        FFMA R13, R10, -2, R13 ;
+        FFMA R17, R20, -2, R17 ;
         BRA `(.L_x_24) ;
 
 .L_x_25:
-        IADD3 R10, R13.reuse, -0x40000000, RZ ;
-        IMAD.MOV.U32 R26, RZ, RZ, 0x7fffffff ;
-        LOP3.LUT R3, R13.reuse, 0x7fffff, RZ, 0xc0, !PT ;
+        IADD3 R15, R17.reuse, -0x40000000, RZ ;
+        IMAD.MOV.U32 R21, RZ, RZ, 0x7fffffff ;
+        LOP3.LUT R3, R17, 0x7fffff, RZ, 0xc0, !PT ;
         BSSY B2, `(.L_x_28) ;
-        LOP3.LUT P4, R10, R10, 0xff800000, RZ, 0xc0, !PT ;
-        ISETP.GT.U32.AND P3, PT, R13, 0x7f7fffff, PT ;
+        LOP3.LUT P4, R15, R15, 0xff800000, RZ, 0xc0, !PT ;
+        ISETP.GT.U32.AND P3, PT, R17, 0x7f7fffff, PT ;
         LOP3.LUT R3, R3, 0x3f800000, RZ, 0xfc, !PT ;
-        FSEL R26, R26, 16777216, P3 ;
+        FSEL R21, R21, 16777216, P3 ;
    @!P4 BRA `(.L_x_29) ;
 
 .L_x_30:
-        IMNMX.U32 R13, R10, 0xb800000, PT ;
-        IMAD.IADD R3, R13, 0x1, R3 ;
-        IMAD.IADD R10, R10, 0x1, -R13 ;
-        FADD R24, R3, -R3 ;
-        ISETP.NE.AND P4, PT, R10, RZ, PT ;
-        FFMA R24, R24, 1, R3 ;
-        FADD R21, R3, -R24 ;
-        FFMA.RZ R21, R21, 1, R24 ;
-        FRND.TRUNC R24, R21 ;
-        FADD R3, R3, -R24 ;
+        IMNMX.U32 R20, R15, 0xb800000, PT ;
+        IMAD.IADD R3, R20, 0x1, R3 ;
+        IMAD.IADD R15, R15, 0x1, -R20 ;
+        FADD R26, R3, -R3 ;
+        ISETP.NE.AND P4, PT, R15, RZ, PT ;
+        FFMA R26, R26, 1, R3 ;
+        FADD R17, R3, -R26 ;
+        FFMA.RZ R17, R17, 1, R26 ;
+        FRND.TRUNC R26, R17 ;
+        FADD R3, R3, -R26 ;
         ISETP.NE.AND P3, PT, R3, RZ, PT ;
     @P3 BRA P4, `(.L_x_30) ;
-=======
-        FFMA R20, R19, -2, R20 ;
-        BRA `(.L_x_24) ;
-
-.L_x_25:
-        IADD3 R19, R20.reuse, -0x40000000, RZ ;
-        IMAD.MOV.U32 R23, RZ, RZ, 0x7fffffff ;
-        LOP3.LUT R4, R20.reuse, 0x7fffff, RZ, 0xc0, !PT ;
-        BSSY B2, `(.L_x_28) ;
-        LOP3.LUT P2, R19, R19, 0xff800000, RZ, 0xc0, !PT ;
-        ISETP.GT.U32.AND P0, PT, R20, 0x7f7fffff, PT ;
-        LOP3.LUT R4, R4, 0x3f800000, RZ, 0xfc, !PT ;
-        FSEL R23, R23, 16777216, P0 ;
-   @!P2 BRA `(.L_x_29) ;
-
-.L_x_30:
-        IMNMX.U32 R20, R19, 0xb800000, PT ;
-        IMAD.IADD R4, R20, 0x1, R4 ;
-        IMAD.IADD R19, R19, 0x1, -R20 ;
-        FADD R21, R4, -R4 ;
-        ISETP.NE.AND P2, PT, R19, RZ, PT ;
-        FFMA R21, R21, 1, R4 ;
-        FADD R22, R4, -R21 ;
-        FFMA.RZ R22, R22, 1, R21 ;
-        FRND.TRUNC R21, R22 ;
-        FADD R4, R4, -R21 ;
-        ISETP.NE.AND P0, PT, R4, RZ, PT ;
-    @P0 BRA P2, `(.L_x_30) ;
->>>>>>> bdbe7b3b
 
 .L_x_29:
         BSYNC B2 ;
 
 .L_x_28:
-<<<<<<< HEAD
-        FMUL R3, R3, 1.1920928955078125e-07 ;
-        FMUL R13, R26, R3 ;
-=======
-        FMUL R4, R4, 1.1920928955078125e-07 ;
-        FMUL R20, R23, R4 ;
->>>>>>> bdbe7b3b
+        FMUL R20, R3, 1.1920928955078125e-07 ;
+        FMUL R17, R21, R20 ;
 
 .L_x_24:
         BSYNC B0 ;
 
 .L_x_23:
-<<<<<<< HEAD
-        FSETP.GTU.AND P3, PT, |R13|, +INF , PT ;
-   @!P3 LOP3.LUT R13, R13, 0x80000000, R4, 0xf8, !PT ;
+        FSETP.GTU.AND P3, PT, |R17|, +INF , PT ;
+   @!P3 LOP3.LUT R17, R17, 0x80000000, R4, 0xf8, !PT ;
 ; Location /home/eschnett/.julia/packages/CUDA/rXson/src/device/intrinsics/math.jl:56
-        FRND.TRUNC R34, R13 ;
-        FADD R10, R13, R13 ;
-        LOP3.LUT R3, R10.reuse, 0x80000000, RZ, 0xc0, !PT ;
-        FSETP.GEU.AND P4, PT, |R10|.reuse, 0.5, PT ;
-        LOP3.LUT R3, R3, 0x3f000000, RZ, 0xfc, !PT ;
-        FSETP.GT.AND P3, PT, |R10|, 8388608, PT ;
-        FADD R4, R10, R3 ;
-        FRND.TRUNC R3, R4 ;
-        FSEL R24, R10, R3, P3 ;
-   @!P4 FRND.TRUNC R24, R10 ;
-        FFMA R3, R24, -0.5, R13 ;
-        F2I.TRUNC.NTZ R24, R24 ;
+        FRND.TRUNC R30, R17 ;
+        FADD R15, R17, R17 ;
+        LOP3.LUT R3, R15.reuse, 0x80000000, RZ, 0xc0, !PT ;
+        FSETP.GEU.AND P4, PT, |R15|, 0.5, PT ;
+        LOP3.LUT R4, R3, 0x3f000000, RZ, 0xfc, !PT ;
+        FSETP.GT.AND P3, PT, |R15|, 8388608, PT ;
+        FADD R4, R15, R4 ;
+        FRND.TRUNC R4, R4 ;
+        FSEL R20, R15, R4, P3 ;
+   @!P4 FRND.TRUNC R20, R15 ;
+        FFMA R3, R20, -0.5, R17 ;
+        F2I.TRUNC.NTZ R20, R20 ;
         FMUL R26, R3, R3 ;
-        FFMA R21, R26.reuse, -R23, 2.550144195556640625 ;
-        FFMA R27, R26.reuse, R30, -1.334560394287109375 ;
-        FFMA R29, R3, R26, RZ ;
+        FFMA R21, R26.reuse, -R18, 2.550144195556640625 ;
+        FFMA R27, R26.reuse, R13, -1.334560394287109375 ;
+        FFMA R31, R3, R26, RZ ;
         FFMA R4, R26.reuse, R21, -5.1677198410034179688 ;
         FFMA R27, R26, R27, 4.0586924552917480469 ;
-        FFMA R4, R4, R29, RZ ;
+        FFMA R4, R4, R31, RZ ;
         FFMA R27, R26, R27, -4.9348020553588867188 ;
-        LOP3.LUT R10, R24, 0x1, RZ, 0xc0, !PT ;
+        LOP3.LUT R15, R20, 0x1, RZ, 0xc0, !PT ;
         FFMA R4, R3, 3.1415927410125732422, R4 ;
         FFMA R27, R26, R27, 1 ;
-        IADD3 R3, R24, 0x1, RZ ;
-        ISETP.NE.U32.AND P3, PT, R10, 0x1, PT ;
+        ISETP.NE.U32.AND P3, PT, R15, 0x1, PT ;
+        IADD3 R3, R20, 0x1, RZ ;
+        FSEL R15, R27, R4, !P3 ;
+        LOP3.LUT P5, RZ, R20, 0x2, RZ, 0xc0, !PT ;
+        FSEL R4, R4, R27, !P3 ;
+        FSETP.NEU.AND P3, PT, R30, R17, PT ;
         LOP3.LUT P4, RZ, R3, 0x2, RZ, 0xc0, !PT ;
-        FSEL R3, R27, R4, !P3 ;
-        LOP3.LUT P5, RZ, R24, 0x2, RZ, 0xc0, !PT ;
-        FSEL R27, R4, R27, !P3 ;
-        FSETP.NEU.AND P3, PT, R34, R13, PT ;
-        FSEL R4, R3, -R3, !P5 ;
-        FSETP.GT.AND P5, PT, |R13|, 16777216, PT ;
-    @P4 FADD R27, RZ, -R27 ;
-   @!P3 FMUL R4, RZ, R13 ;
-    @P5 FADD R27, R4, 1 ;
-        IMAD.MOV.U32 R13, RZ, RZ, R27 ;
-=======
-        FSETP.GTU.AND P0, PT, |R20|, +INF , PT ;
-   @!P0 LOP3.LUT R20, R20, 0x80000000, R3, 0xf8, !PT ;
-; Location /home/dstn/.julia/packages/CUDA/YIj5X/src/device/intrinsics/math.jl:56
-        FRND.TRUNC R29, R20 ;
-        FADD R19, R20, R20 ;
-        LOP3.LUT R3, R19.reuse, 0x80000000, RZ, 0xc0, !PT ;
-        FSETP.GEU.AND P2, PT, |R19|, 0.5, PT ;
-        LOP3.LUT R4, R3, 0x3f000000, RZ, 0xfc, !PT ;
-        FSETP.GT.AND P0, PT, |R19|, 8388608, PT ;
-        FADD R4, R19, R4 ;
-        FSETP.NEU.AND P5, PT, R29, R20, PT ;
-        FRND.TRUNC R4, R4 ;
-        FSEL R21, R19, R4, P0 ;
-        FSETP.GT.AND P0, PT, |R20|, 16777216, PT ;
-   @!P2 FRND.TRUNC R21, R19 ;
-        F2I.TRUNC.NTZ R22, R21 ;
-        FFMA R3, R21, -0.5, R20 ;
-        FMUL R24, R3, R3 ;
-        FFMA R23, R24.reuse, -R10, 2.550144195556640625 ;
-        FFMA R25, R24.reuse, R11, -1.334560394287109375 ;
-        FFMA R27, R3, R24, RZ ;
-        FFMA R4, R24.reuse, R23, -5.1677198410034179688 ;
-        FFMA R25, R24, R25, 4.0586924552917480469 ;
-        IADD3 R19, R22, 0x1, RZ ;
-        FFMA R4, R4, R27, RZ ;
-        FFMA R25, R24, R25, -4.9348020553588867188 ;
-        LOP3.LUT R21, R22, 0x1, RZ, 0xc0, !PT ;
-        LOP3.LUT P4, RZ, R19, 0x2, RZ, 0xc0, !PT ;
-        FFMA R4, R3, 3.1415927410125732422, R4 ;
-        FFMA R25, R24, R25, 1 ;
-        ISETP.NE.U32.AND P2, PT, R21, 0x1, PT ;
-        LOP3.LUT P3, RZ, R22, 0x2, RZ, 0xc0, !PT ;
-        FSEL R19, R25, R4, !P2 ;
-        FSEL R4, R4, R25, !P2 ;
-        FSEL R19, R19, -R19, !P3 ;
-   @!P5 FMUL R19, RZ, R20 ;
+        FSEL R15, R15, -R15, !P5 ;
+        FSETP.GT.AND P5, PT, |R17|, 16777216, PT ;
+   @!P3 FMUL R15, RZ, R17 ;
     @P4 FADD R4, RZ, -R4 ;
-    @P0 FADD R4, R19, 1 ;
-        IMAD.MOV.U32 R20, RZ, RZ, R4 ;
->>>>>>> bdbe7b3b
+    @P5 FADD R4, R15, 1 ;
+        IMAD.MOV.U32 R17, RZ, RZ, R4 ;
 
 .L_x_22:
         BSYNC B1 ;
 
 .L_x_21:
-<<<<<<< HEAD
         ISETP.GT.U32.AND P3, PT, R7, 0x17, PT ;
 ; Location /home/eschnett/src/kotekan/julia/kernels/frb.jl:1709
         BSSY B1, `(.L_x_31) ;
-        FFMA R10, R9, R20, -4.9348020553588867188 ;
-        FFMA R17, R2, R17, RZ ;
-        ISETP.EQ.OR P4, PT, R32, 0x6, P3 ;
+        FFMA R25, R2, R25, RZ ;
+        FFMA R4, R19, R10, -4.9348020553588867188 ;
+        ISETP.EQ.OR P4, PT, R36, 0x6, P3 ;
         CS2R R20, SRZ ;
-        LOP3.LUT R29, R15, 0x1, RZ, 0xc0, !PT ;
+        LOP3.LUT R31, R24, 0x1, RZ, 0xc0, !PT ;
     @P4 BRA `(.L_x_32) ;
 ; Location ./int.jl:296
-        LOP3.LUT R2, R28, 0xff, RZ, 0xc0, !PT ;
+        LOP3.LUT R2, R29, 0xff, RZ, 0xc0, !PT ;
 ; Location /home/eschnett/.julia/packages/CUDA/rXson/src/device/intrinsics/math.jl:371
         BSSY B0, `(.L_x_33) ;
 ; Location ./int.jl:296
@@ -889,23 +468,23 @@
         PRMT R2, R2, 0x9910, RZ ;
         IMAD R2, R2, 0x6, RZ ;
         IMAD.MOV R2, RZ, RZ, -R2 ;
-        PRMT R3, R2, 0x7710, RZ ;
-        IMAD.IADD R2, R28, 0x1, R3 ;
+        PRMT R2, R2, 0x7710, RZ ;
+        IMAD.IADD R2, R29, 0x1, R2 ;
         LOP3.LUT R2, R2, 0xff, RZ, 0xc0, !PT ;
 ; Location ./float.jl:159
         I2F.U16 R2, R2 ;
 ; Location /home/eschnett/.julia/packages/CUDA/rXson/src/device/intrinsics/math.jl:378
         FMUL R3, R2, 0.3333333432674407959 ;
 ; Location /home/eschnett/.julia/packages/CUDA/rXson/src/device/intrinsics/math.jl:371
-        FADD R24, -RZ, |R3| ;
+        FADD R10, -RZ, |R3| ;
         FSETP.GEU.AND P4, PT, |R3|, 2, PT ;
    @!P4 BRA `(.L_x_34) ;
-        FSETP.GTU.AND P4, PT, R24, 16777216, PT ;
+        FSETP.GTU.AND P4, PT, R10, 16777216, PT ;
     @P4 BRA `(.L_x_35) ;
-        FMUL R2, R24, 0.5 ;
+        FMUL R2, R10, 0.5 ;
         BSSY B2, `(.L_x_36) ;
         FRND.TRUNC R21, R2 ;
-        FFMA R20, R21, -2, R24 ;
+        FFMA R20, R21, -2, R10 ;
         ISETP.GE.U32.AND P4, PT, R20, 0x40000000, PT ;
    @!P4 BRA `(.L_x_37) ;
         ISETP.GE.U32.AND P4, PT, R20, -0x7fffffff, PT ;
@@ -922,147 +501,54 @@
         FSETP.GE.AND P5, PT, R2, RZ, P4 ;
     @P5 FADD R20, R20, 1 ;
     @P4 IMAD.MOV.U32 R21, RZ, RZ, R20 ;
-=======
-        ISETP.GT.U32.AND P0, PT, R2, 0x17, PT ;
-; Location /home/dstn/kotekan/julia/kernels/frb.jl:1475
-        BSSY B1, `(.L_x_31) ;
-        FSETP.GT.AND P2, PT, |R9|, 16777216, PT ;
-        IMAD.MOV.U32 R9, RZ, RZ, RZ ;
-        ISETP.EQ.OR P3, PT, R15, 0x6, P0 ;
-        FADD R15, R39, 1 ;
-        FSEL R14, R14, R31, !P1 ;
-        IMAD.MOV.U32 R33, RZ, RZ, RZ ;
-    @P3 BRA `(.L_x_32) ;
-; Location ./int.jl:289
-        LOP3.LUT R3, R12, 0xff, RZ, 0xc0, !PT ;
-; Location /home/dstn/.julia/packages/CUDA/YIj5X/src/device/intrinsics/math.jl:371
-        BSSY B0, `(.L_x_33) ;
-; Location ./int.jl:289
-        IMAD R3, R3, 0xab, RZ ;
-        LOP3.LUT R3, R3, 0xffff, RZ, 0xc0, !PT ;
-        SHF.R.U32.HI R3, RZ, 0xa, R3 ;
-        PRMT R3, R3, 0x9910, RZ ;
-        IMAD R3, R3, 0x6, RZ ;
-        IMAD.MOV R3, RZ, RZ, -R3 ;
-        PRMT R3, R3, 0x7710, RZ ;
-        IMAD.IADD R12, R12, 0x1, R3 ;
-        LOP3.LUT R12, R12, 0xff, RZ, 0xc0, !PT ;
-; Location ./float.jl:146
-        I2F.U16 R12, R12 ;
-; Location /home/dstn/.julia/packages/CUDA/YIj5X/src/device/intrinsics/math.jl:378
-        FMUL R3, R12, 0.3333333432674407959 ;
-; Location /home/dstn/.julia/packages/CUDA/YIj5X/src/device/intrinsics/math.jl:371
-        FADD R22, -RZ, |R3| ;
-        FSETP.GEU.AND P1, PT, |R3|, 2, PT ;
-   @!P1 BRA `(.L_x_34) ;
-        FSETP.GTU.AND P1, PT, R22, 16777216, PT ;
-    @P1 BRA `(.L_x_35) ;
-        FMUL R4, R22, 0.5 ;
-        BSSY B2, `(.L_x_36) ;
-        FRND.TRUNC R21, R4 ;
-        FFMA R12, R21, -2, R22 ;
-        IMAD.MOV.U32 R9, RZ, RZ, R21 ;
-        ISETP.GE.U32.AND P1, PT, R12, 0x40000000, PT ;
-   @!P1 BRA `(.L_x_37) ;
-        ISETP.GE.U32.AND P1, PT, R12, -0x7fffffff, PT ;
-    @P1 FADD R4, R21, -1 ;
-    @P1 FSETP.GEU.AND P3, PT, R12, -2, PT ;
-    @P1 FSEL R4, R4, R21, !P3 ;
-    @P1 FADD R9, R4, -1 ;
-    @P1 BRA `(.L_x_37) ;
-        FSETP.GE.AND P3, PT, R12, 4, PT ;
-    @P3 IMAD.MOV.U32 R9, RZ, RZ, 0x40400000 ;
-    @P3 FFMA R4, -R9, 2, R12 ;
-        FADD R9, R21, 1 ;
-    @P3 FSETP.GE.AND P1, PT, R4, RZ, PT ;
-    @P3 FSEL R4, R9, R21, P1 ;
-    @P3 FADD R4, R4, 1 ;
-    @P3 FADD R9, R4, 1 ;
->>>>>>> bdbe7b3b
 
 .L_x_37:
         BSYNC B2 ;
 
 .L_x_36:
-<<<<<<< HEAD
-        FFMA R24, R21, -2, R24 ;
+        FFMA R10, R21, -2, R10 ;
         BRA `(.L_x_34) ;
 
 .L_x_35:
         IMAD.MOV.U32 R26, RZ, RZ, 0x7fffffff ;
-        ISETP.GT.U32.AND P4, PT, R24.reuse, 0x7f7fffff, PT ;
+        ISETP.GT.U32.AND P4, PT, R10.reuse, 0x7f7fffff, PT ;
         BSSY B2, `(.L_x_38) ;
-        IADD3 R2, R24, -0x40000000, RZ ;
+        IADD3 R2, R10, -0x40000000, RZ ;
         FSEL R26, R26, 16777216, P4 ;
         LOP3.LUT P4, R2, R2, 0xff800000, RZ, 0xc0, !PT ;
-        LOP3.LUT R24, R24, 0x7fffff, RZ, 0xc0, !PT ;
-        LOP3.LUT R24, R24, 0x3f800000, RZ, 0xfc, !PT ;
+        LOP3.LUT R10, R10, 0x7fffff, RZ, 0xc0, !PT ;
+        LOP3.LUT R10, R10, 0x3f800000, RZ, 0xfc, !PT ;
    @!P4 BRA `(.L_x_39) ;
 
 .L_x_40:
         IMNMX.U32 R21, R2, 0xb800000, PT ;
-        IMAD.IADD R24, R21, 0x1, R24 ;
+        IMAD.IADD R10, R21, 0x1, R10 ;
         IMAD.IADD R2, R2, 0x1, -R21 ;
-        FADD R27, R24, -R24 ;
+        FADD R27, R10, -R10 ;
         ISETP.NE.AND P4, PT, R2, RZ, PT ;
-        FFMA R27, R27, 1, R24 ;
-        FADD R20, R24, -R27 ;
+        FFMA R27, R27, 1, R10 ;
+        FADD R20, R10, -R27 ;
         FFMA.RZ R20, R20, 1, R27 ;
         FRND.TRUNC R27, R20 ;
-        FADD R24, R24, -R27 ;
-        ISETP.NE.AND P5, PT, R24, RZ, PT ;
+        FADD R10, R10, -R27 ;
+        ISETP.NE.AND P5, PT, R10, RZ, PT ;
     @P5 BRA P4, `(.L_x_40) ;
-=======
-        FFMA R22, R9, -2, R22 ;
-        BRA `(.L_x_34) ;
-
-.L_x_35:
-        IADD3 R9, R22.reuse, -0x40000000, RZ ;
-        IMAD.MOV.U32 R23, RZ, RZ, 0x7fffffff ;
-        LOP3.LUT R4, R22.reuse, 0x7fffff, RZ, 0xc0, !PT ;
-        BSSY B2, `(.L_x_38) ;
-        LOP3.LUT P3, R9, R9, 0xff800000, RZ, 0xc0, !PT ;
-        ISETP.GT.U32.AND P1, PT, R22, 0x7f7fffff, PT ;
-        LOP3.LUT R4, R4, 0x3f800000, RZ, 0xfc, !PT ;
-        FSEL R23, R23, 16777216, P1 ;
-   @!P3 BRA `(.L_x_39) ;
-
-.L_x_40:
-        IMNMX.U32 R12, R9, 0xb800000, PT ;
-        IMAD.IADD R4, R12, 0x1, R4 ;
-        IMAD.IADD R9, R9, 0x1, -R12 ;
-        FADD R21, R4, -R4 ;
-        ISETP.NE.AND P3, PT, R9, RZ, PT ;
-        FFMA R21, R21, 1, R4 ;
-        FADD R22, R4, -R21 ;
-        FFMA.RZ R22, R22, 1, R21 ;
-        FRND.TRUNC R21, R22 ;
-        FADD R4, R4, -R21 ;
-        ISETP.NE.AND P1, PT, R4, RZ, PT ;
-    @P1 BRA P3, `(.L_x_40) ;
->>>>>>> bdbe7b3b
 
 .L_x_39:
         BSYNC B2 ;
 
 .L_x_38:
-<<<<<<< HEAD
-        FMUL R21, R24, 1.1920928955078125e-07 ;
-        FMUL R24, R26, R21 ;
-=======
-        FMUL R4, R4, 1.1920928955078125e-07 ;
-        FMUL R22, R23, R4 ;
->>>>>>> bdbe7b3b
+        FMUL R21, R10, 1.1920928955078125e-07 ;
+        FMUL R10, R26, R21 ;
 
 .L_x_34:
         BSYNC B0 ;
 
 .L_x_33:
-<<<<<<< HEAD
-        FSETP.GTU.AND P4, PT, |R24|, +INF , PT ;
-   @!P4 LOP3.LUT R24, R24, 0x80000000, R3, 0xf8, !PT ;
+        FSETP.GTU.AND P4, PT, |R10|, +INF , PT ;
+   @!P4 LOP3.LUT R10, R10, 0x80000000, R3, 0xf8, !PT ;
 ; Location /home/eschnett/.julia/packages/CUDA/rXson/src/device/intrinsics/math.jl:56
-        FADD R20, R24, R24 ;
+        FADD R20, R10, R10 ;
         LOP3.LUT R2, R20.reuse, 0x80000000, RZ, 0xc0, !PT ;
         FSETP.GT.AND P4, PT, |R20|, 8388608, PT ;
         LOP3.LUT R3, R2, 0x3f000000, RZ, 0xfc, !PT ;
@@ -1071,383 +557,219 @@
         FSEL R21, R20.reuse, R3, P4 ;
         FSETP.GEU.AND P4, PT, |R20|, 0.5, PT ;
    @!P4 FRND.TRUNC R21, R20 ;
-        FFMA R2, R21, -0.5, R24 ;
+        FFMA R2, R21, -0.5, R10 ;
         F2I.TRUNC.NTZ R21, R21 ;
         FMUL R27, R2, R2 ;
-        FFMA R26, R27.reuse, -R23, 2.550144195556640625 ;
-        FFMA R34, R27.reuse, R30, -1.334560394287109375 ;
-        FFMA R38, R2, R27, RZ ;
+        FFMA R26, R27.reuse, -R18, 2.550144195556640625 ;
+        FFMA R30, R27.reuse, R13, -1.334560394287109375 ;
+        FFMA R32, R2, R27, RZ ;
         FFMA R3, R27.reuse, R26, -5.1677198410034179688 ;
-        FFMA R34, R27, R34, 4.0586924552917480469 ;
-        FFMA R3, R3, R38, RZ ;
-        FFMA R34, R27, R34, -4.9348020553588867188 ;
+        FFMA R30, R27, R30, 4.0586924552917480469 ;
+        FFMA R3, R3, R32, RZ ;
+        FFMA R30, R27, R30, -4.9348020553588867188 ;
         LOP3.LUT R20, R21, 0x1, RZ, 0xc0, !PT ;
         FFMA R3, R2, 3.1415927410125732422, R3 ;
-        FFMA R34, R27, R34, 1 ;
+        FFMA R30, R27, R30, 1 ;
         ISETP.NE.U32.AND P4, PT, R20, 0x1, PT ;
-        FRND.TRUNC R27, R24 ;
-        FSEL R2, R34, R3, !P4 ;
-        FSEL R20, R3, R34, !P4 ;
+        FRND.TRUNC R27, R10 ;
+        FSEL R2, R30, R3, !P4 ;
+        FSEL R20, R3, R30, !P4 ;
         LOP3.LUT P4, RZ, R21.reuse, 0x2, RZ, 0xc0, !PT ;
         IADD3 R3, R21, 0x1, RZ ;
         FSEL R21, R2, -R2, !P4 ;
         LOP3.LUT P4, RZ, R3, 0x2, RZ, 0xc0, !PT ;
     @P4 FADD R20, RZ, -R20 ;
-        FSETP.NEU.AND P4, PT, R27, R24, PT ;
-   @!P4 FMUL R21, RZ, R24 ;
-        FSETP.GT.AND P4, PT, |R24|, 16777216, PT ;
+        FSETP.NEU.AND P4, PT, R27, R10, PT ;
+   @!P4 FMUL R21, RZ, R10 ;
+        FSETP.GT.AND P4, PT, |R10|, 16777216, PT ;
     @P4 FADD R20, R21, 1 ;
-=======
-        FSETP.GTU.AND P1, PT, |R22|, +INF , PT ;
-   @!P1 LOP3.LUT R22, R22, 0x80000000, R3, 0xf8, !PT ;
-; Location /home/dstn/.julia/packages/CUDA/YIj5X/src/device/intrinsics/math.jl:56
-        FRND.TRUNC R29, R22 ;
-        FADD R9, R22, R22 ;
-        LOP3.LUT R3, R9.reuse, 0x80000000, RZ, 0xc0, !PT ;
-        FSETP.GEU.AND P3, PT, |R9|, 0.5, PT ;
-        LOP3.LUT R4, R3, 0x3f000000, RZ, 0xfc, !PT ;
-        FSETP.GT.AND P1, PT, |R9|, 8388608, PT ;
-        FADD R4, R9, R4 ;
-        FSETP.NEU.AND P6, PT, R29, R22, PT ;
-        FRND.TRUNC R4, R4 ;
-        FSEL R21, R9, R4, P1 ;
-        FSETP.GT.AND P1, PT, |R22|, 16777216, PT ;
-   @!P3 FRND.TRUNC R21, R9 ;
-        F2I.TRUNC.NTZ R12, R21 ;
-        FFMA R3, R21, -0.5, R22 ;
-        FMUL R24, R3, R3 ;
-        FFMA R23, R24.reuse, -R10, 2.550144195556640625 ;
-        FFMA R25, R24.reuse, R11, -1.334560394287109375 ;
-        FFMA R27, R3, R24, RZ ;
-        FFMA R4, R24.reuse, R23, -5.1677198410034179688 ;
-        FFMA R25, R24, R25, 4.0586924552917480469 ;
-        IADD3 R9, R12, 0x1, RZ ;
-        FFMA R4, R4, R27, RZ ;
-        FFMA R25, R24, R25, -4.9348020553588867188 ;
-        LOP3.LUT R21, R12, 0x1, RZ, 0xc0, !PT ;
-        LOP3.LUT P5, RZ, R9, 0x2, RZ, 0xc0, !PT ;
-        FFMA R4, R3, 3.1415927410125732422, R4 ;
-        FFMA R25, R24, R25, 1 ;
-        ISETP.NE.U32.AND P3, PT, R21, 0x1, PT ;
-        LOP3.LUT P4, RZ, R12, 0x2, RZ, 0xc0, !PT ;
-        FSEL R33, R25, R4, !P3 ;
-        FSEL R9, R4, R25, !P3 ;
-        FSEL R33, R33, -R33, !P4 ;
-   @!P6 FMUL R33, RZ, R22 ;
-    @P5 FADD R9, RZ, -R9 ;
-    @P1 FADD R9, R33, 1 ;
->>>>>>> bdbe7b3b
 
 .L_x_32:
         BSYNC B1 ;
 
 .L_x_31:
-<<<<<<< HEAD
-        ISETP.GT.U32.OR P5, PT, R16, 0x5, P3 ;
+        ISETP.GT.U32.OR P5, PT, R34, 0x5, P3 ;
         BSSY B1, `(.L_x_41) ;
-        FFMA R3, R9, R10, 1 ;
-        FFMA R24, R0, 3.1415927410125732422, R17 ;
-        ISETP.NE.U32.AND P4, PT, R29, 0x1, PT ;
-; Location /home/eschnett/src/kotekan/julia/kernels/frb.jl:1709
-        IMAD.MOV.U32 R9, RZ, RZ, RZ ;
+        FFMA R3, R19, R4, 1 ;
+        FFMA R4, R0, 3.1415927410125732422, R25 ;
+        ISETP.NE.U32.AND P4, PT, R31, 0x1, PT ;
+; Location /home/eschnett/src/kotekan/julia/kernels/frb.jl:1709
+        IMAD.MOV.U32 R19, RZ, RZ, RZ ;
         IMAD.MOV.U32 R10, RZ, RZ, RZ ;
     @P5 BRA `(.L_x_42) ;
 ; Location ./int.jl:296
-        IMAD.HI.U32 R0, R33, -0x55555555, RZ ;
+        IMAD.HI.U32 R0, R35, -0x55555555, RZ ;
 ; Location /home/eschnett/.julia/packages/CUDA/rXson/src/device/intrinsics/math.jl:371
         BSSY B0, `(.L_x_43) ;
 ; Location ./int.jl:296
         SHF.R.U32.HI R0, RZ, 0x2, R0 ;
-        IMAD R0, R0, -0x6, R33 ;
+        IMAD R0, R0, -0x6, R35 ;
 ; Location ./float.jl:159
         I2FP.F32.S32 R0, R0 ;
 ; Location /home/eschnett/.julia/packages/CUDA/rXson/src/device/intrinsics/math.jl:378
         FMUL R0, R0, 0.3333333432674407959 ;
 ; Location /home/eschnett/.julia/packages/CUDA/rXson/src/device/intrinsics/math.jl:371
-        FADD R17, -RZ, |R0| ;
+        FADD R25, -RZ, |R0| ;
         FSETP.GEU.AND P5, PT, |R0|, 2, PT ;
    @!P5 BRA `(.L_x_44) ;
-        FSETP.GTU.AND P5, PT, R17, 16777216, PT ;
+        FSETP.GTU.AND P5, PT, R25, 16777216, PT ;
     @P5 BRA `(.L_x_45) ;
-        FMUL R2, R17, 0.5 ;
+        FMUL R2, R25, 0.5 ;
         BSSY B2, `(.L_x_46) ;
         FRND.TRUNC R2, R2 ;
-        FFMA R9, R2, -2, R17 ;
-        ISETP.GE.U32.AND P5, PT, R9, 0x40000000, PT ;
+        FFMA R10, R2, -2, R25 ;
+        ISETP.GE.U32.AND P5, PT, R10, 0x40000000, PT ;
    @!P5 BRA `(.L_x_47) ;
-        ISETP.GE.U32.AND P5, PT, R9, -0x7fffffff, PT ;
-        FSETP.GEU.OR P6, PT, R9, -2, !P5 ;
-    @P5 FADD R10, R2, -1 ;
-   @!P6 FADD R10, R10, -1 ;
-    @P5 IMAD.MOV.U32 R2, RZ, RZ, R10 ;
+        ISETP.GE.U32.AND P5, PT, R10, -0x7fffffff, PT ;
+        FSETP.GEU.OR P6, PT, R10, -2, !P5 ;
+    @P5 FADD R19, R2, -1 ;
+   @!P6 FADD R19, R19, -1 ;
+    @P5 IMAD.MOV.U32 R2, RZ, RZ, R19 ;
     @P5 BRA `(.L_x_47) ;
-        FSETP.GE.AND P5, PT, R9, 4, PT ;
+        FSETP.GE.AND P5, PT, R10, 4, PT ;
         FADD R2, R2, 1 ;
-    @P5 IMAD.MOV.U32 R10, RZ, RZ, 0x40400000 ;
-    @P5 FFMA R9, -R10, 2, R9 ;
-    @P5 FADD R10, R2, 1 ;
-        FSETP.GE.AND P6, PT, R9, RZ, P5 ;
-    @P6 FADD R10, R10, 1 ;
-    @P5 IMAD.MOV.U32 R2, RZ, RZ, R10 ;
-=======
-        ISETP.GT.U32.OR P1, PT, R13, 0x5, P0 ;
-; Location /home/dstn/kotekan/julia/kernels/frb.jl:1475
-        BSSY B1, `(.L_x_41) ;
-        FSEL R12, R15, R14, P2 ;
-        IMAD.MOV.U32 R14, RZ, RZ, RZ ;
-    @P1 BRA `(.L_x_42) ;
-; Location ./int.jl:289
-        IMAD.HI.U32 R3, R18, -0x55555555, RZ ;
-; Location /home/dstn/.julia/packages/CUDA/YIj5X/src/device/intrinsics/math.jl:371
-        BSSY B0, `(.L_x_43) ;
-; Location ./int.jl:289
-        SHF.R.U32.HI R3, RZ, 0x2, R3 ;
-        IMAD R3, R3, -0x6, R18 ;
-; Location ./float.jl:146
-        I2FP.F32.S32 R3, R3 ;
-; Location /home/dstn/.julia/packages/CUDA/YIj5X/src/device/intrinsics/math.jl:378
-        FMUL R3, R3, 0.3333333432674407959 ;
-; Location /home/dstn/.julia/packages/CUDA/YIj5X/src/device/intrinsics/math.jl:371
-        FADD R18, -RZ, |R3| ;
-        FSETP.GEU.AND P1, PT, |R3|, 2, PT ;
-   @!P1 BRA `(.L_x_44) ;
-        FSETP.GTU.AND P1, PT, R18, 16777216, PT ;
-    @P1 BRA `(.L_x_45) ;
-        FMUL R4, R18, 0.5 ;
-        BSSY B2, `(.L_x_46) ;
-        FRND.TRUNC R15, R4 ;
-        FFMA R14, R15, -2, R18 ;
-        IMAD.MOV.U32 R13, RZ, RZ, R15 ;
-        ISETP.GE.U32.AND P1, PT, R14, 0x40000000, PT ;
-   @!P1 BRA `(.L_x_47) ;
-        ISETP.GE.U32.AND P1, PT, R14, -0x7fffffff, PT ;
-    @P1 FADD R4, R15, -1 ;
-    @P1 FSETP.GEU.AND P2, PT, R14, -2, PT ;
-    @P1 FSEL R4, R4, R15, !P2 ;
-    @P1 FADD R13, R4, -1 ;
-    @P1 BRA `(.L_x_47) ;
-        FSETP.GE.AND P2, PT, R14, 4, PT ;
-    @P2 IMAD.MOV.U32 R13, RZ, RZ, 0x40400000 ;
-    @P2 FFMA R4, -R13, 2, R14 ;
-        FADD R13, R15, 1 ;
-    @P2 FSETP.GE.AND P1, PT, R4, RZ, PT ;
-    @P2 FSEL R4, R13, R15, P1 ;
-    @P2 FADD R4, R4, 1 ;
-    @P2 FADD R13, R4, 1 ;
->>>>>>> bdbe7b3b
+    @P5 IMAD.MOV.U32 R19, RZ, RZ, 0x40400000 ;
+    @P5 FFMA R10, -R19, 2, R10 ;
+    @P5 FADD R19, R2, 1 ;
+        FSETP.GE.AND P6, PT, R10, RZ, P5 ;
+    @P6 FADD R19, R19, 1 ;
+    @P5 IMAD.MOV.U32 R2, RZ, RZ, R19 ;
 
 .L_x_47:
         BSYNC B2 ;
 
 .L_x_46:
-<<<<<<< HEAD
-        FFMA R17, R2, -2, R17 ;
+        FFMA R25, R2, -2, R25 ;
         BRA `(.L_x_44) ;
 
 .L_x_45:
-        IMAD.MOV.U32 R26, RZ, RZ, 0x7fffffff ;
-        ISETP.GT.U32.AND P5, PT, R17.reuse, 0x7f7fffff, PT ;
+        IMAD.MOV.U32 R27, RZ, RZ, 0x7fffffff ;
+        ISETP.GT.U32.AND P5, PT, R25.reuse, 0x7f7fffff, PT ;
         BSSY B2, `(.L_x_48) ;
-        LOP3.LUT R2, R17.reuse, 0x7fffff, RZ, 0xc0, !PT ;
-        IADD3 R17, R17, -0x40000000, RZ ;
-        FSEL R26, R26, 16777216, P5 ;
-        LOP3.LUT P5, R17, R17, 0xff800000, RZ, 0xc0, !PT ;
+        LOP3.LUT R2, R25.reuse, 0x7fffff, RZ, 0xc0, !PT ;
+        IADD3 R25, R25, -0x40000000, RZ ;
+        FSEL R27, R27, 16777216, P5 ;
+        LOP3.LUT P5, R25, R25, 0xff800000, RZ, 0xc0, !PT ;
         LOP3.LUT R2, R2, 0x3f800000, RZ, 0xfc, !PT ;
    @!P5 BRA `(.L_x_49) ;
 
 .L_x_50:
-        IMNMX.U32 R9, R17, 0xb800000, PT ;
-        IMAD.IADD R2, R9, 0x1, R2 ;
-        IMAD.IADD R17, R17, 0x1, -R9 ;
-        FADD R27, R2, -R2 ;
-        ISETP.NE.AND P5, PT, R17, RZ, PT ;
-        FFMA R27, R27, 1, R2 ;
-        FADD R10, R2, -R27 ;
-        FFMA.RZ R10, R10, 1, R27 ;
-        FRND.TRUNC R27, R10 ;
-        FADD R2, R2, -R27 ;
+        IMNMX.U32 R10, R25, 0xb800000, PT ;
+        IMAD.IADD R2, R10, 0x1, R2 ;
+        IMAD.IADD R25, R25, 0x1, -R10 ;
+        FADD R19, R2, -R2 ;
+        ISETP.NE.AND P5, PT, R25, RZ, PT ;
+        FFMA R19, R19, 1, R2 ;
+        FADD R26, R2, -R19 ;
+        FFMA.RZ R26, R26, 1, R19 ;
+        FRND.TRUNC R19, R26 ;
+        FADD R2, R2, -R19 ;
         ISETP.NE.AND P6, PT, R2, RZ, PT ;
     @P6 BRA P5, `(.L_x_50) ;
-=======
-        FFMA R18, R13, -2, R18 ;
-        BRA `(.L_x_44) ;
-
-.L_x_45:
-        IADD3 R13, R18.reuse, -0x40000000, RZ ;
-        IMAD.MOV.U32 R21, RZ, RZ, 0x7fffffff ;
-        LOP3.LUT R4, R18.reuse, 0x7fffff, RZ, 0xc0, !PT ;
-        BSSY B2, `(.L_x_48) ;
-        LOP3.LUT P2, R13, R13, 0xff800000, RZ, 0xc0, !PT ;
-        ISETP.GT.U32.AND P1, PT, R18, 0x7f7fffff, PT ;
-        LOP3.LUT R4, R4, 0x3f800000, RZ, 0xfc, !PT ;
-        FSEL R21, R21, 16777216, P1 ;
-   @!P2 BRA `(.L_x_49) ;
-
-.L_x_50:
-        IMNMX.U32 R14, R13, 0xb800000, PT ;
-        IMAD.IADD R4, R14, 0x1, R4 ;
-        IMAD.IADD R13, R13, 0x1, -R14 ;
-        FADD R15, R4, -R4 ;
-        ISETP.NE.AND P2, PT, R13, RZ, PT ;
-        FFMA R15, R15, 1, R4 ;
-        FADD R18, R4, -R15 ;
-        FFMA.RZ R18, R18, 1, R15 ;
-        FRND.TRUNC R15, R18 ;
-        FADD R4, R4, -R15 ;
-        ISETP.NE.AND P1, PT, R4, RZ, PT ;
-    @P1 BRA P2, `(.L_x_50) ;
->>>>>>> bdbe7b3b
 
 .L_x_49:
         BSYNC B2 ;
 
 .L_x_48:
-<<<<<<< HEAD
-        FMUL R17, R2, 1.1920928955078125e-07 ;
-        FMUL R17, R26, R17 ;
-=======
-        FMUL R4, R4, 1.1920928955078125e-07 ;
-        FMUL R18, R21, R4 ;
->>>>>>> bdbe7b3b
+        FMUL R2, R2, 1.1920928955078125e-07 ;
+        FMUL R25, R27, R2 ;
 
 .L_x_44:
         BSYNC B0 ;
 
 .L_x_43:
-<<<<<<< HEAD
-        FSETP.GTU.AND P5, PT, |R17|, +INF , PT ;
-   @!P5 LOP3.LUT R17, R17, 0x80000000, R0, 0xf8, !PT ;
+        FSETP.GTU.AND P5, PT, |R25|, +INF , PT ;
+   @!P5 LOP3.LUT R25, R25, 0x80000000, R0, 0xf8, !PT ;
 ; Location /home/eschnett/.julia/packages/CUDA/rXson/src/device/intrinsics/math.jl:56
-        FADD R9, R17, R17 ;
-        LOP3.LUT R0, R9.reuse, 0x80000000, RZ, 0xc0, !PT ;
-        FSETP.GT.AND P5, PT, |R9|, 8388608, PT ;
-        LOP3.LUT R0, R0, 0x3f000000, RZ, 0xfc, !PT ;
-        FADD R2, R9, R0 ;
-        FRND.TRUNC R2, R2 ;
-        FSEL R10, R9.reuse, R2, P5 ;
-        FSETP.GEU.AND P5, PT, |R9|, 0.5, PT ;
-   @!P5 FRND.TRUNC R10, R9 ;
-        FFMA R0, R10, -0.5, R17 ;
-        F2I.TRUNC.NTZ R26, R10 ;
+        FADD R10, R25, R25 ;
+        LOP3.LUT R0, R10.reuse, 0x80000000, RZ, 0xc0, !PT ;
+        FSETP.GT.AND P5, PT, |R10|, 8388608, PT ;
+        LOP3.LUT R19, R0, 0x3f000000, RZ, 0xfc, !PT ;
+        FADD R19, R10, R19 ;
+        FRND.TRUNC R19, R19 ;
+        FSEL R26, R10.reuse, R19, P5 ;
+        FSETP.GEU.AND P5, PT, |R10|, 0.5, PT ;
+   @!P5 FRND.TRUNC R26, R10 ;
+        FFMA R0, R26, -0.5, R25 ;
+        F2I.TRUNC.NTZ R26, R26 ;
         FMUL R27, R0, R0 ;
-        FFMA R34, R27.reuse, -R23, 2.550144195556640625 ;
-        FFMA R38, R27.reuse, R30, -1.334560394287109375 ;
-        FFMA R29, R0, R27, RZ ;
-        FFMA R2, R27.reuse, R34, -5.1677198410034179688 ;
-        FFMA R38, R27, R38, 4.0586924552917480469 ;
-        FFMA R29, R2, R29, RZ ;
-        FFMA R38, R27.reuse, R38, -4.9348020553588867188 ;
+        FFMA R2, R27.reuse, -R18, 2.550144195556640625 ;
+        FFMA R30, R27.reuse, R13, -1.334560394287109375 ;
+        FFMA R31, R0, R27, RZ ;
+        FFMA R2, R27.reuse, R2, -5.1677198410034179688 ;
+        FFMA R30, R27, R30, 4.0586924552917480469 ;
+        FFMA R31, R2, R31, RZ ;
+        FFMA R30, R27.reuse, R30, -4.9348020553588867188 ;
         LOP3.LUT R2, R26, 0x1, RZ, 0xc0, !PT ;
-        FFMA R29, R0, 3.1415927410125732422, R29 ;
-        FFMA R38, R27, R38, 1 ;
+        FFMA R31, R0, 3.1415927410125732422, R31 ;
+        FFMA R30, R27, R30, 1 ;
         ISETP.NE.U32.AND P5, PT, R2, 0x1, PT ;
-        FRND.TRUNC R0, R17 ;
-        FSEL R10, R38, R29, !P5 ;
-        FSEL R9, R29, R38, !P5 ;
+        FRND.TRUNC R0, R25 ;
+        FSEL R10, R30, R31, !P5 ;
+        FSEL R19, R31, R30, !P5 ;
         LOP3.LUT P5, RZ, R26.reuse, 0x2, RZ, 0xc0, !PT ;
         IADD3 R26, R26, 0x1, RZ ;
         FSEL R10, R10, -R10, !P5 ;
         LOP3.LUT P5, RZ, R26, 0x2, RZ, 0xc0, !PT ;
-    @P5 FADD R9, RZ, -R9 ;
-        FSETP.NEU.AND P5, PT, R0, R17, PT ;
-   @!P5 FMUL R10, RZ, R17 ;
-        FSETP.GT.AND P5, PT, |R17|, 16777216, PT ;
-    @P5 FADD R9, R10, 1 ;
-=======
-        FSETP.GTU.AND P1, PT, |R18|, +INF , PT ;
-   @!P1 LOP3.LUT R18, R18, 0x80000000, R3, 0xf8, !PT ;
-; Location /home/dstn/.julia/packages/CUDA/YIj5X/src/device/intrinsics/math.jl:56
-        FRND.TRUNC R25, R18 ;
-        FADD R13, R18, R18 ;
-        LOP3.LUT R3, R13.reuse, 0x80000000, RZ, 0xc0, !PT ;
-        FSETP.GEU.AND P2, PT, |R13|, 0.5, PT ;
-        LOP3.LUT R4, R3, 0x3f000000, RZ, 0xfc, !PT ;
-        FSETP.GT.AND P1, PT, |R13|, 8388608, PT ;
-        FADD R4, R13, R4 ;
-        FSETP.NEU.AND P5, PT, R25, R18, PT ;
-        FRND.TRUNC R4, R4 ;
-        FSEL R15, R13, R4, P1 ;
-        FSETP.GT.AND P1, PT, |R18|, 16777216, PT ;
-   @!P2 FRND.TRUNC R15, R13 ;
-        FFMA R3, R15, -0.5, R18 ;
-        F2I.TRUNC.NTZ R14, R15 ;
-        FMUL R22, R3, R3 ;
-        FFMA R21, R22.reuse, R11, -1.334560394287109375 ;
-        FFMA R11, R22.reuse, -R10, 2.550144195556640625 ;
-        FFMA R23, R3, R22, RZ ;
-        FFMA R21, R22.reuse, R21, 4.0586924552917480469 ;
-        FFMA R4, R22, R11, -5.1677198410034179688 ;
-        FFMA R21, R22, R21, -4.9348020553588867188 ;
-        IADD3 R10, R14, 0x1, RZ ;
-        FFMA R4, R4, R23, RZ ;
-        LOP3.LUT R11, R14, 0x1, RZ, 0xc0, !PT ;
-        FFMA R21, R22, R21, 1 ;
-        LOP3.LUT P4, RZ, R10, 0x2, RZ, 0xc0, !PT ;
-        FFMA R4, R3, 3.1415927410125732422, R4 ;
-        ISETP.NE.U32.AND P2, PT, R11, 0x1, PT ;
-        LOP3.LUT P3, RZ, R14, 0x2, RZ, 0xc0, !PT ;
-        FSEL R14, R21, R4, !P2 ;
-        FSEL R32, R4, R21, !P2 ;
-        FSEL R14, R14, -R14, !P3 ;
-   @!P5 FMUL R14, RZ, R18 ;
-    @P4 FADD R32, RZ, -R32 ;
-    @P1 FADD R32, R14, 1 ;
->>>>>>> bdbe7b3b
+    @P5 FADD R19, RZ, -R19 ;
+        FSETP.NEU.AND P5, PT, R0, R25, PT ;
+   @!P5 FMUL R10, RZ, R25 ;
+        FSETP.GT.AND P5, PT, |R25|, 16777216, PT ;
+    @P5 FADD R19, R10, 1 ;
 
 .L_x_42:
         BSYNC B1 ;
 
 .L_x_41:
-<<<<<<< HEAD
 ; Location /home/eschnett/.julia/packages/CUDA/rXson/src/device/intrinsics/math.jl:371
-        FSETP.GEU.AND P5, PT, |R14|, 2, PT ;
+        FSETP.GEU.AND P5, PT, |R16|, 2, PT ;
         BSSY B0, `(.L_x_51) ;
-        FSEL R34, R3, R24, !P4 ;
+        FSEL R30, R3, R4, !P4 ;
    @!P5 BRA `(.L_x_52) ;
     @P0 BRA `(.L_x_53) ;
-        FMUL R17, R22, 0.5 ;
+        FMUL R25, R22, 0.5 ;
         BSSY B1, `(.L_x_54) ;
-        FRND.TRUNC R17, R17 ;
-        FFMA R27, R17, -2, R22 ;
+        FRND.TRUNC R25, R25 ;
+        FFMA R27, R25, -2, R22 ;
         ISETP.GE.U32.AND P0, PT, R27, 0x40000000, PT ;
    @!P0 BRA `(.L_x_55) ;
         ISETP.GE.U32.AND P0, PT, R27, -0x7fffffff, PT ;
         FSETP.GEU.OR P5, PT, R27, -2, !P0 ;
-    @P0 FADD R0, R17, -1 ;
+    @P0 FADD R0, R25, -1 ;
    @!P5 FADD R0, R0, -1 ;
-    @P0 IMAD.MOV.U32 R17, RZ, RZ, R0 ;
+    @P0 IMAD.MOV.U32 R25, RZ, RZ, R0 ;
     @P0 BRA `(.L_x_55) ;
         FSETP.GE.AND P0, PT, R27, 4, PT ;
-        FADD R17, R17, 1 ;
+        FADD R25, R25, 1 ;
     @P0 IMAD.MOV.U32 R0, RZ, RZ, 0x40400000 ;
-    @P0 FADD R2, R17, 1 ;
+    @P0 FADD R2, R25, 1 ;
     @P0 FFMA R0, -R0, 2, R27 ;
         FSETP.GE.AND P5, PT, R0, RZ, P0 ;
     @P5 FADD R2, R2, 1 ;
-    @P0 IMAD.MOV.U32 R17, RZ, RZ, R2 ;
+    @P0 IMAD.MOV.U32 R25, RZ, RZ, R2 ;
 
 .L_x_55:
         BSYNC B1 ;
 
 .L_x_54:
-        FFMA R22, R17, -2, R22 ;
+        FFMA R22, R25, -2, R22 ;
         BRA `(.L_x_52) ;
 
 .L_x_53:
-        IMAD.MOV.U32 R17, RZ, RZ, 0x7fffffff ;
+        IMAD.MOV.U32 R25, RZ, RZ, 0x7fffffff ;
         ISETP.GT.U32.AND P0, PT, R22.reuse, 0x7f7fffff, PT ;
         BSSY B1, `(.L_x_56) ;
         IADD3 R2, R22, -0x40000000, RZ ;
-        FSEL R29, R17, 16777216, P0 ;
+        FSEL R31, R25, 16777216, P0 ;
         LOP3.LUT P0, R2, R2, 0xff800000, RZ, 0xc0, !PT ;
         LOP3.LUT R0, R22, 0x7fffff, RZ, 0xc0, !PT ;
         LOP3.LUT R0, R0, 0x3f800000, RZ, 0xfc, !PT ;
    @!P0 BRA `(.L_x_57) ;
 
 .L_x_58:
-        IMNMX.U32 R17, R2, 0xb800000, PT ;
-        IMAD.IADD R0, R17, 0x1, R0 ;
-        IMAD.IADD R2, R2, 0x1, -R17 ;
+        IMNMX.U32 R25, R2, 0xb800000, PT ;
+        IMAD.IADD R0, R25, 0x1, R0 ;
+        IMAD.IADD R2, R2, 0x1, -R25 ;
         FADD R27, R0, -R0 ;
         ISETP.NE.AND P0, PT, R2, RZ, PT ;
         FFMA R27, R27, 1, R0 ;
@@ -1463,107 +785,61 @@
 
 .L_x_56:
         FMUL R0, R0, 1.1920928955078125e-07 ;
-        FMUL R22, R29, R0 ;
-=======
-; Location ./int.jl:83
-        LOP3.LUT R3, R2, 0x18, RZ, 0xc0, !PT ;
-; Location ./fastmath.jl:163
-        BSSY B0, `(.L_x_51) ;
-        LOP3.LUT R11, R39, 0x80000000, RZ, 0x3c, !PT ;
-        IMAD.MOV.U32 R43, RZ, RZ, 0x3b9ac9ff ;
-; Location ./int.jl:83
-        ISETP.NE.AND P1, PT, R3, 0x18, PT ;
-; Location /home/dstn/kotekan/julia/kernels/frb.jl:1475
-    @P0 BRA `(.L_x_52) ;
-; Location ./int.jl:289
-        LOP3.LUT R3, R2, 0xff, RZ, 0xc0, !PT ;
-        IMAD R3, R3, 0xab, RZ ;
-        LOP3.LUT R3, R3, 0xffff, RZ, 0xc0, !PT ;
-        SHF.R.U32.HI R3, RZ, 0xc, R3 ;
-        PRMT R3, R3, 0x9910, RZ ;
-        IMAD R3, R3, 0x18, RZ ;
-        IMAD.MOV R3, RZ, RZ, -R3 ;
-        PRMT R3, R3, 0x7710, RZ ;
-        IMAD.IADD R3, R3, 0x1, R2 ;
-        LOP3.LUT R4, R3, 0xff, RZ, 0xc0, !PT ;
-; Location ./int.jl:87
-        IMAD R4, R4, 0x18, R5 ;
-; Location ./int.jl:289
-        LOP3.LUT R3, R4, 0xffff, RZ, 0xc0, !PT ;
-        IMAD R3, R3, 0xe38f, RZ ;
-        SHF.R.U32.HI R3, RZ, 0x19, R3 ;
-        PRMT R3, R3, 0x9910, RZ ;
-        IMAD R3, R3, 0x240, RZ ;
-        IMAD.MOV R3, RZ, RZ, -R3 ;
-        PRMT R3, R3, 0x7710, RZ ;
-        IMAD.IADD R4, R4, 0x1, R3 ;
-; Location /home/dstn/.julia/packages/LLVM/RpBog/src/interop/base.jl:38
-        LOP3.LUT R23, R4, 0xffff, RZ, 0xc0, !PT ;
-        IMAD.WIDE.U32 R22, R23, R8, c[0x0][0x170] ;
-        LDG.E R22, [R22.64] ;
-; Location ./int.jl:516
-        SHF.R.S32.HI R3, RZ, 0x10, R22 ;
-        PRMT R43, R22, 0x9910, RZ ;
-; Location ./int.jl:88
-        IMAD R4, R3, 0x321, RZ ;
-; Location ./int.jl:87
-        IMAD R43, R43, 0x21, R4 ;
->>>>>>> bdbe7b3b
+        FMUL R22, R31, R0 ;
 
 .L_x_52:
         BSYNC B0 ;
 
 .L_x_51:
-<<<<<<< HEAD
         FSETP.GTU.AND P0, PT, |R22|, +INF , PT ;
-        FRND.TRUNC R38, R25 ;
-        FSEL R3, R24, R3, !P4 ;
+        FRND.TRUNC R38, R23 ;
+        FSEL R3, R4, R3, !P4 ;
 ; Location /home/eschnett/.julia/packages/CUDA/rXson/src/device/intrinsics/math.jl:56
         BSSY B1, `(.L_x_59) ;
-        LOP3.LUT P4, RZ, R15.reuse, 0x2, RZ, 0xc0, !PT ;
+        LOP3.LUT P4, RZ, R24, 0x2, RZ, 0xc0, !PT ;
+   @!P0 LOP3.LUT R22, R22, 0x80000000, R16, 0xf8, !PT ;
+        FRND.TRUNC R33, R22 ;
+        FADD R16, R22, R22 ;
+        LOP3.LUT R0, R16.reuse, 0x80000000, RZ, 0xc0, !PT ;
+        FSETP.GT.AND P0, PT, |R16|, 8388608, PT ;
+        LOP3.LUT R25, R0, 0x3f000000, RZ, 0xfc, !PT ;
+        FADD R25, R16, R25 ;
+        FRND.TRUNC R25, R25 ;
+        FSEL R27, R16.reuse, R25, P0 ;
+        FSETP.GEU.AND P0, PT, |R16|, 0.5, PT ;
+   @!P0 FRND.TRUNC R27, R16 ;
+        FFMA R0, R27, -0.5, R22 ;
+        F2I.TRUNC.NTZ R32, R27 ;
+        FMUL R31, R0, R0 ;
+        FFMA R2, R31.reuse, -R18, 2.550144195556640625 ;
+        FFMA R26, R31.reuse, R13, -1.334560394287109375 ;
+        FFMA R25, R0, R31, RZ ;
+        IMAD.MOV.U32 R27, RZ, RZ, RZ ;
+        FFMA R2, R31.reuse, R2, -5.1677198410034179688 ;
+        FFMA R26, R31, R26, 4.0586924552917480469 ;
+        FFMA R25, R2, R25, RZ ;
+        FFMA R26, R31.reuse, R26, -4.9348020553588867188 ;
+        LOP3.LUT R2, R32, 0x1, RZ, 0xc0, !PT ;
+        FFMA R25, R0, 3.1415927410125732422, R25 ;
+        FFMA R26, R31, R26, 1 ;
+        ISETP.NE.U32.AND P0, PT, R2, 0x1, PT ;
+        IADD3 R31, R24, 0x1, RZ ;
         IMAD.MOV.U32 R24, RZ, RZ, RZ ;
-        IADD3 R15, R15, 0x1, RZ ;
-   @!P0 LOP3.LUT R22, R22, 0x80000000, R14, 0xf8, !PT ;
-        FRND.TRUNC R35, R22 ;
-        FADD R14, R22, R22 ;
-        LOP3.LUT R0, R14.reuse, 0x80000000, RZ, 0xc0, !PT ;
-        FSETP.GT.AND P0, PT, |R14|, 8388608, PT ;
-        LOP3.LUT R17, R0, 0x3f000000, RZ, 0xfc, !PT ;
-        FADD R17, R14, R17 ;
-        FRND.TRUNC R17, R17 ;
-        FSEL R27, R14.reuse, R17, P0 ;
-        FSETP.GEU.AND P0, PT, |R14|, 0.5, PT ;
-   @!P0 FRND.TRUNC R27, R14 ;
-        IMAD.MOV.U32 R14, RZ, RZ, RZ ;
-        FFMA R0, R27, -0.5, R22 ;
-        F2I.TRUNC.NTZ R31, R27 ;
-        FMUL R29, R0, R0 ;
-        FFMA R2, R29.reuse, -R23, 2.550144195556640625 ;
-        FFMA R26, R29.reuse, R30, -1.334560394287109375 ;
-        FFMA R17, R0, R29, RZ ;
-        FFMA R2, R29.reuse, R2, -5.1677198410034179688 ;
-        FFMA R26, R29, R26, 4.0586924552917480469 ;
-        FFMA R17, R2, R17, RZ ;
-        FFMA R26, R29, R26, -4.9348020553588867188 ;
-        LOP3.LUT R2, R31, 0x1, RZ, 0xc0, !PT ;
-        FFMA R17, R0, 3.1415927410125732422, R17 ;
-        FFMA R26, R29, R26, 1 ;
-        ISETP.NE.U32.AND P0, PT, R2, 0x1, PT ;
-        FSEL R29, R26, R17, !P0 ;
-        FSEL R27, R17, R26, !P0 ;
-        IMAD.MOV.U32 R26, RZ, RZ, RZ ;
-        LOP3.LUT P0, RZ, R31, 0x2, RZ, 0xc0, !PT ;
-        FSEL R17, R34, -R34, !P4 ;
-        FMUL R34, RZ, R22 ;
-        FSETP.NEU.AND P4, PT, R38, R25.reuse, PT ;
-        FMUL R38, RZ, R25 ;
-        FSEL R29, R29, -R29, !P0 ;
-        FSETP.NEU.AND P0, PT, R35, R22, PT ;
-        IADD3 R31, R31, 0x1, RZ ;
+        FSEL R16, R26, R25, !P0 ;
+        FSEL R4, R25, R26, !P0 ;
+        FMUL R25, RZ, R22 ;
+        LOP3.LUT P0, RZ, R32, 0x2, RZ, 0xc0, !PT ;
+        FSEL R26, R30, -R30, !P4 ;
+        IMAD.MOV.U32 R30, RZ, RZ, RZ ;
+        FSEL R16, R16, -R16, !P0 ;
+        FSETP.NEU.AND P0, PT, R33, R22, PT ;
+        FMUL R33, RZ, R23.reuse ;
+        FSETP.NEU.AND P4, PT, R38, R23, PT ;
+        IADD3 R32, R32, 0x1, RZ ;
 ; Location /home/eschnett/src/kotekan/julia/kernels/frb.jl:1709
    @!P1 BRA `(.L_x_60) ;
 ; Location ./int.jl:296
-        LOP3.LUT R0, R28, 0xff, RZ, 0xc0, !PT ;
+        LOP3.LUT R0, R29, 0xff, RZ, 0xc0, !PT ;
 ; Location /home/eschnett/.julia/packages/CUDA/rXson/src/device/intrinsics/math.jl:371
         BSSY B0, `(.L_x_61) ;
 ; Location ./int.jl:296
@@ -1573,152 +849,151 @@
         PRMT R0, R0, 0x9910, RZ ;
         IMAD R0, R0, 0x30, RZ ;
         IMAD.MOV R0, RZ, RZ, -R0 ;
-        PRMT R35, R0, 0x7710, RZ ;
-        IMAD.IADD R35, R28, 0x1, R35 ;
-        LOP3.LUT R0, R35, 0xff, RZ, 0xc0, !PT ;
+        PRMT R0, R0, 0x7710, RZ ;
+        IMAD.IADD R0, R29, 0x1, R0 ;
+        LOP3.LUT R0, R0, 0xff, RZ, 0xc0, !PT ;
 ; Location ./float.jl:159
         I2F.U16 R0, R0 ;
 ; Location /home/eschnett/.julia/packages/CUDA/rXson/src/device/intrinsics/math.jl:378
         FMUL R40, R0, 0.041666667908430099487 ;
 ; Location /home/eschnett/.julia/packages/CUDA/rXson/src/device/intrinsics/math.jl:371
-        FADD R35, -RZ, |R40| ;
+        FADD R37, -RZ, |R40| ;
         FSETP.GEU.AND P1, PT, |R40|, 2, PT ;
    @!P1 BRA `(.L_x_62) ;
-        FSETP.GTU.AND P1, PT, R35, 16777216, PT ;
+        FSETP.GTU.AND P1, PT, R37, 16777216, PT ;
     @P1 BRA `(.L_x_63) ;
-        FMUL R0, R35, 0.5 ;
+        FMUL R0, R37, 0.5 ;
         BSSY B2, `(.L_x_64) ;
         FRND.TRUNC R0, R0 ;
-        FFMA R2, R0, -2, R35 ;
+        FFMA R2, R0, -2, R37 ;
         ISETP.GE.U32.AND P1, PT, R2, 0x40000000, PT ;
    @!P1 BRA `(.L_x_65) ;
         ISETP.GE.U32.AND P1, PT, R2, -0x7fffffff, PT ;
         FSETP.GEU.OR P5, PT, R2, -2, !P1 ;
-    @P1 FADD R14, R0, -1 ;
-   @!P5 FADD R14, R14, -1 ;
-    @P1 IMAD.MOV.U32 R0, RZ, RZ, R14 ;
+    @P1 FADD R27, R0, -1 ;
+   @!P5 FADD R27, R27, -1 ;
+    @P1 IMAD.MOV.U32 R0, RZ, RZ, R27 ;
     @P1 BRA `(.L_x_65) ;
         FSETP.GE.AND P1, PT, R2, 4, PT ;
         FADD R0, R0, 1 ;
-    @P1 IMAD.MOV.U32 R37, RZ, RZ, 0x40400000 ;
-    @P1 FADD R14, R0, 1 ;
-    @P1 FFMA R2, -R37, 2, R2 ;
+    @P1 IMAD.MOV.U32 R27, RZ, RZ, 0x40400000 ;
+    @P1 FFMA R2, -R27, 2, R2 ;
+    @P1 FADD R27, R0, 1 ;
         FSETP.GE.AND P5, PT, R2, RZ, P1 ;
-    @P5 FADD R14, R14, 1 ;
-    @P1 IMAD.MOV.U32 R0, RZ, RZ, R14 ;
+    @P5 FADD R27, R27, 1 ;
+    @P1 IMAD.MOV.U32 R0, RZ, RZ, R27 ;
 
 .L_x_65:
         BSYNC B2 ;
 
 .L_x_64:
-        FFMA R35, R0, -2, R35 ;
+        FFMA R37, R0, -2, R37 ;
         BRA `(.L_x_62) ;
 
 .L_x_63:
-        IMAD.MOV.U32 R26, RZ, RZ, 0x7fffffff ;
-        ISETP.GT.U32.AND P1, PT, R35.reuse, 0x7f7fffff, PT ;
+        IMAD.MOV.U32 R38, RZ, RZ, 0x7fffffff ;
+        ISETP.GT.U32.AND P1, PT, R37.reuse, 0x7f7fffff, PT ;
         BSSY B2, `(.L_x_66) ;
-        IADD3 R0, R35.reuse, -0x40000000, RZ ;
-        FSEL R26, R26, 16777216, P1 ;
+        IADD3 R0, R37.reuse, -0x40000000, RZ ;
+        FSEL R38, R38, 16777216, P1 ;
         LOP3.LUT P1, R0, R0, 0xff800000, RZ, 0xc0, !PT ;
-        LOP3.LUT R35, R35, 0x7fffff, RZ, 0xc0, !PT ;
-        LOP3.LUT R35, R35, 0x3f800000, RZ, 0xfc, !PT ;
+        LOP3.LUT R37, R37, 0x7fffff, RZ, 0xc0, !PT ;
+        LOP3.LUT R37, R37, 0x3f800000, RZ, 0xfc, !PT ;
    @!P1 BRA `(.L_x_67) ;
 
 .L_x_68:
         IMNMX.U32 R2, R0, 0xb800000, PT ;
-        IMAD.IADD R35, R2, 0x1, R35 ;
+        IMAD.IADD R37, R2, 0x1, R37 ;
         IMAD.IADD R0, R0, 0x1, -R2 ;
-        FADD R14, R35, -R35 ;
+        FADD R30, R37, -R37 ;
         ISETP.NE.AND P1, PT, R0, RZ, PT ;
-        FFMA R14, R14, 1, R35 ;
-        FADD R37, R35, -R14 ;
-        FFMA.RZ R37, R37, 1, R14 ;
-        FRND.TRUNC R14, R37 ;
-        FADD R35, R35, -R14 ;
-        ISETP.NE.AND P5, PT, R35, RZ, PT ;
+        FFMA R30, R30, 1, R37 ;
+        FADD R27, R37, -R30 ;
+        FFMA.RZ R27, R27, 1, R30 ;
+        FRND.TRUNC R30, R27 ;
+        FADD R37, R37, -R30 ;
+        ISETP.NE.AND P5, PT, R37, RZ, PT ;
     @P5 BRA P1, `(.L_x_68) ;
 
 .L_x_67:
         BSYNC B2 ;
 
 .L_x_66:
-        FMUL R35, R35, 1.1920928955078125e-07 ;
-        FMUL R35, R26, R35 ;
+        FMUL R37, R37, 1.1920928955078125e-07 ;
+        FMUL R37, R38, R37 ;
 
 .L_x_62:
         BSYNC B0 ;
 
 .L_x_61:
-        FSETP.GTU.AND P1, PT, |R35|, +INF , PT ;
-   @!P1 LOP3.LUT R35, R35, 0x80000000, R40, 0xf8, !PT ;
+        FSETP.GTU.AND P1, PT, |R37|, +INF , PT ;
+   @!P1 LOP3.LUT R37, R37, 0x80000000, R40, 0xf8, !PT ;
 ; Location /home/eschnett/.julia/packages/CUDA/rXson/src/device/intrinsics/math.jl:56
-        FADD R14, R35, R35 ;
-        LOP3.LUT R0, R14.reuse, 0x80000000, RZ, 0xc0, !PT ;
-        FSETP.GT.AND P1, PT, |R14|, 8388608, PT ;
-        LOP3.LUT R37, R0, 0x3f000000, RZ, 0xfc, !PT ;
-        FADD R37, R14, R37 ;
-        FRND.TRUNC R37, R37 ;
-        FSEL R26, R14.reuse, R37, P1 ;
-        FSETP.GEU.AND P1, PT, |R14|, 0.5, PT ;
-   @!P1 FRND.TRUNC R26, R14 ;
-        FFMA R0, R26, -0.5, R35 ;
-        F2I.TRUNC.NTZ R26, R26 ;
+        FADD R27, R37, R37 ;
+        LOP3.LUT R0, R27.reuse, 0x80000000, RZ, 0xc0, !PT ;
+        FSETP.GT.AND P1, PT, |R27|, 8388608, PT ;
+        LOP3.LUT R0, R0, 0x3f000000, RZ, 0xfc, !PT ;
+        FADD R2, R27, R0 ;
+        FRND.TRUNC R2, R2 ;
+        FSEL R30, R27.reuse, R2, P1 ;
+        FSETP.GEU.AND P1, PT, |R27|, 0.5, PT ;
+   @!P1 FRND.TRUNC R30, R27 ;
+        FFMA R0, R30, -0.5, R37 ;
+        F2I.TRUNC.NTZ R30, R30 ;
         FMUL R39, R0, R0 ;
-        FFMA R2, R39.reuse, -R23, 2.550144195556640625 ;
-        FFMA R40, R39.reuse, R30, -1.334560394287109375 ;
+        FFMA R38, R39.reuse, -R18, 2.550144195556640625 ;
+        FFMA R40, R39.reuse, R13, -1.334560394287109375 ;
         FFMA R41, R0, R39, RZ ;
-        FFMA R2, R39.reuse, R2, -5.1677198410034179688 ;
+        FFMA R2, R39.reuse, R38, -5.1677198410034179688 ;
         FFMA R40, R39, R40, 4.0586924552917480469 ;
         FFMA R41, R2, R41, RZ ;
         FFMA R40, R39.reuse, R40, -4.9348020553588867188 ;
-        LOP3.LUT R2, R26, 0x1, RZ, 0xc0, !PT ;
+        LOP3.LUT R2, R30, 0x1, RZ, 0xc0, !PT ;
         FFMA R41, R0, 3.1415927410125732422, R41 ;
         FFMA R40, R39, R40, 1 ;
         ISETP.NE.U32.AND P1, PT, R2, 0x1, PT ;
-        FRND.TRUNC R0, R35 ;
-        FSEL R14, R40, R41, !P1 ;
+        FRND.TRUNC R0, R37 ;
+        FSEL R27, R40, R41, !P1 ;
         FSEL R40, R41, R40, !P1 ;
-        LOP3.LUT P1, RZ, R26.reuse, 0x2, RZ, 0xc0, !PT ;
-        IADD3 R26, R26, 0x1, RZ ;
-        FSEL R14, R14, -R14, !P1 ;
-        LOP3.LUT P1, RZ, R26, 0x2, RZ, 0xc0, !PT ;
+        LOP3.LUT P1, RZ, R30.reuse, 0x2, RZ, 0xc0, !PT ;
+        IADD3 R30, R30, 0x1, RZ ;
+        FSEL R27, R27, -R27, !P1 ;
+        LOP3.LUT P1, RZ, R30, 0x2, RZ, 0xc0, !PT ;
     @P1 FADD R40, RZ, -R40 ;
-        FSETP.NEU.AND P1, PT, R0, R35, PT ;
-   @!P1 FMUL R14, RZ, R35 ;
-        FSETP.GT.AND P1, PT, |R35|, 16777216, PT ;
-    @P1 FADD R40, R14, 1 ;
-        IMAD.MOV.U32 R26, RZ, RZ, R40 ;
+        FSETP.NEU.AND P1, PT, R0, R37, PT ;
+   @!P1 FMUL R27, RZ, R37 ;
+        FSETP.GT.AND P1, PT, |R37|, 16777216, PT ;
+    @P1 FADD R40, R27, 1 ;
+        IMAD.MOV.U32 R30, RZ, RZ, R40 ;
 
 .L_x_60:
         BSYNC B1 ;
 
 .L_x_59:
-        LOP3.LUT P1, RZ, R15, 0x2, RZ, 0xc0, !PT ;
 ; Location /home/eschnett/src/kotekan/julia/kernels/frb.jl:1709
         BSSY B1, `(.L_x_69) ;
-        FSEL R15, R38, R17, !P4 ;
+        FSEL R26, R33, R26, !P4 ;
         FADD R38, RZ, -R3 ;
-        LOP3.LUT P4, RZ, R31, 0x2, RZ, 0xc0, !PT ;
-        IMAD.MOV.U32 R31, RZ, RZ, RZ ;
-        FSEL R17, R34, R29, !P0 ;
-        FADD R34, RZ, -R27 ;
-        IMAD.MOV.U32 R29, RZ, RZ, RZ ;
+        LOP3.LUT P4, RZ, R32, 0x2, RZ, 0xc0, !PT ;
+        FSEL R16, R25, R16, !P0 ;
+        FADD R25, RZ, -R4 ;
+        LOP3.LUT P1, RZ, R31, 0x2, RZ, 0xc0, !PT ;
+        CS2R R32, SRZ ;
     @P2 BRA `(.L_x_70) ;
 ; Location ./int.jl:296
-        IMAD.HI.U32 R0, R33, -0x55555555, RZ ;
+        IMAD.HI.U32 R0, R35, -0x55555555, RZ ;
 ; Location /home/eschnett/.julia/packages/CUDA/rXson/src/device/intrinsics/math.jl:371
         BSSY B0, `(.L_x_71) ;
 ; Location ./int.jl:296
         SHF.R.U32.HI R0, RZ, 0x5, R0 ;
-        IMAD R0, R0, -0x30, R33 ;
+        IMAD R0, R0, -0x30, R35 ;
 ; Location ./float.jl:159
         I2FP.F32.S32 R0, R0 ;
 ; Location /home/eschnett/.julia/packages/CUDA/rXson/src/device/intrinsics/math.jl:378
-        FMUL R42, R0, 0.041666667908430099487 ;
+        FMUL R40, R0, 0.041666667908430099487 ;
 ; Location /home/eschnett/.julia/packages/CUDA/rXson/src/device/intrinsics/math.jl:371
-        FADD R31, -RZ, |R42| ;
-        FSETP.GEU.AND P0, PT, |R42|, 2, PT ;
+        FADD R31, -RZ, |R40| ;
+        FSETP.GEU.AND P0, PT, |R40|, 2, PT ;
    @!P0 BRA `(.L_x_72) ;
         FSETP.GTU.AND P0, PT, R31, 16777216, PT ;
     @P0 BRA `(.L_x_73) ;
@@ -1730,14 +1005,14 @@
    @!P0 BRA `(.L_x_75) ;
         ISETP.GE.U32.AND P0, PT, R2, -0x7fffffff, PT ;
         FSETP.GEU.OR P2, PT, R2, -2, !P0 ;
-    @P0 FADD R29, R0, -1 ;
-   @!P2 FADD R29, R29, -1 ;
-    @P0 IMAD.MOV.U32 R0, RZ, RZ, R29 ;
+    @P0 FADD R32, R0, -1 ;
+   @!P2 FADD R32, R32, -1 ;
+    @P0 IMAD.MOV.U32 R0, RZ, RZ, R32 ;
     @P0 BRA `(.L_x_75) ;
         FSETP.GE.AND P0, PT, R2, 4, PT ;
         FADD R0, R0, 1 ;
-    @P0 IMAD.MOV.U32 R29, RZ, RZ, 0x40400000 ;
-    @P0 FFMA R2, -R29, 2, R2 ;
+    @P0 IMAD.MOV.U32 R33, RZ, RZ, 0x40400000 ;
+    @P0 FFMA R2, -R33, 2, R2 ;
         FSETP.GE.AND P2, PT, R2, RZ, P0 ;
     @P0 FADD R2, R0, 1 ;
     @P2 FADD R2, R2, 1 ;
@@ -1752,26 +1027,26 @@
 
 .L_x_73:
         IADD3 R2, R31.reuse, -0x40000000, RZ ;
-        IMAD.MOV.U32 R35, RZ, RZ, 0x7fffffff ;
+        IMAD.MOV.U32 R37, RZ, RZ, 0x7fffffff ;
         LOP3.LUT R0, R31.reuse, 0x7fffff, RZ, 0xc0, !PT ;
         BSSY B2, `(.L_x_76) ;
         LOP3.LUT P2, R2, R2, 0xff800000, RZ, 0xc0, !PT ;
         ISETP.GT.U32.AND P0, PT, R31, 0x7f7fffff, PT ;
         LOP3.LUT R0, R0, 0x3f800000, RZ, 0xfc, !PT ;
-        FSEL R35, R35, 16777216, P0 ;
+        FSEL R37, R37, 16777216, P0 ;
    @!P2 BRA `(.L_x_77) ;
 
 .L_x_78:
-        IMNMX.U32 R29, R2, 0xb800000, PT ;
-        IMAD.IADD R0, R29, 0x1, R0 ;
-        IMAD.IADD R2, R2, 0x1, -R29 ;
-        FADD R31, R0, -R0 ;
+        IMNMX.U32 R31, R2, 0xb800000, PT ;
+        IMAD.IADD R0, R31, 0x1, R0 ;
+        IMAD.IADD R2, R2, 0x1, -R31 ;
+        FADD R33, R0, -R0 ;
         ISETP.NE.AND P2, PT, R2, RZ, PT ;
-        FFMA R31, R31, 1, R0 ;
-        FADD R40, R0, -R31 ;
-        FFMA.RZ R40, R40, 1, R31 ;
-        FRND.TRUNC R31, R40 ;
-        FADD R0, R0, -R31 ;
+        FFMA R33, R33, 1, R0 ;
+        FADD R32, R0, -R33 ;
+        FFMA.RZ R32, R32, 1, R33 ;
+        FRND.TRUNC R33, R32 ;
+        FADD R0, R0, -R33 ;
         ISETP.NE.AND P0, PT, R0, RZ, PT ;
     @P0 BRA P2, `(.L_x_78) ;
 
@@ -1780,70 +1055,69 @@
 
 .L_x_76:
         FMUL R0, R0, 1.1920928955078125e-07 ;
-        FMUL R31, R35, R0 ;
+        FMUL R31, R37, R0 ;
 
 .L_x_72:
         BSYNC B0 ;
 
 .L_x_71:
         FSETP.GTU.AND P0, PT, |R31|, +INF , PT ;
-   @!P0 LOP3.LUT R31, R31, 0x80000000, R42, 0xf8, !PT ;
+   @!P0 LOP3.LUT R31, R31, 0x80000000, R40, 0xf8, !PT ;
 ; Location /home/eschnett/.julia/packages/CUDA/rXson/src/device/intrinsics/math.jl:56
-        FADD R29, R31, R31 ;
-        LOP3.LUT R0, R29.reuse, 0x80000000, RZ, 0xc0, !PT ;
-        FSETP.GEU.AND P2, PT, |R29|.reuse, 0.5, PT ;
-        LOP3.LUT R0, R0, 0x3f000000, RZ, 0xfc, !PT ;
-        FSETP.GT.AND P0, PT, |R29|, 8388608, PT ;
-        FADD R2, R29, R0 ;
-        FRND.TRUNC R2, R2 ;
-        FSEL R40, R29, R2, P0 ;
-   @!P2 FRND.TRUNC R40, R29 ;
+        FRND.TRUNC R44, R31 ;
+        FADD R32, R31, R31 ;
+        LOP3.LUT R0, R32.reuse, 0x80000000, RZ, 0xc0, !PT ;
+        FSETP.GEU.AND P2, PT, |R32|, 0.5, PT ;
+        LOP3.LUT R33, R0, 0x3f000000, RZ, 0xfc, !PT ;
+        FSETP.GT.AND P0, PT, |R32|, 8388608, PT ;
+        FADD R33, R32, R33 ;
+        FRND.TRUNC R33, R33 ;
+        FSEL R40, R32, R33, P0 ;
+   @!P2 FRND.TRUNC R40, R32 ;
         FFMA R0, R40, -0.5, R31 ;
         F2I.TRUNC.NTZ R40, R40 ;
-        FMUL R35, R0, R0 ;
-        FFMA R42, R35.reuse, -R23, 2.550144195556640625 ;
-        FFMA R44, R35.reuse, R30, -1.334560394287109375 ;
-        FFMA R37, R0, R35, RZ ;
-        FFMA R2, R35.reuse, R42, -5.1677198410034179688 ;
-        FFMA R44, R35.reuse, R44, 4.0586924552917480469 ;
-        FRND.TRUNC R42, R31 ;
-        FFMA R37, R2, R37, RZ ;
-        FFMA R44, R35, R44, -4.9348020553588867188 ;
-        LOP3.LUT R2, R40, 0x1, RZ, 0xc0, !PT ;
-        IADD3 R29, R40, 0x1, RZ ;
-        FFMA R37, R0, 3.1415927410125732422, R37 ;
-        FFMA R44, R35, R44, 1 ;
+        FMUL R37, R0, R0 ;
+        FFMA R2, R37.reuse, -R18, 2.550144195556640625 ;
+        FFMA R42, R37.reuse, R13, -1.334560394287109375 ;
+        FFMA R39, R0, R37, RZ ;
+        FFMA R2, R37.reuse, R2, -5.1677198410034179688 ;
+        FFMA R42, R37, R42, 4.0586924552917480469 ;
+        FFMA R39, R2, R39, RZ ;
+        FFMA R42, R37.reuse, R42, -4.9348020553588867188 ;
+        LOP3.LUT R2, R40.reuse, 0x1, RZ, 0xc0, !PT ;
+        IADD3 R32, R40, 0x1, RZ ;
+        FFMA R39, R0, 3.1415927410125732422, R39 ;
+        FFMA R42, R37, R42, 1 ;
         ISETP.NE.U32.AND P0, PT, R2, 0x1, PT ;
-        LOP3.LUT P2, RZ, R29, 0x2, RZ, 0xc0, !PT ;
-        FSEL R29, R44, R37, !P0 ;
-        FSEL R37, R37, R44, !P0 ;
+        LOP3.LUT P2, RZ, R32, 0x2, RZ, 0xc0, !PT ;
+        FSEL R32, R42, R39, !P0 ;
+        FSEL R33, R39, R42, !P0 ;
         LOP3.LUT P0, RZ, R40, 0x2, RZ, 0xc0, !PT ;
-        FSEL R29, R29, -R29, !P0 ;
-        FSETP.NEU.AND P0, PT, R42, R31, PT ;
-    @P2 FADD R37, RZ, -R37 ;
+        FSEL R32, R32, -R32, !P0 ;
+        FSETP.NEU.AND P0, PT, R44, R31, PT ;
+    @P2 FADD R33, RZ, -R33 ;
         FSETP.GT.AND P2, PT, |R31|, 16777216, PT ;
-   @!P0 FMUL R29, RZ, R31 ;
-    @P2 FADD R37, R29, 1 ;
-        IMAD.MOV.U32 R31, RZ, RZ, R37 ;
+   @!P0 FMUL R32, RZ, R31 ;
+    @P2 FADD R33, R32, 1 ;
 
 .L_x_70:
         BSYNC B1 ;
 
 .L_x_69:
-        ISETP.EQ.OR P5, PT, R32, 0x6, P3 ;
+        ISETP.EQ.OR P5, PT, R36, 0x6, P3 ;
 ; Location /home/eschnett/src/kotekan/julia/kernels/frb.jl:1709
         BSSY B1, `(.L_x_79) ;
-        FSETP.GT.AND P0, PT, |R25|, 16777216, PT ;
-        FADD R35, R15, 1 ;
-        FSEL R38, R3, R38, !P1 ;
-        FADD R3, R17, 1 ;
-        FSEL R34, R27, R34, !P4 ;
-        IMAD.MOV.U32 R27, RZ, RZ, RZ ;
+        FSETP.GT.AND P0, PT, |R23|, 16777216, PT ;
+        IMAD.MOV.U32 R23, RZ, RZ, RZ ;
         FSETP.GT.AND P2, PT, |R22|, 16777216, PT ;
+        FADD R22, R26, 1 ;
+        FSEL R31, R3, R38, !P1 ;
+        FADD R3, R16, 1 ;
+        FSEL R4, R4, R25, !P4 ;
         IMAD.MOV.U32 R25, RZ, RZ, RZ ;
     @P5 BRA `(.L_x_80) ;
 ; Location ./int.jl:296
-        LOP3.LUT R0, R28, 0xff, RZ, 0xc0, !PT ;
+        LOP3.LUT R0, R29, 0xff, RZ, 0xc0, !PT ;
 ; Location /home/eschnett/.julia/packages/CUDA/rXson/src/device/intrinsics/math.jl:371
         BSSY B0, `(.L_x_81) ;
 ; Location ./int.jl:296
@@ -1853,69 +1127,69 @@
         PRMT R0, R0, 0x9910, RZ ;
         IMAD R0, R0, 0x6, RZ ;
         IMAD.MOV R0, RZ, RZ, -R0 ;
-        PRMT R25, R0, 0x7710, RZ ;
-        IMAD.IADD R25, R28, 0x1, R25 ;
-        LOP3.LUT R25, R25, 0xff, RZ, 0xc0, !PT ;
+        PRMT R0, R0, 0x7710, RZ ;
+        IMAD.IADD R0, R29, 0x1, R0 ;
+        LOP3.LUT R0, R0, 0xff, RZ, 0xc0, !PT ;
 ; Location ./float.jl:159
-        I2F.U16 R25, R25 ;
+        I2F.U16 R0, R0 ;
 ; Location /home/eschnett/.julia/packages/CUDA/rXson/src/device/intrinsics/math.jl:378
-        FMUL R37, R25, 0.3333333432674407959 ;
+        FMUL R38, R0, 0.3333333432674407959 ;
 ; Location /home/eschnett/.julia/packages/CUDA/rXson/src/device/intrinsics/math.jl:371
-        FADD R22, -RZ, |R37| ;
-        FSETP.GEU.AND P1, PT, |R37|, 2, PT ;
+        FADD R23, -RZ, |R38| ;
+        FSETP.GEU.AND P1, PT, |R38|, 2, PT ;
    @!P1 BRA `(.L_x_82) ;
-        FSETP.GTU.AND P1, PT, R22, 16777216, PT ;
+        FSETP.GTU.AND P1, PT, R23, 16777216, PT ;
     @P1 BRA `(.L_x_83) ;
-        FMUL R0, R22, 0.5 ;
+        FMUL R0, R23, 0.5 ;
         BSSY B2, `(.L_x_84) ;
-        FRND.TRUNC R25, R0 ;
-        FFMA R2, R25, -2, R22 ;
+        FRND.TRUNC R0, R0 ;
+        FFMA R2, R0, -2, R23 ;
         ISETP.GE.U32.AND P1, PT, R2, 0x40000000, PT ;
    @!P1 BRA `(.L_x_85) ;
         ISETP.GE.U32.AND P1, PT, R2, -0x7fffffff, PT ;
         FSETP.GEU.OR P4, PT, R2, -2, !P1 ;
-    @P1 FADD R0, R25, -1 ;
-   @!P4 FADD R0, R0, -1 ;
-    @P1 IMAD.MOV.U32 R25, RZ, RZ, R0 ;
+    @P1 FADD R25, R0, -1 ;
+   @!P4 FADD R25, R25, -1 ;
+    @P1 IMAD.MOV.U32 R0, RZ, RZ, R25 ;
     @P1 BRA `(.L_x_85) ;
         FSETP.GE.AND P1, PT, R2, 4, PT ;
-        FADD R25, R25, 1 ;
-    @P1 IMAD.MOV.U32 R27, RZ, RZ, 0x40400000 ;
-    @P1 FFMA R0, -R27, 2, R2 ;
-        FSETP.GE.AND P4, PT, R0, RZ, P1 ;
-    @P1 FADD R0, R25, 1 ;
-    @P4 FADD R0, R0, 1 ;
-    @P1 IMAD.MOV.U32 R25, RZ, RZ, R0 ;
+        FADD R0, R0, 1 ;
+    @P1 IMAD.MOV.U32 R25, RZ, RZ, 0x40400000 ;
+    @P1 FFMA R2, -R25, 2, R2 ;
+        FSETP.GE.AND P4, PT, R2, RZ, P1 ;
+    @P1 FADD R2, R0, 1 ;
+    @P4 FADD R2, R2, 1 ;
+    @P1 IMAD.MOV.U32 R0, RZ, RZ, R2 ;
 
 .L_x_85:
         BSYNC B2 ;
 
 .L_x_84:
-        FFMA R22, R25, -2, R22 ;
+        FFMA R23, R0, -2, R23 ;
         BRA `(.L_x_82) ;
 
 .L_x_83:
-        IADD3 R2, R22.reuse, -0x40000000, RZ ;
-        IMAD.MOV.U32 R28, RZ, RZ, 0x7fffffff ;
-        LOP3.LUT R0, R22, 0x7fffff, RZ, 0xc0, !PT ;
+        IADD3 R2, R23.reuse, -0x40000000, RZ ;
+        IMAD.MOV.U32 R29, RZ, RZ, 0x7fffffff ;
+        LOP3.LUT R0, R23.reuse, 0x7fffff, RZ, 0xc0, !PT ;
         BSSY B2, `(.L_x_86) ;
         LOP3.LUT P4, R2, R2, 0xff800000, RZ, 0xc0, !PT ;
-        ISETP.GT.U32.AND P1, PT, R22, 0x7f7fffff, PT ;
+        ISETP.GT.U32.AND P1, PT, R23, 0x7f7fffff, PT ;
         LOP3.LUT R0, R0, 0x3f800000, RZ, 0xfc, !PT ;
-        FSEL R28, R28, 16777216, P1 ;
+        FSEL R29, R29, 16777216, P1 ;
    @!P4 BRA `(.L_x_87) ;
 
 .L_x_88:
-        IMNMX.U32 R25, R2, 0xb800000, PT ;
-        IMAD.IADD R0, R25, 0x1, R0 ;
-        IMAD.IADD R2, R2, 0x1, -R25 ;
-        FADD R27, R0, -R0 ;
+        IMNMX.U32 R23, R2, 0xb800000, PT ;
+        IMAD.IADD R0, R23, 0x1, R0 ;
+        IMAD.IADD R2, R2, 0x1, -R23 ;
+        FADD R25, R0, -R0 ;
         ISETP.NE.AND P4, PT, R2, RZ, PT ;
-        FFMA R27, R27, 1, R0 ;
-        FADD R22, R0, -R27 ;
-        FFMA.RZ R22, R22, 1, R27 ;
-        FRND.TRUNC R27, R22 ;
-        FADD R0, R0, -R27 ;
+        FFMA R25, R25, 1, R0 ;
+        FADD R36, R0, -R25 ;
+        FFMA.RZ R36, R36, 1, R25 ;
+        FRND.TRUNC R25, R36 ;
+        FADD R0, R0, -R25 ;
         ISETP.NE.AND P1, PT, R0, RZ, PT ;
     @P1 BRA P4, `(.L_x_88) ;
 
@@ -1923,77 +1197,78 @@
         BSYNC B2 ;
 
 .L_x_86:
-        FMUL R25, R0, 1.1920928955078125e-07 ;
-        FMUL R22, R28, R25 ;
+        FMUL R0, R0, 1.1920928955078125e-07 ;
+        FMUL R23, R29, R0 ;
 
 .L_x_82:
         BSYNC B0 ;
 
 .L_x_81:
-        FSETP.GTU.AND P1, PT, |R22|, +INF , PT ;
-   @!P1 LOP3.LUT R22, R22, 0x80000000, R37, 0xf8, !PT ;
+        FSETP.GTU.AND P1, PT, |R23|, +INF , PT ;
+   @!P1 LOP3.LUT R23, R23, 0x80000000, R38, 0xf8, !PT ;
 ; Location /home/eschnett/.julia/packages/CUDA/rXson/src/device/intrinsics/math.jl:56
-        FRND.TRUNC R41, R22 ;
-        FADD R25, R22, R22 ;
+        FRND.TRUNC R42, R23 ;
+        FADD R25, R23, R23 ;
         LOP3.LUT R0, R25.reuse, 0x80000000, RZ, 0xc0, !PT ;
         FSETP.GEU.AND P4, PT, |R25|.reuse, 0.5, PT ;
         LOP3.LUT R0, R0, 0x3f000000, RZ, 0xfc, !PT ;
         FSETP.GT.AND P1, PT, |R25|, 8388608, PT ;
         FADD R2, R25, R0 ;
         FRND.TRUNC R2, R2 ;
-        FSEL R27, R25, R2, P1 ;
-   @!P4 FRND.TRUNC R27, R25 ;
-        FFMA R0, R27, -0.5, R22 ;
-        F2I.TRUNC.NTZ R27, R27 ;
-        FMUL R37, R0, R0 ;
-        FFMA R28, R37.reuse, -R23, 2.550144195556640625 ;
-        FFMA R32, R37.reuse, R30, -1.334560394287109375 ;
-        FFMA R39, R0, R37, RZ ;
-        FFMA R2, R37.reuse, R28, -5.1677198410034179688 ;
-        FFMA R32, R37, R32, 4.0586924552917480469 ;
-        FFMA R39, R2, R39, RZ ;
-        FFMA R32, R37, R32, -4.9348020553588867188 ;
-        LOP3.LUT R2, R27, 0x1, RZ, 0xc0, !PT ;
-        FFMA R39, R0, 3.1415927410125732422, R39 ;
-        FFMA R32, R37, R32, 1 ;
+        FSEL R36, R25, R2, P1 ;
+   @!P4 FRND.TRUNC R36, R25 ;
+        FFMA R0, R36, -0.5, R23 ;
+        F2I.TRUNC.NTZ R36, R36 ;
+        FMUL R29, R0, R0 ;
+        FFMA R38, R29.reuse, -R18, 2.550144195556640625 ;
+        FFMA R40, R29.reuse, R13, -1.334560394287109375 ;
+        FFMA R37, R0, R29, RZ ;
+        FFMA R2, R29.reuse, R38, -5.1677198410034179688 ;
+        FFMA R40, R29, R40, 4.0586924552917480469 ;
+        FFMA R37, R2, R37, RZ ;
+        FFMA R40, R29.reuse, R40, -4.9348020553588867188 ;
+        LOP3.LUT R2, R36, 0x1, RZ, 0xc0, !PT ;
+        FFMA R37, R0, 3.1415927410125732422, R37 ;
+        FFMA R40, R29, R40, 1 ;
         ISETP.NE.U32.AND P1, PT, R2, 0x1, PT ;
-        IADD3 R0, R27.reuse, 0x1, RZ ;
-        LOP3.LUT P5, RZ, R27, 0x2, RZ, 0xc0, !PT ;
-        FSEL R25, R32, R39, !P1 ;
-        FSEL R27, R39, R32, !P1 ;
-        FSETP.NEU.AND P1, PT, R41, R22, PT ;
+        IADD3 R0, R36, 0x1, RZ ;
+        FSEL R25, R40, R37, !P1 ;
+        LOP3.LUT P5, RZ, R36, 0x2, RZ, 0xc0, !PT ;
+        FSEL R37, R37, R40, !P1 ;
+        FSETP.NEU.AND P1, PT, R42, R23, PT ;
         LOP3.LUT P4, RZ, R0, 0x2, RZ, 0xc0, !PT ;
         FSEL R25, R25, -R25, !P5 ;
-        FSETP.GT.AND P5, PT, |R22|, 16777216, PT ;
-   @!P1 FMUL R25, RZ, R22 ;
-    @P4 FADD R27, RZ, -R27 ;
-    @P5 FADD R27, R25, 1 ;
+        FSETP.GT.AND P5, PT, |R23|, 16777216, PT ;
+   @!P1 FMUL R25, RZ, R23 ;
+    @P4 FADD R37, RZ, -R37 ;
+    @P5 FADD R37, R25, 1 ;
+        IMAD.MOV.U32 R23, RZ, RZ, R37 ;
 
 .L_x_80:
         BSYNC B1 ;
 
 .L_x_79:
-        ISETP.GT.U32.OR P1, PT, R16, 0x5, P3 ;
+        ISETP.GT.U32.OR P1, PT, R34, 0x5, P3 ;
 ; Location /home/eschnett/src/kotekan/julia/kernels/frb.jl:1709
         BSSY B1, `(.L_x_89) ;
-        FSEL R28, R35, R38, P0 ;
+        FSEL R31, R22, R31, P0 ;
         IMAD.MOV.U32 R22, RZ, RZ, RZ ;
-        FSEL R16, R3, R34, P2 ;
+        FSEL R29, R3, R4, P2 ;
     @P1 BRA `(.L_x_90) ;
 ; Location ./int.jl:296
-        IMAD.HI.U32 R0, R33, -0x55555555, RZ ;
+        IMAD.HI.U32 R0, R35, -0x55555555, RZ ;
 ; Location /home/eschnett/.julia/packages/CUDA/rXson/src/device/intrinsics/math.jl:371
         BSSY B0, `(.L_x_91) ;
 ; Location ./int.jl:296
         SHF.R.U32.HI R0, RZ, 0x2, R0 ;
-        IMAD R0, R0, -0x6, R33 ;
+        IMAD R0, R0, -0x6, R35 ;
 ; Location ./float.jl:159
         I2FP.F32.S32 R0, R0 ;
 ; Location /home/eschnett/.julia/packages/CUDA/rXson/src/device/intrinsics/math.jl:378
-        FMUL R32, R0, 0.3333333432674407959 ;
+        FMUL R24, R0, 0.3333333432674407959 ;
 ; Location /home/eschnett/.julia/packages/CUDA/rXson/src/device/intrinsics/math.jl:371
-        FADD R3, -RZ, |R32| ;
-        FSETP.GEU.AND P0, PT, |R32|, 2, PT ;
+        FADD R3, -RZ, |R24| ;
+        FSETP.GEU.AND P0, PT, |R24|, 2, PT ;
    @!P0 BRA `(.L_x_92) ;
         FSETP.GTU.AND P0, PT, R3, 16777216, PT ;
     @P0 BRA `(.L_x_93) ;
@@ -2005,14 +1280,14 @@
    @!P0 BRA `(.L_x_95) ;
         ISETP.GE.U32.AND P0, PT, R2, -0x7fffffff, PT ;
         FSETP.GEU.OR P1, PT, R2, -2, !P0 ;
-    @P0 FADD R22, R0, -1 ;
-   @!P1 FADD R22, R22, -1 ;
-    @P0 IMAD.MOV.U32 R0, RZ, RZ, R22 ;
+    @P0 FADD R4, R0, -1 ;
+   @!P1 FADD R4, R4, -1 ;
+    @P0 IMAD.MOV.U32 R0, RZ, RZ, R4 ;
     @P0 BRA `(.L_x_95) ;
         FSETP.GE.AND P0, PT, R2, 4, PT ;
         FADD R0, R0, 1 ;
-    @P0 IMAD.MOV.U32 R33, RZ, RZ, 0x40400000 ;
-    @P0 FFMA R2, -R33, 2, R2 ;
+    @P0 IMAD.MOV.U32 R35, RZ, RZ, 0x40400000 ;
+    @P0 FFMA R2, -R35, 2, R2 ;
         FSETP.GE.AND P1, PT, R2, RZ, P0 ;
     @P0 FADD R2, R0, 1 ;
     @P1 FADD R2, R2, 1 ;
@@ -2027,26 +1302,26 @@
 
 .L_x_93:
         IADD3 R2, R3.reuse, -0x40000000, RZ ;
-        IMAD.MOV.U32 R24, RZ, RZ, 0x7fffffff ;
+        IMAD.MOV.U32 R22, RZ, RZ, 0x7fffffff ;
         LOP3.LUT R0, R3.reuse, 0x7fffff, RZ, 0xc0, !PT ;
         BSSY B2, `(.L_x_96) ;
         LOP3.LUT P1, R2, R2, 0xff800000, RZ, 0xc0, !PT ;
         ISETP.GT.U32.AND P0, PT, R3, 0x7f7fffff, PT ;
         LOP3.LUT R0, R0, 0x3f800000, RZ, 0xfc, !PT ;
-        FSEL R24, R24, 16777216, P0 ;
+        FSEL R22, R22, 16777216, P0 ;
    @!P1 BRA `(.L_x_97) ;
 
 .L_x_98:
         IMNMX.U32 R3, R2, 0xb800000, PT ;
         IMAD.IADD R0, R3, 0x1, R0 ;
         IMAD.IADD R2, R2, 0x1, -R3 ;
-        FADD R33, R0, -R0 ;
+        FADD R35, R0, -R0 ;
         ISETP.NE.AND P1, PT, R2, RZ, PT ;
-        FFMA R33, R33, 1, R0 ;
-        FADD R22, R0, -R33 ;
-        FFMA.RZ R22, R22, 1, R33 ;
-        FRND.TRUNC R33, R22 ;
-        FADD R0, R0, -R33 ;
+        FFMA R35, R35, 1, R0 ;
+        FADD R4, R0, -R35 ;
+        FFMA.RZ R4, R4, 1, R35 ;
+        FRND.TRUNC R35, R4 ;
+        FADD R0, R0, -R35 ;
         ISETP.NE.AND P0, PT, R0, RZ, PT ;
     @P0 BRA P1, `(.L_x_98) ;
 
@@ -2055,46 +1330,46 @@
 
 .L_x_96:
         FMUL R3, R0, 1.1920928955078125e-07 ;
-        FMUL R3, R24, R3 ;
+        FMUL R3, R22, R3 ;
 
 .L_x_92:
         BSYNC B0 ;
 
 .L_x_91:
         FSETP.GTU.AND P0, PT, |R3|, +INF , PT ;
-   @!P0 LOP3.LUT R3, R3, 0x80000000, R32, 0xf8, !PT ;
+   @!P0 LOP3.LUT R3, R3, 0x80000000, R24, 0xf8, !PT ;
 ; Location /home/eschnett/.julia/packages/CUDA/rXson/src/device/intrinsics/math.jl:56
-        FRND.TRUNC R34, R3 ;
-        FADD R22, R3, R3 ;
-        LOP3.LUT R0, R22.reuse, 0x80000000, RZ, 0xc0, !PT ;
-        FSETP.GEU.AND P1, PT, |R22|, 0.5, PT ;
-        LOP3.LUT R33, R0, 0x3f000000, RZ, 0xfc, !PT ;
-        FSETP.GT.AND P0, PT, |R22|, 8388608, PT ;
-        FADD R33, R22, R33 ;
-        FSETP.NEU.AND P5, PT, R34, R3, PT ;
-        FRND.TRUNC R33, R33 ;
-        FSEL R24, R22, R33, P0 ;
+        FRND.TRUNC R36, R3 ;
+        FADD R4, R3, R3 ;
+        LOP3.LUT R0, R4.reuse, 0x80000000, RZ, 0xc0, !PT ;
+        FSETP.GEU.AND P1, PT, |R4|, 0.5, PT ;
+        LOP3.LUT R35, R0, 0x3f000000, RZ, 0xfc, !PT ;
+        FSETP.GT.AND P0, PT, |R4|, 8388608, PT ;
+        FADD R35, R4, R35 ;
+        FSETP.NEU.AND P5, PT, R36, R3, PT ;
+        FRND.TRUNC R35, R35 ;
+        FSEL R22, R4, R35, P0 ;
         FSETP.GT.AND P0, PT, |R3|, 16777216, PT ;
-   @!P1 FRND.TRUNC R24, R22 ;
-        F2I.TRUNC.NTZ R32, R24 ;
-        FFMA R0, R24, -0.5, R3 ;
-        FMUL R35, R0, R0 ;
-        FFMA R30, R35.reuse, R30, -1.334560394287109375 ;
-        FFMA R2, R35.reuse, -R23, 2.550144195556640625 ;
-        FFMA R23, R0, R35, RZ ;
-        FFMA R30, R35.reuse, R30, 4.0586924552917480469 ;
-        FFMA R2, R35.reuse, R2, -5.1677198410034179688 ;
-        IADD3 R22, R32, 0x1, RZ ;
-        FFMA R30, R35, R30, -4.9348020553588867188 ;
-        FFMA R23, R2, R23, RZ ;
-        LOP3.LUT R2, R32, 0x1, RZ, 0xc0, !PT ;
-        LOP3.LUT P4, RZ, R22, 0x2, RZ, 0xc0, !PT ;
-        FFMA R30, R35, R30, 1 ;
-        FFMA R23, R0, 3.1415927410125732422, R23 ;
+   @!P1 FRND.TRUNC R22, R4 ;
+        F2I.TRUNC.NTZ R24, R22 ;
+        FFMA R0, R22, -0.5, R3 ;
+        FMUL R37, R0, R0 ;
+        FFMA R34, R37.reuse, R13, -1.334560394287109375 ;
+        FFMA R2, R37.reuse, -R18, 2.550144195556640625 ;
+        FFMA R13, R0, R37, RZ ;
+        FFMA R34, R37.reuse, R34, 4.0586924552917480469 ;
+        FFMA R2, R37.reuse, R2, -5.1677198410034179688 ;
+        IADD3 R4, R24, 0x1, RZ ;
+        FFMA R34, R37, R34, -4.9348020553588867188 ;
+        FFMA R13, R2, R13, RZ ;
+        LOP3.LUT R2, R24, 0x1, RZ, 0xc0, !PT ;
+        LOP3.LUT P4, RZ, R4, 0x2, RZ, 0xc0, !PT ;
+        FFMA R34, R37, R34, 1 ;
+        FFMA R13, R0, 3.1415927410125732422, R13 ;
         ISETP.NE.U32.AND P1, PT, R2, 0x1, PT ;
-        LOP3.LUT P2, RZ, R32, 0x2, RZ, 0xc0, !PT ;
-        FSEL R22, R30, R23, !P1 ;
-        FSEL R24, R23, R30, !P1 ;
+        LOP3.LUT P2, RZ, R24, 0x2, RZ, 0xc0, !PT ;
+        FSEL R22, R34, R13, !P1 ;
+        FSEL R24, R13, R34, !P1 ;
         FSEL R22, R22, -R22, !P2 ;
    @!P5 FMUL R22, RZ, R3 ;
     @P4 FADD R24, RZ, -R24 ;
@@ -2104,1175 +1379,1014 @@
         BSYNC B1 ;
 
 .L_x_89:
-        PRMT R0, R19, 0x9910, RZ ;
-; Location /home/eschnett/.julia/packages/LLVM/OLMpi/src/interop/base.jl:38
-        S2R R46, SR_CTAID.X ;
+; Location /home/eschnett/.julia/packages/LLVM/OLMpi/src/interop/base.jl:38
+        S2R R2, SR_TID.X ;
 ; Location ./int.jl:83
-        LOP3.LUT R2, R7, 0x18, RZ, 0xc0, !PT ;
+        LOP3.LUT R0, R7, 0x18, RZ, 0xc0, !PT ;
+        IMAD R13, R28, 0x6, RZ ;
+        LOP3.LUT R3, R9, 0x1, RZ, 0xc0, !PT ;
+; Location ./fastmath.jl:161
+        BSSY B0, `(.L_x_99) ;
+; Location ./int.jl:83
+        ISETP.NE.AND P2, PT, R0, 0x18, PT ;
+        SHF.R.U32.HI R0, RZ, 0x4, R9 ;
+        IMAD.MOV R3, RZ, RZ, -R3 ;
+        SHF.R.S32.HI R34, RZ, 0x3, R7 ;
+        SHF.R.S32.HI R4, RZ, 0x1, R7 ;
+        IMAD R68, R0, 0x202, R13 ;
+        LOP3.LUT R35, R3, 0x2040, RZ, 0xc0, !PT ;
+        SHF.R.U32.HI R3, RZ, 0x4, R7 ;
+        LOP3.LUT R36, R9.reuse, 0x2060, RZ, 0xfc, !PT ;
+        SGXT R4, R4, 0x1 ;
+        LOP3.LUT R18, R9, 0x20, RZ, 0xfc, !PT ;
+        IMAD R36, R3, 0x101, R36 ;
+        LOP3.LUT R4, R4, 0x808, RZ, 0xc0, !PT ;
+        ISETP.GE.U32.AND P0, PT, R2.reuse, 0x10, PT ;
+        ISETP.GE.U32.AND P1, PT, R2, 0x18, PT ;
+        SHF.R.S32.HI R2, RZ, 0x2, R9 ;
+        LOP3.LUT R37, R3, 0x1e, R12, 0xf8, !PT ;
+        SGXT R2, R2, 0x1 ;
+        IADD3 R37, R9, 0x48, RZ ;
+        LOP3.LUT R2, R2, 0x808, RZ, 0xc0, !PT ;
+        IADD3 R39, R9, 0x90, RZ ;
+        IADD3 R68, R35.reuse, R68, R2 ;
+        IADD3 R2, R35, R2, R13 ;
+        SGXT R13, R34, 0x1 ;
+        IMAD R34, R3.reuse, 0x101, R18 ;
+        SHF.R.U32.HI R40, RZ, 0x3, R9.reuse ;
+        IMAD R18, R3, 0x101, R9 ;
+        LOP3.LUT R35, R13, 0x202, RZ, 0xc0, !PT ;
+        LOP3.LUT R13, R3, 0x20, R12, 0xfe, !PT ;
+        IADD3 R18, R35, R18, R4.reuse ;
+        IMAD R12, R3, 0x101, R35 ;
+        IADD3 R3, R35, R36, R4.reuse ;
+        IADD3 R36, R9, 0x30, RZ ;
+        IADD3 R13, R35, R34, R4 ;
+        IMAD.IADD R4, R4, 0x1, R9 ;
+        LOP3.LUT R35, R11, 0xe0, RZ, 0xc0, !PT ;
+        SHF.R.U32.HI R46, RZ, 0x3, R36 ;
+        SHF.R.U32.HI R48, RZ, 0x3, R37 ;
+        IMAD R37, R40, 0x101, R35 ;
+        IADD3 R41, R9.reuse, 0xa8, RZ ;
+        SHF.R.U32.HI R54, RZ, 0x3, R39 ;
+        IMAD R39, R46, 0x101, R35 ;
+        SHF.R.U32.HI R56, RZ, 0x3, R41 ;
+        IMAD R37, R48, 0x101, R35 ;
+        IADD3 R43, R9, 0xf0, RZ ;
+        IADD3 R38, R9.reuse, 0x78, RZ ;
+        STL [R1+0xa4], R39 ;
+        IADD3 R44, R9.reuse, 0x108, RZ ;
+        SHF.R.U32.HI R60, RZ, 0x3, R43 ;
+        STL [R1+0xa0], R37 ;
+        SHF.R.U32.HI R52, RZ, 0x3, R38 ;
+        SHF.R.U32.HI R62, RZ, 0x3, R44 ;
+        IADD3 R47, R9.reuse, 0x150, RZ ;
+        IMAD R39, R54, 0x101, R35.reuse ;
+        IADD3 R42, R9.reuse, 0xd8, RZ ;
+        IMAD R41, R52, 0x101, R35.reuse ;
+        IADD3 R49, R9, 0x168, RZ ;
+        IMAD R37, R56, 0x101, R35 ;
+        STL [R1+0x94], R39 ;
+        SHF.R.U32.HI R66, RZ, 0x3, R47 ;
+        SHF.R.U32.HI R58, RZ, 0x3, R42 ;
+        STL [R1+0x90], R37 ;
+        SHF.R.U32.HI R70, RZ, 0x3, R49 ;
+        IADD3 R51, R9.reuse, 0x1b0, RZ ;
+        STL [R1+0x98], R41 ;
+        IADD3 R45, R9.reuse, 0x138, RZ ;
+        IMAD R39, R60, 0x101, R35 ;
+        IADD3 R53, R9.reuse, 0x1c8, RZ ;
+        SHF.R.U32.HI R74, RZ, 0x3, R51 ;
+        IMAD R37, R62, 0x101, R35.reuse ;
+        STL [R1+0x84], R39 ;
+        IADD3 R50, R9, 0x198, RZ ;
+        IMAD R41, R58, 0x101, R35 ;
+        STL [R1+0x80], R37 ;
+        SHF.R.U32.HI R64, RZ, 0x3, R45 ;
+        SHF.R.U32.HI R76, RZ, 0x3, R53 ;
+        STL [R1+0x88], R41 ;
+        SHF.R.U32.HI R72, RZ, 0x3, R50 ;
+        IMAD R39, R66, 0x101, R35.reuse ;
+        IADD3 R55, R9, 0x1f8, RZ ;
+        LOP3.LUT R50, R40, 0xc, RZ, 0xfc, !PT ;
+        IMAD R37, R70, 0x101, R35.reuse ;
+        STL [R1+0x74], R39 ;
+        LOP3.LUT R42, R40, 0x24, RZ, 0xfc, !PT ;
+        IMAD R41, R64, 0x101, R35 ;
+        STL [R1+0x70], R37 ;
+        IADD3 R57, R9, 0x18, RZ ;
+        SHF.R.U32.HI R55, RZ, 0x3, R55 ;
+        STL [R1+0x78], R41 ;
+        LOP3.LUT R34, R7, 0x1, RZ, 0xc0, !PT ;
+        IMAD R39, R74, 0x101, R35.reuse ;
+        LOP3.LUT R44, R40.reuse, 0x18, RZ, 0xfc, !PT ;
+        LOP3.LUT R38, R40, 0x30, RZ, 0xfc, !PT ;
+        IMAD R37, R76, 0x101, R35 ;
+        STL [R1+0x64], R39 ;
+        SHF.R.S32.HI R11, RZ, 0x2, R7 ;
+        IMAD.MOV R34, RZ, RZ, -R34 ;
+        LOP3.LUT R40, R40, 0x3c, RZ, 0xfc, !PT ;
+        STL [R1+0x60], R37 ;
+        IMAD R41, R72, 0x101, R35 ;
+        SHF.R.U32.HI R36, RZ, 0x3, R57 ;
+        SGXT.U32 R46, R55, 0x6 ;
+        IMAD R39, R50, 0x101, R35.reuse ;
+        SGXT R11, R11, 0x1 ;
+        STL [R1+0x68], R41 ;
+        LOP3.LUT R34, R34, 0x1010, RZ, 0xc0, !PT ;
+        IMAD R37, R42, 0x101, R35 ;
+        LOP3.LUT R11, R11, 0x404, RZ, 0xc0, !PT ;
+        STL [R1+0x9c], R39 ;
+        LOP3.LUT P4, RZ, R9, 0x8, RZ, 0xc0, !PT ;
+        IADD3 R18, R34.reuse, R18, R11.reuse ;
+        STL [R1+0x7c], R37 ;
+        IADD3 R13, R34, R13, R11 ;
+        IMAD R41, R44, 0x101, R35 ;
+        SHF.R.U32.HI R65, RZ, 0x5, R57 ;
+        LOP3.LUT R4, R4, 0x2040, RZ, 0xfc, !PT ;
+        IMAD R39, R38, 0x101, R35.reuse ;
+        STL [R1+0x8c], R41 ;
+        IMAD R38, R40, 0x101, R35.reuse ;
+        IMAD R37, R36, 0x101, R35 ;
+        SHF.R.S32.HI R36, RZ, 0x1, R9 ;
+        IMAD R35, R46, 0x101, R35 ;
+        IADD3 R37, R2, 0x20, RZ ;
+        STL [R1+0x6c], R39 ;
+        SGXT R36, R36, 0x1 ;
+        STL [R1+0x58], R35 ;
+        IMAD R66, R0, 0x202, R37 ;
+        STL [R1+0x5c], R38 ;
+        IADD3 R35, R34.reuse, R12, R11.reuse ;
+        IADD3 R11, R34, R3, R11 ;
+        SEL R12, RZ, 0x404, P4 ;
+        LOP3.LUT R3, R36, 0x1010, RZ, 0xc0, !PT ;
+   @!P2 PRMT R34, R5, 0x9910, RZ ;
+        IADD3 R2, R3, R2, R12 ;
+        IMAD.IADD R12, R4, 0x1, R35 ;
+        LOP3.LUT R35, R7, 0xff, RZ, 0xc0, !PT ;
+   @!P2 IMAD R0, R34, 0xab, RZ ;
+        SHF.R.S32.HI R34, RZ, 0x3, R9 ;
+        IMAD R65, R65, 0x101, R2 ;
+        LOP3.LUT R4, R57, 0xff, RZ, 0xc0, !PT ;
+        IMAD R35, R35, 0xab, RZ ;
+        SGXT R2, R34, 0x1 ;
+   @!P2 LOP3.LUT R0, R0, 0xffff, RZ, 0xc0, !PT ;
+        IMAD R4, R4, 0xab, RZ ;
+        LOP3.LUT R2, R2, 0x404, RZ, 0xc0, !PT ;
+        LOP3.LUT R35, R35, 0xffff, RZ, 0xc0, !PT ;
+        IADD3 R68, R3.reuse, R68, R2.reuse ;
+        IADD3 R66, R3, R66, R2 ;
+; Location ./fastmath.jl:161
+        IMAD.MOV.U32 R2, RZ, RZ, 0x3b9ac9ff ;
+        LOP3.LUT R4, R4, 0xffff, RZ, 0xc0, !PT ;
+        IMAD R3, R9, 0x21, RZ ;
+   @!P2 SHF.R.U32.HI R0, RZ, 0xa, R0 ;
+        STL [R1+0x4c], R2 ;
+        SHF.R.U32.HI R35, RZ, 0xc, R35 ;
+        IMAD R34, R28, 0x12c6, R3 ;
+        SHF.R.U32.HI R4, RZ, 0xd, R4 ;
+   @!P2 PRMT R0, R0, 0x9910, RZ ;
+        PRMT R35, R35, 0x9910, RZ ;
+        PRMT R36, R4, 0x9910, RZ ;
+   @!P2 IMAD R0, R0, 0x6, RZ ;
+        IMAD.MOV.U32 R4, RZ, RZ, R35 ;
+        SHF.R.S32.HI R35, RZ, 0x4, R57 ;
+        IMAD R36, R36, 0x30, RZ ;
+        IMAD R4, R4, 0x18, RZ ;
+   @!P2 IMAD.MOV R0, RZ, RZ, -R0 ;
+; Location /home/eschnett/src/kotekan/julia/kernels/frb.jl:1709
+    @P3 BRA `(.L_x_100) ;
+; Location ./int.jl:296
+        LOP3.LUT R2, R7, 0xff, RZ, 0xc0, !PT ;
+        IMAD R2, R2, 0xab, RZ ;
+        LOP3.LUT R2, R2, 0xffff, RZ, 0xc0, !PT ;
+        SHF.R.U32.HI R2, RZ, 0xc, R2 ;
+        PRMT R2, R2, 0x9910, RZ ;
+        IMAD R2, R2, 0x18, RZ ;
+        IMAD.MOV R2, RZ, RZ, -R2 ;
+        PRMT R2, R2, 0x7710, RZ ;
+        IMAD.IADD R2, R2, 0x1, R7 ;
+        LOP3.LUT R2, R2, 0xff, RZ, 0xc0, !PT ;
+; Location ./int.jl:87
+        IMAD R2, R2, 0x18, R9 ;
+; Location ./int.jl:296
+        LOP3.LUT R3, R2, 0xffff, RZ, 0xc0, !PT ;
+        IMAD R3, R3, 0xe38f, RZ ;
+        SHF.R.U32.HI R3, RZ, 0x19, R3 ;
+        PRMT R3, R3, 0x9910, RZ ;
+        IMAD R3, R3, 0x240, RZ ;
+        IMAD.MOV R3, RZ, RZ, -R3 ;
+        PRMT R3, R3, 0x7710, RZ ;
+        IMAD.IADD R2, R2, 0x1, R3 ;
+; Location /home/eschnett/.julia/packages/LLVM/OLMpi/src/interop/base.jl:38
+        LOP3.LUT R3, R2, 0xffff, RZ, 0xc0, !PT ;
+        IMAD.WIDE.U32 R2, R3, R8, c[0x0][0x170] ;
+        LDG.E R2, [R2.64] ;
+; Location ./int.jl:549
+        SHF.R.S32.HI R38, RZ, 0x10, R2 ;
+        PRMT R37, R2, 0x9910, RZ ;
+; Location ./int.jl:88
+        IMAD R38, R38, 0x321, RZ ;
+; Location ./int.jl:87
+        IMAD R2, R37, 0x21, R38 ;
+        STL [R1+0x4c], R2 ;
+
+.L_x_100:
+        BSYNC B0 ;
+
+.L_x_99:
+   @!P2 PRMT R2, R0, 0x7710, RZ ;
+        IMAD.MOV R4, RZ, RZ, -R4 ;
+        BSSY B0, `(.L_x_101) ;
+        IMAD.MOV R36, RZ, RZ, -R36 ;
+   @!P2 IMAD.IADD R37, R5, 0x1, R2 ;
+        PRMT R38, R4, 0x7710, RZ ;
+; Location /home/eschnett/src/kotekan/julia/kernels/frb.jl:1709
+   @!P2 IMAD.MOV.U32 R0, RZ, RZ, RZ ;
+        PRMT R36, R36, 0x7710, RZ ;
+   @!P2 IMAD.MOV.U32 R2, RZ, RZ, RZ ;
+   @!P2 LOP3.LUT R37, R37, 0xff, RZ, 0xc0, !PT ;
+   @!P2 BRA `(.L_x_102) ;
+; Location ./int.jl:296
+        PRMT R0, R5, 0x9910, RZ ;
+; Location ./int.jl:88
+        UIMAD UR4, UR30, 0x480, URZ ;
+; Location ./int.jl:296
         IMAD R0, R0, 0xab, RZ ;
-        ISETP.NE.AND P2, PT, R2, 0x18, PT ;
         LOP3.LUT R0, R0, 0xffff, RZ, 0xc0, !PT ;
         SHF.R.U32.HI R0, RZ, 0xa, R0 ;
         PRMT R0, R0, 0x9910, RZ ;
-; Location /home/eschnett/src/kotekan/julia/kernels/frb.jl:1709
-   @!P2 IMAD.MOV.U32 R2, RZ, RZ, RZ ;
         IMAD R0, R0, 0x6, RZ ;
-; Location ./int.jl:88
-    @P2 IMAD R3, R46, 0x480, RZ ;
         IMAD.MOV R0, RZ, RZ, -R0 ;
-; Location ./int.jl:87
-    @P2 LOP3.LUT R3, R3, R8, RZ, 0xfc, !PT ;
-        PRMT R30, R0, 0x7710, RZ ;
-; Location /home/eschnett/src/kotekan/julia/kernels/frb.jl:1709
-   @!P2 IMAD.MOV.U32 R0, RZ, RZ, RZ ;
-; Location ./int.jl:87
-    @P2 IMAD R3, R18, 0x90, R3 ;
-        IMAD.IADD R30, R19, 0x1, R30 ;
-        LOP3.LUT R30, R30, 0xff, RZ, 0xc0, !PT ;
-    @P2 IMAD R3, R30, 0x18, R3 ;
-; Location /home/eschnett/.julia/packages/LLVM/OLMpi/src/interop/base.jl:38
-    @P2 IMAD.WIDE.U32 R32, R3, R12, c[0x0][0x190] ;
-    @P2 LDG.E R0, [R32.64] ;
-    @P2 LDG.E R2, [R32.64+0x900] ;
-        IMAD R3, R8.reuse, 0x21, RZ ;
-        IADD3 R44, R8, 0x18, RZ ;
-        IMAD R35, R18.reuse, 0x6, RZ ;
-; Location ./fastmath.jl:161
-        BSSY B0, `(.L_x_99) ;
-        IMAD R3, R18, 0x12c6, R3 ;
-        SHF.R.U32.HI R34, RZ, 0x4, R8 ;
-        IMAD.MOV.U32 R18, RZ, RZ, 0x3b9ac9ff ;
-        SHF.R.U32.HI R38, RZ, 0x5, R44 ;
-        STL [R1+0x64], R18 ;
-; Location /home/eschnett/src/kotekan/julia/kernels/frb.jl:1709
-    @P3 BRA `(.L_x_100) ;
-; Location ./int.jl:296
-        LOP3.LUT R18, R7, 0xff, RZ, 0xc0, !PT ;
-        IMAD R18, R18, 0xab, RZ ;
-        LOP3.LUT R18, R18, 0xffff, RZ, 0xc0, !PT ;
-        SHF.R.U32.HI R18, RZ, 0xc, R18 ;
-        PRMT R18, R18, 0x9910, RZ ;
-        IMAD R18, R18, 0x18, RZ ;
-        IMAD.MOV R18, RZ, RZ, -R18 ;
-        PRMT R18, R18, 0x7710, RZ ;
-        IMAD.IADD R18, R18, 0x1, R7 ;
-        LOP3.LUT R19, R18, 0xff, RZ, 0xc0, !PT ;
-; Location ./int.jl:87
-        IMAD R19, R19, 0x18, R8 ;
-; Location ./int.jl:296
-        LOP3.LUT R18, R19, 0xffff, RZ, 0xc0, !PT ;
-        IMAD R18, R18, 0xe38f, RZ ;
-        SHF.R.U32.HI R18, RZ, 0x19, R18 ;
-        PRMT R18, R18, 0x9910, RZ ;
-        IMAD R18, R18, 0x240, RZ ;
-        IMAD.MOV R18, RZ, RZ, -R18 ;
-        PRMT R18, R18, 0x7710, RZ ;
-        IMAD.IADD R19, R19, 0x1, R18 ;
-; Location /home/eschnett/.julia/packages/LLVM/OLMpi/src/interop/base.jl:38
-        LOP3.LUT R19, R19, 0xffff, RZ, 0xc0, !PT ;
-        IMAD.WIDE.U32 R18, R19, R12, c[0x0][0x170] ;
-        LDG.E R18, [R18.64] ;
-; Location ./int.jl:549
-        SHF.R.S32.HI R23, RZ, 0x10, R18 ;
-        PRMT R12, R18, 0x9910, RZ ;
-; Location ./int.jl:88
-        IMAD R23, R23, 0x321, RZ ;
-; Location ./int.jl:87
-        IMAD R12, R12, 0x21, R23 ;
-        STL [R1+0x64], R12 ;
-=======
-        BSSY B0, `(.L_x_53) ;
-        LOP3.LUT R13, R33, 0x80000000, RZ, 0x3c, !PT ;
-        LOP3.LUT R34, R14, 0x80000000, RZ, 0x3c, !PT ;
-; Location /home/dstn/kotekan/julia/kernels/frb.jl:1475
-    @P1 BRA `(.L_x_54) ;
-        PRMT R3, R6, 0x9910, RZ ;
-        IMAD.MOV.U32 R42, RZ, RZ, RZ ;
-        LOP3.LUT R4, R5, 0xff, RZ, 0xc0, !PT ;
-        IMAD.MOV.U32 R41, RZ, RZ, RZ ;
-        IMAD R3, R3, 0xab, RZ ;
-        IMAD R4, R4, 0xab, RZ ;
-        LOP3.LUT R3, R3, 0xffff, RZ, 0xc0, !PT ;
-        LOP3.LUT R4, R4, 0xffff, RZ, 0xc0, !PT ;
-        SHF.R.U32.HI R3, RZ, 0xa, R3 ;
-        SHF.R.U32.HI R15, RZ, 0xa, R4 ;
-        PRMT R3, R3, 0x9910, RZ ;
-        PRMT R10, R15, 0x9910, RZ ;
-        LOP3.LUT R15, R15, 0xffff, RZ, 0xc0, !PT ;
-        IMAD R3, R3, 0x6, RZ ;
-        IMAD R10, R10, -0x6, R5 ;
-        IMAD.MOV R3, RZ, RZ, -R3 ;
-        LOP3.LUT R10, R10, 0xff, RZ, 0xc0, !PT ;
-        PRMT R3, R3, 0x7710, RZ ;
-        IMAD.IADD R18, R6, 0x1, R3 ;
-        IMAD R3, R15, 0x6, RZ ;
-        LOP3.LUT R18, R18, 0xff, RZ, 0xc0, !PT ;
-        BRA `(.L_x_55) ;
-
-.L_x_54:
-; Location ./int.jl:289
-        PRMT R4, R6, 0x9910, RZ ;
-; Location ./int.jl:288
-        LOP3.LUT R3, R5, 0xff, RZ, 0xc0, !PT ;
-; Location ./int.jl:289
-        IMAD R4, R4, 0xab, RZ ;
-; Location ./int.jl:288
-        IMAD R3, R3, 0xab, RZ ;
-; Location ./int.jl:289
-        LOP3.LUT R4, R4, 0xffff, RZ, 0xc0, !PT ;
-; Location ./int.jl:288
-        LOP3.LUT R3, R3, 0xffff, RZ, 0xc0, !PT ;
-; Location ./int.jl:289
-        SHF.R.U32.HI R10, RZ, 0xa, R4 ;
-; Location ./int.jl:288
-        SHF.R.U32.HI R4, RZ, 0xa, R3 ;
-; Location ./int.jl:289
-        PRMT R3, R10, 0x9910, RZ ;
-; Location ./int.jl:288
-        PRMT R10, R4, 0x9910, RZ ;
-; Location ./int.jl:289
-        IMAD R15, R3, 0x6, RZ ;
-; Location ./int.jl:288
-        IMAD R10, R10, -0x6, R5 ;
-; Location ./int.jl:289
-        IMAD.MOV R15, RZ, RZ, -R15 ;
-; Location ./int.jl:88
-        IMAD R3, R7, 0x90, RZ ;
-; Location ./int.jl:289
-        LOP3.LUT R10, R10, 0xff, RZ, 0xc0, !PT ;
-        PRMT R21, R15, 0x7710, RZ ;
-; Location ./int.jl:87
-        IADD3 R15, R3, 0x240, RZ ;
-        LOP3.LUT R3, R3, R10.reuse, RZ, 0xfc, !PT ;
-; Location ./int.jl:289
-        IMAD.IADD R21, R6, 0x1, R21 ;
-; Location ./int.jl:87
-        LOP3.LUT R23, R15, R10, RZ, 0xfc, !PT ;
-; Location ./int.jl:288
-        LOP3.LUT R15, R4, 0xffff, RZ, 0xc0, !PT ;
-; Location ./int.jl:289
-        LOP3.LUT R18, R21, 0xff, RZ, 0xc0, !PT ;
-; Location ./int.jl:87
-        IMAD R21, R0.reuse, 0x480, R3 ;
-        IMAD R23, R0, 0x480, R23 ;
-; Location ./int.jl:88
-        IMAD R3, R15, 0x6, RZ ;
-; Location ./int.jl:87
-        IMAD R4, R18.reuse, 0x18, R21 ;
-        IMAD R22, R18, 0x18, R23 ;
-        IMAD.IADD R23, R3.reuse, 0x1, R4 ;
-        IMAD.IADD R25, R3, 0x1, R22 ;
-; Location /home/dstn/.julia/packages/LLVM/RpBog/src/interop/base.jl:38
-        IMAD.WIDE.U32 R22, R23, R8, c[0x0][0x190] ;
-        IMAD.WIDE R24, R25, R8, c[0x0][0x190] ;
-        LDG.E R42, [R22.64] ;
-        LDG.E R41, [R24.64] ;
->>>>>>> bdbe7b3b
-
-.L_x_100:
+        PRMT R2, R0, 0x7710, RZ ;
+; Location ./int.jl:87
+        LOP3.LUT R0, R9.reuse, 0x240, RZ, 0xfc, !PT ;
+        LOP3.LUT R9, R9, UR4, RZ, 0xfc, !PT ;
+; Location ./int.jl:296
+        IMAD.IADD R2, R5, 0x1, R2 ;
+; Location ./int.jl:87
+        IADD3 R3, R0, UR4, RZ ;
+        IMAD R0, R28, 0x90, R9 ;
+; Location ./int.jl:296
+        LOP3.LUT R37, R2, 0xff, RZ, 0xc0, !PT ;
+; Location ./int.jl:87
+        IMAD R28, R28, 0x90, R3 ;
+        IMAD R3, R37.reuse, 0x18, R28 ;
+        IMAD R5, R37, 0x18, R0 ;
+; Location /home/eschnett/.julia/packages/LLVM/OLMpi/src/interop/base.jl:38
+        IMAD.WIDE.U32 R2, R3, R8, c[0x0][0x190] ;
+        IMAD.WIDE.U32 R4, R5, R8, c[0x0][0x190] ;
+        LDG.E R2, [R2.64] ;
+        LDG.E R0, [R4.64] ;
+
+.L_x_102:
         BSYNC B0 ;
 
-<<<<<<< HEAD
-.L_x_99:
-        IADD3 R65, R8, 0x30, RZ ;
-        IMAD.SHL.U32 R18, R7.reuse, 0x8, RZ ;
-        SHF.R.U32.HI R32, RZ, 0x4, R7 ;
-        IMAD R42, R34, 0x202, R35.reuse ;
-        LOP3.LUT R33, R8, 0x2040, RZ, 0xfc, !PT ;
-        IMAD R43, R38, 0x101, R35 ;
-        LOP3.LUT R36, R36, 0xe0, RZ, 0xc0, !PT ;
-        IMAD.SHL.U32 R12, R7, 0x4, RZ ;
-        SHF.R.U32.HI R65, RZ, 0x3, R65 ;
-        IMAD.SHL.U32 R19, R46, 0x100, RZ ;
-        SHF.R.S32.HI R23, RZ, 0x2, R7 ;
-        STL [R1+0x6c], RZ ;
-        LOP3.LUT R37, R11, 0x20, R32, 0xfe, !PT ;
-        IMAD R37, R32, 0x101, R33 ;
-        IADD3 R71, R8, 0x90, RZ ;
-        IMAD R48, R65, 0x101, R36 ;
-        SHF.R.S32.HI R34, RZ, 0x3, R7 ;
-        LOP3.LUT R35, R8, 0x20, RZ, 0xfc, !PT ;
-        LOP3.LUT R33, R18, 0x80, RZ, 0xc0, !PT ;
-        STL [R1+0xc8], R48 ;
-        LOP3.LUT R41, R8, 0x2060, RZ, 0xfc, !PT ;
-        SHF.R.S32.HI R38, RZ, 0x3, R8.reuse ;
-        SHF.R.S32.HI R40, RZ, 0x2, R8 ;
-        IMAD R41, R32.reuse, 0x101, R41 ;
-        LOP3.LUT R39, R32.reuse, 0x1e, R11, 0xf8, !PT ;
-        IMAD R39, R32, 0x101, R35 ;
-        SGXT R11, R23, 0x1 ;
-        SHF.R.U32.HI R71, RZ, 0x3, R71 ;
-        SGXT R23, R34, 0x1 ;
-        IMAD R34, R32, 0x101, R8 ;
-        LOP3.LUT R19, R33, R19, R12, 0xfe, !PT ;
-        IMAD R48, R71, 0x101, R36 ;
-        IADD3 R63, R8, 0xf0, RZ ;
-        SGXT R18, R38, 0x1 ;
-        SGXT R35, R40, 0x1 ;
-        STL [R1+0xb8], R48 ;
-        LOP3.LUT R12, R12, 0x3c, RZ, 0xc0, !PT ;
-        LOP3.LUT R11, R11, 0x404, RZ, 0xc0, !PT ;
-        LOP3.LUT R32, R23, 0x202, RZ, 0xc0, !PT ;
-        SHF.R.U32.HI R63, RZ, 0x3, R63 ;
-        LOP3.LUT R40, R18, 0x404, RZ, 0xc0, !PT ;
-        LOP3.LUT R35, R35, 0x808, RZ, 0xc0, !PT ;
-        IMAD R48, R63, 0x101, R36 ;
-        PRMT R38, R12, 0x6540, R46 ;
-        LOP3.LUT P0, RZ, R8.reuse, 0x8, RZ, 0xc0, !PT ;
-        IADD3 R57, R8, 0x150, RZ ;
-        STL [R1+0xa8], R48 ;
-        IADD3 R18, R32.reuse, R37, R11.reuse ;
-        IADD3 R12, R32.reuse, R39, R11.reuse ;
-        IADD3 R23, R32.reuse, R34, R11.reuse ;
-        IADD3 R11, R32, R41, R11 ;
-        IADD3 R32, R35, R42, R40 ;
-        LOP3.LUT R33, R38, R33, RZ, 0xfc, !PT ;
-        IADD3 R67, R8.reuse, 0x48, RZ ;
-        IADD3 R69, R8, 0x78, RZ ;
-        STL [R1+0x74], R33 ;
-        LOP3.LUT R42, R7, 0xff, RZ, 0xc0, !PT ;
-        SHF.R.U32.HI R57, RZ, 0x3, R57 ;
-        SHF.R.U32.HI R45, RZ, 0x3, R8 ;
-        IMAD R42, R42, 0xab, RZ ;
-        SHF.R.U32.HI R67, RZ, 0x3, R67 ;
-        IMAD R48, R57, 0x101, R36.reuse ;
-        SHF.R.U32.HI R69, RZ, 0x3, R69 ;
-        IMAD R37, R45, 0x101, R36.reuse ;
-        LOP3.LUT R40, R44, 0xff, RZ, 0xc0, !PT ;
-        IMAD R52, R67, 0x101, R36 ;
-        SHF.R.S32.HI R33, RZ, 0x1, R8 ;
-        IMAD R50, R69, 0x101, R36 ;
-        IADD3 R73, R8, 0xa8, RZ ;
-        IMAD R40, R40, 0xab, RZ ;
-        IADD3 R75, R8, 0xd8, RZ ;
-        STL [R1+0x98], R48 ;
-        LOP3.LUT R51, R45, 0x18, RZ, 0xfc, !PT ;
-        IADD3 R39, R8.reuse, 0x1c8, RZ ;
-        STL [R1+0xc4], R52 ;
-        IADD3 R34, R43, 0x404, RZ ;
-    @P0 IMAD.MOV R34, RZ, RZ, R43 ;
-        SGXT R33, R33, 0x1 ;
-        STL [R1+0xbc], R50 ;
-        SHF.R.U32.HI R73, RZ, 0x3, R73 ;
-        IMAD R48, R51, 0x101, R36.reuse ;
-        SHF.R.U32.HI R75, RZ, 0x3, R75 ;
-        IADD3 R43, R8, 0x198, RZ ;
-        IMAD R52, R73, 0x101, R36.reuse ;
-        LOP3.LUT R42, R42, 0xffff, RZ, 0xc0, !PT ;
-        STL [R1+0xb0], R48 ;
-        IADD3 R61, R8.reuse, 0x108, RZ ;
-        IMAD R50, R75, 0x101, R36 ;
-        IADD3 R59, R8.reuse, 0x138, RZ ;
-        STL [R1+0xb4], R52 ;
-        IADD3 R41, R8, 0x1b0, RZ ;
-        SHF.R.U32.HI R39, RZ, 0x3, R39 ;
-        STL [R1+0xac], R50 ;
-        LOP3.LUT R53, R45.reuse, 0xc, RZ, 0xfc, !PT ;
-        LOP3.LUT R49, R45, 0x24, RZ, 0xfc, !PT ;
-        IMAD R39, R39, 0x101, R36.reuse ;
-        LOP3.LUT R47, R45, 0x30, RZ, 0xfc, !PT ;
-        IADD3 R38, R8, 0x1f8, RZ ;
-        IMAD R49, R49, 0x101, R36.reuse ;
-        LOP3.LUT R45, R45, 0x3c, RZ, 0xfc, !PT ;
-        IMAD R48, R47, 0x101, R36.reuse ;
-        LOP3.LUT R33, R33, 0x1010, RZ, 0xc0, !PT ;
-        STL [R1+0x84], R39 ;
-        SHF.R.U32.HI R43, RZ, 0x3, R43 ;
-        IMAD R47, R45, 0x101, R36 ;
-        SHF.R.U32.HI R42, RZ, 0xc, R42 ;
-        STL [R1+0xa0], R49 ;
-        LOP3.LUT R40, R40, 0xffff, RZ, 0xc0, !PT ;
-        IMAD R45, R43, 0x101, R36 ;
-        SHF.R.U32.HI R61, RZ, 0x3, R61 ;
-        STL [R1+0x90], R48 ;
-        SHF.R.U32.HI R59, RZ, 0x3, R59 ;
-        SHF.R.U32.HI R41, RZ, 0x3, R41 ;
-        IMAD R52, R61, 0x101, R36.reuse ;
-        IADD3 R55, R8, 0x168, RZ ;
-        IMAD R50, R59, 0x101, R36 ;
-        SHF.R.U32.HI R38, RZ, 0x3, R38 ;
-        IMAD R43, R41, 0x101, R36 ;
-        IADD3 R34, R33, R34, R35 ;
-        STL [R1+0xa4], R52 ;
-        PRMT R42, R42, 0x9910, RZ ;
-        SHF.R.U32.HI R35, RZ, 0xd, R40 ;
-        STL [R1+0x9c], R50 ;
-        SHF.R.U32.HI R37, RZ, 0x3, R44 ;
-        IMAD R42, R42, 0x18, RZ ;
-        SHF.R.U32.HI R55, RZ, 0x3, R55 ;
-        STL [R1+0x80], R47 ;
-        SGXT.U32 R41, R38, 0x6 ;
-        IMAD R38, R37, 0x101, R36.reuse ;
-        PRMT R39, R35, 0x9910, RZ ;
-        IMAD R52, R55, 0x101, R36.reuse ;
-        LOP3.LUT R35, R7, 0x1, RZ, 0xc0, !PT ;
-        IMAD R50, R53, 0x101, R36.reuse ;
-        LOP3.LUT R38, R8, 0x1, RZ, 0xc0, !PT ;
-        IMAD R37, R41, 0x101, R36 ;
-        SHF.R.S32.HI R41, RZ, 0x4, R44 ;
-        IMAD.MOV R36, RZ, RZ, -R42 ;
-        ISETP.GE.U32.AND P0, PT, R7, 0x10, PT ;
-        IMAD.MOV R40, RZ, RZ, -R35 ;
-        STL [R1+0x7c], R37 ;
-        IMAD R35, R39, 0x30, RZ ;
-        PRMT R36, R36, 0x7710, RZ ;
-        IMAD.MOV R39, RZ, RZ, -R38 ;
-        SGXT R38, R41, 0x1 ;
-        IMAD.MOV R41, RZ, RZ, -R35 ;
-        ISETP.GE.U32.AND P1, PT, R7, 0x18, PT ;
-        IMAD.IADD R36, R36, 0x1, R7 ;
-        LOP3.LUT R35, R39, 0x2040, RZ, 0xc0, !PT ;
-        STL [R1+0x94], R52 ;
-        PRMT R39, R41, 0x7710, RZ ;
-        SHF.R.S32.HI R37, RZ, 0x1, R7 ;
-        IMAD R7, R46, 0xe580, RZ ;
-        LOP3.LUT R42, R36, 0xff, RZ, 0xc0, !PT ;
-        IMAD.IADD R36, R44, 0x1, R39 ;
-        LOP3.LUT R38, R38, 0x202, RZ, 0xc0, !PT ;
-        IMAD R8, R8, 0x18, R7 ;
-        LOP3.LUT R7, R7, R42, RZ, 0xfc, !PT ;
-        STL [R1+0xc0], R50 ;
+.L_x_101:
+        IMAD.IADD R38, R38, 0x1, R7 ;
+        UIMAD UR6, UR30, 0xe580, URZ ;
+        IMAD.IADD R36, R57, 0x1, R36 ;
+        SGXT R35, R35, 0x1 ;
+        IMAD R8, R37, 0x321, R34 ;
+        LOP3.LUT R38, R38, 0xff, RZ, 0xc0, !PT ;
+        S2R R34, SR_TID.Y ;
+        LOP3.LUT R4, R35, 0x202, RZ, 0xc0, !PT ;
+        IMAD.SHL.U32 R8, R8, 0x4, RZ ;
         LOP3.LUT R36, R36, 0xff, RZ, 0xc0, !PT ;
-        IMAD.IADD R8, R42, 0x1, R8 ;
-        IADD3 R67, R38, R34, R35 ;
-        STL [R1+0x8c], R45 ;
-        SGXT R37, R37, 0x1 ;
-        IMAD R34, R36, 0x18, R7 ;
-        F2FP.PACK_AB R4, R4, R5 ;
-        IMAD R7, R30, 0x321, R3 ;
-        F2FP.PACK_AB R3, R13, R6 ;
-        IMAD.IADD R67, R67, 0x1, R30 ;
-        LOP3.LUT R13, R15, 0x80000000, RZ, 0x3c, !PT ;
-        STL [R1+0x88], R43 ;
-        F2FP.PACK_AB R5, R31, R26 ;
-        IMAD.SHL.U32 R7, R7, 0x4, RZ ;
-        F2FP.PACK_AB R20, R9, R20 ;
-        STL [R1+0x78], R42 ;
-        F2FP.PACK_AB R6, R29, R14 ;
-        LOP3.LUT R9, R21, 0x80000000, RZ, 0x3c, !PT ;
-        STL [R1+0x3c], R34 ;
+        IMAD.IADD R68, R68, 0x1, R37 ;
+        IADD3 R9, R37, 0x20, R65 ;
+        IMAD.IADD R66, R66, 0x1, R37.reuse ;
+        LOP3.LUT R3, R38, UR6, RZ, 0xfc, !PT ;
+        STL [R1+0x50], R8 ;
+        IADD3 R65, R4.reuse, R65, R37 ;
+        IMAD.IADD R9, R4, 0x1, R9 ;
+        F2FP.PACK_AB R4, R15, R6 ;
+        IMAD R28, R36, 0x18, R3 ;
+        F2FP.PACK_AB R3, R17, R14 ;
+        IMAD.SHL.U32 R9, R9, 0x4, RZ ;
+        F2FP.PACK_AB R20, R19, R20 ;
+        STL [R1+0x54], R38 ;
+        LOP3.LUT R14, R26, 0x80000000, RZ, 0x3c, !PT ;
+        IMAD.SHL.U32 R8, R68, 0x4, RZ ;
+        F2FP.PACK_AB R15, R26, R31 ;
+        STL [R1+0x28], R28 ;
+        LOP3.LUT R19, R21, 0x80000000, RZ, 0x3c, !PT ;
+        USHF.L.U32 UR31, UR30, 0x8, URZ ;
+        F2FP.PACK_AB R21, R10.reuse, R21 ;
+        STL [R1+0x3c], R8 ;
         LOP3.LUT R26, R10, 0x80000000, RZ, 0x3c, !PT ;
-        F2FP.PACK_AB R14, R28, R13 ;
-        STL [R1+0x40], R8 ;
-        LOP3.LUT R37, R37, 0x808, RZ, 0xc0, !PT ;
-        LOP3.LUT R40, R40, 0x1010, RZ, 0xc0, !PT ;
-        STL [R1+0x68], R7 ;
-        F2FP.PACK_AB R15, R15, R28 ;
-        LOP3.LUT R13, R25, 0x80000000, RZ, 0x3c, !PT ;
-        IADD3 R33, R35, R32, R33 ;
-        LOP3.LUT R28, R22.reuse, 0x80000000, RZ, 0x3c, !PT ;
-; Location /home/eschnett/.julia/packages/LLVM/OLMpi/src/interop/base.jl:38
-        S2R R32, SR_TID.Y ;
+        IMAD.SHL.U32 R10, R7, 0x8, RZ ;
+        F2FP.PACK_AB R6, R32, R27 ;
+        IMAD.MOV.U32 R27, RZ, RZ, 0x6540 ;
+        F2FP.PACK_AB R17, R16, R29 ;
+        STL [R1+0x30], R9 ;
+        LOP3.LUT R35, R10, 0x80, RZ, 0xc0, !PT ;
+        UMOV UR4, URZ ;
+        LOP3.LUT R28, R16, 0x80000000, RZ, 0x3c, !PT ;
+        IMAD.U32 R8, RZ, RZ, UR6 ;
+        PRMT R10, R35, R27, UR30 ;
+        UMOV UR5, URZ ;
+        F2FP.PACK_AB R16, R29, R28 ;
+        IMAD R8, R34, 0x18, R8 ;
+        F2FP.PACK_AB R24, R24, R23 ;
+        UMOV UR6, URZ ;
+        LOP3.LUT R7, R10, 0x41, RZ, 0xfc, !PT ;
+        IMAD.SHL.U32 R7, R18, 0x4, RZ ;
+        LOP3.LUT R23, R25, 0x80000000, RZ, 0x3c, !PT ;
+        IMAD.IADD R8, R38, 0x1, R8 ;
+        LOP3.LUT R28, R22, 0x80000000, RZ, 0x3c, !PT ;
         F2FP.PACK_AB R25, R22, R25 ;
-        IMAD.IADD R68, R33, 0x1, R30 ;
-        F2FP.PACK_AB R22, R26, R9 ;
-        LOP3.LUT R9, R19, 0x41, RZ, 0xfc, !PT ;
-        IADD3 R23, R40.reuse, R23, R37.reuse ;
-        LOP3.LUT R29, R17.reuse, 0x80000000, RZ, 0x3c, !PT ;
-        STL [R1+0x70], R9 ;
-        IADD3 R18, R40, R18, R37 ;
-        F2FP.PACK_AB R17, R17, R16 ;
-        F2FP.PACK_AB R26, R28, R13 ;
-        F2FP.PACK_AB R16, R16, R29 ;
-        IADD3 R13, R23.reuse, 0x40, RZ ;
-        IMAD.SHL.U32 R9, R23.reuse, 0x4, RZ ;
-        IADD3 R29, R23, 0xc0, RZ ;
-        IADD3 R12, R40, R12, R37.reuse ;
-        IMAD.SHL.U32 R31, R13, 0x4, RZ ;
-        STL [R1+0x60], R9 ;
-        IMAD.SHL.U32 R13, R29, 0x4, RZ ;
-        IADD3 R30, R18, 0xc0, RZ ;
-        F2FP.PACK_AB R24, R24, R27 ;
-        STL [R1+0x38], R31 ;
-        IADD3 R11, R40, R11, R37 ;
-        IADD3 R27, R23, 0x80, RZ ;
-        STL [R1+0x18], R13 ;
-        IMAD.SHL.U32 R9, R18.reuse, 0x4, RZ ;
-        IADD3 R19, R18.reuse, 0x40, RZ ;
-        IADD3 R23, R18, 0x80, RZ ;
-        IMAD.SHL.U32 R27, R27, 0x4, RZ ;
-        STL [R1+0x5c], R9 ;
-        IADD3 R18, R12.reuse, 0x40, RZ ;
-        IMAD.SHL.U32 R19, R19, 0x4, RZ ;
-        IADD3 R28, R12, 0x80, RZ ;
-        IMAD.SHL.U32 R13, R30, 0x4, RZ ;
-        F2FP.PACK_AB R21, R10, R21 ;
-        IMAD.SHL.U32 R23, R23, 0x4, RZ ;
-        ISETP.GT.U32.AND P2, PT, R32, 0x7, PT ;
-        IMAD.SHL.U32 R32, R11.reuse, 0x4, RZ ;
-        IADD3 R10, R11, 0x40, RZ ;
-        IMAD.SHL.U32 R9, R12.reuse, 0x4, RZ ;
-        IADD3 R12, R12, 0xc0, RZ ;
-        STL [R1+0x14], R13 ;
-        IADD3 R8, R68, 0x40, RZ ;
-        IADD3 R7, R67, 0x20, RZ ;
-        STL [R1+0x58], R9 ;
-        IADD3 R76, R68, 0x60, RZ ;
-        IMAD.SHL.U32 R8, R8, 0x4, RZ ;
-        IADD3 R74, R68.reuse, 0x80, RZ ;
-        STL [R1+0x34], R19 ;
-        IADD3 R72, R68, 0xa0, RZ ;
-        IMAD.SHL.U32 R13, R12, 0x4, RZ ;
-        IADD3 R70, R68, 0xc0, RZ ;
-        IMAD.SHL.U32 R12, R10, 0x4, RZ ;
-        STL [R1+0x54], R32 ;
-        IADD3 R9, R11, 0x80, RZ ;
-        IMAD.SHL.U32 R7, R7, 0x4, RZ ;
-        IADD3 R11, R11, 0xc0, RZ ;
-        STL [R1+0x28], R27 ;
-        IMAD.SHL.U32 R19, R18, 0x4, RZ ;
-        IADD3 R77, R67, 0x40, RZ ;
-        IMAD.SHL.U32 R10, R9, 0x4, RZ ;
-        STL [R1+0x24], R23 ;
-        IMAD.SHL.U32 R9, R11, 0x4, RZ ;
-        IADD3 R75, R67.reuse, 0x60, RZ ;
-        IMAD.SHL.U32 R18, R28, 0x4, RZ ;
-        STL [R1+0x1c], R10 ;
-        IADD3 R73, R67.reuse, 0x80, RZ ;
+        STL [R1+0x48], R7 ;
+        F2FP.PACK_AB R22, R26, R19 ;
+        IADD3 R10, R18, 0x40, RZ ;
+        STL [R1+0x2c], R8 ;
+        F2FP.PACK_AB R26, R28, R23 ;
+        IADD3 R19, R18.reuse, 0x80, RZ ;
+        IADD3 R28, R18, 0xc0, RZ ;
+        IMAD.SHL.U32 R7, R13, 0x4, RZ ;
+        F2FP.PACK_AB R5, R33, R30 ;
+        IMAD.SHL.U32 R30, R11, 0x4, RZ ;
+        IADD3 R18, R13, 0x40, RZ ;
+        IADD3 R23, R13.reuse, 0x80, RZ ;
+        STL [R1+0x44], R7 ;
+        IADD3 R29, R13, 0xc0, RZ ;
+        IADD3 R13, R11.reuse, 0x40, RZ ;
+        STL [R1+0x40], R30 ;
+        IADD3 R27, R11.reuse, 0x80, RZ ;
+        IADD3 R77, R11, 0xc0, RZ ;
+        IMAD.SHL.U32 R11, R10, 0x4, RZ ;
+        IADD3 R76, R68.reuse, 0x40, RZ ;
+        IMAD.SHL.U32 R10, R19, 0x4, RZ ;
+        IADD3 R72, R68, 0x80, RZ ;
+        IMAD.SHL.U32 R7, R12, 0x4, RZ ;
+        STL [R1+0x24], R11 ;
+        IMAD.SHL.U32 R12, R28, 0x4, RZ ;
+        IADD3 R74, R66.reuse, 0x40, RZ ;
+        IMAD.SHL.U32 R77, R77, 0x4, RZ ;
+        STL [R1+0x18], R10 ;
+        IADD3 R70, R66, 0x80, RZ ;
         IMAD.SHL.U32 R76, R76, 0x4, RZ ;
-        IADD3 R71, R67.reuse, 0xa0, RZ ;
-        STL [R1+0xc], R9 ;
-        IADD3 R69, R67, 0xc0, RZ ;
+        IADD3 R75, R65.reuse, 0x40, RZ ;
+        STL [R1+0xc], R12 ;
+        IADD3 R73, R65.reuse, 0x60, RZ ;
+        IMAD.SHL.U32 R11, R18, 0x4, RZ ;
+        IADD3 R71, R65.reuse, 0x80, RZ ;
+        IMAD.SHL.U32 R72, R72, 0x4, RZ ;
+        IADD3 R69, R65, 0xa0, RZ ;
+        IMAD.SHL.U32 R10, R23, 0x4, RZ ;
+        STL [R1+0x20], R11 ;
+        IADD3 R67, R65, 0xc0, RZ ;
         IMAD.SHL.U32 R74, R74, 0x4, RZ ;
-        STL [R1+0x30], R19 ;
-        IMAD.SHL.U32 R72, R72, 0x4, RZ ;
-        IMAD.SHL.U32 R10, R68, 0x4, RZ ;
-        STL [R1+0x20], R18 ;
+        IADD3 R68, R68, 0xc0, RZ ;
+        STL [R1+0x14], R10 ;
+        IMAD.SHL.U32 R12, R29, 0x4, RZ ;
+        F2FP.PACK_AB R14, R31, R14 ;
         IMAD.SHL.U32 R70, R70, 0x4, RZ ;
-        IADD3 R9, R68.reuse, 0x20, RZ ;
-        IMAD.SHL.U32 R77, R77, 0x4, RZ ;
-        STL [R1+0x50], R10 ;
-        IADD3 R68, R68, 0xe0, RZ ;
+        ISETP.GT.U32.AND P2, PT, R34, 0x7, PT ;
+        IMAD.SHL.U32 R68, R68, 0x4, RZ ;
+        STL [R1+0x8], R12 ;
+        IMAD.SHL.U32 R11, R13, 0x4, RZ ;
         IMAD.SHL.U32 R75, R75, 0x4, RZ ;
-        IMAD.SHL.U32 R9, R9, 0x4, RZ ;
-        STL [R1+0x10], R13 ;
-        IMAD.SHL.U32 R68, R68, 0x4, RZ ;
+        IMAD.SHL.U32 R10, R27, 0x4, RZ ;
+        STL [R1+0x1c], R11 ;
         IMAD.SHL.U32 R73, R73, 0x4, RZ ;
-        STL [R1+0x48], R9 ;
-        IMAD.SHL.U32 R10, R67.reuse, 0x4, RZ ;
-        IADD3 R67, R67, 0xe0, RZ ;
         IMAD.SHL.U32 R71, R71, 0x4, RZ ;
-        STL [R1+0x2c], R12 ;
+        STL [R1+0x10], R10 ;
         IMAD.SHL.U32 R69, R69, 0x4, RZ ;
+        CS2R R12, SRZ ;
         IMAD.SHL.U32 R67, R67, 0x4, RZ ;
-        STL [R1+0x4c], R10 ;
-        IMAD.MOV.U32 R11, RZ, RZ, RZ ;
-        STL [R1+0x8], R8 ;
-        IMAD.MOV.U32 R12, RZ, RZ, RZ ;
-        STL [R1+0x44], R7 ;
-        IMAD.MOV.U32 R8, RZ, RZ, RZ ;
-        IMAD.MOV.U32 R7, RZ, RZ, RZ ;
-
-.L_x_110:
-; Location /home/eschnett/src/kotekan/julia/kernels/frb.jl:1709
-        LDL R9, [R1+0x6c] ;
-        LDL R29, [R1+0x74] ;
-        LDL R36, [R1+0x70] ;
-; Location /home/eschnett/.julia/packages/LLVM/OLMpi/src/interop/base.jl:38
-        S2R R57, SR_TID.Y ;
-        S2R R10, SR_TID.Y ;
-; Location /home/eschnett/.julia/packages/LLVM/OLMpi/src/interop/pointer.jl:114
-        IMAD.MOV.U32 R40, RZ, RZ, 0x4 ;
-; Location /home/eschnett/.julia/packages/LLVM/OLMpi/src/interop/base.jl:38
-        S2R R46, SR_TID.X ;
-        S2R R44, SR_TID.X ;
-        S2R R47, SR_TID.X ;
-        LDL R51, [R1+0xbc] ;
-        IADD3 R57, R57, 0x18, RZ ;
-        LDL R53, [R1+0xc8] ;
-        LDL R52, [R1+0xc0] ;
-        LDL R50, [R1+0xb8] ;
-        LDL R49, [R1+0xb4] ;
-        LDL R48, [R1+0xb0] ;
-=======
-.L_x_53:
-        SHF.R.U32.HI R4, RZ, 0x2, R5.reuse ;
-        IMAD.SHL.U32 R24, R5, 0x2, RZ ;
-        SHF.R.U32.HI R21, RZ, 0x3, R5 ;
-        CS2R R50, SRZ ;
-        SGXT.U32 R4, R4, 0x1 ;
-        UMOV UR4, URZ ;
-        SGXT.U32 R21, R21, 0x1 ;
-        UMOV UR5, URZ ;
-        LOP3.LUT R8, R5, 0x1, RZ, 0xc0, !PT ;
-        UMOV UR6, URZ ;
-        LOP3.LUT R6, R6, 0x1, RZ, 0xc0, !PT ;
-        IMAD R21, R4, 0x2, R21 ;
-        SHF.R.U32.HI R4, RZ, 0x3, R2 ;
-        SHF.R.U32.HI R23, RZ, 0x1, R5 ;
-        IMAD R28, R8, 0x8, R21 ;
-        LOP3.LUT R8, R2, 0x1, RZ, 0xc0, !PT ;
-        IMAD R6, R6, 0x404, RZ ;
-        SGXT.U32 R4, R4, 0x1 ;
-        LOP3.LUT R25, R24, 0xfe, RZ, 0xc0, !PT ;
-        IMAD R8, R8, 0x1010, RZ ;
-        SHF.R.U32.HI R22, RZ, 0x1, R2 ;
-        IMAD R21, R4, 0x202, RZ ;
-        IADD3 R26, R24, 0x1, RZ ;
-        IMAD R25, R25, 0xab, RZ ;
-        SGXT.U32 R23, R23, 0x1 ;
-        SGXT.U32 R22, R22, 0x1 ;
-        LOP3.LUT R27, R26, 0xff, RZ, 0xc0, !PT ;
-        IMAD R23, R23, 0x4, R28 ;
-        IADD3 R4, R8, R21, R6 ;
-        IMAD R22, R22, 0x808, RZ ;
-        IADD3 R21, R8, R6, R21 ;
-        IMAD R27, R27, 0xab, RZ ;
-        LOP3.LUT R8, R25, 0xffff, RZ, 0xc0, !PT ;
-        IMAD R6, R23, 0x202, RZ ;
-        IADD3 R23, R3, R21, R22 ;
-        SHF.R.U32.HI R8, RZ, 0xd, R8 ;
-        IMAD R21, R7, 0x6, R6 ;
-        LOP3.LUT R27, R27, 0xffff, RZ, 0xc0, !PT ;
-        PRMT R6, R8, 0x9910, RZ ;
-        IADD3 R4, R3, R4, R22 ;
-        SHF.R.U32.HI R22, RZ, 0xd, R27 ;
-        IMAD R6, R6, 0x30, RZ ;
-        LOP3.LUT R7, R2, 0xff, RZ, 0xc0, !PT ;
-        SHF.R.U32.HI R3, RZ, 0x4, R2 ;
-        IMAD.MOV R6, RZ, RZ, -R6 ;
-        PRMT R8, R22, 0x9910, RZ ;
-        IMAD R22, R7, 0xab, RZ ;
-        ISETP.NE.AND P3, PT, R3.reuse, 0x1, PT ;
-        IMAD R7, R3, 0x101, RZ ;
-        F2FP.PACK_AB R32, R32, R9 ;
-        IMAD R8, R8, 0x30, RZ ;
-        LOP3.LUT R25, R22, 0xffff, RZ, 0xc0, !PT ;
-        IADD3 R3, R7.reuse, R4, R10 ;
-        IMAD.MOV R8, RZ, RZ, -R8 ;
-        IADD3 R22, R7, R23, R10 ;
-        IMAD.IADD R4, R21, 0x1, R18 ;
-        PRMT R7, R6, 0x7710, RZ ;
-        IMAD.SHL.U32 R40, R3, 0x4, RZ ;
-        SHF.R.U32.HI R25, RZ, 0xc, R25 ;
-        ISETP.GT.U32.AND P2, PT, R5, 0x7, PT ;
-        IMAD.IADD R24, R24, 0x1, R7 ;
-        PRMT R7, R25, 0x9910, RZ ;
-        SHF.R.U32.HI R5, RZ, 0x4, R5 ;
-        F2FP.PACK_AB R38, R12, R11 ;
-        IMAD R9, R7, 0x18, RZ ;
-        PRMT R21, R8, 0x7710, RZ ;
-        IMAD R4, R5, 0x101, R4 ;
-        F2FP.PACK_AB R39, R39, R12 ;
-        IMAD.MOV R9, RZ, RZ, -R9 ;
-        F2FP.PACK_AB R34, R34, R13 ;
-        IMAD.IADD R36, R26, 0x1, R21 ;
-        F2FP.PACK_AB R33, R14, R33 ;
-        IMAD R7, R15, 0xc6, RZ ;
-        PRMT R11, R9, 0x7710, RZ ;
-        IMAD R8, R10, 0x21, RZ ;
-        IADD3 R12, R4, 0x2040, RZ ;
-        IMAD R10, R18, 0x321, RZ ;
-        IADD3 R13, R4.reuse, 0x20, RZ ;
-        IMAD.IADD R11, R11, 0x1, R2 ;
-        IADD3 R14, R4, 0x2060, RZ ;
-        IMAD.SHL.U32 R9, R22, 0x4, RZ ;
-        F2FP.PACK_AB R5, R20, R17 ;
-        IMAD.SHL.U32 R37, R4, 0x4, RZ ;
-        F2FP.PACK_AB R6, R19, R16 ;
-        IMAD.SHL.U32 R12, R12, 0x4, RZ ;
-        ISETP.GE.U32.AND P4, PT, R2, 0x18, PT ;
-        IMAD.SHL.U32 R13, R13, 0x4, RZ ;
-        LOP3.LUT R11, R11, 0xff, RZ, 0xc0, !PT ;
-        IMAD.SHL.U32 R14, R14, 0x4, RZ ;
-        LOP3.LUT R15, R24, 0xfe, RZ, 0xc0, !PT ;
-        LOP3.LUT R36, R36, 0xff, RZ, 0xc0, !PT ;
-
-.L_x_81:
-        S2R R44, SR_TID.Y ;
+        IMAD.SHL.U32 R10, R66.reuse, 0x4, RZ ;
+        IADD3 R66, R66, 0xc0, RZ ;
+        STL [R1+0x34], R10 ;
+        IMAD.SHL.U32 R66, R66, 0x4, RZ ;
+        IMAD.SHL.U32 R10, R65.reuse, 0x4, RZ ;
+        IADD3 R65, R65, 0xe0, RZ ;
+        STL [R1+0x38], R10 ;
+        IMAD.SHL.U32 R65, R65, 0x4, RZ ;
+
+.L_x_112:
+        S2R R8, SR_TID.Y ;
 ; Location ./int.jl:88
         UIMAD.WIDE.U32 UR8, UR4, -0x55555555, URZ ;
-; Location /home/dstn/.julia/packages/LLVM/RpBog/src/interop/pointer.jl:114
-        IMAD.MOV.U32 R29, RZ, RZ, 0x4 ;
-; Location /home/dstn/.julia/packages/LLVM/RpBog/src/interop/base.jl:38
-        S2R R35, SR_TID.X ;
->>>>>>> bdbe7b3b
+; Location /home/eschnett/.julia/packages/LLVM/OLMpi/src/interop/pointer.jl:114
+        IMAD.MOV.U32 R36, RZ, RZ, 0x4 ;
+; Location /home/eschnett/.julia/packages/LLVM/OLMpi/src/interop/base.jl:38
+        S2R R52, SR_TID.Y ;
 ; Location ./int.jl:88
-        IMAD.HI.U32 R9, R9, -0x55555555, RZ ;
-        SHF.R.U32.HI R9, RZ, 0x5, R9 ;
-        IMAD R13, R9, 0x30, RZ ;
-; Location ./int.jl:87
-<<<<<<< HEAD
-        IMAD.IADD R9, R13, 0x1, R10 ;
-        IMAD.IADD R18, R57, 0x1, R13 ;
-; Location ./int.jl:296
-        PRMT R10, R9, 0x9910, RZ ;
+        USHF.R.U32.HI UR7, URZ, 0x5, UR9 ;
+; Location /home/eschnett/.julia/packages/LLVM/OLMpi/src/interop/base.jl:38
+        S2R R28, SR_TID.X ;
+; Location ./int.jl:88
+        UIMAD UR7, UR7, 0x30, URZ ;
+; Location /home/eschnett/.julia/packages/LLVM/OLMpi/src/interop/base.jl:38
+        S2R R30, SR_TID.X ;
+        IMAD.MOV.U32 R32, RZ, RZ, 0x6540 ;
+        S2R R33, SR_TID.X ;
+        S2R R41, SR_TID.X ;
+; Location ./int.jl:87
+        IADD3 R18, R8, UR7, RZ ;
+; Location /home/eschnett/.julia/packages/LLVM/OLMpi/src/interop/base.jl:38
+        S2R R40, SR_TID.X ;
+        IADD3 R52, R52, 0x18, RZ ;
+        S2R R45, SR_TID.X ;
+; Location ./int.jl:296
         PRMT R19, R18, 0x9910, RZ ;
-        IMAD R23, R10, 0x3f81, RZ ;
-        IMAD R19, R19, 0x3f81, RZ ;
-        SHF.R.S32.HI R27, RZ, 0x10, R23 ;
-        SHF.R.S32.HI R28, RZ, 0x10, R19 ;
-        LOP3.LUT R27, R27, 0xffff, RZ, 0xc0, !PT ;
-        LOP3.LUT R28, R28, 0xffff, RZ, 0xc0, !PT ;
-        SHF.R.U32.HI R27, RZ, 0xf, R27 ;
-        SHF.R.U32.HI R28, RZ, 0xf, R28 ;
-        LEA.HI.SX32 R27, R23, R27, 0x7 ;
-        LEA.HI.SX32 R28, R19, R28, 0x7 ;
+; Location ./int.jl:87
+        IADD3 R27, R52, UR7, RZ ;
+        IMAD.SHL.U32 R28, R28, 0x4, RZ ;
+; Location /home/eschnett/.julia/packages/LLVM/OLMpi/src/interop/base.jl:38
+        S2R R44, SR_TID.X ;
+; Location ./int.jl:296
+        IMAD R9, R19, 0x3f81, RZ ;
+        PRMT R8, R27, 0x9910, RZ ;
+        IMAD.SHL.U32 R30, R30, 0x8, RZ ;
+        LOP3.LUT R28, R28, 0x3c, RZ, 0xc0, !PT ;
+        LDL R51, [R1+0xa4] ;
+        SHF.R.S32.HI R10, RZ, 0x10, R9 ;
+        IMAD R8, R8, 0x3f81, RZ ;
+        LOP3.LUT R30, R30, 0x80, RZ, 0xc0, !PT ;
+        LDL R50, [R1+0xa0] ;
+        LOP3.LUT R10, R10, 0xffff, RZ, 0xc0, !PT ;
+        SHF.R.S32.HI R11, RZ, 0x10, R8 ;
+        LDL R49, [R1+0x9c] ;
+        SHF.R.U32.HI R10, RZ, 0xf, R10 ;
+        LOP3.LUT R11, R11, 0xffff, RZ, 0xc0, !PT ;
+        LDL R48, [R1+0x98] ;
+        LEA.HI.SX32 R10, R9, R10, 0x7 ;
+        SHF.R.U32.HI R11, RZ, 0xf, R11 ;
+        LDL R47, [R1+0x94] ;
+        PRMT R10, R10, 0x9910, RZ ;
+        LEA.HI.SX32 R11, R8, R11, 0x7 ;
+        LDL R46, [R1+0x84] ;
+        IMAD R10, R10, 0x810, RZ ;
+        PRMT R11, R11, 0x9910, RZ ;
+        IMAD.MOV R10, RZ, RZ, -R10 ;
+        IMAD R11, R11, 0x810, RZ ;
+        PRMT R10, R10, 0x7710, RZ ;
+        IMAD.MOV R11, RZ, RZ, -R11 ;
+        IMAD.IADD R23, R18, 0x1, R10 ;
+        PRMT R11, R11, 0x7710, RZ ;
+; Location ./int.jl:87
+        PRMT R8, R28, 0x5410, R23 ;
+; Location ./int.jl:296
+        IMAD.IADD R27, R27, 0x1, R11 ;
+; Location ./int.jl:87
+        LOP3.LUT R8, R8, UR31, R30, 0xfe, !PT ;
+        PRMT R28, R28, 0x5410, R27 ;
+; Location /home/eschnett/.julia/packages/LLVM/OLMpi/src/interop/pointer.jl:114
+        IMAD.WIDE R8, R8, R36, c[0x0][0x1b0] ;
+; Location ./int.jl:87
+        LOP3.LUT R28, R28, UR31, R30, 0xfe, !PT ;
+; Location /home/eschnett/.julia/packages/LLVM/OLMpi/src/interop/pointer.jl:114
+        IMAD.WIDE R28, R28, R36, c[0x0][0x1b0] ;
+; Location /home/eschnett/.julia/packages/IndexSpaces/SkQyK/src/IndexSpaces.jl:872
+        LDG.E.128 R8, [R8.64] ;
+        PRMT R32, R30, R32, UR30 ;
+        IMAD.SHL.U32 R33, R33, 0x4, RZ ;
+        LDG.E.128 R28, [R28.64] ;
+; Location ./int.jl:88
+        IMAD.U32 R23, R23, 0x10000, RZ ;
+        LOP3.LUT R32, R32, 0x41, RZ, 0xfc, !PT ;
+        IMAD.U32 R27, R27, 0x10000, RZ ;
+; Location ./int.jl:87
+        LOP3.LUT R23, R32, R23, R33, 0xfe, !PT ;
+; Location ./int.jl:296
+        IMAD R19, R19, 0x2aab, RZ ;
+; Location ./int.jl:86
+        IADD3 R23, R23, -0x1, RZ ;
+; Location ./int.jl:87
+        LOP3.LUT R27, R32, R27, R33, 0xfe, !PT ;
+; Location /home/eschnett/.julia/packages/LLVM/OLMpi/src/interop/pointer.jl:114
+        IMAD.WIDE R32, R23, R36, c[0x0][0x1b0] ;
+; Location ./int.jl:296
+        SHF.R.S32.HI R23, RZ, 0x10, R19 ;
+        LOP3.LUT R23, R23, 0xffff, RZ, 0xc0, !PT ;
+; Location /home/eschnett/.julia/packages/IndexSpaces/SkQyK/src/IndexSpaces.jl:872
+        LDG.E.128 R32, [R32.64] ;
+; Location ./int.jl:296
+        SHF.R.U32.HI R23, RZ, 0xf, R23 ;
+; Location ./int.jl:86
+        IADD3 R37, R27, -0x1, RZ ;
+; Location ./int.jl:296
+        LEA.HI.SX32 R27, R19, R23, 0xe ;
+; Location /home/eschnett/.julia/packages/LLVM/OLMpi/src/interop/pointer.jl:114
+        IMAD.WIDE R36, R37, R36, c[0x0][0x1b0] ;
+; Location ./int.jl:296
         PRMT R27, R27, 0x9910, RZ ;
-        PRMT R28, R28, 0x9910, RZ ;
-        IMAD R27, R27, 0x810, RZ ;
-        IMAD R28, R28, 0x810, RZ ;
+; Location /home/eschnett/.julia/packages/IndexSpaces/SkQyK/src/IndexSpaces.jl:872
+        LDG.E.128 R36, [R36.64] ;
+; Location ./int.jl:296
+        IMAD R27, R27, 0x18, RZ ;
         IMAD.MOV R27, RZ, RZ, -R27 ;
-        IMAD.MOV R28, RZ, RZ, -R28 ;
         PRMT R27, R27, 0x7710, RZ ;
-        PRMT R28, R28, 0x7710, RZ ;
-        IMAD.IADD R27, R9, 0x1, R27 ;
-        IMAD.IADD R19, R18, 0x1, R28 ;
+        IMAD.IADD R18, R18, 0x1, R27 ;
+        SHF.R.U32.HI R40, RZ, 0x4, R40 ;
 ; Location ./int.jl:88
-        IMAD.U32 R18, R27, 0x10000, RZ ;
-        IMAD.U32 R19, R19, 0x10000, RZ ;
-; Location ./int.jl:87
-        LOP3.LUT R28, R18, R29.reuse, RZ, 0xfc, !PT ;
-        LOP3.LUT R32, R19, R29, RZ, 0xfc, !PT ;
-; Location /home/eschnett/.julia/packages/LLVM/OLMpi/src/interop/pointer.jl:114
-        IMAD.WIDE R28, R28, R40, c[0x0][0x1b0] ;
-        IMAD.WIDE R32, R32, R40, c[0x0][0x1b0] ;
-; Location /home/eschnett/.julia/packages/IndexSpaces/ZQ90D/src/IndexSpaces.jl:872
-        LDG.E.128 R28, [R28.64] ;
-        LDG.E.128 R32, [R32.64] ;
-; Location ./int.jl:87
-        LOP3.LUT R18, R36.reuse, R18, RZ, 0xfc, !PT ;
-        LOP3.LUT R41, R36, R19, RZ, 0xfc, !PT ;
-; Location ./int.jl:86
-        IADD3 R18, R18, -0x1, RZ ;
-        IADD3 R41, R41, -0x1, RZ ;
-; Location /home/eschnett/.julia/packages/LLVM/OLMpi/src/interop/pointer.jl:114
-        IMAD.WIDE R36, R18, R40, c[0x0][0x1b0] ;
-        IMAD.WIDE R40, R41, R40, c[0x0][0x1b0] ;
-; Location /home/eschnett/.julia/packages/IndexSpaces/ZQ90D/src/IndexSpaces.jl:872
-        LDG.E.128 R36, [R36.64] ;
-        LDG.E.128 R40, [R40.64] ;
-; Location ./int.jl:296
-        IMAD R10, R10, 0x2aab, RZ ;
-        SHF.R.S32.HI R18, RZ, 0x10, R10 ;
-        LOP3.LUT R18, R18, 0xffff, RZ, 0xc0, !PT ;
-        SHF.R.U32.HI R18, RZ, 0xf, R18 ;
-        LEA.HI.SX32 R19, R10, R18, 0xe ;
-        PRMT R19, R19, 0x9910, RZ ;
-        IMAD R19, R19, 0x18, RZ ;
-        IMAD.MOV R19, RZ, RZ, -R19 ;
-        PRMT R19, R19, 0x7710, RZ ;
-        IMAD.IADD R9, R9, 0x1, R19 ;
-        PRMT R9, R9, 0x9910, RZ ;
+        IMAD.SHL.U32 R41, R41, 0x2, RZ ;
+; Location ./int.jl:296
+        PRMT R18, R18, 0x9910, RZ ;
+        LOP3.LUT R40, R40, 0x1e, R41, 0xf8, !PT ;
 ; Location ./int.jl:88
-        IMAD.SHL.U32 R46, R46, 0x2, RZ ;
+        IMAD.SHL.U32 R45, R45, 0x2, RZ ;
         SHF.R.U32.HI R44, RZ, 0x4, R44 ;
-; Location ./int.jl:296
-        IMAD.MOV.U32 R19, RZ, RZ, R9 ;
-        LOP3.LUT R44, R44, 0x1e, R46, 0xf8, !PT ;
-; Location /home/eschnett/src/kotekan/julia/kernels/frb.jl:1709
-        SEL R18, R30, R28, !P0 ;
-        SEL R10, R34, R32, !P0 ;
+        LOP3.LUT R44, R44, 0x20, R45, 0xfe, !PT ;
+        LDL R45, [R1+0x80] ;
+; Location /home/eschnett/src/kotekan/julia/kernels/frb.jl:1709
+        SEL R23, R10, R8, !P0 ;
+        SEL R19, R30, R28, !P0 ;
 ; Location /home/eschnett/.julia/packages/CUDA/rXson/src/device/intrinsics/warp.jl:29
-        SHFL.BFLY PT, R18, R18, 0x10, 0x1f ;
-        SHFL.BFLY PT, R10, R10, 0x10, 0x1f ;
-; Location /home/eschnett/src/kotekan/julia/kernels/frb.jl:1709
-        SEL R27, R28, R18, !P0 ;
-        SEL R18, R18, R30, !P0 ;
-        SEL R32, R32, R10, !P0 ;
-        SEL R23, R10, R34, !P0 ;
+        SHFL.BFLY PT, R23, R23, 0x10, 0x1f ;
+        SHFL.BFLY PT, R19, R19, 0x10, 0x1f ;
+; Location /home/eschnett/src/kotekan/julia/kernels/frb.jl:1709
+        SEL R8, R8, R23, !P0 ;
+        SEL R23, R23, R10, !P0 ;
+        SEL R10, R28, R19, !P0 ;
+        SEL R19, R19, R30, !P0 ;
 ; Location ./int.jl:529
-        IMAD.SHL.U32 R10, R18, 0x10, RZ ;
+        IMAD.SHL.U32 R27, R23, 0x10, RZ ;
 ; Location ./int.jl:528
-        SHF.R.U32.HI R45, RZ, 0x4, R27 ;
-        SHF.R.U32.HI R9, RZ, 0x4, R32 ;
-; Location /home/eschnett/.julia/packages/LLVM/OLMpi/src/interop/base.jl:38
-        LOP3.LUT R27, R27, 0xf0f0f0f, R10, 0xe2, !PT ;
+        SHF.R.U32.HI R28, RZ, 0x4, R8 ;
+; Location /home/eschnett/.julia/packages/LLVM/OLMpi/src/interop/base.jl:38
+        LOP3.LUT R23, R28, 0xf0f0f0f, R23, 0xe2, !PT ;
 ; Location ./int.jl:529
-        IMAD.SHL.U32 R10, R23, 0x10, RZ ;
-; Location /home/eschnett/.julia/packages/LLVM/OLMpi/src/interop/base.jl:38
-        LOP3.LUT R45, R45, 0xf0f0f0f, R18, 0xe2, !PT ;
-        LOP3.LUT R23, R9, 0xf0f0f0f, R23, 0xe2, !PT ;
-        LOP3.LUT R10, R32, 0xf0f0f0f, R10, 0xe2, !PT ;
-; Location ./int.jl:87
-        IMAD R9, R44, 0x101, R19 ;
-; Location /home/eschnett/.julia/packages/LLVM/OLMpi/src/interop/base.jl:38
-        PRMT R28, R45, 0x6240, R23 ;
-        PRMT R18, R27, 0x6240, R10 ;
-        IMAD.SHL.U32 R30, R9, 0x4, RZ ;
-        PRMT R32, R18, 0x5410, R28 ;
-        STS [R30], R32 ;
-; Location /home/eschnett/src/kotekan/julia/kernels/frb.jl:1709
-        SEL R30, R31, R29, !P0 ;
+        IMAD.SHL.U32 R28, R19, 0x10, RZ ;
+; Location /home/eschnett/.julia/packages/LLVM/OLMpi/src/interop/base.jl:38
+        LOP3.LUT R27, R8, 0xf0f0f0f, R27, 0xe2, !PT ;
+; Location ./int.jl:528
+        SHF.R.U32.HI R8, RZ, 0x4, R10 ;
+; Location /home/eschnett/.julia/packages/LLVM/OLMpi/src/interop/base.jl:38
+        LOP3.LUT R10, R10, 0xf0f0f0f, R28, 0xe2, !PT ;
+        LOP3.LUT R19, R8, 0xf0f0f0f, R19, 0xe2, !PT ;
+; Location ./int.jl:87
+        IMAD R8, R40, 0x101, R18 ;
+; Location /home/eschnett/.julia/packages/LLVM/OLMpi/src/interop/base.jl:38
+        PRMT R28, R27, 0x6240, R10 ;
+        PRMT R30, R23, 0x6240, R19 ;
+        IMAD.SHL.U32 R40, R8, 0x4, RZ ;
+        PRMT R41, R28, 0x5410, R30 ;
+        STS [R40], R41 ;
+; Location /home/eschnett/src/kotekan/julia/kernels/frb.jl:1709
+        SEL R40, R11, R9, !P0 ;
 ; Location /home/eschnett/.julia/packages/CUDA/rXson/src/device/intrinsics/warp.jl:29
-        SHFL.BFLY PT, R30, R30, 0x10, 0x1f ;
-; Location /home/eschnett/src/kotekan/julia/kernels/frb.jl:1709
-        SEL R31, R30, R31, !P0 ;
-        SEL R30, R29, R30, !P0 ;
+        SHFL.BFLY PT, R40, R40, 0x10, 0x1f ;
+; Location /home/eschnett/src/kotekan/julia/kernels/frb.jl:1709
+        SEL R41, R40, R11, !P0 ;
+        SEL R9, R9, R40, !P0 ;
+        SEL R40, R31, R29, !P0 ;
+; Location /home/eschnett/.julia/packages/CUDA/rXson/src/device/intrinsics/warp.jl:29
+        SHFL.BFLY PT, R40, R40, 0x10, 0x1f ;
+; Location ./int.jl:529
+        IMAD.SHL.U32 R11, R41, 0x10, RZ ;
+; Location /home/eschnett/.julia/packages/LLVM/OLMpi/src/interop/base.jl:38
+        LOP3.LUT R11, R9, 0xf0f0f0f, R11, 0xe2, !PT ;
+; Location ./int.jl:528
+        SHF.R.U32.HI R9, RZ, 0x4, R9 ;
+; Location /home/eschnett/src/kotekan/julia/kernels/frb.jl:1709
+        SEL R31, R40, R31, !P0 ;
+        SEL R40, R29, R40, !P0 ;
 ; Location ./int.jl:529
         IMAD.SHL.U32 R29, R31, 0x10, RZ ;
 ; Location /home/eschnett/.julia/packages/LLVM/OLMpi/src/interop/base.jl:38
-        LOP3.LUT R29, R30, 0xf0f0f0f, R29, 0xe2, !PT ;
+        LOP3.LUT R29, R40, 0xf0f0f0f, R29, 0xe2, !PT ;
 ; Location ./int.jl:528
-        SHF.R.U32.HI R30, RZ, 0x4, R30 ;
-; Location /home/eschnett/.julia/packages/LLVM/OLMpi/src/interop/base.jl:38
-        LOP3.LUT R30, R30, 0xf0f0f0f, R31, 0xe2, !PT ;
-; Location /home/eschnett/src/kotekan/julia/kernels/frb.jl:1709
-        SEL R31, R35, R33, !P0 ;
+        SHF.R.U32.HI R40, RZ, 0x4, R40 ;
+; Location /home/eschnett/.julia/packages/LLVM/OLMpi/src/interop/base.jl:38
+        LOP3.LUT R9, R9, 0xf0f0f0f, R41, 0xe2, !PT ;
+        LOP3.LUT R31, R40, 0xf0f0f0f, R31, 0xe2, !PT ;
+        PRMT R40, R11, 0x6240, R29 ;
+        PRMT R41, R9, 0x6240, R31 ;
+        PRMT R43, R40.reuse, 0x5410, R41.reuse ;
+        PRMT R40, R40, 0x7632, R41 ;
+        LDL R41, [R1+0x54] ;
+; Location ./int.jl:87
+        IMAD R18, R44, 0x101, R18 ;
+        LDL R44, [R1+0x4c] ;
+; Location /home/eschnett/.julia/packages/LLVM/OLMpi/src/interop/base.jl:38
+        IADD3 R42, R8, 0x80, RZ ;
+        PRMT R28, R28, 0x7632, R30 ;
+        IADD3 R30, R8, 0x40, RZ ;
+        IMAD.SHL.U32 R42, R42, 0x4, RZ ;
+        IMAD.SHL.U32 R30, R30, 0x4, RZ ;
+        STS [R42], R43 ;
+        STS [R30], R28 ;
+        PRMT R10, R27, 0x7351, R10 ;
+        PRMT R19, R23, 0x7351, R19 ;
+        PRMT R11, R11, 0x7351, R29 ;
+        LDL R42, [R1+0x8c] ;
+        IADD3 R28, R8, 0xc0, RZ ;
+        LDL R43, [R1+0x88] ;
+        IMAD.SHL.U32 R28, R28, 0x4, RZ ;
+        STS [R28], R40 ;
+; Location /home/eschnett/src/kotekan/julia/kernels/frb.jl:1709
+        SEL R30, R38, R36, !P0 ;
+        SEL R40, R34, R32, !P0 ;
 ; Location /home/eschnett/.julia/packages/CUDA/rXson/src/device/intrinsics/warp.jl:29
-        SHFL.BFLY PT, R31, R31, 0x10, 0x1f ;
-; Location /home/eschnett/.julia/packages/LLVM/OLMpi/src/interop/base.jl:38
-        PRMT R18, R18, 0x7632, R28 ;
-        IADD3 R28, R9, 0x40, RZ ;
-; Location /home/eschnett/src/kotekan/julia/kernels/frb.jl:1709
-        SEL R35, R31, R35, !P0 ;
-        SEL R31, R33, R31, !P0 ;
+        SHFL.BFLY PT, R40, R40, 0x10, 0x1f ;
+        SHFL.BFLY PT, R30, R30, 0x10, 0x1f ;
+; Location /home/eschnett/src/kotekan/julia/kernels/frb.jl:1709
+        SEL R28, R40, R34, !P0 ;
+        SEL R32, R32, R40, !P0 ;
+        SEL R36, R36, R30, !P0 ;
 ; Location ./int.jl:529
-        IMAD.SHL.U32 R32, R35, 0x10, RZ ;
-; Location /home/eschnett/.julia/packages/LLVM/OLMpi/src/interop/base.jl:38
-        LOP3.LUT R32, R31, 0xf0f0f0f, R32, 0xe2, !PT ;
+        IMAD.SHL.U32 R34, R28, 0x10, RZ ;
+; Location /home/eschnett/src/kotekan/julia/kernels/frb.jl:1709
+        SEL R38, R30, R38, !P0 ;
 ; Location ./int.jl:528
-        SHF.R.U32.HI R31, RZ, 0x4, R31 ;
-; Location /home/eschnett/.julia/packages/LLVM/OLMpi/src/interop/base.jl:38
-        LOP3.LUT R31, R31, 0xf0f0f0f, R35, 0xe2, !PT ;
-        IADD3 R35, R9, 0x80, RZ ;
-        PRMT R33, R29, 0x6240, R32 ;
-        PRMT R34, R30, 0x6240, R31 ;
-        IMAD.SHL.U32 R35, R35, 0x4, RZ ;
+        SHF.R.U32.HI R30, RZ, 0x4, R32 ;
+; Location /home/eschnett/.julia/packages/LLVM/OLMpi/src/interop/base.jl:38
+        LOP3.LUT R34, R32, 0xf0f0f0f, R34, 0xe2, !PT ;
+        LOP3.LUT R32, R30, 0xf0f0f0f, R28, 0xe2, !PT ;
+; Location ./int.jl:529
+        IMAD.SHL.U32 R30, R38, 0x10, RZ ;
+; Location ./int.jl:528
+        SHF.R.U32.HI R28, RZ, 0x4, R36 ;
+; Location /home/eschnett/.julia/packages/LLVM/OLMpi/src/interop/base.jl:38
+        LOP3.LUT R30, R36, 0xf0f0f0f, R30, 0xe2, !PT ;
+        LOP3.LUT R28, R28, 0xf0f0f0f, R38, 0xe2, !PT ;
+        PRMT R38, R34, 0x6240, R30 ;
+        PRMT R27, R32, 0x6240, R28 ;
+        IMAD.SHL.U32 R36, R18, 0x4, RZ ;
+        PRMT R40, R38, 0x5410, R27 ;
+        STS [R36], R40 ;
+; Location /home/eschnett/src/kotekan/julia/kernels/frb.jl:1709
+        SEL R36, R35, R33, !P0 ;
+        SEL R40, R39, R37, !P0 ;
+; Location /home/eschnett/.julia/packages/CUDA/rXson/src/device/intrinsics/warp.jl:29
+        SHFL.BFLY PT, R36, R36, 0x10, 0x1f ;
+        SHFL.BFLY PT, R40, R40, 0x10, 0x1f ;
+; Location /home/eschnett/.julia/packages/LLVM/OLMpi/src/interop/base.jl:38
+        PRMT R38, R38, 0x7632, R27 ;
+; Location /home/eschnett/src/kotekan/julia/kernels/frb.jl:1709
+        SEL R35, R36, R35, !P0 ;
+        SEL R33, R33, R36, !P0 ;
+        SEL R39, R40, R39, !P0 ;
+; Location ./int.jl:529
+        IMAD.SHL.U32 R36, R35, 0x10, RZ ;
+; Location ./int.jl:528
+        SHF.R.U32.HI R23, RZ, 0x4, R33 ;
+; Location /home/eschnett/src/kotekan/julia/kernels/frb.jl:1709
+        SEL R37, R37, R40, !P0 ;
+; Location /home/eschnett/.julia/packages/LLVM/OLMpi/src/interop/base.jl:38
+        LOP3.LUT R33, R33, 0xf0f0f0f, R36, 0xe2, !PT ;
+; Location ./int.jl:529
+        IMAD.SHL.U32 R36, R39, 0x10, RZ ;
+; Location /home/eschnett/.julia/packages/LLVM/OLMpi/src/interop/base.jl:38
+        LOP3.LUT R35, R23, 0xf0f0f0f, R35, 0xe2, !PT ;
+; Location ./int.jl:528
+        SHF.R.U32.HI R23, RZ, 0x4, R37 ;
+; Location /home/eschnett/.julia/packages/LLVM/OLMpi/src/interop/base.jl:38
+        LOP3.LUT R37, R37, 0xf0f0f0f, R36, 0xe2, !PT ;
+        LOP3.LUT R39, R23, 0xf0f0f0f, R39, 0xe2, !PT ;
+        IADD3 R36, R18, 0x80, RZ ;
+        PRMT R27, R33, 0x6240, R37 ;
+        PRMT R23, R35, 0x6240, R39 ;
+        IMAD.SHL.U32 R36, R36, 0x4, RZ ;
+        PRMT R40, R27, 0x5410, R23 ;
+        STS [R36], R40 ;
+        IADD3 R36, R18, 0x40, RZ ;
+        IMAD.SHL.U32 R36, R36, 0x4, RZ ;
+        STS [R36], R38 ;
+        PRMT R9, R9, 0x7351, R31 ;
+        PRMT R29, R10.reuse, 0x5410, R19.reuse ;
+        LDL R31, [R1+0x60] ;
+        PRMT R10, R10, 0x7632, R19 ;
+        PRMT R19, R11.reuse, 0x5410, R9.reuse ;
+        PRMT R9, R11, 0x7632, R9 ;
+        PRMT R23, R27, 0x7632, R23 ;
+        IADD3 R11, R18, 0xc0, RZ ;
+        IADD3 R27, R8, 0x20, RZ ;
+        IMAD.SHL.U32 R11, R11, 0x4, RZ ;
+        IMAD.SHL.U32 R27, R27, 0x4, RZ ;
+        STS [R11], R23 ;
+        STS [R27], R29 ;
+        PRMT R30, R34, 0x7351, R30 ;
+        PRMT R28, R32, 0x7351, R28 ;
+        LDL R34, [R1+0x58] ;
+        IADD3 R23, R8.reuse, 0x60, RZ ;
+        PRMT R33, R33, 0x7351, R37 ;
+        LDL R32, [R1+0x5c] ;
+        IADD3 R27, R8.reuse, 0xa0, RZ ;
+        IMAD.SHL.U32 R23, R23, 0x4, RZ ;
+        IADD3 R29, R8, 0xe0, RZ ;
+        IMAD.SHL.U32 R27, R27, 0x4, RZ ;
+        PRMT R8, R30.reuse, 0x5410, R28.reuse ;
+        PRMT R28, R30, 0x7632, R28 ;
+        IMAD.SHL.U32 R30, R29, 0x4, RZ ;
+        STS [R27], R19 ;
+; Location ./int.jl:87
+        IADD3 R36, R41, UR7, RZ ;
+; Location /home/eschnett/.julia/packages/CUDA/rXson/src/device/intrinsics/warp.jl:29
+        SHFL.IDX PT, R11, R44, RZ, 0x1f ;
+; Location ./int.jl:296
+        PRMT R38, R36, 0x9910, RZ ;
+; Location /home/eschnett/.julia/packages/LLVM/OLMpi/src/interop/base.jl:38
+        STS [R23], R10 ;
+; Location ./int.jl:296
+        IMAD R38, R38, 0x2aab, RZ ;
+; Location /home/eschnett/.julia/packages/LLVM/OLMpi/src/interop/base.jl:38
+        IADD3 R19, R18, 0xa0, RZ ;
+        LDL R41, [R1+0x90] ;
+; Location ./int.jl:296
+        SHF.R.S32.HI R40, RZ, 0x10, R38 ;
+        LDL R27, [R1+0x6c] ;
+        LOP3.LUT R40, R40, 0xffff, RZ, 0xc0, !PT ;
+        LDL R23, [R1+0x70] ;
+        SHF.R.U32.HI R40, RZ, 0xf, R40 ;
+        LEA.HI.SX32 R40, R38, R40, 0xe ;
+        PRMT R40, R40, 0x9910, RZ ;
+        IMAD R40, R40, 0x18, RZ ;
+        IMAD.MOV R40, RZ, RZ, -R40 ;
+; Location /home/eschnett/.julia/packages/LLVM/OLMpi/src/interop/base.jl:38
+        IADD3 R10, R18, 0x20, RZ ;
+; Location ./int.jl:296
+        PRMT R40, R40, 0x7710, RZ ;
+; Location /home/eschnett/.julia/packages/LLVM/OLMpi/src/interop/base.jl:38
+        STS [R30], R9 ;
+        PRMT R35, R35, 0x7351, R39 ;
+; Location ./int.jl:296
+        IMAD.IADD R40, R36, 0x1, R40 ;
+; Location /home/eschnett/.julia/packages/LLVM/OLMpi/src/interop/base.jl:38
+        IMAD.SHL.U32 R10, R10, 0x4, RZ ;
+        IADD3 R9, R18.reuse, 0x60, RZ ;
+        IMAD.SHL.U32 R19, R19, 0x4, RZ ;
+        IADD3 R18, R18, 0xe0, RZ ;
+        LDL R30, [R1+0x64] ;
+; Location ./int.jl:296
+        PRMT R40, R40, 0x9910, RZ ;
+; Location /home/eschnett/.julia/packages/LLVM/OLMpi/src/interop/base.jl:38
+        IMAD.SHL.U32 R9, R9, 0x4, RZ ;
+        PRMT R29, R33.reuse, 0x5410, R35.reuse ;
+        STS [R10], R8 ;
+        PRMT R35, R33, 0x7632, R35 ;
+        IMAD.SHL.U32 R18, R18, 0x4, RZ ;
+        STS [R19], R29 ;
+; Location ./int.jl:296
+        IMAD.MOV.U32 R8, RZ, RZ, R40 ;
+; Location /home/eschnett/.julia/packages/LLVM/OLMpi/src/interop/base.jl:38
+        STS [R9], R28 ;
+; Location ./int.jl:87
+        IMAD.IADD R33, R8, 0x1, R11 ;
+; Location /home/eschnett/.julia/packages/LLVM/OLMpi/src/interop/base.jl:38
+        STS [R18], R35 ;
+        LDL R11, [R1+0x7c] ;
+        LDL R19, [R1+0x74] ;
+        LDL R18, [R1+0x78] ;
+        LDL R29, [R1+0x68] ;
+        S2R R55, SR_TID.Y ;
+        S2R R54, SR_TID.Y ;
+        S2R R53, SR_TID.Y ;
+; Location ./int.jl:88
+        IMAD.SHL.U32 R55, R55, 0x20, RZ ;
+        SHF.R.U32.HI R54, RZ, 0x3, R54 ;
+        LOP3.LUT R55, R55, 0xe0, RZ, 0xc0, !PT ;
+        IMAD R54, R54, 0x101, R55 ;
+; Location ./int.jl:87
+        IMAD.IADD R28, R54, 0x1, R8 ;
+; Location /home/eschnett/.julia/packages/LLVM/OLMpi/src/interop/base.jl:38
         IMAD.SHL.U32 R28, R28, 0x4, RZ ;
-        PRMT R44, R33, 0x5410, R34 ;
-        STS [R35], R44 ;
-        STS [R28], R18 ;
-        PRMT R33, R33, 0x7632, R34 ;
-        IADD3 R18, R9, 0xc0, RZ ;
-        IMAD.SHL.U32 R18, R18, 0x4, RZ ;
-; Location /home/eschnett/src/kotekan/julia/kernels/frb.jl:1709
-        SEL R28, R38, R36, !P0 ;
-; Location /home/eschnett/.julia/packages/LLVM/OLMpi/src/interop/base.jl:38
-        STS [R18], R33 ;
-; Location /home/eschnett/.julia/packages/CUDA/rXson/src/device/intrinsics/warp.jl:29
-        SHFL.BFLY PT, R28, R28, 0x10, 0x1f ;
-; Location /home/eschnett/src/kotekan/julia/kernels/frb.jl:1709
-        SEL R18, R42, R40, !P0 ;
-; Location /home/eschnett/.julia/packages/CUDA/rXson/src/device/intrinsics/warp.jl:29
-        SHFL.BFLY PT, R18, R18, 0x10, 0x1f ;
-; Location /home/eschnett/src/kotekan/julia/kernels/frb.jl:1709
-        SEL R33, R28, R38, !P0 ;
-        SEL R34, R36, R28, !P0 ;
-        SEL R28, R40, R18, !P0 ;
-        SEL R18, R18, R42, !P0 ;
-        LDL R42, [R1+0x78] ;
-; Location /home/eschnett/.julia/packages/LLVM/OLMpi/src/interop/base.jl:38
-        S2R R46, SR_TID.X ;
-; Location ./int.jl:529
-        IMAD.SHL.U32 R36, R33, 0x10, RZ ;
-; Location ./int.jl:528
-        SHF.R.U32.HI R35, RZ, 0x4, R34 ;
-        SHF.R.U32.HI R47, RZ, 0x4, R47 ;
-; Location /home/eschnett/.julia/packages/LLVM/OLMpi/src/interop/base.jl:38
-        LOP3.LUT R34, R34, 0xf0f0f0f, R36, 0xe2, !PT ;
-; Location ./int.jl:529
-        IMAD.SHL.U32 R36, R18, 0x10, RZ ;
-; Location /home/eschnett/.julia/packages/LLVM/OLMpi/src/interop/base.jl:38
-        LOP3.LUT R33, R35, 0xf0f0f0f, R33, 0xe2, !PT ;
-; Location ./int.jl:528
-        SHF.R.U32.HI R35, RZ, 0x4, R28 ;
-; Location /home/eschnett/.julia/packages/LLVM/OLMpi/src/interop/base.jl:38
-        LOP3.LUT R28, R28, 0xf0f0f0f, R36, 0xe2, !PT ;
-        LOP3.LUT R18, R35, 0xf0f0f0f, R18, 0xe2, !PT ;
-; Location ./int.jl:88
-        IMAD.SHL.U32 R46, R46, 0x2, RZ ;
-; Location /home/eschnett/.julia/packages/LLVM/OLMpi/src/interop/base.jl:38
-        PRMT R10, R27, 0x7351, R10 ;
-        LOP3.LUT R46, R46, 0x20, R47, 0xfe, !PT ;
-        PRMT R35, R34, 0x6240, R28 ;
-        LDL R47, [R1+0x64] ;
-; Location ./int.jl:87
-        IMAD R27, R46, 0x101, R19 ;
-; Location /home/eschnett/.julia/packages/LLVM/OLMpi/src/interop/base.jl:38
-        PRMT R19, R33, 0x6240, R18 ;
-        LDL R46, [R1+0xac] ;
-        IMAD.SHL.U32 R36, R27, 0x4, RZ ;
-        PRMT R38, R35, 0x5410, R19 ;
-        STS [R36], R38 ;
-; Location /home/eschnett/src/kotekan/julia/kernels/frb.jl:1709
-        SEL R38, R39, R37, !P0 ;
-        SEL R36, R43, R41, !P0 ;
-; Location /home/eschnett/.julia/packages/CUDA/rXson/src/device/intrinsics/warp.jl:29
-        SHFL.BFLY PT, R38, R38, 0x10, 0x1f ;
-        SHFL.BFLY PT, R36, R36, 0x10, 0x1f ;
-; Location /home/eschnett/src/kotekan/julia/kernels/frb.jl:1709
-        SEL R39, R38, R39, !P0 ;
-        SEL R37, R37, R38, !P0 ;
-        SEL R41, R41, R36, !P0 ;
-; Location ./int.jl:529
-        IMAD.SHL.U32 R38, R39, 0x10, RZ ;
-; Location /home/eschnett/src/kotekan/julia/kernels/frb.jl:1709
-        SEL R36, R36, R43, !P0 ;
-; Location ./int.jl:528
-        SHF.R.U32.HI R40, RZ, 0x4, R37 ;
-; Location /home/eschnett/.julia/packages/LLVM/OLMpi/src/interop/base.jl:38
-        LOP3.LUT R37, R37, 0xf0f0f0f, R38, 0xe2, !PT ;
-; Location ./int.jl:529
-        IMAD.SHL.U32 R38, R36, 0x10, RZ ;
-; Location /home/eschnett/.julia/packages/LLVM/OLMpi/src/interop/base.jl:38
-        LOP3.LUT R39, R40, 0xf0f0f0f, R39, 0xe2, !PT ;
-; Location ./int.jl:528
-        SHF.R.U32.HI R40, RZ, 0x4, R41 ;
-; Location /home/eschnett/.julia/packages/LLVM/OLMpi/src/interop/base.jl:38
-        LOP3.LUT R41, R41, 0xf0f0f0f, R38, 0xe2, !PT ;
-        LOP3.LUT R36, R40, 0xf0f0f0f, R36, 0xe2, !PT ;
-        PRMT R38, R37, 0x6240, R41 ;
-        PRMT R40, R39, 0x6240, R36 ;
-        PRMT R19, R35, 0x7632, R19 ;
-        PRMT R35, R38.reuse, 0x5410, R40.reuse ;
-        PRMT R38, R38, 0x7632, R40 ;
-        IADD3 R40, R27, 0x80, RZ ;
-        IMAD.SHL.U32 R40, R40, 0x4, RZ ;
-        STS [R40], R35 ;
-        IADD3 R35, R27, 0x40, RZ ;
-        LDL R40, [R1+0xc4] ;
-        IMAD.SHL.U32 R35, R35, 0x4, RZ ;
-        STS [R35], R19 ;
-        IADD3 R19, R27, 0xc0, RZ ;
-        IMAD.SHL.U32 R19, R19, 0x4, RZ ;
-        STS [R19], R38 ;
-; Location ./int.jl:87
-        IMAD.IADD R19, R42, 0x1, R13 ;
-        LDL R42, [R1+0xa8] ;
-; Location ./int.jl:296
-        PRMT R35, R19, 0x9910, RZ ;
-        IMAD R35, R35, 0x2aab, RZ ;
-        SHF.R.S32.HI R38, RZ, 0x10, R35 ;
-        LOP3.LUT R38, R38, 0xffff, RZ, 0xc0, !PT ;
-        SHF.R.U32.HI R38, RZ, 0xf, R38 ;
-        LEA.HI.SX32 R38, R35, R38, 0xe ;
-        PRMT R38, R38, 0x9910, RZ ;
-        IMAD R38, R38, 0x18, RZ ;
-        IMAD.MOV R38, RZ, RZ, -R38 ;
-; Location /home/eschnett/.julia/packages/LLVM/OLMpi/src/interop/base.jl:38
-        PRMT R23, R45, 0x7351, R23 ;
-; Location ./int.jl:296
-        PRMT R38, R38, 0x7710, RZ ;
-; Location /home/eschnett/.julia/packages/LLVM/OLMpi/src/interop/base.jl:38
-        PRMT R29, R29, 0x7351, R32 ;
-        PRMT R30, R30, 0x7351, R31 ;
-; Location ./int.jl:296
-        IMAD.IADD R38, R19, 0x1, R38 ;
-; Location /home/eschnett/.julia/packages/LLVM/OLMpi/src/interop/base.jl:38
-        PRMT R19, R10.reuse, 0x5410, R23.reuse ;
-        LDL R32, [R1+0xa4] ;
-        PRMT R10, R10, 0x7632, R23 ;
-        PRMT R23, R29, 0x5410, R30 ;
-        PRMT R29, R29, 0x7632, R30 ;
-        IADD3 R30, R9, 0x20, RZ ;
-        IMAD.SHL.U32 R31, R30, 0x4, RZ ;
-        STS [R31], R19 ;
-        IADD3 R31, R9.reuse, 0xa0, RZ ;
-        IADD3 R19, R9.reuse, 0x60, RZ ;
-        IADD3 R9, R9, 0xe0, RZ ;
-        IMAD.SHL.U32 R31, R31, 0x4, RZ ;
-        IMAD.SHL.U32 R19, R19, 0x4, RZ ;
-        IMAD.SHL.U32 R9, R9, 0x4, RZ ;
-        STS [R31], R23 ;
-        PRMT R28, R34, 0x7351, R28 ;
-        PRMT R18, R33, 0x7351, R18 ;
-        STS [R19], R10 ;
-        PRMT R37, R37, 0x7351, R41 ;
-        PRMT R36, R39, 0x7351, R36 ;
-        STS [R9], R29 ;
-        PRMT R30, R28, 0x5410, R18 ;
-        IADD3 R23, R27.reuse, 0xe0, RZ ;
-        LDL R31, [R1+0xa0] ;
-        IADD3 R10, R27, 0x20, RZ ;
-        IADD3 R19, R27.reuse, 0xa0, RZ ;
-        IADD3 R9, R27, 0x60, RZ ;
-        IMAD.SHL.U32 R10, R10, 0x4, RZ ;
-; Location ./int.jl:296
-        PRMT R38, R38, 0x9910, RZ ;
-; Location /home/eschnett/.julia/packages/LLVM/OLMpi/src/interop/base.jl:38
-        IMAD.SHL.U32 R19, R19, 0x4, RZ ;
-        PRMT R18, R28, 0x7632, R18 ;
-        IMAD.SHL.U32 R9, R9, 0x4, RZ ;
-        PRMT R28, R37, 0x5410, R36.reuse ;
-        IMAD.SHL.U32 R23, R23, 0x4, RZ ;
-        PRMT R36, R37, 0x7632, R36 ;
-; Location ./int.jl:296
-        IMAD.MOV.U32 R27, RZ, RZ, R38 ;
-; Location /home/eschnett/.julia/packages/LLVM/OLMpi/src/interop/base.jl:38
-        STS [R10], R30 ;
-        STS [R19], R28 ;
-        STS [R9], R18 ;
-        STS [R23], R36 ;
-        LDL R19, [R1+0x9c] ;
-        LDL R18, [R1+0x98] ;
-        LDL R30, [R1+0x94] ;
-        LDL R29, [R1+0x90] ;
-        LDL R10, [R1+0x8c] ;
-        LDL R9, [R1+0x88] ;
-        LDL R28, [R1+0x84] ;
-        LDL R23, [R1+0x80] ;
-; Location ./int.jl:87
-        IMAD.IADD R35, R42, 0x1, R27 ;
-        LDL R42, [R1+0x7c] ;
-; Location /home/eschnett/.julia/packages/LLVM/OLMpi/src/interop/base.jl:38
-        S2R R56, SR_TID.Y ;
-        S2R R54, SR_TID.Y ;
-        S2R R55, SR_TID.Y ;
-        SHF.R.U32.HI R44, RZ, 0x3, R57 ;
-; Location ./int.jl:88
-        IMAD.SHL.U32 R56, R56, 0x20, RZ ;
-        IMAD.SHL.U32 R54, R54, 0x20, RZ ;
-        LOP3.LUT R56, R56, 0xe0, RZ, 0xc0, !PT ;
-        SHF.R.U32.HI R55, RZ, 0x3, R55 ;
-        LOP3.LUT R54, R54, 0xe0, RZ, 0xc0, !PT ;
-        IMAD R55, R55, 0x101, R56 ;
-        IMAD R44, R44, 0x101, R54 ;
-; Location ./int.jl:87
-        IMAD.IADD R45, R55, 0x1, R27.reuse ;
-        IMAD.IADD R44, R44, 0x1, R27.reuse ;
-; Location /home/eschnett/.julia/packages/LLVM/OLMpi/src/interop/base.jl:38
-        IMAD.SHL.U32 R45, R45, 0x4, RZ ;
 ; Location /home/eschnett/.julia/packages/CUDA/rXson/src/device/intrinsics/synchronization.jl:16
         BAR.SYNC 0x0 ;
 ; Location /home/eschnett/.julia/packages/LLVM/OLMpi/src/interop/base.jl:38
-        IMAD.SHL.U32 R44, R44, 0x4, RZ ;
-        LDS R45, [R45] ;
-; Location ./int.jl:87
-        IMAD.IADD R36, R51, 0x1, R27 ;
-; Location /home/eschnett/.julia/packages/LLVM/OLMpi/src/interop/base.jl:38
-        LDS R44, [R44] ;
+        LDS R28, [R28] ;
+; Location ./int.jl:88
+        IMAD.SHL.U32 R53, R53, 0x20, RZ ;
+        SHF.R.U32.HI R52, RZ, 0x3, R52 ;
+        LOP3.LUT R53, R53, 0xe0, RZ, 0xc0, !PT ;
+        IMAD R52, R52, 0x101, R53 ;
+; Location ./int.jl:87
+        IMAD.IADD R35, R52, 0x1, R8.reuse ;
+        IMAD.IADD R36, R51, 0x1, R8.reuse ;
+        IMAD.IADD R37, R50, 0x1, R8.reuse ;
+        IMAD.IADD R38, R49, 0x1, R8.reuse ;
+        IMAD.IADD R39, R48, 0x1, R8.reuse ;
+        IMAD.IADD R40, R47, 0x1, R8 ;
+        IMAD.IADD R42, R42, 0x1, R8.reuse ;
+        IMAD.IADD R43, R43, 0x1, R8.reuse ;
+        IMAD.IADD R9, R46, 0x1, R8.reuse ;
+        IMAD.IADD R10, R45, 0x1, R8 ;
+; Location /home/eschnett/.julia/packages/LLVM/OLMpi/src/interop/base.jl:38
+        IMAD.SHL.U32 R35, R35, 0x4, RZ ;
         IMAD.SHL.U32 R36, R36, 0x4, RZ ;
-; Location ./int.jl:87
-        IMAD.IADD R34, R46, 0x1, R27.reuse ;
-; Location /home/eschnett/.julia/packages/CUDA/rXson/src/device/intrinsics/warp.jl:29
-        SHFL.IDX PT, R43, R47, RZ, 0x1f ;
-; Location /home/eschnett/.julia/packages/LLVM/OLMpi/src/interop/base.jl:38
-        LDS R46, [R36] ;
-; Location /home/eschnett/.julia/packages/CUDA/rXson/src/device/intrinsics/warp.jl:29
-        SHFL.IDX PT, R36, R47, 0x1, 0x1f ;
-; Location ./int.jl:87
-        IMAD.IADD R41, R53, 0x1, R27 ;
-        IMAD.IADD R40, R40, 0x1, R27.reuse ;
-        IMAD.IADD R39, R52, 0x1, R27.reuse ;
-        IMAD.IADD R37, R50, 0x1, R27.reuse ;
-        IMAD.IADD R38, R49, 0x1, R27.reuse ;
-        IMAD.IADD R33, R48, 0x1, R27.reuse ;
-        IMAD.IADD R32, R32, 0x1, R27 ;
+        IMAD.SHL.U32 R37, R37, 0x4, RZ ;
+        IMAD.SHL.U32 R38, R38, 0x4, RZ ;
+        LDS R35, [R35] ;
+        IMAD.SHL.U32 R39, R39, 0x4, RZ ;
+        IMAD.SHL.U32 R40, R40, 0x4, RZ ;
+        LDS R36, [R36] ;
+        IMAD.SHL.U32 R42, R42, 0x4, RZ ;
+        IMAD.SHL.U32 R43, R43, 0x4, RZ ;
+        LDS R37, [R37] ;
+        IMAD.SHL.U32 R9, R9, 0x4, RZ ;
+        IMAD.SHL.U32 R10, R10, 0x4, RZ ;
+        LDS R38, [R38] ;
+; Location ./int.jl:87
+        IMAD.IADD R31, R31, 0x1, R8 ;
+; Location /home/eschnett/.julia/packages/LLVM/OLMpi/src/interop/base.jl:38
+        LDS R39, [R39] ;
+        IMAD.SHL.U32 R31, R31, 0x4, RZ ;
+        LDS R40, [R40] ;
+        IMAD.SHL.U32 R33, R33, 0x4, RZ ;
+        LDS R42, [R42] ;
+        LDS R43, [R43] ;
+        LDS R9, [R9] ;
+        LDS R10, [R10] ;
+        LDS R31, [R31] ;
+; Location ./int.jl:87
+        IMAD.IADD R34, R34, 0x1, R8 ;
+        IMAD.IADD R32, R32, 0x1, R8 ;
+; Location /home/eschnett/.julia/packages/LLVM/OLMpi/src/interop/base.jl:38
+        IMAD.SHL.U32 R34, R34, 0x4, RZ ;
+        IMAD.SHL.U32 R32, R32, 0x4, RZ ;
+        LDS R34, [R34] ;
+        LDS R32, [R32] ;
+; Location ./int.jl:87
+        IMAD.IADD R41, R41, 0x1, R8.reuse ;
+        IMAD.IADD R27, R27, 0x1, R8.reuse ;
+        IMAD.IADD R23, R23, 0x1, R8 ;
 ; Location /home/eschnett/.julia/packages/LLVM/OLMpi/src/interop/base.jl:38
         IMAD.SHL.U32 R41, R41, 0x4, RZ ;
-; Location ./int.jl:87
-        IMAD.IADD R43, R27, 0x1, R43 ;
-; Location /home/eschnett/.julia/packages/LLVM/OLMpi/src/interop/base.jl:38
-        IMAD.SHL.U32 R40, R40, 0x4, RZ ;
-; Location ./int.jl:87
-        IMAD.IADD R31, R31, 0x1, R27 ;
-; Location /home/eschnett/.julia/packages/LLVM/OLMpi/src/interop/base.jl:38
+        IMAD.SHL.U32 R23, R23, 0x4, RZ ;
+        IMAD.SHL.U32 R27, R27, 0x4, RZ ;
         LDS R41, [R41] ;
-        IMAD.SHL.U32 R39, R39, 0x4, RZ ;
-        IMAD.SHL.U32 R37, R37, 0x4, RZ ;
-        LDS R40, [R40] ;
-        IMAD.SHL.U32 R38, R38, 0x4, RZ ;
-        IMAD.SHL.U32 R33, R33, 0x4, RZ ;
-        LDS R39, [R39] ;
-        IMAD.SHL.U32 R34, R34, 0x4, RZ ;
-        IMAD.SHL.U32 R35, R35, 0x4, RZ ;
-        LDS R37, [R37] ;
-        IMAD.SHL.U32 R32, R32, 0x4, RZ ;
-        IMAD.SHL.U32 R31, R31, 0x4, RZ ;
-        LDS R38, [R38] ;
-; Location ./int.jl:87
-        IMAD.IADD R36, R27, 0x1, R36 ;
-; Location /home/eschnett/.julia/packages/LLVM/OLMpi/src/interop/base.jl:38
-        IMAD.SHL.U32 R43, R43, 0x4, RZ ;
-        LDS R33, [R33] ;
-        IMAD.SHL.U32 R36, R36, 0x4, RZ ;
-        LDS R34, [R34] ;
-        LDS R35, [R35] ;
-; Location ./int.jl:87
-        IMAD.IADD R19, R19, 0x1, R27 ;
-; Location /home/eschnett/.julia/packages/LLVM/OLMpi/src/interop/base.jl:38
-        LDS R32, [R32] ;
-; Location ./int.jl:87
-        IMAD.IADD R18, R18, 0x1, R27 ;
-; Location /home/eschnett/.julia/packages/LLVM/OLMpi/src/interop/base.jl:38
-        LDS R31, [R31] ;
-; Location ./int.jl:87
-        IMAD.IADD R30, R30, 0x1, R27.reuse ;
-        IMAD.IADD R29, R29, 0x1, R27.reuse ;
-        IMAD.IADD R10, R10, 0x1, R27.reuse ;
-        IMAD.IADD R9, R9, 0x1, R27.reuse ;
-        IMAD.IADD R28, R28, 0x1, R27.reuse ;
-        IMAD.IADD R23, R23, 0x1, R27 ;
-; Location /home/eschnett/.julia/packages/LLVM/OLMpi/src/interop/base.jl:38
+        LDS R23, [R23] ;
+        LDS R27, [R27] ;
+; Location ./int.jl:87
+        IMAD.IADD R30, R30, 0x1, R8 ;
+; Location /home/eschnett/.julia/packages/LLVM/OLMpi/src/interop/base.jl:38
+        IMAD.SHL.U32 R30, R30, 0x4, RZ ;
+        LDS R30, [R30] ;
+; Location ./int.jl:87
+        IMAD.IADD R11, R11, 0x1, R8.reuse ;
+        IMAD.IADD R19, R19, 0x1, R8.reuse ;
+        IMAD.IADD R18, R18, 0x1, R8.reuse ;
+        IMAD.IADD R29, R29, 0x1, R8 ;
+; Location /home/eschnett/.julia/packages/LLVM/OLMpi/src/interop/base.jl:38
+        IMAD.SHL.U32 R11, R11, 0x4, RZ ;
+        IMAD.SHL.U32 R18, R18, 0x4, RZ ;
         IMAD.SHL.U32 R19, R19, 0x4, RZ ;
-        IMAD.SHL.U32 R18, R18, 0x4, RZ ;
-        IMAD.SHL.U32 R30, R30, 0x4, RZ ;
         IMAD.SHL.U32 R29, R29, 0x4, RZ ;
+        LDS R11, [R11] ;
+        LDS R18, [R18] ;
         LDS R19, [R19] ;
-        IMAD.SHL.U32 R10, R10, 0x4, RZ ;
-        IMAD.SHL.U32 R9, R9, 0x4, RZ ;
-        LDS R18, [R18] ;
-        IMAD.SHL.U32 R28, R28, 0x4, RZ ;
-        IMAD.SHL.U32 R23, R23, 0x4, RZ ;
-        LDS R30, [R30] ;
         LDS R29, [R29] ;
-        LDS R10, [R10] ;
-        LDS R9, [R9] ;
-        LDS R28, [R28] ;
-        LDS R23, [R23] ;
-; Location ./int.jl:87
-        IMAD.IADD R42, R42, 0x1, R27 ;
-; Location /home/eschnett/.julia/packages/LLVM/OLMpi/src/interop/base.jl:38
-        IMAD.SHL.U32 R42, R42, 0x4, RZ ;
-        LDS R42, [R42] ;
 ; Location /home/eschnett/.julia/packages/CUDA/rXson/src/device/intrinsics/synchronization.jl:16
         BAR.SYNC 0x0 ;
 ; Location /home/eschnett/.julia/packages/LLVM/OLMpi/src/interop/base.jl:38
-        STS [R43], R45 ;
-        STS [R36], R44 ;
+        STS [R33], R28 ;
 ; Location /home/eschnett/.julia/packages/CUDA/rXson/src/device/intrinsics/warp.jl:29
-        SHFL.IDX PT, R36, R47, 0x2, 0x1f ;
-; Location ./int.jl:87
-        IMAD.IADD R36, R27, 0x1, R36 ;
-; Location /home/eschnett/.julia/packages/LLVM/OLMpi/src/interop/base.jl:38
+        SHFL.IDX PT, R28, R44, 0x1, 0x1f ;
+; Location ./int.jl:87
+        IMAD.IADD R28, R8, 0x1, R28 ;
+; Location /home/eschnett/.julia/packages/LLVM/OLMpi/src/interop/base.jl:38
+        IMAD.SHL.U32 R28, R28, 0x4, RZ ;
+        STS [R28], R35 ;
+; Location /home/eschnett/.julia/packages/CUDA/rXson/src/device/intrinsics/warp.jl:29
+        SHFL.IDX PT, R28, R44, 0x2, 0x1f ;
+; Location ./int.jl:87
+        IMAD.IADD R28, R8, 0x1, R28 ;
+; Location /home/eschnett/.julia/packages/LLVM/OLMpi/src/interop/base.jl:38
+        IMAD.SHL.U32 R28, R28, 0x4, RZ ;
+        STS [R28], R36 ;
+; Location /home/eschnett/.julia/packages/CUDA/rXson/src/device/intrinsics/warp.jl:29
+        SHFL.IDX PT, R28, R44, 0x3, 0x1f ;
+        SHFL.IDX PT, R33, R44, 0x4, 0x1f ;
+        SHFL.IDX PT, R35, R44, 0x6, 0x1f ;
+; Location ./int.jl:87
+        IMAD.IADD R28, R8, 0x1, R28 ;
+; Location /home/eschnett/.julia/packages/LLVM/OLMpi/src/interop/base.jl:38
+        IMAD.SHL.U32 R28, R28, 0x4, RZ ;
+; Location ./int.jl:87
+        IMAD.IADD R33, R8, 0x1, R33 ;
+; Location /home/eschnett/.julia/packages/LLVM/OLMpi/src/interop/base.jl:38
+        STS [R28], R37 ;
+; Location /home/eschnett/.julia/packages/CUDA/rXson/src/device/intrinsics/warp.jl:29
+        SHFL.IDX PT, R28, R44, 0x5, 0x1f ;
+; Location /home/eschnett/.julia/packages/LLVM/OLMpi/src/interop/base.jl:38
+        IMAD.SHL.U32 R33, R33, 0x4, RZ ;
+        STS [R33], R38 ;
+; Location /home/eschnett/.julia/packages/CUDA/rXson/src/device/intrinsics/warp.jl:29
+        SHFL.IDX PT, R33, R44, 0x7, 0x1f ;
+; Location ./int.jl:87
+        IMAD.IADD R35, R8, 0x1, R35 ;
+; Location /home/eschnett/.julia/packages/LLVM/OLMpi/src/interop/base.jl:38
+        IMAD.SHL.U32 R35, R35, 0x4, RZ ;
+; Location ./int.jl:87
+        IMAD.IADD R28, R8, 0x1, R28 ;
+; Location /home/eschnett/.julia/packages/LLVM/OLMpi/src/interop/base.jl:38
+        IMAD.SHL.U32 R28, R28, 0x4, RZ ;
+        STS [R28], R39 ;
+; Location /home/eschnett/.julia/packages/CUDA/rXson/src/device/intrinsics/warp.jl:29
+        SHFL.IDX PT, R28, R44, 0x8, 0x1f ;
+; Location /home/eschnett/.julia/packages/LLVM/OLMpi/src/interop/base.jl:38
+        STS [R35], R40 ;
+; Location ./int.jl:87
+        IMAD.IADD R35, R8, 0x1, R33 ;
+; Location /home/eschnett/.julia/packages/CUDA/rXson/src/device/intrinsics/warp.jl:29
+        SHFL.IDX PT, R33, R44, 0x9, 0x1f ;
+; Location /home/eschnett/.julia/packages/LLVM/OLMpi/src/interop/base.jl:38
+        IMAD.SHL.U32 R35, R35, 0x4, RZ ;
+        STS [R35], R41 ;
+; Location /home/eschnett/.julia/packages/CUDA/rXson/src/device/intrinsics/warp.jl:29
+        SHFL.IDX PT, R35, R44, 0xa, 0x1f ;
+; Location ./int.jl:87
+        IMAD.IADD R28, R8, 0x1, R28 ;
+; Location /home/eschnett/.julia/packages/LLVM/OLMpi/src/interop/base.jl:38
+        IMAD.SHL.U32 R28, R28, 0x4, RZ ;
+; Location ./int.jl:87
+        IMAD.IADD R33, R8, 0x1, R33 ;
+; Location /home/eschnett/.julia/packages/LLVM/OLMpi/src/interop/base.jl:38
+        STS [R28], R42 ;
+        IMAD.SHL.U32 R33, R33, 0x4, RZ ;
+; Location /home/eschnett/.julia/packages/CUDA/rXson/src/device/intrinsics/warp.jl:29
+        SHFL.IDX PT, R28, R44, 0xb, 0x1f ;
+        SHFL.IDX PT, R36, R44, 0xc, 0x1f ;
+; Location ./int.jl:87
+        IMAD.IADD R37, R8, 0x1, R35 ;
+; Location /home/eschnett/.julia/packages/LLVM/OLMpi/src/interop/base.jl:38
+        STS [R33], R43 ;
+; Location /home/eschnett/.julia/packages/CUDA/rXson/src/device/intrinsics/warp.jl:29
+        SHFL.IDX PT, R35, R44, 0xd, 0x1f ;
+        SHFL.IDX PT, R33, R44, 0xe, 0x1f ;
+; Location /home/eschnett/.julia/packages/LLVM/OLMpi/src/interop/base.jl:38
+        IMAD.SHL.U32 R37, R37, 0x4, RZ ;
+; Location ./int.jl:87
+        IMAD.IADD R28, R8, 0x1, R28 ;
+        IMAD.IADD R36, R8, 0x1, R36 ;
+; Location /home/eschnett/.julia/packages/LLVM/OLMpi/src/interop/base.jl:38
+        IMAD.SHL.U32 R28, R28, 0x4, RZ ;
         IMAD.SHL.U32 R36, R36, 0x4, RZ ;
-        STS [R36], R41 ;
+; Location ./int.jl:87
+        IMAD.IADD R35, R8.reuse, 0x1, R35 ;
+        IMAD.IADD R33, R8, 0x1, R33 ;
+; Location /home/eschnett/.julia/packages/LLVM/OLMpi/src/interop/base.jl:38
+        IMAD.SHL.U32 R35, R35, 0x4, RZ ;
+        STS [R37], R9 ;
+        IMAD.SHL.U32 R33, R33, 0x4, RZ ;
+        STS [R28], R10 ;
 ; Location /home/eschnett/.julia/packages/CUDA/rXson/src/device/intrinsics/warp.jl:29
-        SHFL.IDX PT, R36, R47, 0x3, 0x1f ;
-; Location ./int.jl:87
-        IMAD.IADD R36, R27, 0x1, R36 ;
-; Location /home/eschnett/.julia/packages/LLVM/OLMpi/src/interop/base.jl:38
-        IMAD.SHL.U32 R36, R36, 0x4, RZ ;
-        STS [R36], R40 ;
-; Location /home/eschnett/.julia/packages/CUDA/rXson/src/device/intrinsics/warp.jl:29
-        SHFL.IDX PT, R40, R47, 0x4, 0x1f ;
-        SHFL.IDX PT, R36, R47, 0x5, 0x1f ;
-; Location ./int.jl:87
-        IMAD.IADD R40, R27, 0x1, R40 ;
-; Location /home/eschnett/.julia/packages/LLVM/OLMpi/src/interop/base.jl:38
-        IMAD.SHL.U32 R40, R40, 0x4, RZ ;
-        STS [R40], R39 ;
-; Location /home/eschnett/.julia/packages/CUDA/rXson/src/device/intrinsics/warp.jl:29
-        SHFL.IDX PT, R39, R47, 0x6, 0x1f ;
-; Location ./int.jl:87
-        IMAD.IADD R40, R27, 0x1, R36 ;
-; Location /home/eschnett/.julia/packages/CUDA/rXson/src/device/intrinsics/warp.jl:29
-        SHFL.IDX PT, R36, R47, 0x7, 0x1f ;
-; Location /home/eschnett/.julia/packages/LLVM/OLMpi/src/interop/base.jl:38
-        IMAD.SHL.U32 R40, R40, 0x4, RZ ;
-        STS [R40], R46 ;
-; Location /home/eschnett/.julia/packages/CUDA/rXson/src/device/intrinsics/warp.jl:29
-        SHFL.IDX PT, R40, R47, 0x8, 0x1f ;
-; Location ./int.jl:87
-        IMAD.IADD R39, R27, 0x1, R39 ;
-; Location /home/eschnett/.julia/packages/LLVM/OLMpi/src/interop/base.jl:38
-        IMAD.SHL.U32 R39, R39, 0x4, RZ ;
-        STS [R39], R37 ;
-; Location ./int.jl:87
-        IMAD.IADD R37, R27, 0x1, R36 ;
-; Location /home/eschnett/.julia/packages/LLVM/OLMpi/src/interop/base.jl:38
-        IMAD.SHL.U32 R37, R37, 0x4, RZ ;
-; Location /home/eschnett/.julia/packages/CUDA/rXson/src/device/intrinsics/warp.jl:29
-        SHFL.IDX PT, R36, R47, 0x9, 0x1f ;
-; Location /home/eschnett/.julia/packages/LLVM/OLMpi/src/interop/base.jl:38
-        STS [R37], R38 ;
-; Location /home/eschnett/.julia/packages/CUDA/rXson/src/device/intrinsics/warp.jl:29
-        SHFL.IDX PT, R37, R47, 0xa, 0x1f ;
-; Location ./int.jl:87
-        IMAD.IADD R40, R27, 0x1, R40 ;
-; Location /home/eschnett/.julia/packages/LLVM/OLMpi/src/interop/base.jl:38
-        IMAD.SHL.U32 R40, R40, 0x4, RZ ;
-        STS [R40], R33 ;
-; Location /home/eschnett/.julia/packages/CUDA/rXson/src/device/intrinsics/warp.jl:29
-        SHFL.IDX PT, R33, R47, 0xb, 0x1f ;
-; Location ./int.jl:87
-        IMAD.IADD R36, R27, 0x1, R36 ;
-; Location /home/eschnett/.julia/packages/LLVM/OLMpi/src/interop/base.jl:38
-        IMAD.SHL.U32 R36, R36, 0x4, RZ ;
-; Location ./int.jl:87
-        IMAD.IADD R37, R27, 0x1, R37 ;
-; Location /home/eschnett/.julia/packages/LLVM/OLMpi/src/interop/base.jl:38
-        STS [R36], R34 ;
-        IMAD.SHL.U32 R37, R37, 0x4, RZ ;
-; Location /home/eschnett/.julia/packages/CUDA/rXson/src/device/intrinsics/warp.jl:29
-        SHFL.IDX PT, R34, R47, 0xc, 0x1f ;
-; Location /home/eschnett/.julia/packages/LLVM/OLMpi/src/interop/base.jl:38
-        STS [R37], R35 ;
-; Location /home/eschnett/.julia/packages/CUDA/rXson/src/device/intrinsics/warp.jl:29
-        SHFL.IDX PT, R36, R47, 0xd, 0x1f ;
-        SHFL.IDX PT, R35, R47, 0xe, 0x1f ;
-; Location ./int.jl:87
-        IMAD.IADD R37, R27, 0x1, R33 ;
-; Location /home/eschnett/.julia/packages/CUDA/rXson/src/device/intrinsics/warp.jl:29
-        SHFL.IDX PT, R33, R47, 0xf, 0x1f ;
-; Location /home/eschnett/.julia/packages/LLVM/OLMpi/src/interop/base.jl:38
-        IMAD.SHL.U32 R37, R37, 0x4, RZ ;
-; Location ./int.jl:87
-        IMAD.IADD R34, R27, 0x1, R34 ;
-; Location /home/eschnett/.julia/packages/LLVM/OLMpi/src/interop/base.jl:38
-        IMAD.SHL.U32 R34, R34, 0x4, RZ ;
-; Location ./int.jl:87
-        IMAD.IADD R36, R27.reuse, 0x1, R36 ;
-        IMAD.IADD R35, R27, 0x1, R35 ;
-; Location /home/eschnett/.julia/packages/LLVM/OLMpi/src/interop/base.jl:38
-        IMAD.SHL.U32 R36, R36, 0x4, RZ ;
-        IMAD.SHL.U32 R35, R35, 0x4, RZ ;
-        STS [R37], R32 ;
-; Location ./int.jl:87
-        IMAD.IADD R33, R27, 0x1, R33 ;
-; Location /home/eschnett/.julia/packages/LLVM/OLMpi/src/interop/base.jl:38
-        STS [R34], R31 ;
-        IMAD.SHL.U32 R33, R33, 0x4, RZ ;
-        STS [R36], R19 ;
-; Location /home/eschnett/.julia/packages/CUDA/rXson/src/device/intrinsics/warp.jl:29
-        SHFL.IDX PT, R31, R47, 0x10, 0x1f ;
-; Location /home/eschnett/.julia/packages/LLVM/OLMpi/src/interop/base.jl:38
+        SHFL.IDX PT, R9, R44, 0xf, 0x1f ;
+; Location /home/eschnett/.julia/packages/LLVM/OLMpi/src/interop/base.jl:38
+        STS [R36], R11 ;
         STS [R35], R18 ;
 ; Location /home/eschnett/.julia/packages/CUDA/rXson/src/device/intrinsics/warp.jl:29
-        SHFL.IDX PT, R18, R47, 0x11, 0x1f ;
-        SHFL.IDX PT, R34, R47, 0x12, 0x1f ;
-        SHFL.IDX PT, R19, R47, 0x13, 0x1f ;
-        SHFL.IDX PT, R35, R47, 0x14, 0x1f ;
-; Location /home/eschnett/.julia/packages/LLVM/OLMpi/src/interop/base.jl:38
-        STS [R33], R30 ;
+        SHFL.IDX PT, R10, R44, 0x10, 0x1f ;
+; Location /home/eschnett/.julia/packages/LLVM/OLMpi/src/interop/base.jl:38
+        STS [R33], R19 ;
 ; Location /home/eschnett/.julia/packages/CUDA/rXson/src/device/intrinsics/warp.jl:29
-        SHFL.IDX PT, R32, R47, 0x15, 0x1f ;
-        SHFL.IDX PT, R30, R47, 0x16, 0x1f ;
-        SHFL.IDX PT, R33, R47, 0x17, 0x1f ;
-; Location ./int.jl:87
-        IMAD.IADD R31, R27, 0x1, R31 ;
-        IMAD.IADD R18, R27.reuse, 0x1, R18 ;
-        IMAD.IADD R34, R27.reuse, 0x1, R34 ;
-        IMAD.IADD R19, R27, 0x1, R19 ;
-; Location /home/eschnett/.julia/packages/LLVM/OLMpi/src/interop/base.jl:38
-        IMAD.SHL.U32 R31, R31, 0x4, RZ ;
-; Location ./int.jl:87
-        IMAD.IADD R35, R27, 0x1, R35 ;
-; Location /home/eschnett/.julia/packages/LLVM/OLMpi/src/interop/base.jl:38
+        SHFL.IDX PT, R11, R44, 0x11, 0x1f ;
+        SHFL.IDX PT, R19, R44, 0x12, 0x1f ;
+        SHFL.IDX PT, R28, R44, 0x13, 0x1f ;
+        SHFL.IDX PT, R35, R44, 0x14, 0x1f ;
+        SHFL.IDX PT, R33, R44, 0x15, 0x1f ;
+        SHFL.IDX PT, R36, R44, 0x16, 0x1f ;
+        SHFL.IDX PT, R18, R44, 0x17, 0x1f ;
+; Location ./int.jl:87
+        IMAD.IADD R9, R8, 0x1, R9 ;
+        IMAD.IADD R10, R8.reuse, 0x1, R10 ;
+        IMAD.IADD R11, R8.reuse, 0x1, R11 ;
+        IMAD.IADD R19, R8.reuse, 0x1, R19 ;
+; Location /home/eschnett/.julia/packages/LLVM/OLMpi/src/interop/base.jl:38
+        IMAD.SHL.U32 R9, R9, 0x4, RZ ;
+; Location ./int.jl:87
+        IMAD.IADD R28, R8.reuse, 0x1, R28 ;
+        IMAD.IADD R35, R8, 0x1, R35 ;
+; Location /home/eschnett/.julia/packages/LLVM/OLMpi/src/interop/base.jl:38
+        IMAD.SHL.U32 R10, R10, 0x4, RZ ;
+; Location ./int.jl:87
+        IMAD.IADD R33, R8.reuse, 0x1, R33 ;
+; Location /home/eschnett/.julia/packages/LLVM/OLMpi/src/interop/base.jl:38
+        IMAD.SHL.U32 R11, R11, 0x4, RZ ;
+; Location ./int.jl:87
+        IMAD.IADD R36, R8.reuse, 0x1, R36 ;
+; Location /home/eschnett/.julia/packages/LLVM/OLMpi/src/interop/base.jl:38
+        IMAD.SHL.U32 R19, R19, 0x4, RZ ;
+        STS [R9], R23 ;
+; Location ./int.jl:87
+        IMAD.IADD R18, R8, 0x1, R18 ;
+; Location /home/eschnett/.julia/packages/LLVM/OLMpi/src/interop/base.jl:38
+        IMAD.SHL.U32 R28, R28, 0x4, RZ ;
+        STS [R10], R27 ;
+        IMAD.SHL.U32 R35, R35, 0x4, RZ ;
+; Location /home/eschnett/src/kotekan/julia/kernels/frb.jl:1709
+        SEL R34, R34, RZ, !P2 ;
+; Location /home/eschnett/.julia/packages/LLVM/OLMpi/src/interop/base.jl:38
+        IMAD.SHL.U32 R33, R33, 0x4, RZ ;
+        STS [R11], R29 ;
+        IMAD.SHL.U32 R36, R36, 0x4, RZ ;
         IMAD.SHL.U32 R18, R18, 0x4, RZ ;
-        IMAD.SHL.U32 R34, R34, 0x4, RZ ;
-; Location ./int.jl:87
-        IMAD.IADD R32, R27, 0x1, R32 ;
-; Location /home/eschnett/.julia/packages/LLVM/OLMpi/src/interop/base.jl:38
-        IMAD.SHL.U32 R19, R19, 0x4, RZ ;
-; Location ./int.jl:87
-        IMAD.IADD R30, R27, 0x1, R30 ;
-; Location /home/eschnett/.julia/packages/LLVM/OLMpi/src/interop/base.jl:38
-        STS [R31], R29 ;
-        IMAD.SHL.U32 R35, R35, 0x4, RZ ;
-; Location ./int.jl:87
-        IMAD.IADD R33, R27, 0x1, R33 ;
-; Location /home/eschnett/src/kotekan/julia/kernels/frb.jl:1709
-        SEL R42, R42, RZ, !P2 ;
-; Location /home/eschnett/.julia/packages/LLVM/OLMpi/src/interop/base.jl:38
-        IMAD.SHL.U32 R32, R32, 0x4, RZ ;
-        STS [R18], R10 ;
-        IMAD.SHL.U32 R30, R30, 0x4, RZ ;
-        IMAD.SHL.U32 R33, R33, 0x4, RZ ;
-        STS [R34], R9 ;
-        STS [R19], R28 ;
-        STS [R35], R23 ;
+        STS [R19], R30 ;
+        STS [R28], R31 ;
+        STS [R35], R32 ;
 ; Location /home/eschnett/.julia/packages/CUDA/rXson/src/device/intrinsics/synchronization.jl:16
-        BSSY B0, `(.L_x_101) ;
-; Location /home/eschnett/.julia/packages/LLVM/OLMpi/src/interop/base.jl:38
-        STS [R32], R42 ;
-        STS [R30], RZ ;
-        STS [R33], RZ ;
+        BSSY B0, `(.L_x_103) ;
+; Location /home/eschnett/.julia/packages/LLVM/OLMpi/src/interop/base.jl:38
+        STS [R33], R34 ;
+        STS [R36], RZ ;
+        STS [R18], RZ ;
 ; Location /home/eschnett/.julia/packages/CUDA/rXson/src/device/intrinsics/synchronization.jl:16
-        CS2R R64, SRZ ;
-        CS2R R62, SRZ ;
+        IMAD.MOV.U32 R64, RZ, RZ, RZ ;
         CS2R R60, SRZ ;
+        IMAD.MOV.U32 R63, RZ, RZ, RZ ;
         CS2R R58, SRZ ;
         CS2R R56, SRZ ;
         CS2R R54, SRZ ;
@@ -3281,2038 +2395,85 @@
         CS2R R44, SRZ ;
         CS2R R42, SRZ ;
         CS2R R40, SRZ ;
-        IMAD.MOV.U32 R9, RZ, RZ, RZ ;
-        IMAD.MOV.U32 R10, RZ, RZ, RZ ;
+        CS2R R8, SRZ ;
+        CS2R R10, SRZ ;
         BAR.SYNC 0x0 ;
 ; Location /home/eschnett/src/kotekan/julia/kernels/frb.jl:1709
-    @P1 BRA `(.L_x_102) ;
-        LDL R36, [R1+0x68] ;
-; Location ./int.jl:296
-        PRMT R27, R13.reuse, 0x9910, RZ ;
-        IADD3 R45, R13, 0x10, RZ ;
-        IADD3 R44, R13, 0x11, RZ ;
-        IMAD R27, R27, 0x2aab, RZ ;
-        PRMT R30, R45, 0x9910, RZ ;
-        IADD3 R43, R13, 0x12, RZ ;
-        SHF.R.S32.HI R9, RZ, 0x10, R27 ;
-        IMAD R30, R30, 0x2aab, RZ ;
-        PRMT R31, R44, 0x9910, RZ ;
-        PRMT R29, R43, 0x9910, RZ ;
-        LOP3.LUT R9, R9, 0xffff, RZ, 0xc0, !PT ;
-        IMAD R31, R31, 0x2aab, RZ ;
-        SHF.R.S32.HI R18, RZ, 0x10, R30 ;
-        IMAD R29, R29, 0x2aab, RZ ;
-        SHF.R.U32.HI R9, RZ, 0xf, R9 ;
-        LOP3.LUT R18, R18, 0xffff, RZ, 0xc0, !PT ;
-        IADD3 R42, R13, 0x13, RZ ;
-        LEA.HI.SX32 R27, R27, R9, 0xe ;
-        IADD3 R40, R13.reuse, 0x15, RZ ;
-        SHF.R.S32.HI R10, RZ, 0x10, R31 ;
-        SHF.R.S32.HI R9, RZ, 0x10, R29 ;
-        SHF.R.U32.HI R18, RZ, 0xf, R18 ;
-        PRMT R28, R42, 0x9910, RZ ;
-        IADD3 R41, R13, 0x14, RZ ;
-        PRMT R19, R40, 0x9910, RZ ;
-        IMAD R28, R28, 0x2aab, RZ ;
-        LOP3.LUT R10, R10, 0xffff, RZ, 0xc0, !PT ;
-        LOP3.LUT R9, R9, 0xffff, RZ, 0xc0, !PT ;
-        IMAD R19, R19, 0x2aab, RZ ;
-        LEA.HI.SX32 R30, R30, R18, 0xe ;
-        PRMT R18, R41, 0x9910, RZ ;
-        SHF.R.U32.HI R10, RZ, 0xf, R10 ;
-        SHF.R.U32.HI R9, RZ, 0xf, R9 ;
-        IMAD R18, R18, 0x2aab, RZ ;
-        LEA.HI.SX32 R31, R31, R10, 0xe ;
-        LEA.HI.SX32 R29, R29, R9, 0xe ;
-        SHF.R.S32.HI R9, RZ, 0x10, R28 ;
-        SHF.R.S32.HI R10, RZ, 0x10, R19 ;
-        PRMT R27, R27, 0x9910, RZ ;
-        LOP3.LUT R9, R9, 0xffff, RZ, 0xc0, !PT ;
-        SHF.R.S32.HI R32, RZ, 0x10, R18 ;
-        IMAD R65, R27, 0x18, RZ ;
-        LOP3.LUT R10, R10, 0xffff, RZ, 0xc0, !PT ;
-        SHF.R.U32.HI R9, RZ, 0xf, R9 ;
-        IMAD.MOV R65, RZ, RZ, -R65 ;
-        LOP3.LUT R32, R32, 0xffff, RZ, 0xc0, !PT ;
-        SHF.R.U32.HI R10, RZ, 0xf, R10 ;
-        LEA.HI.SX32 R28, R28, R9, 0xe ;
-        SHF.R.U32.HI R32, RZ, 0xf, R32 ;
-        LEA.HI.SX32 R19, R19, R10, 0xe ;
-        IADD3 R9, R13.reuse, 0x16, RZ ;
-        IADD3 R10, R13, 0x17, RZ ;
-        LEA.HI.SX32 R18, R18, R32, 0xe ;
-        PRMT R23, R9, 0x9910, RZ ;
-        PRMT R32, R10, 0x9910, RZ ;
-        PRMT R65, R65, 0x7710, RZ ;
-        IMAD R23, R23, 0x2aab, RZ ;
-        PRMT R30, R30, 0x9910, RZ ;
-        IMAD R32, R32, 0x2aab, RZ ;
-        PRMT R18, R18, 0x9910, RZ ;
-        IMAD.IADD R65, R13, 0x1, R65 ;
-        PRMT R13, R31, 0x9910, RZ ;
-        IMAD.MOV.U32 R31, RZ, RZ, R30 ;
-        SHF.R.S32.HI R33, RZ, 0x10, R23 ;
-        IMAD R18, R18, 0x18, RZ ;
-        SHF.R.S32.HI R27, RZ, 0x10, R32 ;
-        IMAD R13, R13, 0x18, RZ ;
-        LOP3.LUT R33, R33, 0xffff, RZ, 0xc0, !PT ;
-        IMAD.MOV R18, RZ, RZ, -R18 ;
-        LOP3.LUT R27, R27, 0xffff, RZ, 0xc0, !PT ;
-        IMAD.MOV R13, RZ, RZ, -R13 ;
-        SHF.R.U32.HI R33, RZ, 0xf, R33 ;
-        SHF.R.U32.HI R27, RZ, 0xf, R27 ;
-        PRMT R13, R13, 0x7710, RZ ;
-        LEA.HI.SX32 R23, R23, R33, 0xe ;
-        LEA.HI.SX32 R27, R32, R27, 0xe ;
-        IMAD.IADD R44, R44, 0x1, R13 ;
-        PRMT R30, R29, 0x9910, RZ ;
-        IMAD R29, R31, 0x18, RZ ;
-        PRMT R13, R28, 0x9910, RZ ;
-        PRMT R19, R19, 0x9910, RZ ;
-        IMAD R30, R30, 0x18, RZ ;
-        PRMT R23, R23, 0x9910, RZ ;
-        IMAD R13, R13, 0x18, RZ ;
-        PRMT R27, R27, 0x9910, RZ ;
-        IMAD R19, R19, 0x18, RZ ;
-        PRMT R18, R18, 0x7710, RZ ;
-        IMAD R23, R23, 0x18, RZ ;
-; Location /home/eschnett/.julia/packages/LLVM/OLMpi/src/interop/base.jl:38
-        PRMT R65, R65, 0x9910, RZ ;
-; Location ./int.jl:296
-        IMAD R27, R27, 0x18, RZ ;
-; Location /home/eschnett/.julia/packages/LLVM/OLMpi/src/interop/base.jl:38
-        PRMT R44, R44, 0x9910, RZ ;
-; Location ./int.jl:296
-        IMAD.MOV R29, RZ, RZ, -R29 ;
-        IMAD.MOV R30, RZ, RZ, -R30 ;
-        IMAD.MOV R13, RZ, RZ, -R13 ;
-        PRMT R29, R29, 0x7710, RZ ;
-        IMAD.MOV R19, RZ, RZ, -R19 ;
-        PRMT R30, R30, 0x7710, RZ ;
-        IMAD.MOV R23, RZ, RZ, -R23 ;
-        PRMT R13, R13, 0x7710, RZ ;
-        IMAD.MOV R27, RZ, RZ, -R27 ;
-        PRMT R19, R19, 0x7710, RZ ;
-        IMAD.IADD R45, R45, 0x1, R29 ;
-        PRMT R23, R23, 0x7710, RZ ;
-        IMAD.IADD R43, R43, 0x1, R30 ;
-        PRMT R27, R27, 0x7710, RZ ;
-        IMAD.IADD R42, R42, 0x1, R13 ;
-; Location /home/eschnett/.julia/packages/LLVM/OLMpi/src/interop/base.jl:38
-        PRMT R45, R45, 0x9910, RZ ;
-; Location ./int.jl:296
-        IMAD.IADD R41, R41, 0x1, R18 ;
-; Location /home/eschnett/.julia/packages/LLVM/OLMpi/src/interop/base.jl:38
-        PRMT R43, R43, 0x9910, RZ ;
-; Location ./int.jl:296
-        IMAD.IADD R40, R40, 0x1, R19 ;
-; Location /home/eschnett/.julia/packages/LLVM/OLMpi/src/interop/base.jl:38
-        PRMT R42, R42, 0x9910, RZ ;
-; Location ./int.jl:296
-        IMAD.IADD R9, R9, 0x1, R23 ;
-; Location /home/eschnett/.julia/packages/LLVM/OLMpi/src/interop/base.jl:38
-        PRMT R41, R41, 0x9910, RZ ;
-; Location ./int.jl:296
-        IMAD.IADD R10, R10, 0x1, R27 ;
-; Location /home/eschnett/.julia/packages/LLVM/OLMpi/src/interop/base.jl:38
-        PRMT R40, R40, 0x9910, RZ ;
-        PRMT R9, R9, 0x9910, RZ ;
-        PRMT R10, R10, 0x9910, RZ ;
-        IMAD R65, R65, 0x4, R36.reuse ;
-        LDS R64, [R36+0x4] ;
-        IMAD R45, R45, 0x4, R36.reuse ;
-        IMAD R44, R44, 0x4, R36.reuse ;
-        LDS R63, [R36+0x8] ;
-        IMAD R43, R43, 0x4, R36.reuse ;
-        IMAD R42, R42, 0x4, R36.reuse ;
-        LDS R62, [R36+0xc] ;
-        IMAD R41, R41, 0x4, R36 ;
-        IMAD R40, R40, 0x4, R36.reuse ;
-        LDS R61, [R36+0x10] ;
-        IMAD R9, R9, 0x4, R36.reuse ;
-        IMAD R10, R10, 0x4, R36 ;
-        LDS R60, [R36+0x14] ;
-        LDS R65, [R65] ;
-        LDS R45, [R45] ;
-        LDS R44, [R44] ;
-        LDS R43, [R43] ;
-        LDS R42, [R42] ;
-        LDS R41, [R41] ;
-        LDS R40, [R40] ;
-        LDS R9, [R9] ;
-        LDS R10, [R10] ;
-        LDS R59, [R36+0x18] ;
-        LDS R58, [R36+0x1c] ;
-        LDS R57, [R36+0x20] ;
-        LDS R56, [R36+0x24] ;
-        LDS R55, [R36+0x28] ;
-        LDS R54, [R36+0x2c] ;
-        LDS R51, [R36+0x30] ;
-        LDS R50, [R36+0x34] ;
-        LDS R47, [R36+0x38] ;
-        LDS R46, [R36+0x3c] ;
-
-.L_x_102:
-        BSYNC B0 ;
-
-.L_x_101:
-; Location /home/eschnett/.julia/packages/CUDA/rXson/src/device/intrinsics/synchronization.jl:16
-        BAR.SYNC 0x0 ;
-        IMAD.MOV.U32 R13, RZ, RZ, 0xc ;
-
-.L_x_105:
-; Location ./promotion.jl:521
-        ISETP.NE.AND P4, PT, R13.reuse, 0xc, PT ;
-        STL [R1+0xd0], R8 ;
-        ISETP.NE.AND P6, PT, R13, 0x8, PT ;
-; Location /home/eschnett/src/kotekan/julia/kernels/frb.jl:1709
-        SEL R30, R65, RZ, !P4 ;
-        SEL R31, R64, RZ, !P4 ;
-; Location ./promotion.jl:521
-        ISETP.NE.AND P5, PT, R13, 0x4, PT ;
-; Location /home/eschnett/src/kotekan/julia/kernels/frb.jl:1709
-        SEL R30, R61, R30, !P6 ;
-        IMAD.MOV.U32 R18, RZ, RZ, 0x4800 ;
-        SEL R31, R60, R31, !P6 ;
-; Location /home/eschnett/.julia/packages/LLVM/OLMpi/src/interop/base.jl:38
-        IMAD.MOV.U32 R38, RZ, RZ, 0x54005400 ;
-; Location /home/eschnett/src/kotekan/julia/kernels/frb.jl:1709
-        SEL R28, R63, RZ, !P4 ;
-; Location /home/eschnett/.julia/packages/LLVM/OLMpi/src/interop/base.jl:38
-        IMAD.MOV.U32 R37, RZ, RZ, 0x64006400 ;
-; Location /home/eschnett/src/kotekan/julia/kernels/frb.jl:1709
-        SEL R29, R62, RZ, !P4 ;
-        STL [R1+0xcc], R7 ;
-; Location ./promotion.jl:521
-        ISETP.NE.AND P4, PT, R13, RZ, PT ;
-; Location /home/eschnett/src/kotekan/julia/kernels/frb.jl:1709
-        SEL R30, R57, R30, !P5 ;
-        LDL R8, [R1+0x30] ;
-        SEL R31, R56, R31, !P5 ;
-        SEL R28, R59, R28, !P6 ;
-        SEL R29, R58, R29, !P6 ;
-        LDL R7, [R1+0x60] ;
-; Location ./promotion.jl:521
-        ISETP.NE.AND P6, PT, R13, -0x4, PT ;
-; Location /home/eschnett/src/kotekan/julia/kernels/frb.jl:1709
-        SEL R30, R51, R30, !P4 ;
-        SEL R31, R50, R31, !P4 ;
-        SEL R28, R55, R28, !P5 ;
-        SEL R29, R54, R29, !P5 ;
-; Location ./promotion.jl:521
-        ISETP.NE.AND P5, PT, R13, -0x8, PT ;
-; Location /home/eschnett/src/kotekan/julia/kernels/frb.jl:1709
-        SEL R30, R45, R30, !P6 ;
-        SEL R31, R44, R31, !P6 ;
-        SEL R30, R41, R30, !P5 ;
-        SEL R31, R40, R31, !P5 ;
-; Location /home/eschnett/.julia/packages/LLVM/OLMpi/src/interop/base.jl:38
-        PRMT R35, R18, 0x7610, R35 ;
-; Location ./int.jl:373
-        LOP3.LUT R30, R30, 0x88888888, RZ, 0x3c, !PT ;
-        LOP3.LUT R31, R31, 0x88888888, RZ, 0x3c, !PT ;
-; Location /home/eschnett/.julia/packages/LLVM/OLMpi/src/interop/base.jl:38
-        HADD2 R27, R35.reuse.H0_H0, 64, 64 ;
-        LOP3.LUT R18, R30, 0xf000f0, R38.reuse, 0xe2, !PT ;
-        HADD2 R35, R35.H0_H0, 1024, 1024 ;
-        LOP3.LUT R19, R31, 0xf000f0, R38, 0xe2, !PT ;
-; Location /home/eschnett/src/kotekan/julia/kernels/frb.jl:1709
-        SEL R29, R46, R29, !P4 ;
-; Location /home/eschnett/.julia/packages/LLVM/OLMpi/src/interop/base.jl:38
-        HADD2 R18, R18, -R27.reuse ;
-        HADD2 R19, R19, -R27 ;
-; Location /home/eschnett/src/kotekan/julia/kernels/frb.jl:1709
-        SEL R36, R42, R29, !P6 ;
-; Location ./int.jl:373
-        HMUL2 R33, R2.reuse.H0_H0, R18 ;
-; Location /home/eschnett/.julia/packages/LLVM/OLMpi/src/interop/base.jl:38
-        LOP3.LUT R29, R31, 0xf000f, R37, 0xe2, !PT ;
-; Location ./int.jl:373
-        HMUL2 R23, R2.H0_H0, R19 ;
-; Location /home/eschnett/.julia/packages/LLVM/OLMpi/src/interop/base.jl:38
-        PRMT R32, R18.reuse, 0x5410, R19.reuse ;
-        PRMT R18, R18, 0x7632, R19 ;
-        HADD2 R29, R29, -R35 ;
-        PRMT R34, R33, 0x7632, R23 ;
-        PRMT R33, R33, 0x5410, R23 ;
-; Location /home/eschnett/src/kotekan/julia/kernels/frb.jl:1709
-        SEL R36, R10, R36, !P5 ;
-; Location /home/eschnett/.julia/packages/LLVM/OLMpi/src/interop/base.jl:38
-        HFMA2 R32, R2.reuse.H1_H1, R32, R34 ;
-        HFMA2 R33, -R2.H1_H1, R18, R33 ;
-; Location ./int.jl:373
-        LOP3.LUT R36, R36, 0x88888888, RZ, 0x3c, !PT ;
-; Location /home/eschnett/.julia/packages/LLVM/OLMpi/src/interop/base.jl:38
-        PRMT R18, R33.reuse, 0x5410, R32.reuse ;
-        PRMT R32, R33, 0x7632, R32 ;
-; Location /home/eschnett/.julia/packages/IndexSpaces/ZQ90D/src/IndexSpaces.jl:1946
-        HMMA.1688.F16 R18, R14.reuse, R18, RZ ;
-        HMMA.1688.F16 R32, R14, R32, RZ ;
-; Location /home/eschnett/.julia/packages/LLVM/OLMpi/src/interop/base.jl:38
-        HMUL2 R23, R4.reuse, R18.reuse ;
-        HMUL2 R34, -R4, R19.reuse ;
-        HFMA2 R19, R3.reuse, R19, R23 ;
-; Location /home/eschnett/.julia/packages/IndexSpaces/ZQ90D/src/IndexSpaces.jl:1968
-        IMAD.MOV.U32 R23, RZ, RZ, R20 ;
-; Location /home/eschnett/.julia/packages/LLVM/OLMpi/src/interop/base.jl:38
-        HFMA2 R18, R3, R18, R34 ;
-; Location /home/eschnett/.julia/packages/IndexSpaces/ZQ90D/src/IndexSpaces.jl:1968
-        HMMA.16816.F16 R18, R20, R18, RZ ;
-; Location /home/eschnett/src/kotekan/julia/kernels/frb.jl:1709
-        SEL R23, R47, R28, !P4 ;
-; Location /home/eschnett/.julia/packages/LLVM/OLMpi/src/interop/base.jl:38
-        LOP3.LUT R28, R30, 0xf000f, R37, 0xe2, !PT ;
-; Location /home/eschnett/src/kotekan/julia/kernels/frb.jl:1709
-        SEL R23, R43, R23, !P6 ;
-; Location /home/eschnett/.julia/packages/LLVM/OLMpi/src/interop/base.jl:38
-        LOP3.LUT R30, R36.reuse, 0xf000f, R37, 0xe2, !PT ;
-        HADD2 R28, R28, -R35 ;
-; Location /home/eschnett/src/kotekan/julia/kernels/frb.jl:1709
-        SEL R23, R9, R23, !P5 ;
-; Location /home/eschnett/.julia/packages/LLVM/OLMpi/src/interop/base.jl:38
-        LOP3.LUT R36, R36, 0xf000f0, R38, 0xe2, !PT ;
-        HMUL2 R31, R0.H0_H0, R28 ;
-; Location ./int.jl:373
-        LOP3.LUT R23, R23, 0x88888888, RZ, 0x3c, !PT ;
-; Location /home/eschnett/.julia/packages/LLVM/OLMpi/src/interop/base.jl:38
-        HADD2 R36, R36, -R27 ;
-        LOP3.LUT R34, R23.reuse, 0xf000f, R37, 0xe2, !PT ;
-        LOP3.LUT R23, R23, 0xf000f0, R38, 0xe2, !PT ;
-        HADD2 R34, R34, -R35 ;
-        HADD2 R23, R23, -R27 ;
-        HMUL2 R27, R0.H0_H0, R29 ;
-        HADD2 R35, R30, -R35 ;
-        PRMT R30, R28.reuse, 0x5410, R29 ;
-; Location ./int.jl:373
-        HMUL2 R38, R2.H0_H0, R23 ;
-; Location /home/eschnett/.julia/packages/LLVM/OLMpi/src/interop/base.jl:38
-        PRMT R37, R31, 0x7632, R27 ;
-        PRMT R28, R28, 0x7632, R29 ;
-        PRMT R31, R31, 0x5410, R27 ;
-        HFMA2 R30, R0.H1_H1, R30, R37 ;
-        PRMT R27, R23.reuse, 0x5410, R36.reuse ;
-        HMUL2 R37, R2.H0_H0, R36 ;
-        PRMT R52, R23, 0x7632, R36 ;
-        HFMA2 R31, -R0.reuse.H1_H1, R28, R31 ;
-        PRMT R53, R34, 0x5410, R35 ;
-        HMUL2 R36, R0.H0_H0, R34 ;
-        PRMT R28, R38.reuse, 0x7632, R37.reuse ;
-        PRMT R37, R38, 0x5410, R37 ;
-        PRMT R66, R34, 0x7632, R35 ;
-        HFMA2 R27, R2.reuse.H1_H1, R27, R28 ;
-        PRMT R28, R31.reuse, 0x7632, R30.reuse ;
-        HFMA2 R52, -R2.H1_H1, R52, R37 ;
-        PRMT R30, R31, 0x5410, R30 ;
-        HMUL2 R37, R0.H0_H0, R35 ;
-        HMUL2 R34, -R4, R33 ;
-; Location /home/eschnett/.julia/packages/IndexSpaces/ZQ90D/src/IndexSpaces.jl:1946
-        HMMA.1688.F16 R28, R14, R28, RZ ;
-; Location /home/eschnett/.julia/packages/LLVM/OLMpi/src/interop/base.jl:38
-        PRMT R23, R36, 0x7632, R37 ;
-        PRMT R36, R36, 0x5410, R37 ;
-        HFMA2 R53, R0.reuse.H1_H1, R53, R23 ;
-        HFMA2 R66, -R0.H1_H1, R66, R36 ;
-        PRMT R36, R66, 0x5410, R53 ;
-        HMUL2 R23, R4.reuse, R28.reuse ;
-        HMUL2 R38, -R4.reuse, R29.reuse ;
-        HFMA2 R29, R3.reuse, R29, R23 ;
-; Location /home/eschnett/.julia/packages/IndexSpaces/ZQ90D/src/IndexSpaces.jl:1968
-        IMAD.MOV.U32 R23, RZ, RZ, R20 ;
-; Location /home/eschnett/.julia/packages/LLVM/OLMpi/src/interop/base.jl:38
-        HFMA2 R28, R3, R28, R38 ;
-; Location /home/eschnett/.julia/packages/IndexSpaces/ZQ90D/src/IndexSpaces.jl:1946
-        HMMA.1688.F16 R36, R14.reuse, R36, RZ ;
-        HMMA.1688.F16 R38, R14, R30, RZ ;
-; Location /home/eschnett/.julia/packages/IndexSpaces/ZQ90D/src/IndexSpaces.jl:1968
-        HMMA.16816.F16 R28, R20, R28, RZ ;
-; Location /home/eschnett/.julia/packages/LLVM/OLMpi/src/interop/base.jl:38
-        HMUL2 R23, R4, R32 ;
-        HFMA2 R32, R3.reuse, R32, R34 ;
-        PRMT R34, R52.reuse, 0x5410, R27.reuse ;
-        HFMA2 R33, R3.reuse, R33, R23 ;
-        PRMT R52, R52, 0x7632, R27 ;
-; Location /home/eschnett/.julia/packages/IndexSpaces/ZQ90D/src/IndexSpaces.jl:1968
-        IMAD.MOV.U32 R23, RZ, RZ, R20 ;
-; Location /home/eschnett/.julia/packages/LLVM/OLMpi/src/interop/base.jl:38
-        HMUL2 R30, -R4.reuse, R39.reuse ;
-        HMUL2 R31, R4.reuse, R38.reuse ;
-; Location /home/eschnett/.julia/packages/IndexSpaces/ZQ90D/src/IndexSpaces.jl:1946
-        HMMA.1688.F16 R34, R14, R34, RZ ;
-; Location /home/eschnett/.julia/packages/LLVM/OLMpi/src/interop/base.jl:38
-        HFMA2 R30, R3.reuse, R38, R30 ;
-        HFMA2 R31, R3, R39, R31 ;
-; Location /home/eschnett/.julia/packages/IndexSpaces/ZQ90D/src/IndexSpaces.jl:1968
-        HMMA.16816.F16 R32, R20, R32, RZ ;
-; Location /home/eschnett/.julia/packages/LLVM/OLMpi/src/interop/base.jl:38
-        HMUL2 R38, -R4, R37 ;
-        HMUL2 R39, R4, R36.reuse ;
-        HFMA2 R38, R3.reuse, R36, R38 ;
-        HFMA2 R39, R3, R37, R39 ;
-        HMUL2 R48, -R4.reuse, R35.reuse ;
-        HMUL2 R49, R4, R34.reuse ;
-        HFMA2 R48, R3.reuse, R34, R48 ;
-        PRMT R34, R66, 0x7632, R53 ;
-        HFMA2 R49, R3, R35, R49 ;
-; Location /home/eschnett/.julia/packages/IndexSpaces/ZQ90D/src/IndexSpaces.jl:1946
-        HMMA.1688.F16 R52, R14, R52, RZ ;
-; Location /home/eschnett/.julia/packages/IndexSpaces/ZQ90D/src/IndexSpaces.jl:1968
-        HMMA.16816.F16 R38, R20, R38, RZ ;
-; Location /home/eschnett/.julia/packages/LLVM/OLMpi/src/interop/base.jl:38
-        PRMT R27, R28.reuse, 0x5410, R29.reuse ;
-        LDL R66, [R1+0x58] ;
-        PRMT R28, R28, 0x7632, R29 ;
-; Location /home/eschnett/.julia/packages/IndexSpaces/ZQ90D/src/IndexSpaces.jl:1946
-        HMMA.1688.F16 R34, R14, R34, RZ ;
-; Location /home/eschnett/.julia/packages/LLVM/OLMpi/src/interop/base.jl:38
-        PRMT R29, R18, 0x5410, R19 ;
-        PRMT R19, R18, 0x7632, R19 ;
-; Location /home/eschnett/.julia/packages/IndexSpaces/ZQ90D/src/IndexSpaces.jl:1968
-        HMMA.16816.F16 R30, R20.reuse, R30, RZ ;
-        HMMA.16816.F16 R48, R20, R48, RZ ;
-; Location /home/eschnett/.julia/packages/LLVM/OLMpi/src/interop/base.jl:38
-        HMUL2 R36, -R4, R35 ;
-        HMUL2 R37, R4.reuse, R34.reuse ;
-        HFMA2 R36, R3.reuse, R34, R36 ;
-        PRMT R18, R38.reuse, 0x5410, R39.reuse ;
-        HFMA2 R37, R3.reuse, R35, R37 ;
-        PRMT R38, R38, 0x7632, R39 ;
-        HMUL2 R34, -R4.reuse, R53.reuse ;
-        HMUL2 R35, R4, R52.reuse ;
-        HFMA2 R34, R3.reuse, R52, R34 ;
-; Location /home/eschnett/.julia/packages/IndexSpaces/ZQ90D/src/IndexSpaces.jl:1968
-        HMMA.16816.F16 R36, R20, R36, RZ ;
-; Location /home/eschnett/.julia/packages/LLVM/OLMpi/src/interop/base.jl:38
-        HFMA2 R35, R3, R53, R35 ;
-; Location /home/eschnett/.julia/packages/IndexSpaces/ZQ90D/src/IndexSpaces.jl:1968
-        HMMA.16816.F16 R34, R20, R34, RZ ;
-; Location /home/eschnett/.julia/packages/LLVM/OLMpi/src/interop/base.jl:38
-        PRMT R39, R32.reuse, 0x5410, R33.reuse ;
-        PRMT R33, R32, 0x7632, R33 ;
-        PRMT R23, R30.reuse, 0x5410, R31.reuse ;
-        PRMT R30, R30, 0x7632, R31 ;
-        PRMT R31, R48.reuse, 0x5410, R49.reuse ;
-        PRMT R48, R48, 0x7632, R49 ;
-        LDL R49, [R1+0x54] ;
-        PRMT R32, R36.reuse, 0x5410, R37.reuse ;
-        PRMT R36, R36, 0x7632, R37 ;
-        PRMT R37, R34.reuse, 0x5410, R35.reuse ;
-        PRMT R34, R34, 0x7632, R35 ;
-        LDL R35, [R1+0x5c] ;
-        STS [R7], R23 ;
-        LDL R7, [R1+0x28] ;
-        STS [R35], R30 ;
-        LDL R30, [R1+0x38] ;
-        STS [R66], R29 ;
-        STS [R49], R19 ;
-        LDL R35, [R1+0xc] ;
-        LDL R29, [R1+0x34] ;
-        LDL R66, [R1+0x14] ;
-        LDL R49, [R1+0x10] ;
-        STS [R30], R27 ;
-        LDL R27, [R1+0x2c] ;
-        LDL R30, [R1+0x4c] ;
-        STS [R29], R28 ;
-        STS [R8], R39 ;
-        LDL R28, [R1+0x18] ;
-        LDL R39, [R1+0x1c] ;
-        LDL R29, [R1+0x48] ;
-        LDL.LU R8, [R1+0xd0] ;
-        STS [R27], R33 ;
-        STS [R7], R18 ;
-        LDL R33, [R1+0x20] ;
-        LDL R18, [R1+0x24] ;
-        LDL R27, [R1+0x44] ;
-        LDL.LU R7, [R1+0xcc] ;
-        STS [R18], R38 ;
-        STS [R33], R31 ;
-        LDL R31, [R1+0x8] ;
-        STS [R39], R48 ;
-        LDL R39, [R1+0x50] ;
-        STS [R28], R32 ;
-        STS [R66], R36 ;
-; Location /home/eschnett/.julia/packages/CUDA/rXson/src/device/intrinsics/synchronization.jl:16
-        IMAD.MOV.U32 R28, RZ, RZ, RZ ;
-; Location /home/eschnett/.julia/packages/LLVM/OLMpi/src/interop/base.jl:38
-        STS [R49], R37 ;
-        STS [R35], R34 ;
-; Location /home/eschnett/.julia/packages/CUDA/rXson/src/device/intrinsics/synchronization.jl:16
-        BAR.SYNC 0x0 ;
-; Location /home/eschnett/.julia/packages/LLVM/OLMpi/src/interop/base.jl:38
-   @!P1 LDS R28, [R30] ;
-; Location /home/eschnett/.julia/packages/CUDA/rXson/src/device/intrinsics/synchronization.jl:16
-        IMAD.MOV.U32 R18, RZ, RZ, RZ ;
-; Location /home/eschnett/.julia/packages/LLVM/OLMpi/src/interop/base.jl:38
-   @!P1 LDS R18, [R29] ;
-; Location /home/eschnett/.julia/packages/CUDA/rXson/src/device/intrinsics/synchronization.jl:16
-        IMAD.MOV.U32 R30, RZ, RZ, RZ ;
-; Location /home/eschnett/.julia/packages/LLVM/OLMpi/src/interop/base.jl:38
-   @!P1 LDS R30, [R27] ;
-        IMAD.MOV.U32 R36, RZ, RZ, RZ ;
-        IMAD.MOV.U32 R34, RZ, RZ, RZ ;
-; Location /home/eschnett/.julia/packages/IndexSpaces/ZQ90D/src/IndexSpaces.jl:1946
-        HMMA.1688.F16 R28, R16, R28, RZ ;
-; Location /home/eschnett/.julia/packages/IndexSpaces/ZQ90D/src/IndexSpaces.jl:1968
-        IMAD.MOV.U32 R27, RZ, RZ, R24 ;
-; Location /home/eschnett/.julia/packages/LLVM/OLMpi/src/interop/base.jl:38
-   @!P1 LDS R34, [R77] ;
-        HMUL2 R19, R6, R28 ;
-        HMUL2 R23, -R6, R29.reuse ;
-        HFMA2 R29, R5.reuse, R29, R19 ;
-; Location /home/eschnett/.julia/packages/IndexSpaces/ZQ90D/src/IndexSpaces.jl:1946
-        HMMA.1688.F16 R18, R16, R18, RZ ;
-; Location /home/eschnett/.julia/packages/LLVM/OLMpi/src/interop/base.jl:38
-        HFMA2 R28, R5, R28, R23 ;
-; Location /home/eschnett/.julia/packages/IndexSpaces/ZQ90D/src/IndexSpaces.jl:1968
-        HMMA.16816.F16 R28, R24, R28, RZ ;
-; Location /home/eschnett/.julia/packages/LLVM/OLMpi/src/interop/base.jl:38
-        HMUL2 R27, -R6.reuse, R19 ;
-        HMUL2 R23, R6, R18 ;
-        HFMA2 R18, R5.reuse, R18, R27 ;
-; Location /home/eschnett/.julia/packages/IndexSpaces/ZQ90D/src/IndexSpaces.jl:1968
-        IMAD.MOV.U32 R27, RZ, RZ, R24 ;
-; Location /home/eschnett/.julia/packages/LLVM/OLMpi/src/interop/base.jl:38
-        HFMA2 R19, R5, R19, R23 ;
-; Location /home/eschnett/.julia/packages/IndexSpaces/ZQ90D/src/IndexSpaces.jl:1968
-        HMMA.16816.F16 R18, R24, R18, RZ ;
-; Location /home/eschnett/.julia/packages/CUDA/rXson/src/device/intrinsics/synchronization.jl:16
-        IMAD.MOV.U32 R38, RZ, RZ, RZ ;
-; Location /home/eschnett/.julia/packages/LLVM/OLMpi/src/interop/base.jl:38
-        IMAD.MOV.U32 R48, RZ, RZ, RZ ;
-   @!P1 LDS R48, [R75] ;
-        HMUL2 R28, R28, R28 ;
-        HFMA2 R29, R29, R29, R28 ;
-; Location /home/eschnett/.julia/packages/IndexSpaces/ZQ90D/src/IndexSpaces.jl:1946
-        HMMA.1688.F16 R48, R16.reuse, R48, RZ ;
-; Location /home/eschnett/.julia/packages/LLVM/OLMpi/src/interop/base.jl:38
-   @!P1 LDS R36, [R31] ;
-; Location /home/eschnett/.julia/packages/IndexSpaces/ZQ90D/src/IndexSpaces.jl:1946
-        HMMA.1688.F16 R30, R16, R30, RZ ;
-; Location /home/eschnett/.julia/packages/LLVM/OLMpi/src/interop/base.jl:38
-   @!P1 LDS R38, [R39] ;
-        HMUL2 R23, R6.reuse, R30.reuse ;
-        HMUL2 R27, -R6, R31.reuse ;
-        HFMA2 R31, R5.reuse, R31, R23 ;
-        IMAD.MOV.U32 R23, RZ, RZ, RZ ;
-        HFMA2 R30, R5, R30, R27 ;
-; Location /home/eschnett/.julia/packages/IndexSpaces/ZQ90D/src/IndexSpaces.jl:1968
-        IMAD.MOV.U32 R27, RZ, RZ, R24 ;
-; Location /home/eschnett/.julia/packages/LLVM/OLMpi/src/interop/base.jl:38
-   @!P1 LDS R23, [R76] ;
-; Location /home/eschnett/.julia/packages/IndexSpaces/ZQ90D/src/IndexSpaces.jl:1946
-        HMMA.1688.F16 R36, R16, R36, RZ ;
-; Location /home/eschnett/.julia/packages/IndexSpaces/ZQ90D/src/IndexSpaces.jl:1968
-        HMMA.16816.F16 R32, R24, R30, RZ ;
-; Location /home/eschnett/.julia/packages/LLVM/OLMpi/src/interop/base.jl:38
-        HMUL2 R30, -R6.reuse, R37.reuse ;
-        HMUL2 R27, R6, R36.reuse ;
-        HFMA2 R36, R5.reuse, R36, R30 ;
-; Location /home/eschnett/.julia/packages/IndexSpaces/ZQ90D/src/IndexSpaces.jl:1946
-        HMMA.1688.F16 R30, R16, R34, RZ ;
-; Location /home/eschnett/.julia/packages/LLVM/OLMpi/src/interop/base.jl:38
-        HFMA2 R37, R5, R37, R27 ;
-; Location /home/eschnett/.julia/packages/IndexSpaces/ZQ90D/src/IndexSpaces.jl:1968
-        IMAD.MOV.U32 R27, RZ, RZ, R24 ;
-        HMMA.16816.F16 R36, R24, R36, RZ ;
-; Location /home/eschnett/.julia/packages/LLVM/OLMpi/src/interop/base.jl:38
-        HMUL2 R27, R6.reuse, R30.reuse ;
-        HMUL2 R34, -R6, R31.reuse ;
-        HFMA2 R31, R5.reuse, R31, R27 ;
-; Location /home/eschnett/.julia/packages/IndexSpaces/ZQ90D/src/IndexSpaces.jl:1968
-        IMAD.MOV.U32 R27, RZ, RZ, R24 ;
-; Location /home/eschnett/.julia/packages/LLVM/OLMpi/src/interop/base.jl:38
-        HFMA2 R30, R5, R30, R34 ;
-; Location /home/eschnett/.julia/packages/IndexSpaces/ZQ90D/src/IndexSpaces.jl:1968
-        HMMA.16816.F16 R34, R24, R30, RZ ;
-; Location /home/eschnett/.julia/packages/IndexSpaces/ZQ90D/src/IndexSpaces.jl:1946
-        HMMA.1688.F16 R30, R16.reuse, R23, RZ ;
-        HMMA.1688.F16 R38, R16, R38, RZ ;
-; Location /home/eschnett/.julia/packages/LLVM/OLMpi/src/interop/base.jl:38
-        HMUL2 R27, -R6.reuse, R31.reuse ;
-        HMUL2 R23, R6.reuse, R30.reuse ;
-        HFMA2 R30, R5.reuse, R30, R27 ;
-; Location /home/eschnett/.julia/packages/IndexSpaces/ZQ90D/src/IndexSpaces.jl:1968
-        IMAD.MOV.U32 R27, RZ, RZ, R24 ;
-; Location /home/eschnett/.julia/packages/LLVM/OLMpi/src/interop/base.jl:38
-        HFMA2 R31, R5, R31, R23 ;
-        HMUL2 R28, -R6, R39 ;
-; Location /home/eschnett/.julia/packages/IndexSpaces/ZQ90D/src/IndexSpaces.jl:1968
-        HMMA.16816.F16 R30, R24, R30, RZ ;
-; Location /home/eschnett/.julia/packages/LLVM/OLMpi/src/interop/base.jl:38
-        HFMA2 R23, R32, R32, R29 ;
-        HMUL2 R27, R6.reuse, R38.reuse ;
-        HFMA2 R38, R5.reuse, R38, R28 ;
-        HMUL2 R28, -R6.reuse, R49 ;
-        HMUL2 R29, R6, R48.reuse ;
-        HFMA2 R28, R5, R48, R28 ;
-        IMAD.MOV.U32 R48, RZ, RZ, RZ ;
-   @!P1 LDS R48, [R74] ;
-        HFMA2 R29, R5, R49, R29 ;
-        HFMA2 R23, R33, R33, R23 ;
-; Location /home/eschnett/.julia/packages/IndexSpaces/ZQ90D/src/IndexSpaces.jl:1946
-        HMMA.1688.F16 R48, R16, R48, RZ ;
-        NOP ;
-; Location /home/eschnett/.julia/packages/LLVM/OLMpi/src/interop/base.jl:38
-        HMUL2 R32, -R6.reuse, R49 ;
-        HMUL2 R33, R6, R48.reuse ;
-        HFMA2 R32, R5, R48, R32 ;
-        IMAD.MOV.U32 R48, RZ, RZ, RZ ;
-   @!P1 LDS R48, [R73] ;
-        HFMA2 R39, R5, R39, R27 ;
-; Location /home/eschnett/.julia/packages/IndexSpaces/ZQ90D/src/IndexSpaces.jl:1968
-        IMAD.MOV.U32 R27, RZ, RZ, R24 ;
-        HMMA.16816.F16 R38, R24, R38, RZ ;
-; Location /home/eschnett/.julia/packages/LLVM/OLMpi/src/interop/base.jl:38
-        HFMA2 R33, R5, R49, R33 ;
-        NOP ;
-        HMUL2 R38, R38, R38 ;
-; Location /home/eschnett/.julia/packages/IndexSpaces/ZQ90D/src/IndexSpaces.jl:1946
-        HMMA.1688.F16 R48, R16, R48, RZ ;
-; Location /home/eschnett/.julia/packages/LLVM/OLMpi/src/interop/base.jl:38
-        HFMA2 R38, R39, R39, R38 ;
-        HFMA2 R18, R18, R18, R38 ;
-        HMUL2 R38, -R6.reuse, R49 ;
-        HMUL2 R39, R6, R48.reuse ;
-        HFMA2 R38, R5, R48, R38 ;
-        HFMA2 R48, R19, R19, R18 ;
-        IMAD.MOV.U32 R18, RZ, RZ, RZ ;
-   @!P1 LDS R18, [R72] ;
-        HFMA2 R39, R5, R49, R39 ;
-        HMUL2 R49, R36, R36 ;
-        HFMA2 R49, R37, R37, R49 ;
-        HFMA2 R30, R30, R30, R49 ;
-        IMAD.MOV.U32 R49, RZ, RZ, RZ ;
-   @!P1 LDS R49, [R70] ;
-; Location /home/eschnett/.julia/packages/IndexSpaces/ZQ90D/src/IndexSpaces.jl:1946
-        HMMA.1688.F16 R36, R16, R18, RZ ;
-        NOP ;
-; Location /home/eschnett/.julia/packages/LLVM/OLMpi/src/interop/base.jl:38
-        HMUL2 R18, -R6.reuse, R37 ;
-        HMUL2 R19, R6, R36.reuse ;
-        HFMA2 R18, R5, R36, R18 ;
-        IMAD.MOV.U32 R36, RZ, RZ, RZ ;
-   @!P1 LDS R36, [R71] ;
-        HFMA2 R19, R5, R37, R19 ;
-        HFMA2 R12, R48, 0.003124237060546875, 0.003124237060546875, R12 ;
-; Location /home/eschnett/.julia/packages/IndexSpaces/ZQ90D/src/IndexSpaces.jl:1946
-        HMMA.1688.F16 R48, R16, R49, RZ ;
-; Location /home/eschnett/.julia/packages/LLVM/OLMpi/src/interop/base.jl:38
-        HMUL2 R52, R34, R34 ;
-        HFMA2 R52, R35, R35, R52 ;
-; Location /home/eschnett/.julia/packages/IndexSpaces/ZQ90D/src/IndexSpaces.jl:1946
-        HMMA.1688.F16 R36, R16, R36, RZ ;
-        NOP ;
-; Location /home/eschnett/.julia/packages/LLVM/OLMpi/src/interop/base.jl:38
-        HMUL2 R34, -R6.reuse, R37 ;
-        HMUL2 R35, R6.reuse, R36.reuse ;
-        HFMA2 R34, R5.reuse, R36, R34 ;
-        HMUL2 R36, -R6, R49 ;
-        HFMA2 R35, R5.reuse, R37, R35 ;
-        HFMA2 R36, R5, R48, R36 ;
-        HMUL2 R37, R6, R48 ;
-        IMAD.MOV.U32 R48, RZ, RZ, RZ ;
-   @!P1 LDS R48, [R69] ;
-        HFMA2 R37, R5, R49, R37 ;
-        HFMA2 R23, R23, 0.003124237060546875, 0.003124237060546875, R11 ;
-        HFMA2 R11, R31, R31, R30 ;
-; Location /home/eschnett/.julia/packages/IndexSpaces/ZQ90D/src/IndexSpaces.jl:1968
-        HMMA.16816.F16 R28, R24, R28, RZ ;
-; Location /home/eschnett/.julia/packages/IndexSpaces/ZQ90D/src/IndexSpaces.jl:1946
-        HMMA.1688.F16 R48, R16, R48, RZ ;
-; Location /home/eschnett/.julia/packages/IndexSpaces/ZQ90D/src/IndexSpaces.jl:1968
-        HMMA.16816.F16 R32, R24, R32, RZ ;
-; Location /home/eschnett/.julia/packages/LLVM/OLMpi/src/interop/base.jl:38
-        HMUL2 R30, -R6, R49 ;
-        HMUL2 R31, R6, R48.reuse ;
-        HFMA2 R30, R5.reuse, R48, R30 ;
-        HFMA2 R31, R5, R49, R31 ;
-; Location /home/eschnett/.julia/packages/IndexSpaces/ZQ90D/src/IndexSpaces.jl:1968
-        HMMA.16816.F16 R38, R24, R38, RZ ;
-; Location /home/eschnett/.julia/packages/LLVM/OLMpi/src/interop/base.jl:38
-        IMAD.MOV.U32 R48, RZ, RZ, RZ ;
-   @!P1 LDS R48, [R67] ;
-; Location /home/eschnett/.julia/packages/IndexSpaces/ZQ90D/src/IndexSpaces.jl:1968
-        HMMA.16816.F16 R18, R24.reuse, R18, RZ ;
-        HMMA.16816.F16 R34, R24.reuse, R34, RZ ;
-        HMMA.16816.F16 R36, R24.reuse, R36, RZ ;
-        HMMA.16816.F16 R30, R24, R30, RZ ;
-; Location /home/eschnett/.julia/packages/LLVM/OLMpi/src/interop/base.jl:38
-        IMAD.MOV.U32 R27, RZ, RZ, RZ ;
-   @!P1 LDS R27, [R68] ;
-        HMUL2 R53, R38, R38 ;
-        HFMA2 R53, R39, R39, R53 ;
-; Location /home/eschnett/.julia/packages/IndexSpaces/ZQ90D/src/IndexSpaces.jl:1946
-        HMMA.1688.F16 R48, R16, R48, RZ ;
-; Location /home/eschnett/.julia/packages/LLVM/OLMpi/src/interop/base.jl:38
-        HFMA2 R28, R28, R28, R52 ;
-        HMUL2 R52, R32, R32 ;
-        HFMA2 R52, R33, R33, R52 ;
-; Location /home/eschnett/.julia/packages/IndexSpaces/ZQ90D/src/IndexSpaces.jl:1946
-        HMMA.1688.F16 R38, R16, R27, RZ ;
-; Location /home/eschnett/.julia/packages/IndexSpaces/ZQ90D/src/IndexSpaces.jl:1968
-        IMAD.MOV.U32 R27, RZ, RZ, R24 ;
-; Location /home/eschnett/.julia/packages/LLVM/OLMpi/src/interop/base.jl:38
-        HMUL2 R32, -R6.reuse, R39.reuse ;
-        HMUL2 R33, R6.reuse, R38.reuse ;
-        HFMA2 R32, R5.reuse, R38, R32 ;
-        HFMA2 R33, R5, R39, R33 ;
-        HMUL2 R38, -R6.reuse, R49 ;
-        HMUL2 R39, R6, R48 ;
-        HFMA2 R38, R5.reuse, R48, R38 ;
-        HFMA2 R39, R5, R49, R39 ;
-; Location /home/eschnett/.julia/packages/IndexSpaces/ZQ90D/src/IndexSpaces.jl:1968
-        HMMA.16816.F16 R32, R24.reuse, R32, RZ ;
-        HMMA.16816.F16 R38, R24, R38, RZ ;
-; Location ./int.jl:87
-        IADD3 R8, R8, 0x4, RZ ;
-; Location /home/eschnett/.julia/packages/LLVM/OLMpi/src/interop/base.jl:38
-        HMUL2 R36, R36, R36 ;
-        HMUL2 R30, R30, R30 ;
-; Location ./promotion.jl:521
-        ISETP.NE.AND P4, PT, R8, 0x28, PT ;
-; Location /home/eschnett/.julia/packages/LLVM/OLMpi/src/interop/base.jl:38
-        HFMA2 R52, R18, R18, R52 ;
-        HFMA2 R28, R29, R29, R28 ;
-        HFMA2 R53, R34, R34, R53 ;
-        HFMA2 R36, R37, R37, R36 ;
-        HFMA2 R30, R31, R31, R30 ;
-        HFMA2 R11, R11, 0.003124237060546875, 0.003124237060546875, R12 ;
-        HFMA2 R52, R19, R19, R52 ;
-        HFMA2 R28, R28, 0.003124237060546875, 0.003124237060546875, R23 ;
-        HFMA2 R53, R35, R35, R53 ;
-        HFMA2 R36, R32, R32, R36 ;
-        HFMA2 R30, R38, R38, R30 ;
-        HFMA2 R52, R52, 0.003124237060546875, 0.003124237060546875, R11 ;
-        HFMA2 R53, R53, 0.003124237060546875, 0.003124237060546875, R28 ;
-        HFMA2 R12, R33, R33, R36 ;
-        HFMA2 R11, R39, R39, R30 ;
-        HFMA2 R12, R12, 0.003124237060546875, 0.003124237060546875, R52 ;
-        HFMA2 R11, R11, 0.003124237060546875, 0.003124237060546875, R53 ;
-; Location /home/eschnett/src/kotekan/julia/kernels/frb.jl:1709
-    @P4 BRA `(.L_x_103) ;
-        LDL R48, [R1+0x40] ;
-        LDL R66, [R1+0x3c] ;
-; Location /home/eschnett/.julia/packages/LLVM/OLMpi/src/interop/base.jl:38
-   @!P3 IMAD.MOV.U32 R8, RZ, RZ, 0x4 ;
-; Location ./int.jl:87
-   @!P3 IMAD R18, R7, 0x480, R48 ;
-; Location /home/eschnett/.julia/packages/LLVM/OLMpi/src/interop/base.jl:38
-   @!P3 IMAD.WIDE.U32 R18, R18, R8, c[0x0][0x1d0] ;
-   @!P3 STG.E [R18.64], R12 ;
-; Location ./int.jl:87
-   @!P3 IMAD R18, R7.reuse, 0x480, R66 ;
-        IADD3 R7, R7, 0x1, RZ ;
-        IMAD.MOV.U32 R12, RZ, RZ, RZ ;
-; Location /home/eschnett/.julia/packages/LLVM/OLMpi/src/interop/base.jl:38
-   @!P3 IMAD.WIDE.U32 R18, R18, R8, c[0x0][0x1d0] ;
-; Location ./int.jl:87
-        IMAD.MOV.U32 R8, RZ, RZ, RZ ;
-; Location /home/eschnett/.julia/packages/LLVM/OLMpi/src/interop/base.jl:38
-   @!P3 STG.E [R18.64], R11 ;
-; Location ./int.jl:87
-        IMAD.MOV.U32 R11, RZ, RZ, RZ ;
-
-.L_x_103:
-; Location ./promotion.jl:521
-        IADD3 R13, R13, -0x4, RZ ;
-; Location /home/eschnett/.julia/packages/CUDA/rXson/src/device/intrinsics/synchronization.jl:16
-        BAR.SYNC 0x0 ;
-; Location ./promotion.jl:521
-        ISETP.NE.AND P4, PT, R13, -0xc, PT ;
-; Location /home/eschnett/src/kotekan/julia/kernels/frb.jl:1709
-   @!P4 CALL.REL.NOINC `(.L_x_104) ;
-        BRA `(.L_x_105) ;
-
-.L_x_104:
-; Location /home/eschnett/.julia/packages/LLVM/OLMpi/src/interop/base.jl:38
-        IMAD.MOV.U32 R13, RZ, RZ, 0xc ;
-
-.L_x_108:
-; Location ./promotion.jl:521
-        ISETP.NE.AND P4, PT, R13.reuse, 0xc, PT ;
-        STL [R1+0xd4], R67 ;
-        ISETP.NE.AND P6, PT, R13, 0x8, PT ;
-; Location /home/eschnett/src/kotekan/julia/kernels/frb.jl:1709
-        SEL R18, R65, RZ, !P4 ;
-        LDL R66, [R1+0x54] ;
-; Location ./promotion.jl:521
-        ISETP.NE.AND P5, PT, R13, 0x4, PT ;
-; Location /home/eschnett/src/kotekan/julia/kernels/frb.jl:1709
-        SEL R18, R61, R18, !P6 ;
-        SEL R32, R64, RZ, !P4 ;
-        IMAD.MOV.U32 R19, RZ, RZ, 0x4800 ;
-        SEL R35, R63, RZ, !P4 ;
-; Location /home/eschnett/.julia/packages/LLVM/OLMpi/src/interop/base.jl:38
-        IMAD.MOV.U32 R31, RZ, RZ, 0x64006400 ;
-; Location /home/eschnett/src/kotekan/julia/kernels/frb.jl:1709
-        SEL R38, R62, RZ, !P4 ;
-        LDL R67, [R1+0x60] ;
-; Location ./promotion.jl:521
-        ISETP.NE.AND P4, PT, R13, RZ, PT ;
-; Location /home/eschnett/src/kotekan/julia/kernels/frb.jl:1709
-        SEL R18, R57, R18, !P5 ;
-        SEL R32, R60, R32, !P6 ;
-        SEL R35, R59, R35, !P6 ;
-        SEL R38, R58, R38, !P6 ;
-; Location ./promotion.jl:521
-        ISETP.NE.AND P6, PT, R13, -0x4, PT ;
-; Location /home/eschnett/src/kotekan/julia/kernels/frb.jl:1709
-        SEL R18, R51, R18, !P4 ;
-        SEL R32, R56, R32, !P5 ;
-        SEL R35, R55, R35, !P5 ;
-        SEL R38, R54, R38, !P5 ;
-; Location ./promotion.jl:521
-        ISETP.NE.AND P5, PT, R13, -0x8, PT ;
-; Location /home/eschnett/src/kotekan/julia/kernels/frb.jl:1709
-        SEL R18, R45, R18, !P6 ;
-        SEL R18, R41, R18, !P5 ;
-; Location ./int.jl:528
-        SHF.R.U32.HI R18, RZ, 0x8, R18 ;
-; Location /home/eschnett/.julia/packages/LLVM/OLMpi/src/interop/base.jl:38
-        PRMT R33, R19, 0x7610, R33 ;
-; Location ./int.jl:528
-        LOP3.LUT R28, R18, 0x888888, RZ, 0x3c, !PT ;
-; Location /home/eschnett/.julia/packages/LLVM/OLMpi/src/interop/base.jl:38
-        HADD2 R27, R33.H0_H0, 1024, 1024 ;
-        LOP3.LUT R18, R28, 0xf000f, R31, 0xe2, !PT ;
-        HADD2 R18, R18, -R27 ;
-        HMUL2 R23, R0.H0_H0, R18 ;
-        HFMA2 R19, -R0.reuse.H1_H1, R18.reuse.H1_H1, R23.reuse.H0_H0 ;
-        HFMA2 R18, R0.H1_H1, R18.H0_H0, R23.H1_H1 ;
-; Location /home/eschnett/src/kotekan/julia/kernels/frb.jl:1709
-        SEL R32, R50, R32, !P4 ;
-        SEL R35, R47, R35, !P4 ;
-; Location /home/eschnett/.julia/packages/LLVM/OLMpi/src/interop/base.jl:38
-        PRMT R18, R19, 0x5410, R18 ;
-; Location /home/eschnett/src/kotekan/julia/kernels/frb.jl:1709
-        SEL R38, R46, R38, !P4 ;
-        SEL R32, R44, R32, !P6 ;
-        SEL R35, R43, R35, !P6 ;
-        SEL R38, R42, R38, !P6 ;
-; Location /home/eschnett/.julia/packages/IndexSpaces/ZQ90D/src/IndexSpaces.jl:1946
-        HMMA.1688.F16 R18, R14, R18, RZ ;
-; Location /home/eschnett/src/kotekan/julia/kernels/frb.jl:1709
-        SEL R32, R40, R32, !P5 ;
-        SEL R35, R9, R35, !P5 ;
-        SEL R38, R10, R38, !P5 ;
-; Location ./int.jl:528
-        SHF.R.U32.HI R32, RZ, 0x8, R32 ;
-        SHF.R.U32.HI R35, RZ, 0x8, R35 ;
-        SHF.R.U32.HI R38, RZ, 0x8, R38 ;
-; Location /home/eschnett/.julia/packages/LLVM/OLMpi/src/interop/base.jl:38
-        IMAD.MOV.U32 R23, RZ, RZ, 0x54005400 ;
-; Location ./int.jl:528
-        LOP3.LUT R32, R32, 0x888888, RZ, 0x3c, !PT ;
-        LOP3.LUT R35, R35, 0x888888, RZ, 0x3c, !PT ;
-        LOP3.LUT R38, R38, 0x888888, RZ, 0x3c, !PT ;
-; Location /home/eschnett/.julia/packages/LLVM/OLMpi/src/interop/base.jl:38
-        LOP3.LUT R30, R32, 0xf000f, R31, 0xe2, !PT ;
-        LOP3.LUT R34, R35.reuse, 0xf000f, R31.reuse, 0xe2, !PT ;
-        LOP3.LUT R31, R38, 0xf000f, R31, 0xe2, !PT ;
-        LOP3.LUT R28, R28, 0xf000f0, R23.reuse, 0xe2, !PT ;
-        LOP3.LUT R32, R32, 0xf000f0, R23.reuse, 0xe2, !PT ;
-        LOP3.LUT R35, R35, 0xf000f0, R23.reuse, 0xe2, !PT ;
-        LOP3.LUT R38, R38, 0xf000f0, R23, 0xe2, !PT ;
-        HMUL2 R23, R4, R18 ;
-        HMUL2 R29, -R4, R19.reuse ;
-        HFMA2 R19, R3.reuse, R19, R23 ;
-; Location /home/eschnett/.julia/packages/IndexSpaces/ZQ90D/src/IndexSpaces.jl:1968
-        IMAD.MOV.U32 R23, RZ, RZ, R20 ;
-; Location /home/eschnett/.julia/packages/LLVM/OLMpi/src/interop/base.jl:38
-        HFMA2 R18, R3, R18, R29 ;
-        HADD2 R33, R33.H0_H0, 64, 64 ;
-        HADD2 R28, R28, -R33 ;
-; Location /home/eschnett/.julia/packages/IndexSpaces/ZQ90D/src/IndexSpaces.jl:1968
-        HMMA.16816.F16 R18, R20, R18, RZ ;
-; Location ./int.jl:528
-        HMUL2 R23, R2.H0_H0, R28 ;
-; Location /home/eschnett/.julia/packages/LLVM/OLMpi/src/interop/base.jl:38
-        HFMA2 R29, -R2.reuse.H1_H1, R28.reuse.H1_H1, R23.reuse.H0_H0 ;
-        HFMA2 R28, R2.H1_H1, R28.H0_H0, R23.H1_H1 ;
-        PRMT R28, R29, 0x5410, R28 ;
-; Location /home/eschnett/.julia/packages/IndexSpaces/ZQ90D/src/IndexSpaces.jl:1946
-        HMMA.1688.F16 R28, R14, R28, RZ ;
-; Location /home/eschnett/.julia/packages/LLVM/OLMpi/src/interop/base.jl:38
-        HADD2 R30, R30, -R27.reuse ;
-        HADD2 R34, R34, -R27.reuse ;
-        HADD2 R27, R31, -R27 ;
-        HMUL2 R23, R4.reuse, R28.reuse ;
-        HMUL2 R31, -R4, R29.reuse ;
-        HFMA2 R29, R3.reuse, R29, R23 ;
-; Location /home/eschnett/.julia/packages/IndexSpaces/ZQ90D/src/IndexSpaces.jl:1968
-        IMAD.MOV.U32 R23, RZ, RZ, R20 ;
-; Location /home/eschnett/.julia/packages/LLVM/OLMpi/src/interop/base.jl:38
-        HFMA2 R28, R3, R28, R31 ;
-; Location /home/eschnett/.julia/packages/IndexSpaces/ZQ90D/src/IndexSpaces.jl:1968
-        HMMA.16816.F16 R28, R20, R28, RZ ;
-; Location /home/eschnett/.julia/packages/LLVM/OLMpi/src/interop/base.jl:38
-        HMUL2 R23, R0.H0_H0, R30 ;
-        HFMA2 R31, -R0.reuse.H1_H1, R30.reuse.H1_H1, R23.reuse.H0_H0 ;
-        HFMA2 R30, R0.H1_H1, R30.H0_H0, R23.H1_H1 ;
-        PRMT R30, R31, 0x5410, R30 ;
-; Location /home/eschnett/.julia/packages/IndexSpaces/ZQ90D/src/IndexSpaces.jl:1946
-        HMMA.1688.F16 R30, R14, R30, RZ ;
-; Location /home/eschnett/.julia/packages/LLVM/OLMpi/src/interop/base.jl:38
-        HADD2 R32, R32, -R33.reuse ;
-        HADD2 R35, R35, -R33.reuse ;
-        HADD2 R38, R38, -R33 ;
-        HMUL2 R23, R4.reuse, R30.reuse ;
-        HMUL2 R33, -R4, R31.reuse ;
-        HFMA2 R31, R3.reuse, R31, R23 ;
-; Location /home/eschnett/.julia/packages/IndexSpaces/ZQ90D/src/IndexSpaces.jl:1968
-        IMAD.MOV.U32 R23, RZ, RZ, R20 ;
-; Location /home/eschnett/.julia/packages/LLVM/OLMpi/src/interop/base.jl:38
-        HFMA2 R30, R3, R30, R33 ;
-; Location /home/eschnett/.julia/packages/IndexSpaces/ZQ90D/src/IndexSpaces.jl:1968
-        HMMA.16816.F16 R30, R20, R30, RZ ;
-; Location ./int.jl:528
-        HMUL2 R23, R2.H0_H0, R32 ;
-; Location /home/eschnett/.julia/packages/LLVM/OLMpi/src/interop/base.jl:38
-        HFMA2 R33, -R2.reuse.H1_H1, R32.reuse.H1_H1, R23.reuse.H0_H0 ;
-        HFMA2 R32, R2.H1_H1, R32.H0_H0, R23.H1_H1 ;
-        PRMT R32, R33, 0x5410, R32 ;
-; Location /home/eschnett/.julia/packages/IndexSpaces/ZQ90D/src/IndexSpaces.jl:1946
-        HMMA.1688.F16 R32, R14, R32, RZ ;
-; Location ./int.jl:528
-        HMUL2 R37, R2.H0_H0, R35 ;
-; Location /home/eschnett/.julia/packages/LLVM/OLMpi/src/interop/base.jl:38
-        HMUL2 R23, R4.reuse, R32.reuse ;
-        HMUL2 R36, -R4, R33.reuse ;
-        HFMA2 R33, R3.reuse, R33, R23 ;
-; Location /home/eschnett/.julia/packages/IndexSpaces/ZQ90D/src/IndexSpaces.jl:1968
-        IMAD.MOV.U32 R23, RZ, RZ, R20 ;
-; Location /home/eschnett/.julia/packages/LLVM/OLMpi/src/interop/base.jl:38
-        HFMA2 R32, R3, R32, R36 ;
-; Location /home/eschnett/.julia/packages/IndexSpaces/ZQ90D/src/IndexSpaces.jl:1968
-        HMMA.16816.F16 R32, R20, R32, RZ ;
-; Location /home/eschnett/.julia/packages/LLVM/OLMpi/src/interop/base.jl:38
-        HMUL2 R23, R0.H0_H0, R34 ;
-        HFMA2 R36, -R0.reuse.H1_H1, R34.reuse.H1_H1, R23.reuse.H0_H0 ;
-        HFMA2 R34, R0.H1_H1, R34.H0_H0, R23.H1_H1 ;
-        HFMA2 R23, -R2.reuse.H1_H1, R35.reuse.H1_H1, R37.reuse.H0_H0 ;
-        HFMA2 R35, R2.H1_H1, R35.H0_H0, R37.H1_H1 ;
-        PRMT R36, R36, 0x5410, R34 ;
-        HMUL2 R34, R0.H0_H0, R27 ;
-        PRMT R35, R23, 0x5410, R35 ;
-        HFMA2 R52, -R0.reuse.H1_H1, R27.reuse.H1_H1, R34.reuse.H0_H0 ;
-        HFMA2 R53, R0.H1_H1, R27.H0_H0, R34.H1_H1 ;
-; Location /home/eschnett/.julia/packages/IndexSpaces/ZQ90D/src/IndexSpaces.jl:1946
-        HMMA.1688.F16 R34, R14, R35, RZ ;
-; Location /home/eschnett/.julia/packages/LLVM/OLMpi/src/interop/base.jl:38
-        HMUL2 R27, R2.H0_H0, R38 ;
-        HFMA2 R23, -R2.reuse.H1_H1, R38.reuse.H1_H1, R27.reuse.H0_H0 ;
-        HFMA2 R27, R2.H1_H1, R38.H0_H0, R27.H1_H1 ;
-; Location /home/eschnett/.julia/packages/IndexSpaces/ZQ90D/src/IndexSpaces.jl:1946
-        HMMA.1688.F16 R36, R14, R36, RZ ;
-; Location /home/eschnett/.julia/packages/LLVM/OLMpi/src/interop/base.jl:38
-        HMUL2 R48, -R4, R35 ;
-        HMUL2 R49, R4, R34.reuse ;
-        HFMA2 R48, R3.reuse, R34, R48 ;
-        PRMT R34, R52, 0x5410, R53 ;
-        HFMA2 R49, R3, R35, R49 ;
-        PRMT R23, R23, 0x5410, R27 ;
-; Location /home/eschnett/.julia/packages/IndexSpaces/ZQ90D/src/IndexSpaces.jl:1946
-        HMMA.1688.F16 R34, R14.reuse, R34, RZ ;
-        HMMA.1688.F16 R52, R14, R23, RZ ;
-; Location /home/eschnett/.julia/packages/LLVM/OLMpi/src/interop/base.jl:38
-        HMUL2 R38, -R4.reuse, R37.reuse ;
-        HMUL2 R39, R4, R36.reuse ;
-        HFMA2 R38, R3.reuse, R36, R38 ;
-        HFMA2 R39, R3, R37, R39 ;
-        HMUL2 R36, -R4.reuse, R35.reuse ;
-        HMUL2 R37, R4.reuse, R34.reuse ;
-; Location /home/eschnett/.julia/packages/IndexSpaces/ZQ90D/src/IndexSpaces.jl:1968
-        IMAD.MOV.U32 R23, RZ, RZ, R20 ;
-; Location /home/eschnett/.julia/packages/LLVM/OLMpi/src/interop/base.jl:38
-        HFMA2 R36, R3.reuse, R34, R36 ;
-        HFMA2 R37, R3, R35, R37 ;
-        HMUL2 R34, -R4.reuse, R53 ;
-        HMUL2 R35, R4, R52 ;
-        HFMA2 R34, R3.reuse, R52, R34 ;
-        HFMA2 R35, R3, R53, R35 ;
-; Location /home/eschnett/.julia/packages/IndexSpaces/ZQ90D/src/IndexSpaces.jl:1968
-        HMMA.16816.F16 R38, R20.reuse, R38, RZ ;
-        HMMA.16816.F16 R36, R20.reuse, R36, RZ ;
-        HMMA.16816.F16 R34, R20.reuse, R34, RZ ;
-        HMMA.16816.F16 R48, R20, R48, RZ ;
-; Location /home/eschnett/.julia/packages/LLVM/OLMpi/src/interop/base.jl:38
-        PRMT R27, R30, 0x5410, R31 ;
-        PRMT R30, R30, 0x7632, R31 ;
-        PRMT R31, R38, 0x5410, R39 ;
-        PRMT R23, R18.reuse, 0x5410, R19.reuse ;
-        PRMT R19, R18, 0x7632, R19 ;
-        PRMT R18, R28, 0x5410, R29 ;
-        PRMT R38, R38, 0x7632, R39 ;
-        PRMT R28, R28, 0x7632, R29 ;
-        PRMT R39, R36, 0x5410, R37 ;
-        PRMT R29, R32, 0x5410, R33 ;
-        PRMT R36, R36, 0x7632, R37 ;
-        PRMT R32, R32, 0x7632, R33 ;
-        PRMT R37, R34, 0x5410, R35 ;
-        PRMT R33, R48, 0x5410, R49 ;
-        PRMT R34, R34, 0x7632, R35 ;
-        PRMT R48, R48, 0x7632, R49 ;
-        LDL R35, [R1+0x5c] ;
-        LDL R49, [R1+0x58] ;
-        STS [R67], R23 ;
-        STL [R1+0xd0], R8 ;
-        STL [R1+0xcc], R7 ;
-        LDL.LU R67, [R1+0xd4] ;
-        LDL R8, [R1+0x34] ;
-        LDL R7, [R1+0x2c] ;
-        STS [R35], R19 ;
-        STS [R49], R18 ;
-        STS [R66], R28 ;
-        LDL R35, [R1+0x14] ;
-        LDL R18, [R1+0x30] ;
-        LDL R28, [R1+0x38] ;
-        LDL R66, [R1+0x10] ;
-        LDL R49, [R1+0xc] ;
-        STS [R28], R27 ;
-        LDL R27, [R1+0x28] ;
-        STS [R8], R30 ;
-        STS [R18], R29 ;
-        STS [R7], R32 ;
-        LDL R30, [R1+0x18] ;
-        LDL R29, [R1+0x1c] ;
-        LDL R32, [R1+0x20] ;
-        LDL R28, [R1+0x50] ;
-        LDL R18, [R1+0x4c] ;
-        LDL.LU R8, [R1+0xd0] ;
-        LDL.LU R7, [R1+0xcc] ;
-        STS [R27], R31 ;
-        LDL R31, [R1+0x24] ;
-        LDL R27, [R1+0x48] ;
-        STS [R31], R38 ;
-        STS [R32], R33 ;
-        STS [R29], R48 ;
-        STS [R30], R39 ;
-        STS [R35], R36 ;
-        LDL R29, [R1+0x8] ;
-        LDL R35, [R1+0x44] ;
-; Location /home/eschnett/.julia/packages/CUDA/rXson/src/device/intrinsics/synchronization.jl:16
-        IMAD.MOV.U32 R30, RZ, RZ, RZ ;
-; Location /home/eschnett/.julia/packages/LLVM/OLMpi/src/interop/base.jl:38
-        STS [R66], R37 ;
-; Location /home/eschnett/.julia/packages/CUDA/rXson/src/device/intrinsics/synchronization.jl:16
-        IMAD.MOV.U32 R32, RZ, RZ, RZ ;
-; Location /home/eschnett/.julia/packages/LLVM/OLMpi/src/interop/base.jl:38
-        STS [R49], R34 ;
-; Location /home/eschnett/.julia/packages/CUDA/rXson/src/device/intrinsics/synchronization.jl:16
-        BAR.SYNC 0x0 ;
-; Location /home/eschnett/.julia/packages/LLVM/OLMpi/src/interop/base.jl:38
-   @!P1 LDS R30, [R28] ;
-   @!P1 LDS R32, [R18] ;
-; Location /home/eschnett/.julia/packages/CUDA/rXson/src/device/intrinsics/synchronization.jl:16
-        IMAD.MOV.U32 R18, RZ, RZ, RZ ;
-; Location /home/eschnett/.julia/packages/LLVM/OLMpi/src/interop/base.jl:38
-   @!P1 LDS R18, [R27] ;
-; Location /home/eschnett/.julia/packages/CUDA/rXson/src/device/intrinsics/synchronization.jl:16
-        IMAD.MOV.U32 R28, RZ, RZ, RZ ;
-; Location /home/eschnett/.julia/packages/LLVM/OLMpi/src/interop/base.jl:38
-        IMAD.MOV.U32 R34, RZ, RZ, RZ ;
-        IMAD.MOV.U32 R36, RZ, RZ, RZ ;
-        IMAD.MOV.U32 R38, RZ, RZ, RZ ;
-   @!P1 LDS R36, [R77] ;
-   @!P1 LDS R38, [R76] ;
-; Location /home/eschnett/.julia/packages/IndexSpaces/ZQ90D/src/IndexSpaces.jl:1946
-        HMMA.1688.F16 R30, R16.reuse, R30, RZ ;
-        HMMA.1688.F16 R32, R16, R32, RZ ;
-; Location /home/eschnett/.julia/packages/LLVM/OLMpi/src/interop/base.jl:38
-        HMUL2 R19, R6.reuse, R30 ;
-        HMUL2 R23, -R6.reuse, R31.reuse ;
-        HFMA2 R31, R5.reuse, R31, R19 ;
-        HMUL2 R19, R6.reuse, R32 ;
-        HFMA2 R30, R5, R30, R23 ;
-        HMUL2 R23, -R6, R33 ;
-        HFMA2 R33, R5.reuse, R33, R19 ;
-; Location /home/eschnett/.julia/packages/IndexSpaces/ZQ90D/src/IndexSpaces.jl:1946
-        HMMA.1688.F16 R18, R16, R18, RZ ;
-; Location /home/eschnett/.julia/packages/IndexSpaces/ZQ90D/src/IndexSpaces.jl:1968
-        IMAD.MOV.U32 R27, RZ, RZ, R24 ;
-; Location /home/eschnett/.julia/packages/LLVM/OLMpi/src/interop/base.jl:38
-        HFMA2 R32, R5, R32, R23 ;
-; Location /home/eschnett/.julia/packages/IndexSpaces/ZQ90D/src/IndexSpaces.jl:1968
-        HMMA.16816.F16 R30, R24.reuse, R30, RZ ;
-        HMMA.16816.F16 R32, R24, R32, RZ ;
-; Location /home/eschnett/.julia/packages/LLVM/OLMpi/src/interop/base.jl:38
-        HMUL2 R23, R6, R18 ;
-        HMUL2 R27, -R6, R19.reuse ;
-        HFMA2 R19, R5.reuse, R19, R23 ;
-        HFMA2 R18, R5, R18, R27 ;
-; Location /home/eschnett/.julia/packages/IndexSpaces/ZQ90D/src/IndexSpaces.jl:1968
-        IMAD.MOV.U32 R27, RZ, RZ, R24 ;
-        HMMA.16816.F16 R18, R24, R18, RZ ;
-; Location /home/eschnett/.julia/packages/IndexSpaces/ZQ90D/src/IndexSpaces.jl:1946
-        HMMA.1688.F16 R36, R16.reuse, R36, RZ ;
-        HMMA.1688.F16 R38, R16, R38, RZ ;
-; Location /home/eschnett/.julia/packages/LLVM/OLMpi/src/interop/base.jl:38
-        IMAD.MOV.U32 R48, RZ, RZ, RZ ;
-   @!P1 LDS R48, [R74] ;
-        HMUL2 R52, R32, R32 ;
-        HFMA2 R52, R33, R33, R52 ;
-   @!P1 LDS R34, [R29] ;
-   @!P1 LDS R28, [R35] ;
-; Location /home/eschnett/.julia/packages/IndexSpaces/ZQ90D/src/IndexSpaces.jl:1946
-        HMMA.1688.F16 R28, R16.reuse, R28, RZ ;
-        HMMA.1688.F16 R34, R16, R34, RZ ;
-; Location /home/eschnett/.julia/packages/LLVM/OLMpi/src/interop/base.jl:38
-        HMUL2 R27, -R6.reuse, R29.reuse ;
-        HMUL2 R23, R6.reuse, R28.reuse ;
-        HFMA2 R28, R5.reuse, R28, R27 ;
-; Location /home/eschnett/.julia/packages/IndexSpaces/ZQ90D/src/IndexSpaces.jl:1968
-        IMAD.MOV.U32 R27, RZ, RZ, R24 ;
-; Location /home/eschnett/.julia/packages/LLVM/OLMpi/src/interop/base.jl:38
-        HFMA2 R29, R5, R29, R23 ;
-        HMUL2 R23, R6, R34 ;
-; Location /home/eschnett/.julia/packages/IndexSpaces/ZQ90D/src/IndexSpaces.jl:1968
-        HMMA.16816.F16 R28, R24, R28, RZ ;
-; Location /home/eschnett/.julia/packages/LLVM/OLMpi/src/interop/base.jl:38
-        HMUL2 R27, -R6.reuse, R35.reuse ;
-        HFMA2 R35, R5.reuse, R35, R23 ;
-        HFMA2 R34, R5, R34, R27 ;
-; Location /home/eschnett/.julia/packages/IndexSpaces/ZQ90D/src/IndexSpaces.jl:1968
-        IMAD.MOV.U32 R27, RZ, RZ, R24 ;
-; Location /home/eschnett/.julia/packages/LLVM/OLMpi/src/interop/base.jl:38
-        HMUL2 R23, R6, R36 ;
-; Location /home/eschnett/.julia/packages/IndexSpaces/ZQ90D/src/IndexSpaces.jl:1968
-        HMMA.16816.F16 R34, R24, R34, RZ ;
-; Location /home/eschnett/.julia/packages/LLVM/OLMpi/src/interop/base.jl:38
-        HMUL2 R27, -R6, R37.reuse ;
-        HFMA2 R37, R5, R37, R23 ;
-        HMUL2 R23, R30, R30 ;
-        HMUL2 R30, -R6.reuse, R39 ;
-        HFMA2 R23, R31, R31, R23 ;
-        HMUL2 R31, R6, R38.reuse ;
-        HFMA2 R30, R5, R38, R30 ;
-        IMAD.MOV.U32 R38, RZ, RZ, RZ ;
-   @!P1 LDS R38, [R75] ;
-        HFMA2 R31, R5, R39, R31 ;
-; Location /home/eschnett/.julia/packages/IndexSpaces/ZQ90D/src/IndexSpaces.jl:1946
-        HMMA.1688.F16 R48, R16.reuse, R48, RZ ;
-        HMMA.1688.F16 R38, R16, R38, RZ ;
-        NOP ;
-; Location /home/eschnett/.julia/packages/LLVM/OLMpi/src/interop/base.jl:38
-        HMUL2 R32, -R6.reuse, R39 ;
-        HMUL2 R33, R6.reuse, R38.reuse ;
-        HFMA2 R32, R5.reuse, R38, R32 ;
-        HMUL2 R38, -R6, R49 ;
-        HFMA2 R33, R5.reuse, R39, R33 ;
-        HFMA2 R38, R5, R48, R38 ;
-        HMUL2 R39, R6, R48 ;
-        IMAD.MOV.U32 R48, RZ, RZ, RZ ;
-   @!P1 LDS R48, [R73] ;
-        HFMA2 R39, R5.reuse, R49, R39 ;
-        HFMA2 R36, R5, R36, R27 ;
-; Location /home/eschnett/.julia/packages/IndexSpaces/ZQ90D/src/IndexSpaces.jl:1968
-        IMAD.MOV.U32 R27, RZ, RZ, R24 ;
-; Location /home/eschnett/.julia/packages/LLVM/OLMpi/src/interop/base.jl:38
-        HFMA2 R23, R18, R18, R23 ;
-; Location /home/eschnett/.julia/packages/IndexSpaces/ZQ90D/src/IndexSpaces.jl:1968
-        HMMA.16816.F16 R36, R24, R36, RZ ;
-; Location /home/eschnett/.julia/packages/LLVM/OLMpi/src/interop/base.jl:38
-        HFMA2 R23, R19, R19, R23 ;
-; Location /home/eschnett/.julia/packages/IndexSpaces/ZQ90D/src/IndexSpaces.jl:1968
-        HMMA.16816.F16 R30, R24, R30, RZ ;
-; Location /home/eschnett/.julia/packages/IndexSpaces/ZQ90D/src/IndexSpaces.jl:1946
-        HMMA.1688.F16 R48, R16, R48, RZ ;
-; Location /home/eschnett/.julia/packages/IndexSpaces/ZQ90D/src/IndexSpaces.jl:1968
-        HMMA.16816.F16 R32, R24, R32, RZ ;
-; Location /home/eschnett/.julia/packages/LLVM/OLMpi/src/interop/base.jl:38
-        HFMA2 R52, R28, R28, R52 ;
-        HMUL2 R18, -R6.reuse, R49.reuse ;
-        HMUL2 R19, R6, R48.reuse ;
-        HFMA2 R18, R5.reuse, R48, R18 ;
-        HFMA2 R19, R5, R49, R19 ;
-; Location /home/eschnett/.julia/packages/IndexSpaces/ZQ90D/src/IndexSpaces.jl:1968
-        HMMA.16816.F16 R38, R24, R38, RZ ;
-; Location /home/eschnett/.julia/packages/LLVM/OLMpi/src/interop/base.jl:38
-        HMUL2 R49, R34, R34 ;
-        HFMA2 R48, R29, R29, R52 ;
-; Location /home/eschnett/.julia/packages/IndexSpaces/ZQ90D/src/IndexSpaces.jl:1968
-        HMMA.16816.F16 R18, R24, R18, RZ ;
-; Location /home/eschnett/.julia/packages/LLVM/OLMpi/src/interop/base.jl:38
-        HMUL2 R52, R36, R36 ;
-        IMAD.MOV.U32 R36, RZ, RZ, RZ ;
-        IMAD.MOV.U32 R27, RZ, RZ, RZ ;
-        HFMA2 R49, R35, R35, R49 ;
-   @!P1 LDS R36, [R71] ;
-   @!P1 LDS R27, [R72] ;
-        HFMA2 R30, R30, R30, R49 ;
-        IMAD.MOV.U32 R49, RZ, RZ, RZ ;
-   @!P1 LDS R49, [R70] ;
-        HFMA2 R52, R37, R37, R52 ;
-        HFMA2 R11, R48, 0.003124237060546875, 0.003124237060546875, R11 ;
-; Location /home/eschnett/.julia/packages/IndexSpaces/ZQ90D/src/IndexSpaces.jl:1946
-        HMMA.1688.F16 R34, R16.reuse, R27, RZ ;
-        HMMA.1688.F16 R36, R16.reuse, R36, RZ ;
-        HMMA.1688.F16 R48, R16, R49, RZ ;
-; Location /home/eschnett/.julia/packages/LLVM/OLMpi/src/interop/base.jl:38
-        HMUL2 R28, -R6, R35 ;
-        HMUL2 R29, R6.reuse, R34.reuse ;
-        HFMA2 R28, R5.reuse, R34, R28 ;
-        HMUL2 R34, -R6.reuse, R37 ;
-        HFMA2 R29, R5.reuse, R35, R29 ;
-        HFMA2 R34, R5, R36.reuse, R34 ;
-        HMUL2 R35, R6, R36 ;
-        HMUL2 R36, -R6.reuse, R49 ;
-        HFMA2 R35, R5.reuse, R37, R35 ;
-        HFMA2 R36, R5, R48.reuse, R36 ;
-        HMUL2 R37, R6, R48 ;
-        IMAD.MOV.U32 R48, RZ, RZ, RZ ;
-   @!P1 LDS R48, [R69] ;
-        HFMA2 R37, R5, R49, R37 ;
-        HFMA2 R12, R23, 0.003124237060546875, 0.003124237060546875, R12 ;
-        HFMA2 R32, R32, R32, R52 ;
-        HFMA2 R23, R31, R31, R30 ;
-        HMUL2 R52, R38, R38 ;
-        IMAD.MOV.U32 R38, RZ, RZ, RZ ;
-   @!P1 LDS R38, [R68] ;
-; Location /home/eschnett/.julia/packages/IndexSpaces/ZQ90D/src/IndexSpaces.jl:1946
-        HMMA.1688.F16 R48, R16, R48, RZ ;
-        NOP ;
-; Location /home/eschnett/.julia/packages/LLVM/OLMpi/src/interop/base.jl:38
-        HMUL2 R30, -R6.reuse, R49 ;
-        HMUL2 R31, R6, R48.reuse ;
-        HFMA2 R30, R5, R48, R30 ;
-        IMAD.MOV.U32 R48, RZ, RZ, RZ ;
-   @!P1 LDS R48, [R67] ;
-        HFMA2 R52, R39, R39, R52 ;
-; Location /home/eschnett/.julia/packages/IndexSpaces/ZQ90D/src/IndexSpaces.jl:1946
-        HMMA.1688.F16 R38, R16, R38, RZ ;
-; Location /home/eschnett/.julia/packages/LLVM/OLMpi/src/interop/base.jl:38
-        HFMA2 R31, R5, R49, R31 ;
-        HMUL2 R53, R18, R18 ;
-; Location /home/eschnett/.julia/packages/IndexSpaces/ZQ90D/src/IndexSpaces.jl:1968
-        IMAD.MOV.U32 R27, RZ, RZ, R24 ;
-; Location /home/eschnett/.julia/packages/LLVM/OLMpi/src/interop/base.jl:38
-        HFMA2 R53, R19, R19, R53 ;
-        HMUL2 R18, -R6.reuse, R39.reuse ;
-        HMUL2 R19, R6.reuse, R38.reuse ;
-        HFMA2 R18, R5.reuse, R38, R18 ;
-        HFMA2 R19, R5, R39, R19 ;
-; Location /home/eschnett/.julia/packages/IndexSpaces/ZQ90D/src/IndexSpaces.jl:1946
-        HMMA.1688.F16 R48, R16, R48, RZ ;
-; Location /home/eschnett/.julia/packages/IndexSpaces/ZQ90D/src/IndexSpaces.jl:1968
-        HMMA.16816.F16 R36, R24.reuse, R36, RZ ;
-        HMMA.16816.F16 R30, R24, R30, RZ ;
-; Location /home/eschnett/.julia/packages/LLVM/OLMpi/src/interop/base.jl:38
-        HMUL2 R38, -R6, R49 ;
-        HMUL2 R39, R6, R48.reuse ;
-        HFMA2 R38, R5.reuse, R48, R38 ;
-        HFMA2 R39, R5, R49, R39 ;
-; Location /home/eschnett/.julia/packages/IndexSpaces/ZQ90D/src/IndexSpaces.jl:1968
-        HMMA.16816.F16 R28, R24.reuse, R28, RZ ;
-        HMMA.16816.F16 R34, R24.reuse, R34, RZ ;
-        HMMA.16816.F16 R18, R24.reuse, R18, RZ ;
-        HMMA.16816.F16 R38, R24, R38, RZ ;
-; Location ./int.jl:87
-        IADD3 R8, R8, 0x4, RZ ;
-; Location /home/eschnett/.julia/packages/LLVM/OLMpi/src/interop/base.jl:38
-        HMUL2 R36, R36, R36 ;
-        HMUL2 R30, R30, R30 ;
-; Location ./promotion.jl:521
-        ISETP.NE.AND P4, PT, R8, 0x28, PT ;
-; Location /home/eschnett/.julia/packages/LLVM/OLMpi/src/interop/base.jl:38
-        HFMA2 R32, R33, R33, R32 ;
-        HFMA2 R52, R28, R28, R52 ;
-        HFMA2 R53, R34, R34, R53 ;
-        HFMA2 R36, R37, R37, R36 ;
-        HFMA2 R30, R31, R31, R30 ;
-        HFMA2 R23, R23, 0.003124237060546875, 0.003124237060546875, R12 ;
-        HFMA2 R32, R32, 0.003124237060546875, 0.003124237060546875, R11 ;
-        HFMA2 R52, R29, R29, R52 ;
-        HFMA2 R53, R35, R35, R53 ;
-        HFMA2 R36, R18, R18, R36 ;
-        HFMA2 R30, R38, R38, R30 ;
-        HFMA2 R52, R52, 0.003124237060546875, 0.003124237060546875, R23 ;
-        HFMA2 R53, R53, 0.003124237060546875, 0.003124237060546875, R32 ;
-        HFMA2 R12, R19, R19, R36 ;
-        HFMA2 R11, R39, R39, R30 ;
-        HFMA2 R12, R12, 0.003124237060546875, 0.003124237060546875, R52 ;
-        HFMA2 R11, R11, 0.003124237060546875, 0.003124237060546875, R53 ;
-; Location /home/eschnett/src/kotekan/julia/kernels/frb.jl:1709
-    @P4 BRA `(.L_x_106) ;
-        LDL R48, [R1+0x40] ;
-        LDL R66, [R1+0x3c] ;
-; Location /home/eschnett/.julia/packages/LLVM/OLMpi/src/interop/base.jl:38
-   @!P3 IMAD.MOV.U32 R8, RZ, RZ, 0x4 ;
-; Location ./int.jl:87
-   @!P3 IMAD R18, R7, 0x480, R48 ;
-; Location /home/eschnett/.julia/packages/LLVM/OLMpi/src/interop/base.jl:38
-   @!P3 IMAD.WIDE.U32 R18, R18, R8, c[0x0][0x1d0] ;
-   @!P3 STG.E [R18.64], R12 ;
-; Location ./int.jl:87
-   @!P3 IMAD R18, R7.reuse, 0x480, R66 ;
-        IADD3 R7, R7, 0x1, RZ ;
-        IMAD.MOV.U32 R12, RZ, RZ, RZ ;
-; Location /home/eschnett/.julia/packages/LLVM/OLMpi/src/interop/base.jl:38
-   @!P3 IMAD.WIDE.U32 R18, R18, R8, c[0x0][0x1d0] ;
-; Location ./int.jl:87
-        IMAD.MOV.U32 R8, RZ, RZ, RZ ;
-; Location /home/eschnett/.julia/packages/LLVM/OLMpi/src/interop/base.jl:38
-   @!P3 STG.E [R18.64], R11 ;
-; Location ./int.jl:87
-        IMAD.MOV.U32 R11, RZ, RZ, RZ ;
-
-.L_x_106:
-; Location ./promotion.jl:521
-        IADD3 R13, R13, -0x4, RZ ;
-; Location /home/eschnett/.julia/packages/CUDA/rXson/src/device/intrinsics/synchronization.jl:16
-        BAR.SYNC 0x0 ;
-; Location ./promotion.jl:521
-        ISETP.NE.AND P4, PT, R13, -0xc, PT ;
-; Location /home/eschnett/src/kotekan/julia/kernels/frb.jl:1709
-   @!P4 CALL.REL.NOINC `(.L_x_107) ;
-        BRA `(.L_x_108) ;
-
-.L_x_107:
-        LDL.LU R18, [R1+0x6c] ;
-; Location ./range.jl:901
-        IADD3 R18, R18, 0x30, RZ ;
-; Location ./promotion.jl:521
-        ISETP.NE.AND P4, PT, R18, 0x810, PT ;
-        STL [R1+0x6c], R18 ;
-; Location /home/eschnett/src/kotekan/julia/kernels/frb.jl:1709
-   @!P4 CALL.REL.NOINC `(.L_x_109) ;
-        BRA `(.L_x_110) ;
-
-.L_x_109:
-; Location /home/eschnett/.julia/packages/LLVM/OLMpi/src/interop/base.jl:38
-        S2R R0, SR_TID.Y ;
-=======
-        IADD3 R45, R44, UR8, RZ ;
-; Location ./int.jl:289
-        PRMT R46, R45, 0x9910, RZ ;
-        IMAD.SHL.U32 R19, R35, 0x4, RZ ;
-        IMAD R17, R46, 0x3f81, RZ ;
-        SHF.R.S32.HI R16, RZ, 0x10, R17 ;
-        LOP3.LUT R16, R16, 0xffff, RZ, 0xc0, !PT ;
-        SHF.R.U32.HI R16, RZ, 0xf, R16 ;
-        LEA.HI.SX32 R16, R17, R16, 0x7 ;
-        IMAD.SHL.U32 R17, R2, 0x8, RZ ;
-        PRMT R16, R16, 0x9910, RZ ;
-        LOP3.LUT R18, R17, 0x80, RZ, 0xc0, !PT ;
-        IMAD.SHL.U32 R17, R0, 0x100, RZ ;
-        IMAD R16, R16, 0x810, RZ ;
-        LOP3.LUT R20, R18, 0x3c, R19.reuse, 0xf8, !PT ;
-        LOP3.LUT R18, R17, R18, R19, 0xfe, !PT ;
-        IMAD.MOV R16, RZ, RZ, -R16 ;
-        LOP3.LUT R27, R20, R17, RZ, 0xfc, !PT ;
-        IADD3 R24, R45, 0x18, RZ ;
-        PRMT R16, R16, 0x7710, RZ ;
-        LOP3.LUT R31, R18, 0x40, RZ, 0xfc, !PT ;
-        IMAD.IADD R16, R45, 0x1, R16 ;
-; Location ./int.jl:88
-        IMAD.U32 R20, R16, 0x10000, RZ ;
-; Location ./int.jl:87
-        LOP3.LUT R16, R20, R27, RZ, 0xfc, !PT ;
-; Location /home/dstn/.julia/packages/LLVM/RpBog/src/interop/pointer.jl:114
-        IMAD.WIDE R16, R16, R29, c[0x0][0x1b0] ;
-; Location ./int.jl:289
-        PRMT R25, R24, 0x9910, RZ ;
-; Location ./int.jl:87
-        LOP3.LUT R20, R31, R20, RZ, 0xfc, !PT ;
-; Location /home/dstn/.julia/packages/IndexSpaces/MMvQv/src/IndexSpaces.jl:872
-        LDG.E.128 R16, [R16.64] ;
-; Location ./int.jl:289
-        IMAD R26, R25, 0x3f81, RZ ;
-; Location /home/dstn/.julia/packages/LLVM/RpBog/src/interop/pointer.jl:114
-        IMAD.WIDE R20, R20, R29, c[0x0][0x1b0] ;
-; Location ./int.jl:289
-        SHF.R.S32.HI R25, RZ, 0x10, R26 ;
-; Location /home/dstn/.julia/packages/IndexSpaces/MMvQv/src/IndexSpaces.jl:872
-        LDG.E.128 R20, [R20.64] ;
-; Location ./int.jl:289
-        LOP3.LUT R25, R25, 0xffff, RZ, 0xc0, !PT ;
-        SHF.R.U32.HI R25, RZ, 0xf, R25 ;
-        LEA.HI.SX32 R25, R26, R25, 0x7 ;
-        PRMT R25, R25, 0x9910, RZ ;
-        IMAD R25, R25, 0x810, RZ ;
-        IMAD.MOV R25, RZ, RZ, -R25 ;
-        PRMT R25, R25, 0x7710, RZ ;
-        IMAD.IADD R24, R24, 0x1, R25 ;
-; Location ./int.jl:88
-        IMAD.U32 R28, R24, 0x10000, RZ ;
-; Location ./int.jl:87
-        LOP3.LUT R24, R28, R27, RZ, 0xfc, !PT ;
-; Location /home/dstn/.julia/packages/LLVM/RpBog/src/interop/pointer.jl:114
-        IMAD.WIDE R24, R24, R29, c[0x0][0x1b0] ;
-; Location /home/dstn/.julia/packages/IndexSpaces/MMvQv/src/IndexSpaces.jl:872
-        LDG.E.128 R24, [R24.64] ;
-; Location ./int.jl:87
-        LOP3.LUT R28, R31, R28, RZ, 0xfc, !PT ;
-; Location /home/dstn/.julia/packages/LLVM/RpBog/src/interop/pointer.jl:114
-        IMAD.WIDE R28, R28, R29, c[0x0][0x1b0] ;
-; Location /home/dstn/.julia/packages/IndexSpaces/MMvQv/src/IndexSpaces.jl:872
-        LDG.E.128 R28, [R28.64] ;
-; Location ./int.jl:289
-        IMAD R49, R46, 0x2aab, RZ ;
-; Location ./int.jl:87
-        IADD3 R47, R11, UR8, RZ ;
-; Location ./int.jl:88
-        IMAD.SHL.U32 R58, R35, 0x2, RZ ;
-        SHF.R.U32.HI R57, RZ, 0x4, R35 ;
-; Location /home/dstn/.julia/packages/CUDA/YIj5X/src/device/intrinsics/synchronization.jl:16
-        BSSY B0, `(.L_x_56) ;
-; Location ./int.jl:289
-        SHF.R.S32.HI R46, RZ, 0x10, R49 ;
-        PRMT R48, R47, 0x9910, RZ ;
-        LOP3.LUT R46, R46, 0xffff, RZ, 0xc0, !PT ;
-        LOP3.LUT R60, R57, 0x1e, R58, 0xf8, !PT ;
-        IMAD R53, R48, 0x2aab, RZ ;
-        SHF.R.U32.HI R46, RZ, 0xf, R46 ;
-        LOP3.LUT R58, R58, 0x20, R57, 0xfe, !PT ;
-; Location ./int.jl:88
-        IMAD.SHL.U32 R57, R44, 0x20, RZ ;
-; Location ./int.jl:289
-        SHF.R.S32.HI R48, RZ, 0x10, R53 ;
-        LEA.HI.SX32 R46, R49, R46, 0xe ;
-        LOP3.LUT R48, R48, 0xffff, RZ, 0xc0, !PT ;
-        PRMT R49, R46, 0x9910, RZ ;
-        SHF.R.U32.HI R46, RZ, 0xf, R48 ;
-        IADD3 R59, R44.reuse, 0xa8, RZ ;
-        IMAD.MOV.U32 R48, RZ, RZ, R49 ;
-        LEA.HI.SX32 R49, R53, R46, 0xe ;
-        IADD3 R69, R44, 0xd8, RZ ;
-        IMAD R48, R48, 0x18, RZ ;
-        PRMT R55, R49, 0x9910, RZ ;
-        IADD3 R76, R44.reuse, 0xf0, RZ ;
-        IMAD.MOV R54, RZ, RZ, -R48 ;
-        IADD3 R74, R44.reuse, 0x108, RZ ;
-        IMAD R55, R55, 0x18, RZ ;
-        IADD3 R70, R44, 0x138, RZ ;
-        PRMT R54, R54, 0x7710, RZ ;
-        IMAD.MOV R56, RZ, RZ, -R55 ;
-        IADD3 R62, R44.reuse, 0x150, RZ ;
-        IADD3 R68, R44, 0x1c8, RZ ;
-        IMAD.IADD R45, R45, 0x1, R54 ;
-        PRMT R56, R56, 0x7710, RZ ;
-        LOP3.LUT R57, R57, 0xe0, RZ, 0xc0, !PT ;
-        PRMT R55, R45, 0x9910, RZ ;
-        IMAD.IADD R45, R47, 0x1, R56 ;
-        SHF.R.U32.HI R59, RZ, 0x3, R59 ;
-        SHF.R.U32.HI R69, RZ, 0x3, R69 ;
-        SHF.R.U32.HI R76, RZ, 0x3, R76 ;
-        SHF.R.U32.HI R74, RZ, 0x3, R74 ;
-        SHF.R.U32.HI R70, RZ, 0x3, R70 ;
-        SHF.R.U32.HI R62, RZ, 0x3, R62 ;
-        SHF.R.U32.HI R68, RZ, 0x3, R68 ;
-; Location /home/dstn/kotekan/julia/kernels/frb.jl:1475
-        SEL R46, R16, R18, !P3 ;
-        SEL R48, R17, R19, !P3 ;
-; Location /home/dstn/.julia/packages/CUDA/YIj5X/src/device/intrinsics/warp.jl:29
-        SHFL.BFLY PT, R49, R46, 0x10, 0x1f ;
-        SHFL.BFLY PT, R48, R48, 0x10, 0x1f ;
-; Location /home/dstn/kotekan/julia/kernels/frb.jl:1475
-        SEL R52, R20, R22, !P3 ;
-        SEL R54, R21, R23, !P3 ;
-; Location /home/dstn/.julia/packages/CUDA/YIj5X/src/device/intrinsics/warp.jl:29
-        SHFL.BFLY PT, R53, R52, 0x10, 0x1f ;
-        SHFL.BFLY PT, R46, R54, 0x10, 0x1f ;
-        SEL R47, R18, R49, !P3 ;
-; Location ./int.jl:87
-        IMAD R18, R58, 0x101, R55.reuse ;
-        SEL R49, R49, R16, !P3 ;
-        IMAD R16, R60, 0x101, R55 ;
-        SEL R52, R19, R48, !P3 ;
-; Location ./int.jl:496
-        IMAD.SHL.U32 R56, R47, 0x10, RZ ;
-; Location ./int.jl:495
-        SHF.R.U32.HI R54, RZ, 0x4, R49 ;
-        SEL R48, R48, R17, !P3 ;
-; Location /home/dstn/.julia/packages/LLVM/RpBog/src/interop/base.jl:38
-        LOP3.LUT R17, R54, 0xf0f0f0f, R47, 0xe2, !PT ;
-; Location ./int.jl:496
-        IMAD.SHL.U32 R47, R52, 0x10, RZ ;
-        SEL R64, R22, R53, !P3 ;
-; Location /home/dstn/.julia/packages/LLVM/RpBog/src/interop/base.jl:38
-        LOP3.LUT R19, R49, 0xf0f0f0f, R56, 0xe2, !PT ;
-; Location ./int.jl:495
-        SHF.R.U32.HI R49, RZ, 0x4, R48 ;
-; Location /home/dstn/.julia/packages/LLVM/RpBog/src/interop/base.jl:38
-        LOP3.LUT R22, R48, 0xf0f0f0f, R47, 0xe2, !PT ;
-; Location ./int.jl:496
-        IMAD.SHL.U32 R48, R64, 0x10, RZ ;
-        SEL R53, R53, R20, !P3 ;
-; Location /home/dstn/.julia/packages/LLVM/RpBog/src/interop/base.jl:38
-        LOP3.LUT R20, R49, 0xf0f0f0f, R52, 0xe2, !PT ;
-; Location ./int.jl:495
-        SHF.R.U32.HI R49, RZ, 0x4, R53 ;
-; Location /home/dstn/.julia/packages/LLVM/RpBog/src/interop/base.jl:38
-        LOP3.LUT R63, R53, 0xf0f0f0f, R48, 0xe2, !PT ;
-        SEL R47, R23, R46, !P3 ;
-        IADD3 R53, R44.reuse, 0x18, RZ ;
-        IADD3 R23, R44, 0x48, RZ ;
-; Location ./int.jl:496
-        IMAD.SHL.U32 R73, R47, 0x10, RZ ;
-; Location /home/dstn/.julia/packages/LLVM/RpBog/src/interop/base.jl:38
-        LOP3.LUT R64, R49, 0xf0f0f0f, R64, 0xe2, !PT ;
-        IADD3 R49, R44.reuse, 0x78, RZ ;
-        IADD3 R54, R44.reuse, 0x90, RZ ;
-        SHF.R.U32.HI R66, RZ, 0x3, R53 ;
-        IADD3 R55, R44, 0x198, RZ ;
-        SHF.R.U32.HI R53, RZ, 0x3, R23 ;
-        SEL R21, R46, R21, !P3 ;
-        IADD3 R56, R44.reuse, 0x1b0, RZ ;
-; Location ./int.jl:289
-        PRMT R23, R45, 0x9910, RZ ;
-        IADD3 R48, R44.reuse, 0x1f8, RZ ;
-        IADD3 R60, R44.reuse, 0x168, RZ ;
-; Location ./int.jl:87
-        IMAD R45, R53, 0x101, R23.reuse ;
-        IADD3 R52, R44, 0x30, RZ ;
-        IMAD R59, R59, 0x101, R23.reuse ;
-        SHF.R.U32.HI R46, RZ, 0x3, R44 ;
-        IMAD R69, R69, 0x101, R23 ;
-        SHF.R.U32.HI R65, RZ, 0x3, R49 ;
-        IMAD R49, R66, 0x101, R23.reuse ;
-        SHF.R.U32.HI R44, RZ, 0x3, R54 ;
-        IMAD R76, R76, 0x101, R23 ;
-        SHF.R.U32.HI R54, RZ, 0x3, R55 ;
-        IMAD R66, R65, 0x101, R23.reuse ;
-        SHF.R.U32.HI R55, RZ, 0x3, R56 ;
-        IMAD R44, R44, 0x101, R23.reuse ;
-        SHF.R.U32.HI R56, RZ, 0x3, R52 ;
-        IMAD.IADD R53, R57, 0x1, R66 ;
-        LOP3.LUT R71, R46, 0xc, RZ, 0xfc, !PT ;
-        IMAD R55, R55, 0x101, R23.reuse ;
-; Location /home/dstn/kotekan/julia/kernels/frb.jl:1475
-        SEL R65, R24, R26, !P3 ;
-; Location ./int.jl:87
-        IMAD R61, R56, 0x101, R23.reuse ;
-        SHF.R.U32.HI R48, RZ, 0x3, R48 ;
-        IMAD R56, R71, 0x101, R23.reuse ;
-; Location /home/dstn/kotekan/julia/kernels/frb.jl:1475
-        SEL R71, R25, R27, !P3 ;
-; Location ./int.jl:87
-        IMAD R74, R74, 0x101, R23.reuse ;
-; Location /home/dstn/.julia/packages/CUDA/YIj5X/src/device/intrinsics/warp.jl:29
-        SHFL.BFLY PT, R65, R65, 0x10, 0x1f ;
-        SHF.R.U32.HI R60, RZ, 0x3, R60 ;
-; Location ./int.jl:87
-        IMAD R70, R70, 0x101, R23.reuse ;
-        LOP3.LUT R67, R46.reuse, 0x18, RZ, 0xfc, !PT ;
-; Location /home/dstn/.julia/packages/CUDA/YIj5X/src/device/intrinsics/warp.jl:29
-        SHFL.BFLY PT, R66, R71, 0x10, 0x1f ;
-        LOP3.LUT R72, R46, 0x24, RZ, 0xfc, !PT ;
-; Location ./int.jl:87
-        IMAD R62, R62, 0x101, R23.reuse ;
-        LOP3.LUT R58, R46, 0x30, RZ, 0xfc, !PT ;
-        IMAD R67, R67, 0x101, R23.reuse ;
-        SGXT.U32 R48, R48, 0x6 ;
-        IMAD R72, R72, 0x101, R23.reuse ;
-        LOP3.LUT R52, R46.reuse, 0x3c, RZ, 0xfc, !PT ;
-        IMAD R46, R46, 0x101, R23 ;
-        IMAD R60, R60, 0x101, R23.reuse ;
-        IMAD R58, R58, 0x101, R23.reuse ;
-        IMAD R54, R54, 0x101, R23.reuse ;
-        IMAD R68, R68, 0x101, R23.reuse ;
-        IMAD R52, R52, 0x101, R23.reuse ;
-        IMAD R48, R48, 0x101, R23 ;
-        SEL R24, R65, R24, !P3 ;
-        IMAD.IADD R71, R57, 0x1, R55 ;
-; Location /home/dstn/.julia/packages/LLVM/RpBog/src/interop/base.jl:38
-        LOP3.LUT R55, R21, 0xf0f0f0f, R73, 0xe2, !PT ;
-; Location ./int.jl:87
-        IMAD.IADD R46, R57.reuse, 0x1, R46 ;
-; Location ./int.jl:495
-        SHF.R.U32.HI R21, RZ, 0x4, R21 ;
-; Location ./int.jl:87
-        IMAD.IADD R49, R57.reuse, 0x1, R49 ;
-        SEL R26, R26, R65, !P3 ;
-        IMAD.IADD R61, R57, 0x1, R61 ;
-        SEL R27, R27, R66, !P3 ;
-        IMAD.IADD R45, R57, 0x1, R45 ;
-; Location /home/dstn/.julia/packages/LLVM/RpBog/src/interop/base.jl:38
-        LOP3.LUT R47, R21, 0xf0f0f0f, R47, 0xe2, !PT ;
-; Location ./int.jl:87
-        IMAD.IADD R56, R57.reuse, 0x1, R56 ;
-        SEL R25, R66, R25, !P3 ;
-        IMAD.IADD R44, R57, 0x1, R44 ;
-        IMAD.IADD R59, R57.reuse, 0x1, R59 ;
-        IMAD.IADD R67, R57.reuse, 0x1, R67 ;
-        IMAD.IADD R69, R57.reuse, 0x1, R69 ;
-        IMAD.IADD R76, R57.reuse, 0x1, R76 ;
-        IMAD.IADD R74, R57.reuse, 0x1, R74 ;
-        IMAD.IADD R72, R57, 0x1, R72 ;
-        IMAD.IADD R70, R57.reuse, 0x1, R70 ;
-        IMAD.IADD R62, R57.reuse, 0x1, R62 ;
-        IMAD.IADD R60, R57.reuse, 0x1, R60 ;
-        IMAD.IADD R58, R57.reuse, 0x1, R58 ;
-        IMAD.IADD R54, R57.reuse, 0x1, R54 ;
-        IMAD.IADD R68, R57, 0x1, R68 ;
-        IMAD.IADD R52, R57.reuse, 0x1, R52 ;
-        IMAD.IADD R48, R57, 0x1, R48 ;
-; Location ./int.jl:495
-        SHF.R.U32.HI R57, RZ, 0x4, R24 ;
-; Location ./int.jl:496
-        IMAD.SHL.U32 R21, R26, 0x10, RZ ;
-; Location /home/dstn/.julia/packages/LLVM/RpBog/src/interop/base.jl:38
-        IMAD.SHL.U32 R46, R46, 0x4, RZ ;
-        LOP3.LUT R66, R57, 0xf0f0f0f, R26, 0xe2, !PT ;
-; Location ./int.jl:496
-        IMAD.SHL.U32 R26, R27, 0x10, RZ ;
-; Location /home/dstn/.julia/packages/LLVM/RpBog/src/interop/base.jl:38
-        LOP3.LUT R24, R24, 0xf0f0f0f, R21, 0xe2, !PT ;
-        IMAD.SHL.U32 R49, R49, 0x4, RZ ;
-; Location ./int.jl:495
-        SHF.R.U32.HI R57, RZ, 0x4, R25 ;
-; Location /home/dstn/.julia/packages/LLVM/RpBog/src/interop/base.jl:38
-        IMAD.SHL.U32 R61, R61, 0x4, RZ ;
-        LOP3.LUT R21, R25, 0xf0f0f0f, R26, 0xe2, !PT ;
-        PRMT R26, R19.reuse, 0x6240, R24.reuse ;
-        PRMT R24, R19, 0x7351, R24 ;
-        PRMT R25, R22.reuse, 0x6240, R21.reuse ;
-        PRMT R21, R22, 0x7351, R21 ;
-; Location /home/dstn/kotekan/julia/kernels/frb.jl:1475
-        SEL R19, R28, R30, !P3 ;
-        SEL R22, R29, R31, !P3 ;
-; Location /home/dstn/.julia/packages/LLVM/RpBog/src/interop/base.jl:38
-        LOP3.LUT R27, R57, 0xf0f0f0f, R27, 0xe2, !PT ;
-; Location /home/dstn/.julia/packages/CUDA/YIj5X/src/device/intrinsics/warp.jl:29
-        SHFL.BFLY PT, R19, R19, 0x10, 0x1f ;
-; Location /home/dstn/.julia/packages/LLVM/RpBog/src/interop/base.jl:38
-        PRMT R65, R17.reuse, 0x6240, R66.reuse ;
-        PRMT R73, R20.reuse, 0x6240, R27.reuse ;
-; Location /home/dstn/.julia/packages/CUDA/YIj5X/src/device/intrinsics/warp.jl:29
-        SHFL.BFLY PT, R22, R22, 0x10, 0x1f ;
-; Location /home/dstn/.julia/packages/LLVM/RpBog/src/interop/base.jl:38
-        PRMT R57, R17, 0x7351, R66 ;
-        PRMT R66, R20, 0x7351, R27 ;
-        PRMT R17, R26, 0x5410, R65 ;
-        PRMT R27, R26, 0x7632, R65 ;
-        PRMT R65, R25.reuse, 0x5410, R73.reuse ;
-        PRMT R73, R25, 0x7632, R73 ;
-        IMAD.SHL.U32 R25, R16, 0x4, RZ ;
-        PRMT R16, R21.reuse, 0x5410, R66.reuse ;
-        PRMT R26, R21, 0x7632, R66 ;
-        STS [R25], R17 ;
-        PRMT R20, R24, 0x5410, R57 ;
-        SEL R30, R30, R19, !P3 ;
-        STS [R25+0x100], R27 ;
-        SEL R19, R19, R28, !P3 ;
-        SEL R31, R31, R22, !P3 ;
-; Location ./int.jl:496
-        IMAD.SHL.U32 R28, R30, 0x10, RZ ;
-        SEL R22, R22, R29, !P3 ;
-; Location /home/dstn/.julia/packages/LLVM/RpBog/src/interop/base.jl:38
-        STS [R25+0x200], R65 ;
-; Location ./int.jl:495
-        SHF.R.U32.HI R21, RZ, 0x4, R19 ;
-; Location ./int.jl:496
-        IMAD.SHL.U32 R29, R31, 0x10, RZ ;
-; Location ./int.jl:495
-        SHF.R.U32.HI R66, RZ, 0x4, R22 ;
-; Location /home/dstn/.julia/packages/LLVM/RpBog/src/interop/base.jl:38
-        STS [R25+0x300], R73 ;
-        LOP3.LUT R21, R21, 0xf0f0f0f, R30, 0xe2, !PT ;
-        LOP3.LUT R28, R19, 0xf0f0f0f, R28, 0xe2, !PT ;
-        LOP3.LUT R22, R22, 0xf0f0f0f, R29, 0xe2, !PT ;
-        LOP3.LUT R66, R66, 0xf0f0f0f, R31, 0xe2, !PT ;
-        IMAD.SHL.U32 R31, R54, 0x4, RZ ;
-        PRMT R30, R64.reuse, 0x6240, R21.reuse ;
-; Location /home/dstn/.julia/packages/CUDA/YIj5X/src/device/intrinsics/warp.jl:29
-        SHFL.IDX PT, R54, R43, 0x12, 0x1f ;
-; Location /home/dstn/.julia/packages/LLVM/RpBog/src/interop/base.jl:38
-        PRMT R17, R63, 0x6240, R28 ;
-        PRMT R64, R64, 0x7351, R21 ;
-        PRMT R19, R55, 0x6240, R22 ;
-        PRMT R21, R47, 0x6240, R66 ;
-        PRMT R63, R63, 0x7351, R28 ;
-        PRMT R55, R55, 0x7351, R22 ;
-; Location /home/dstn/.julia/packages/CUDA/YIj5X/src/device/intrinsics/warp.jl:29
-        SHFL.IDX PT, R28, R43, RZ, 0x1f ;
-; Location /home/dstn/.julia/packages/LLVM/RpBog/src/interop/base.jl:38
-        PRMT R66, R47, 0x7351, R66 ;
-        IMAD.SHL.U32 R47, R48, 0x4, RZ ;
-        PRMT R27, R17.reuse, 0x5410, R30.reuse ;
-; Location /home/dstn/.julia/packages/CUDA/YIj5X/src/device/intrinsics/warp.jl:29
-        SHFL.IDX PT, R22, R43, 0x1, 0x1f ;
-; Location /home/dstn/.julia/packages/LLVM/RpBog/src/interop/base.jl:38
-        PRMT R17, R17, 0x7632, R30 ;
-        IMAD.SHL.U32 R30, R18, 0x4, RZ ;
-        PRMT R29, R19.reuse, 0x5410, R21.reuse ;
-; Location /home/dstn/.julia/packages/CUDA/YIj5X/src/device/intrinsics/warp.jl:29
-        SHFL.IDX PT, R48, R43, 0x10, 0x1f ;
-; Location /home/dstn/.julia/packages/LLVM/RpBog/src/interop/base.jl:38
-        PRMT R19, R19, 0x7632, R21 ;
-        PRMT R24, R24, 0x7632, R57 ;
-        STS [R30], R27 ;
-        PRMT R18, R63, 0x5410, R64 ;
-; Location ./int.jl:87
-        IMAD.IADD R54, R23, 0x1, R54 ;
-; Location /home/dstn/.julia/packages/LLVM/RpBog/src/interop/base.jl:38
-        PRMT R21, R55, 0x5410, R66 ;
-        STS [R30+0x200], R29 ;
-        PRMT R63, R63, 0x7632, R64 ;
-        PRMT R66, R55, 0x7632, R66 ;
-        STS [R30+0x100], R17 ;
-        IMAD.SHL.U32 R27, R70, 0x4, RZ ;
-        STS [R30+0x300], R19 ;
-; Location ./int.jl:87
-        IMAD.IADD R28, R23.reuse, 0x1, R28 ;
-; Location /home/dstn/.julia/packages/LLVM/RpBog/src/interop/base.jl:38
-        IMAD.SHL.U32 R29, R60, 0x4, RZ ;
-        STS [R25+0x80], R20 ;
-; Location ./int.jl:87
-        IMAD.IADD R22, R23, 0x1, R22 ;
-; Location /home/dstn/.julia/packages/LLVM/RpBog/src/interop/base.jl:38
-        IMAD.SHL.U32 R17, R56, 0x4, RZ ;
-        STS [R25+0x280], R16 ;
-        IMAD.SHL.U32 R57, R22, 0x4, RZ ;
-        IMAD.SHL.U32 R19, R44, 0x4, RZ ;
-        STS [R25+0x180], R24 ;
-        IMAD.SHL.U32 R22, R69, 0x4, RZ ;
-        IMAD.SHL.U32 R20, R59, 0x4, RZ ;
-        STS [R25+0x380], R26 ;
-        IMAD.SHL.U32 R55, R28, 0x4, RZ ;
-        IMAD.SHL.U32 R16, R45, 0x4, RZ ;
-        STS [R30+0x80], R18 ;
-        IMAD.SHL.U32 R28, R62, 0x4, RZ ;
-        IMAD.SHL.U32 R24, R76, 0x4, RZ ;
-        STS [R30+0x280], R21 ;
-        IMAD.SHL.U32 R44, R71, 0x4, RZ ;
-        IMAD.SHL.U32 R25, R74, 0x4, RZ ;
-        STS [R30+0x180], R63 ;
-        IMAD.SHL.U32 R26, R72, 0x4, RZ ;
-        IMAD.SHL.U32 R18, R53, 0x4, RZ ;
-        STS [R30+0x380], R66 ;
-        IMAD.SHL.U32 R45, R68, 0x4, RZ ;
-        IMAD.SHL.U32 R21, R67, 0x4, RZ ;
-; Location /home/dstn/.julia/packages/CUDA/YIj5X/src/device/intrinsics/synchronization.jl:16
-        BAR.SYNC 0x0 ;
-; Location /home/dstn/.julia/packages/LLVM/RpBog/src/interop/base.jl:38
-        LDS R56, [R46] ;
-        IMAD.SHL.U32 R30, R58, 0x4, RZ ;
-; Location ./int.jl:87
-        IMAD.IADD R48, R23, 0x1, R48 ;
-; Location /home/dstn/.julia/packages/LLVM/RpBog/src/interop/base.jl:38
-        LDS R66, [R49] ;
-; Location /home/dstn/.julia/packages/CUDA/YIj5X/src/device/intrinsics/warp.jl:29
-        SHFL.IDX PT, R64, R43, 0x2, 0x1f ;
-; Location /home/dstn/.julia/packages/LLVM/RpBog/src/interop/base.jl:38
-        IMAD.SHL.U32 R46, R52, 0x4, RZ ;
-        LDS R65, [R61] ;
-        LDS R16, [R16] ;
-        LDS R17, [R17] ;
-        LDS R18, [R18] ;
-        LDS R19, [R19] ;
-        LDS R20, [R20] ;
-; Location ./int.jl:87
-        IMAD.IADD R64, R23, 0x1, R64 ;
-; Location /home/dstn/.julia/packages/LLVM/RpBog/src/interop/base.jl:38
-        LDS R21, [R21] ;
-        IMAD.SHL.U32 R71, R64, 0x4, RZ ;
-        LDS R22, [R22] ;
-        LDS R24, [R24] ;
-; Location /home/dstn/.julia/packages/CUDA/YIj5X/src/device/intrinsics/warp.jl:29
-        SHFL.IDX PT, R49, R43, 0x3, 0x1f ;
-; Location /home/dstn/.julia/packages/LLVM/RpBog/src/interop/base.jl:38
-        LDS R25, [R25] ;
-; Location /home/dstn/.julia/packages/CUDA/YIj5X/src/device/intrinsics/warp.jl:29
-        SHFL.IDX PT, R53, R43, 0x4, 0x1f ;
-; Location /home/dstn/.julia/packages/LLVM/RpBog/src/interop/base.jl:38
-        LDS R26, [R26] ;
-; Location /home/dstn/.julia/packages/CUDA/YIj5X/src/device/intrinsics/warp.jl:29
-        SHFL.IDX PT, R67, R43, 0x5, 0x1f ;
-; Location /home/dstn/.julia/packages/LLVM/RpBog/src/interop/base.jl:38
-        LDS R27, [R27] ;
-; Location /home/dstn/.julia/packages/CUDA/YIj5X/src/device/intrinsics/warp.jl:29
-        SHFL.IDX PT, R69, R43, 0x6, 0x1f ;
-; Location ./int.jl:87
-        IMAD.IADD R49, R23, 0x1, R49 ;
-; Location /home/dstn/.julia/packages/LLVM/RpBog/src/interop/base.jl:38
-        LDS R28, [R28] ;
-        IMAD.SHL.U32 R49, R49, 0x4, RZ ;
-; Location /home/dstn/.julia/packages/CUDA/YIj5X/src/device/intrinsics/warp.jl:29
-        SHFL.IDX PT, R59, R43, 0x7, 0x1f ;
-; Location ./int.jl:87
-        IMAD.IADD R53, R23, 0x1, R53 ;
-; Location /home/dstn/.julia/packages/CUDA/YIj5X/src/device/intrinsics/warp.jl:29
-        SHFL.IDX PT, R72, R43, 0xc, 0x1f ;
-; Location /home/dstn/.julia/packages/LLVM/RpBog/src/interop/base.jl:38
-        LDS R29, [R29] ;
-; Location /home/dstn/.julia/packages/CUDA/YIj5X/src/device/intrinsics/warp.jl:29
-        SHFL.IDX PT, R61, R43, 0x8, 0x1f ;
-; Location /home/dstn/.julia/packages/LLVM/RpBog/src/interop/base.jl:38
-        LDS R30, [R30] ;
-        LDS R47, [R47] ;
-; Location /home/dstn/.julia/packages/CUDA/YIj5X/src/device/intrinsics/warp.jl:29
-        SHFL.IDX PT, R63, R43, 0x9, 0x1f ;
-; Location ./int.jl:87
-        IMAD.IADD R59, R23, 0x1, R59 ;
-; Location /home/dstn/.julia/packages/CUDA/YIj5X/src/device/intrinsics/warp.jl:29
-        SHFL.IDX PT, R74, R43, 0xb, 0x1f ;
-; Location /home/dstn/.julia/packages/LLVM/RpBog/src/interop/base.jl:38
-        IMAD.SHL.U32 R59, R59, 0x4, RZ ;
-        LDS R31, [R31] ;
-; Location /home/dstn/.julia/packages/CUDA/YIj5X/src/device/intrinsics/warp.jl:29
-        SHFL.IDX PT, R76, R43, 0xa, 0x1f ;
-; Location ./int.jl:87
-        IMAD.IADD R61, R23, 0x1, R61 ;
-; Location /home/dstn/.julia/packages/LLVM/RpBog/src/interop/base.jl:38
-        LDS R44, [R44] ;
-        LDS R45, [R45] ;
-        LDS R46, [R46] ;
-; Location ./int.jl:87
-        IMAD.IADD R63, R23, 0x1, R63 ;
-; Location /home/dstn/.julia/packages/CUDA/YIj5X/src/device/intrinsics/warp.jl:29
-        SHFL.IDX PT, R68, R43, 0xd, 0x1f ;
-; Location /home/dstn/.julia/packages/LLVM/RpBog/src/interop/base.jl:38
-        IMAD.SHL.U32 R63, R63, 0x4, RZ ;
-; Location /home/dstn/.julia/packages/CUDA/YIj5X/src/device/intrinsics/warp.jl:29
-        SHFL.IDX PT, R70, R43, 0xe, 0x1f ;
-        SHFL.IDX PT, R60, R43, 0xf, 0x1f ;
-; Location /home/dstn/kotekan/julia/kernels/frb.jl:1475
-        SEL R47, R47, RZ, !P2 ;
-; Location /home/dstn/.julia/packages/CUDA/YIj5X/src/device/intrinsics/synchronization.jl:16
-        BAR.SYNC 0x0 ;
-; Location /home/dstn/.julia/packages/CUDA/YIj5X/src/device/intrinsics/warp.jl:29
-        SHFL.IDX PT, R52, R43, 0x11, 0x1f ;
-; Location /home/dstn/.julia/packages/LLVM/RpBog/src/interop/base.jl:38
-        STS [R55], R56 ;
-; Location ./int.jl:87
-        IMAD.IADD R68, R23, 0x1, R68 ;
-; Location /home/dstn/.julia/packages/CUDA/YIj5X/src/device/intrinsics/warp.jl:29
-        SHFL.IDX PT, R56, R43, 0x13, 0x1f ;
-; Location ./int.jl:87
-        IMAD.IADD R70, R23, 0x1, R70 ;
-; Location /home/dstn/.julia/packages/CUDA/YIj5X/src/device/intrinsics/warp.jl:29
-        SHFL.IDX PT, R58, R43, 0x14, 0x1f ;
-; Location /home/dstn/.julia/packages/LLVM/RpBog/src/interop/base.jl:38
-        IMAD.SHL.U32 R68, R68, 0x4, RZ ;
-; Location ./int.jl:87
-        IMAD.IADD R55, R23.reuse, 0x1, R67 ;
-; Location /home/dstn/.julia/packages/CUDA/YIj5X/src/device/intrinsics/warp.jl:29
-        SHFL.IDX PT, R62, R43, 0x15, 0x1f ;
-; Location ./int.jl:87
-        IMAD.IADD R67, R23, 0x1, R74 ;
-; Location /home/dstn/.julia/packages/LLVM/RpBog/src/interop/base.jl:38
-        IMAD.SHL.U32 R55, R55, 0x4, RZ ;
-        STS [R57], R66 ;
-; Location ./int.jl:87
-        IMAD.IADD R60, R23, 0x1, R60 ;
-; Location /home/dstn/.julia/packages/CUDA/YIj5X/src/device/intrinsics/warp.jl:29
-        SHFL.IDX PT, R64, R43, 0x16, 0x1f ;
-; Location ./int.jl:87
-        IMAD.IADD R52, R23.reuse, 0x1, R52 ;
-; Location /home/dstn/.julia/packages/LLVM/RpBog/src/interop/base.jl:38
-        IMAD.SHL.U32 R60, R60, 0x4, RZ ;
-; Location /home/dstn/.julia/packages/CUDA/YIj5X/src/device/intrinsics/warp.jl:29
-        SHFL.IDX PT, R66, R43, 0x17, 0x1f ;
-; Location /home/dstn/.julia/packages/LLVM/RpBog/src/interop/base.jl:38
-        IMAD.SHL.U32 R52, R52, 0x4, RZ ;
-; Location ./int.jl:87
-        IMAD.IADD R57, R23.reuse, 0x1, R69 ;
-; Location /home/dstn/.julia/packages/LLVM/RpBog/src/interop/base.jl:38
-        STS [R71], R65 ;
-; Location ./int.jl:87
-        IMAD.IADD R69, R23, 0x1, R72 ;
-; Location /home/dstn/.julia/packages/LLVM/RpBog/src/interop/base.jl:38
-        IMAD.SHL.U32 R72, R53, 0x4, RZ ;
-        STS [R49], R16 ;
-        IMAD.SHL.U32 R74, R57, 0x4, RZ ;
-        IMAD.SHL.U32 R69, R69, 0x4, RZ ;
-        STS [R72], R17 ;
-; Location ./int.jl:87
-        IMAD.IADD R56, R23.reuse, 0x1, R56 ;
-        IMAD.IADD R65, R23, 0x1, R76 ;
-; Location /home/dstn/.julia/packages/LLVM/RpBog/src/interop/base.jl:38
-        STS [R55], R18 ;
-        IMAD.SHL.U32 R76, R61, 0x4, RZ ;
-        IMAD.SHL.U32 R65, R65, 0x4, RZ ;
-        STS [R74], R19 ;
-        IMAD.SHL.U32 R16, R67, 0x4, RZ ;
-; Location /home/dstn/.julia/packages/CUDA/YIj5X/src/device/intrinsics/synchronization.jl:16
-        CS2R R72, SRZ ;
-; Location /home/dstn/.julia/packages/LLVM/RpBog/src/interop/base.jl:38
-        IMAD.SHL.U32 R17, R70, 0x4, RZ ;
-        STS [R59], R20 ;
-; Location ./int.jl:87
-        IMAD.IADD R58, R23.reuse, 0x1, R58 ;
-; Location /home/dstn/.julia/packages/CUDA/YIj5X/src/device/intrinsics/synchronization.jl:16
-        CS2R R70, SRZ ;
-; Location ./int.jl:87
-        IMAD.IADD R62, R23.reuse, 0x1, R62 ;
-; Location /home/dstn/.julia/packages/LLVM/RpBog/src/interop/base.jl:38
-        STS [R76], R21 ;
-; Location ./int.jl:87
-        IMAD.IADD R64, R23, 0x1, R64 ;
-; Location /home/dstn/.julia/packages/LLVM/RpBog/src/interop/base.jl:38
-        IMAD.SHL.U32 R19, R48, 0x4, RZ ;
-        STS [R63], R22 ;
-; Location ./int.jl:87
-        IMAD.IADD R66, R23, 0x1, R66 ;
-; Location /home/dstn/.julia/packages/LLVM/RpBog/src/interop/base.jl:38
-        IMAD.SHL.U32 R56, R56, 0x4, RZ ;
-        STS [R65], R24 ;
-        IMAD.SHL.U32 R23, R58, 0x4, RZ ;
-        IMAD.SHL.U32 R21, R54, 0x4, RZ ;
-        STS [R16], R25 ;
-        IMAD.SHL.U32 R62, R62, 0x4, RZ ;
-; Location /home/dstn/.julia/packages/CUDA/YIj5X/src/device/intrinsics/synchronization.jl:16
-        CS2R R58, SRZ ;
-        CS2R R54, SRZ ;
-; Location /home/dstn/.julia/packages/LLVM/RpBog/src/interop/base.jl:38
-        STS [R69], R26 ;
-        STS [R68], R27 ;
-        IMAD.SHL.U32 R16, R64, 0x4, RZ ;
-        STS [R17], R28 ;
-; Location /home/dstn/.julia/packages/CUDA/YIj5X/src/device/intrinsics/synchronization.jl:16
-        CS2R R64, SRZ ;
-; Location /home/dstn/.julia/packages/LLVM/RpBog/src/interop/base.jl:38
-        STS [R60], R29 ;
-; Location /home/dstn/.julia/packages/CUDA/YIj5X/src/device/intrinsics/synchronization.jl:16
-        CS2R R68, SRZ ;
-; Location /home/dstn/.julia/packages/LLVM/RpBog/src/interop/base.jl:38
-        STS [R19], R30 ;
-        IMAD.SHL.U32 R17, R66, 0x4, RZ ;
-        STS [R52], R31 ;
-; Location /home/dstn/.julia/packages/CUDA/YIj5X/src/device/intrinsics/synchronization.jl:16
-        CS2R R66, SRZ ;
-        CS2R R60, SRZ ;
-; Location /home/dstn/.julia/packages/LLVM/RpBog/src/interop/base.jl:38
-        STS [R21], R44 ;
-        STS [R56], R45 ;
-; Location /home/dstn/.julia/packages/CUDA/YIj5X/src/device/intrinsics/synchronization.jl:16
-        CS2R R52, SRZ ;
-; Location /home/dstn/.julia/packages/LLVM/RpBog/src/interop/base.jl:38
-        STS [R23], R46 ;
-        STS [R62], R47 ;
-; Location /home/dstn/.julia/packages/CUDA/YIj5X/src/device/intrinsics/synchronization.jl:16
-        CS2R R56, SRZ ;
-        CS2R R44, SRZ ;
-; Location /home/dstn/.julia/packages/LLVM/RpBog/src/interop/base.jl:38
-        STS [R16], RZ ;
-        STS [R17], RZ ;
-; Location /home/dstn/.julia/packages/CUDA/YIj5X/src/device/intrinsics/synchronization.jl:16
-        CS2R R62, SRZ ;
-        BAR.SYNC 0x0 ;
-; Location /home/dstn/kotekan/julia/kernels/frb.jl:1475
-   @!P1 BRA `(.L_x_57) ;
-; Location ./int.jl:289
-        UIADD3 UR15, UR8, 0x10, URZ ;
-        LOP3.LUT R35, R35, 0x3, RZ, 0xc0, !PT ;
-        UIADD3 UR14, UR8, 0x11, URZ ;
-        UIADD3 UR13, UR8, 0x12, URZ ;
-        UIADD3 UR11, UR8, 0x14, URZ ;
-        IMAD R35, R35, 0x12c6, RZ ;
-        UIADD3 UR10, UR8, 0x15, URZ ;
-        UIADD3 UR9, UR8, 0x16, URZ ;
-        UIADD3 UR7, UR8, 0x17, URZ ;
-        IADD3 R17, R7, R35, R10 ;
+    @P1 BRA `(.L_x_104) ;
+        LDL R37, [R1+0x50] ;
+; Location ./int.jl:296
+        UIADD3 UR15, UR7, 0x10, URZ ;
+        UIADD3 UR14, UR7, 0x11, URZ ;
+        UIADD3 UR13, UR7, 0x12, URZ ;
+        UIADD3 UR11, UR7, 0x14, URZ ;
+        UIADD3 UR10, UR7, 0x15, URZ ;
+        UIADD3 UR9, UR7, 0x16, URZ ;
+        UIADD3 UR8, UR7, 0x17, URZ ;
+        UPRMT UR17, UR7, 0x9910, URZ ;
+        UIADD3 UR12, UR7, 0x13, URZ ;
+        UPRMT UR18, UR15, 0x9910, URZ ;
+        UPRMT UR19, UR14, 0x9910, URZ ;
+        UPRMT UR20, UR13, 0x9910, URZ ;
+        UPRMT UR22, UR11, 0x9910, URZ ;
+        UPRMT UR23, UR10, 0x9910, URZ ;
+        UPRMT UR24, UR9, 0x9910, URZ ;
         UPRMT UR16, UR8, 0x9910, URZ ;
-        UIADD3 UR12, UR8, 0x13, URZ ;
-        UPRMT UR17, UR15, 0x9910, URZ ;
-        IMAD.IADD R17, R8, 0x1, R17 ;
-        UPRMT UR18, UR14, 0x9910, URZ ;
-        UPRMT UR19, UR13, 0x9910, URZ ;
-        IMAD.SHL.U32 R25, R17, 0x4, RZ ;
-        UPRMT UR21, UR11, 0x9910, URZ ;
-        UPRMT UR22, UR10, 0x9910, URZ ;
-        UPRMT UR23, UR9, 0x9910, URZ ;
-; Location /home/dstn/.julia/packages/LLVM/RpBog/src/interop/base.jl:38
-        LDS R72, [R25+0x4] ;
-; Location ./int.jl:289
-        UPRMT UR24, UR7, 0x9910, URZ ;
-        UIMAD UR25, UR16, 0x2aab, URZ ;
-; Location /home/dstn/.julia/packages/LLVM/RpBog/src/interop/base.jl:38
-        LDS R71, [R25+0x8] ;
-; Location ./int.jl:289
-        UPRMT UR20, UR12, 0x9910, URZ ;
-        UIMAD UR26, UR17, 0x2aab, URZ ;
-; Location /home/dstn/.julia/packages/LLVM/RpBog/src/interop/base.jl:38
-        LDS R70, [R25+0xc] ;
-; Location ./int.jl:289
-        UIMAD UR27, UR18, 0x2aab, URZ ;
-        UIMAD UR28, UR19, 0x2aab, URZ ;
-; Location /home/dstn/.julia/packages/LLVM/RpBog/src/interop/base.jl:38
-        LDS R69, [R25+0x10] ;
-; Location ./int.jl:289
-        UIMAD UR30, UR21, 0x2aab, URZ ;
-        UIMAD UR31, UR22, 0x2aab, URZ ;
-; Location /home/dstn/.julia/packages/LLVM/RpBog/src/interop/base.jl:38
-        LDS R68, [R25+0x14] ;
-; Location ./int.jl:289
-        UIMAD UR32, UR23, 0x2aab, URZ ;
-        UIMAD UR33, UR24, 0x2aab, URZ ;
-; Location /home/dstn/.julia/packages/LLVM/RpBog/src/interop/base.jl:38
-        LDS R67, [R25+0x18] ;
-; Location ./int.jl:289
-        USHF.R.S32.HI UR16, URZ, 0x10, UR25 ;
-        UIMAD UR29, UR20, 0x2aab, URZ ;
-; Location /home/dstn/.julia/packages/LLVM/RpBog/src/interop/base.jl:38
-        LDS R66, [R25+0x1c] ;
-; Location ./int.jl:289
-        USHF.R.S32.HI UR17, URZ, 0x10, UR26 ;
-        USHF.R.S32.HI UR18, URZ, 0x10, UR27 ;
-; Location /home/dstn/.julia/packages/LLVM/RpBog/src/interop/base.jl:38
-        LDS R65, [R25+0x20] ;
-; Location ./int.jl:289
-        USHF.R.S32.HI UR19, URZ, 0x10, UR28 ;
-        USHF.R.S32.HI UR21, URZ, 0x10, UR30 ;
-; Location /home/dstn/.julia/packages/LLVM/RpBog/src/interop/base.jl:38
-        LDS R64, [R25+0x24] ;
-; Location ./int.jl:289
-        USHF.R.S32.HI UR22, URZ, 0x10, UR31 ;
-        USHF.R.S32.HI UR23, URZ, 0x10, UR32 ;
-; Location /home/dstn/.julia/packages/LLVM/RpBog/src/interop/base.jl:38
-        LDS R63, [R25+0x28] ;
-; Location ./int.jl:289
-        USHF.R.S32.HI UR24, URZ, 0x10, UR33 ;
-        ULOP3.LUT UR16, UR16, 0xffff, URZ, 0xc0, !UPT ;
-; Location /home/dstn/.julia/packages/LLVM/RpBog/src/interop/base.jl:38
-        LDS R62, [R25+0x2c] ;
-; Location ./int.jl:289
-        USHF.R.S32.HI UR20, URZ, 0x10, UR29 ;
-        ULOP3.LUT UR17, UR17, 0xffff, URZ, 0xc0, !UPT ;
-; Location /home/dstn/.julia/packages/LLVM/RpBog/src/interop/base.jl:38
-        LDS R61, [R25+0x30] ;
-; Location ./int.jl:289
-        ULOP3.LUT UR18, UR18, 0xffff, URZ, 0xc0, !UPT ;
-        ULOP3.LUT UR19, UR19, 0xffff, URZ, 0xc0, !UPT ;
-; Location /home/dstn/.julia/packages/LLVM/RpBog/src/interop/base.jl:38
-        LDS R60, [R25+0x34] ;
-; Location ./int.jl:289
-        ULOP3.LUT UR21, UR21, 0xffff, URZ, 0xc0, !UPT ;
-        ULOP3.LUT UR22, UR22, 0xffff, URZ, 0xc0, !UPT ;
-; Location /home/dstn/.julia/packages/LLVM/RpBog/src/interop/base.jl:38
-        LDS R59, [R25+0x38] ;
-; Location ./int.jl:289
-        ULOP3.LUT UR23, UR23, 0xffff, URZ, 0xc0, !UPT ;
-        ULOP3.LUT UR24, UR24, 0xffff, URZ, 0xc0, !UPT ;
-; Location /home/dstn/.julia/packages/LLVM/RpBog/src/interop/base.jl:38
-        LDS R58, [R25+0x3c] ;
-; Location ./int.jl:289
-        USHF.R.U32.HI UR16, URZ, 0xf, UR16 ;
-        ULOP3.LUT UR20, UR20, 0xffff, URZ, 0xc0, !UPT ;
-        USHF.R.U32.HI UR17, URZ, 0xf, UR17 ;
-        USHF.R.U32.HI UR18, URZ, 0xf, UR18 ;
-        USHF.R.U32.HI UR19, URZ, 0xf, UR19 ;
-        USHF.R.U32.HI UR21, URZ, 0xf, UR21 ;
-        USHF.R.U32.HI UR22, URZ, 0xf, UR22 ;
-        USHF.R.U32.HI UR23, URZ, 0xf, UR23 ;
-        USHF.R.U32.HI UR24, URZ, 0xf, UR24 ;
-        ULEA.HI.SX32 UR16, UR25, UR16, 0xe ;
-        USHF.R.U32.HI UR20, URZ, 0xf, UR20 ;
-        ULEA.HI.SX32 UR17, UR26, UR17, 0xe ;
-        ULEA.HI.SX32 UR18, UR27, UR18, 0xe ;
-        ULEA.HI.SX32 UR19, UR28, UR19, 0xe ;
-        ULEA.HI.SX32 UR21, UR30, UR21, 0xe ;
-        ULEA.HI.SX32 UR22, UR31, UR22, 0xe ;
-        ULEA.HI.SX32 UR23, UR32, UR23, 0xe ;
-        ULEA.HI.SX32 UR24, UR33, UR24, 0xe ;
-        UPRMT UR16, UR16, 0x9910, URZ ;
-        ULEA.HI.SX32 UR20, UR29, UR20, 0xe ;
-        UPRMT UR17, UR17, 0x9910, URZ ;
-        UPRMT UR18, UR18, 0x9910, URZ ;
-        UPRMT UR19, UR19, 0x9910, URZ ;
-        UPRMT UR21, UR21, 0x9910, URZ ;
-        UPRMT UR22, UR22, 0x9910, URZ ;
-        UPRMT UR23, UR23, 0x9910, URZ ;
-        UPRMT UR24, UR24, 0x9910, URZ ;
+        UIMAD UR17, UR17, 0x2aab, URZ ;
+        UPRMT UR21, UR12, 0x9910, URZ ;
+        UIMAD UR18, UR18, 0x2aab, URZ ;
+        UIMAD UR19, UR19, 0x2aab, URZ ;
+        UIMAD UR20, UR20, 0x2aab, URZ ;
+        UIMAD UR22, UR22, 0x2aab, URZ ;
+        UIMAD UR23, UR23, 0x2aab, URZ ;
+        UIMAD UR24, UR24, 0x2aab, URZ ;
+        UIMAD UR16, UR16, 0x2aab, URZ ;
+        USHF.R.S32.HI UR25, URZ, 0x10, UR17 ;
+        UIMAD UR21, UR21, 0x2aab, URZ ;
+        USHF.R.S32.HI UR26, URZ, 0x10, UR18 ;
+        USHF.R.S32.HI UR27, URZ, 0x10, UR19 ;
+        USHF.R.S32.HI UR28, URZ, 0x10, UR20 ;
+        USHF.R.S32.HI UR32, URZ, 0x10, UR22 ;
+        USHF.R.S32.HI UR33, URZ, 0x10, UR23 ;
+        USHF.R.S32.HI UR34, URZ, 0x10, UR24 ;
+        USHF.R.S32.HI UR35, URZ, 0x10, UR16 ;
+        ULOP3.LUT UR25, UR25, 0xffff, URZ, 0xc0, !UPT ;
+        USHF.R.S32.HI UR29, URZ, 0x10, UR21 ;
+        ULOP3.LUT UR26, UR26, 0xffff, URZ, 0xc0, !UPT ;
+        ULOP3.LUT UR27, UR27, 0xffff, URZ, 0xc0, !UPT ;
+        ULOP3.LUT UR28, UR28, 0xffff, URZ, 0xc0, !UPT ;
+        ULOP3.LUT UR32, UR32, 0xffff, URZ, 0xc0, !UPT ;
+        ULOP3.LUT UR33, UR33, 0xffff, URZ, 0xc0, !UPT ;
+        ULOP3.LUT UR34, UR34, 0xffff, URZ, 0xc0, !UPT ;
+        ULOP3.LUT UR35, UR35, 0xffff, URZ, 0xc0, !UPT ;
+        USHF.R.U32.HI UR25, URZ, 0xf, UR25 ;
+        ULOP3.LUT UR29, UR29, 0xffff, URZ, 0xc0, !UPT ;
+        USHF.R.U32.HI UR26, URZ, 0xf, UR26 ;
+        USHF.R.U32.HI UR27, URZ, 0xf, UR27 ;
+        USHF.R.U32.HI UR28, URZ, 0xf, UR28 ;
+        USHF.R.U32.HI UR32, URZ, 0xf, UR32 ;
+        USHF.R.U32.HI UR33, URZ, 0xf, UR33 ;
+        USHF.R.U32.HI UR34, URZ, 0xf, UR34 ;
+        USHF.R.U32.HI UR35, URZ, 0xf, UR35 ;
+        ULEA.HI.SX32 UR25, UR17, UR25, 0xe ;
+        USHF.R.U32.HI UR29, URZ, 0xf, UR29 ;
+        ULEA.HI.SX32 UR26, UR18, UR26, 0xe ;
+        ULEA.HI.SX32 UR27, UR19, UR27, 0xe ;
+        ULEA.HI.SX32 UR28, UR20, UR28, 0xe ;
+        ULEA.HI.SX32 UR32, UR22, UR32, 0xe ;
+        ULEA.HI.SX32 UR33, UR23, UR33, 0xe ;
+        ULEA.HI.SX32 UR34, UR24, UR34, 0xe ;
+        ULEA.HI.SX32 UR35, UR16, UR35, 0xe ;
+        UPRMT UR16, UR25, 0x9910, URZ ;
+        ULEA.HI.SX32 UR29, UR21, UR29, 0xe ;
+        UPRMT UR17, UR26, 0x9910, URZ ;
+        UPRMT UR18, UR27, 0x9910, URZ ;
+        UPRMT UR19, UR28, 0x9910, URZ ;
+        UPRMT UR21, UR32, 0x9910, URZ ;
+        UPRMT UR22, UR33, 0x9910, URZ ;
+        UPRMT UR23, UR34, 0x9910, URZ ;
+        UPRMT UR24, UR35, 0x9910, URZ ;
         UIMAD UR16, UR16, 0x18, URZ ;
-        UPRMT UR20, UR20, 0x9910, URZ ;
+        UPRMT UR20, UR29, 0x9910, URZ ;
         UIMAD UR17, UR17, 0x18, URZ ;
         UIMAD UR18, UR18, 0x18, URZ ;
         UIMAD UR19, UR19, 0x18, URZ ;
@@ -5338,7 +2499,7 @@
         UPRMT UR22, UR22, 0x7710, URZ ;
         UPRMT UR23, UR23, 0x7710, URZ ;
         UPRMT UR24, UR24, 0x7710, URZ ;
-        UIADD3 UR16, UR8, UR16, URZ ;
+        UIADD3 UR16, UR7, UR16, URZ ;
         UPRMT UR20, UR20, 0x7710, URZ ;
         UIADD3 UR15, UR15, UR17, URZ ;
         UIADD3 UR14, UR14, UR18, URZ ;
@@ -5346,1729 +2507,1270 @@
         UIADD3 UR11, UR11, UR21, URZ ;
         UIADD3 UR10, UR10, UR22, URZ ;
         UIADD3 UR9, UR9, UR23, URZ ;
-        UIADD3 UR7, UR7, UR24, URZ ;
+        UIADD3 UR8, UR8, UR24, URZ ;
+; Location /home/eschnett/.julia/packages/LLVM/OLMpi/src/interop/base.jl:38
         UPRMT UR16, UR16, 0x9910, URZ ;
+; Location ./int.jl:296
         UIADD3 UR12, UR12, UR20, URZ ;
+; Location /home/eschnett/.julia/packages/LLVM/OLMpi/src/interop/base.jl:38
         UPRMT UR15, UR15, 0x9910, URZ ;
         UPRMT UR14, UR14, 0x9910, URZ ;
         UPRMT UR13, UR13, 0x9910, URZ ;
         UPRMT UR17, UR11, 0x9910, URZ ;
         UPRMT UR18, UR10, 0x9910, URZ ;
         UPRMT UR19, UR9, 0x9910, URZ ;
-        UPRMT UR20, UR7, 0x9910, URZ ;
+        UPRMT UR20, UR8, 0x9910, URZ ;
         UPRMT UR12, UR12, 0x9910, URZ ;
-        UMOV UR7, UR16 ;
+        UMOV UR8, UR16 ;
         UMOV UR9, UR15 ;
-; Location ./int.jl:87
-        IADD3 R16, R10.reuse, UR7, R35.reuse ;
-; Location ./int.jl:289
+        IMAD.U32 R64, RZ, RZ, UR8 ;
         UMOV UR10, UR14 ;
-; Location ./int.jl:87
-        IADD3 R17, R10.reuse, UR9, R35.reuse ;
-; Location ./int.jl:289
+        IMAD.U32 R43, RZ, RZ, UR9 ;
         UMOV UR11, UR13 ;
-; Location ./int.jl:87
-        IADD3 R18, R10.reuse, UR10, R35.reuse ;
-; Location ./int.jl:289
+        IMAD.U32 R42, RZ, RZ, UR10 ;
         UMOV UR13, UR17 ;
-; Location ./int.jl:87
-        IADD3 R19, R10.reuse, UR11, R35.reuse ;
-; Location ./int.jl:289
+        IMAD.U32 R41, RZ, RZ, UR11 ;
         UMOV UR14, UR18 ;
-; Location ./int.jl:87
-        IADD3 R20, R10.reuse, UR12, R35.reuse ;
-; Location ./int.jl:289
-        UMOV UR7, UR19 ;
-; Location ./int.jl:87
-        IADD3 R21, R10.reuse, UR13, R35.reuse ;
-; Location ./int.jl:289
+        IMAD.U32 R40, RZ, RZ, UR12 ;
+        UMOV UR8, UR19 ;
+        IMAD.U32 R9, RZ, RZ, UR13 ;
         UMOV UR15, UR20 ;
-; Location ./int.jl:87
-        IADD3 R22, R10, UR14, R35 ;
-        IADD3 R23, R10.reuse, UR7, R35.reuse ;
-        IADD3 R24, R10, UR15, R35 ;
-        IADD3 R16, R8.reuse, R16, R7.reuse ;
-        IADD3 R17, R8.reuse, R17, R7.reuse ;
-        IADD3 R18, R8, R18, R7.reuse ;
-; Location /home/dstn/.julia/packages/LLVM/RpBog/src/interop/base.jl:38
-        IMAD.SHL.U32 R16, R16, 0x4, RZ ;
-; Location ./int.jl:87
-        IADD3 R19, R8.reuse, R19, R7.reuse ;
-; Location /home/dstn/.julia/packages/LLVM/RpBog/src/interop/base.jl:38
-        IMAD.SHL.U32 R17, R17, 0x4, RZ ;
-; Location ./int.jl:87
-        IADD3 R20, R8, R20, R7.reuse ;
-; Location /home/dstn/.julia/packages/LLVM/RpBog/src/interop/base.jl:38
-        IMAD.SHL.U32 R18, R18, 0x4, RZ ;
-; Location ./int.jl:87
-        IADD3 R21, R8.reuse, R21, R7.reuse ;
-; Location /home/dstn/.julia/packages/LLVM/RpBog/src/interop/base.jl:38
-        IMAD.SHL.U32 R19, R19, 0x4, RZ ;
-; Location ./int.jl:87
-        IADD3 R22, R8, R22, R7.reuse ;
-; Location /home/dstn/.julia/packages/LLVM/RpBog/src/interop/base.jl:38
-        IMAD.SHL.U32 R20, R20, 0x4, RZ ;
-; Location ./int.jl:87
-        IADD3 R23, R8.reuse, R23, R7.reuse ;
-; Location /home/dstn/.julia/packages/LLVM/RpBog/src/interop/base.jl:38
-        IMAD.SHL.U32 R21, R21, 0x4, RZ ;
-; Location ./int.jl:87
-        IADD3 R24, R8, R24, R7 ;
-; Location /home/dstn/.julia/packages/LLVM/RpBog/src/interop/base.jl:38
-        IMAD.SHL.U32 R22, R22, 0x4, RZ ;
-        LDS R73, [R16] ;
-        IMAD.SHL.U32 R23, R23, 0x4, RZ ;
-        IMAD.SHL.U32 R24, R24, 0x4, RZ ;
-        LDS R57, [R17] ;
-        LDS R56, [R18] ;
-        LDS R55, [R19] ;
-        LDS R54, [R20] ;
-        LDS R53, [R21] ;
-        LDS R52, [R22] ;
-        LDS R45, [R23] ;
-        LDS R44, [R24] ;
-
-.L_x_57:
+        IMAD.U32 R10, RZ, RZ, UR14 ;
+        IMAD.U32 R11, RZ, RZ, UR8 ;
+        IMAD.U32 R8, RZ, RZ, UR15 ;
+        IMAD R64, R64, 0x4, R37.reuse ;
+        LDS R63, [R37+0x4] ;
+        IMAD R43, R43, 0x4, R37.reuse ;
+        IMAD R42, R42, 0x4, R37.reuse ;
+        LDS R61, [R37+0x8] ;
+        IMAD R41, R41, 0x4, R37 ;
+        IMAD R40, R40, 0x4, R37.reuse ;
+        LDS R60, [R37+0xc] ;
+        IMAD R9, R9, 0x4, R37.reuse ;
+        IMAD R10, R10, 0x4, R37.reuse ;
+        LDS R59, [R37+0x10] ;
+        IMAD R11, R11, 0x4, R37.reuse ;
+        IMAD R8, R8, 0x4, R37 ;
+        LDS R58, [R37+0x14] ;
+        LDS R64, [R64] ;
+        LDS R43, [R43] ;
+        LDS R42, [R42] ;
+        LDS R41, [R41] ;
+        LDS R40, [R40] ;
+        LDS R9, [R9] ;
+        LDS R10, [R10] ;
+        LDS R11, [R11] ;
+        LDS R8, [R8] ;
+        LDS R57, [R37+0x18] ;
+        LDS R56, [R37+0x1c] ;
+        LDS R55, [R37+0x20] ;
+        LDS R54, [R37+0x24] ;
+        LDS R51, [R37+0x28] ;
+        LDS R50, [R37+0x2c] ;
+        LDS R47, [R37+0x30] ;
+        LDS R46, [R37+0x34] ;
+        LDS R45, [R37+0x38] ;
+        LDS R44, [R37+0x3c] ;
+
+.L_x_104:
         BSYNC B0 ;
 
-.L_x_56:
-; Location /home/dstn/.julia/packages/CUDA/YIj5X/src/device/intrinsics/synchronization.jl:16
+.L_x_103:
+; Location /home/eschnett/.julia/packages/CUDA/rXson/src/device/intrinsics/synchronization.jl:16
         BAR.SYNC 0x0 ;
-        IMAD.MOV.U32 R74, RZ, RZ, 0xc ;
-        UIADD3 UR16, UR8, 0x1, URZ ;
-        UIADD3 UR17, UR8, 0x2, URZ ;
-        UIADD3 UR18, UR8, 0x3, URZ ;
-        UMOV UR7, URZ ;
-
-.L_x_68:
-; Location ./promotion.jl:477
-        ISETP.NE.AND P5, PT, R74.reuse, 0xc, PT ;
-; Location /home/dstn/.julia/packages/LLVM/RpBog/src/interop/base.jl:38
-        IMAD.MOV.U32 R26, RZ, RZ, 0x54005400 ;
-; Location ./promotion.jl:477
-        ISETP.NE.AND P6, PT, R74, 0x8, PT ;
-        IMAD.MOV.U32 R25, RZ, RZ, 0x4800 ;
-; Location /home/dstn/kotekan/julia/kernels/frb.jl:1475
-        SEL R16, R73, RZ, !P5 ;
-; Location /home/dstn/.julia/packages/LLVM/RpBog/src/interop/base.jl:38
-        IMAD.MOV.U32 R27, RZ, RZ, 0x64006400 ;
-; Location /home/dstn/kotekan/julia/kernels/frb.jl:1475
-        SEL R17, R72, RZ, !P5 ;
-; Location ./int.jl:289
-        ULOP3.LUT UR9, UR7, 0xff, URZ, 0xc0, !UPT ;
-; Location /home/dstn/kotekan/julia/kernels/frb.jl:1475
-        SEL R18, R71, RZ, !P5 ;
-; Location /home/dstn/.julia/packages/LLVM/RpBog/src/interop/base.jl:38
-        HADD2 R20, R25.reuse.H0_H0, 64, 64 ;
-; Location /home/dstn/kotekan/julia/kernels/frb.jl:1475
-        SEL R19, R70, RZ, !P5 ;
-; Location /home/dstn/.julia/packages/LLVM/RpBog/src/interop/base.jl:38
-        HADD2 R25, R25.H0_H0, 1024, 1024 ;
-; Location ./promotion.jl:477
-        ISETP.NE.AND P5, PT, R74, 0x4, PT ;
-; Location ./int.jl:289
-        UIMAD UR9, UR9, 0xab, URZ ;
-; Location /home/dstn/kotekan/julia/kernels/frb.jl:1475
-        SEL R16, R69, R16, !P6 ;
-; Location /home/dstn/.julia/packages/LLVM/RpBog/src/interop/base.jl:38
-        BSSY B0, `(.L_x_58) ;
-; Location /home/dstn/kotekan/julia/kernels/frb.jl:1475
-        SEL R17, R68, R17, !P6 ;
-; Location ./int.jl:289
-        ULOP3.LUT UR9, UR9, 0xffff, URZ, 0xc0, !UPT ;
-; Location /home/dstn/kotekan/julia/kernels/frb.jl:1475
-        SEL R18, R67, R18, !P6 ;
-        SEL R19, R66, R19, !P6 ;
-; Location ./int.jl:289
-        USHF.R.U32.HI UR9, URZ, 0xa, UR9 ;
-; Location ./promotion.jl:477
-        ISETP.NE.AND P6, PT, R74, RZ, PT ;
-; Location /home/dstn/kotekan/julia/kernels/frb.jl:1475
-        SEL R16, R65, R16, !P5 ;
-; Location ./int.jl:289
-        UPRMT UR9, UR9, 0x9910, URZ ;
-; Location /home/dstn/kotekan/julia/kernels/frb.jl:1475
-        SEL R17, R64, R17, !P5 ;
-        SEL R18, R63, R18, !P5 ;
-; Location ./int.jl:289
-        UIMAD UR9, UR9, 0x6, URZ ;
-; Location /home/dstn/kotekan/julia/kernels/frb.jl:1475
-        SEL R19, R62, R19, !P5 ;
-; Location ./promotion.jl:477
-        ISETP.NE.AND P5, PT, R74, -0x4, PT ;
-; Location ./int.jl:289
-        UIADD3 UR9, URZ, -UR9, URZ ;
-; Location /home/dstn/kotekan/julia/kernels/frb.jl:1475
-        SEL R16, R61, R16, !P6 ;
-        SEL R17, R60, R17, !P6 ;
-; Location ./int.jl:289
-        UPRMT UR9, UR9, 0x7710, URZ ;
-; Location /home/dstn/kotekan/julia/kernels/frb.jl:1475
-        SEL R28, R59, R18, !P6 ;
-        SEL R29, R58, R19, !P6 ;
-; Location ./int.jl:289
-        UIADD3 UR9, UR9, UR7, URZ ;
-; Location ./promotion.jl:477
-        ISETP.NE.AND P6, PT, R74, -0x8, PT ;
-; Location /home/dstn/kotekan/julia/kernels/frb.jl:1475
-        SEL R16, R57, R16, !P5 ;
+        UMOV UR7, 0xc ;
+
+.L_x_107:
+; Location ./promotion.jl:521
+        UISETP.NE.AND UP0, UPT, UR7, 0xc, UPT ;
+        STL [R1+0xac], R66 ;
+        UISETP.NE.AND UP1, UPT, UR7, 0x8, UPT ;
+        UISETP.NE.AND UP2, UPT, UR7, 0x4, UPT ;
+; Location /home/eschnett/src/kotekan/julia/kernels/frb.jl:1709
+        PLOP3.LUT P4, PT, PT, PT, UP0, 0x40, 0x0 ;
+        PLOP3.LUT P6, PT, PT, PT, UP1, 0x40, 0x0 ;
+        SEL R28, R64, RZ, P4 ;
+; Location ./promotion.jl:521
+        UISETP.NE.AND UP3, UPT, UR7, -0x4, UPT ;
+; Location /home/eschnett/src/kotekan/julia/kernels/frb.jl:1709
+        PLOP3.LUT P5, PT, PT, PT, UP0, 0x40, 0x0 ;
+; Location ./promotion.jl:521
+        UISETP.NE.AND UP4, UPT, UR7, -0x8, UPT ;
+; Location /home/eschnett/src/kotekan/julia/kernels/frb.jl:1709
+        PLOP3.LUT P4, PT, PT, PT, UP2, 0x40, 0x0 ;
+        IMAD.MOV.U32 R18, RZ, RZ, 0x4800 ;
+        SEL R28, R59, R28, P6 ;
+; Location /home/eschnett/.julia/packages/LLVM/OLMpi/src/interop/base.jl:38
+        IMAD.MOV.U32 R36, RZ, RZ, 0x54005400 ;
+; Location /home/eschnett/src/kotekan/julia/kernels/frb.jl:1709
+        PLOP3.LUT P6, PT, PT, PT, UP1, 0x40, 0x0 ;
+        LDL R66, [R1+0x44] ;
+        SEL R29, R63, RZ, P5 ;
+        SEL R28, R55, R28, P4 ;
+        STL [R1+0xa8], R65 ;
+; Location ./promotion.jl:521
+        ISETP.NE.AND P4, PT, RZ, UR7, PT ;
+; Location /home/eschnett/src/kotekan/julia/kernels/frb.jl:1709
+        PLOP3.LUT P5, PT, PT, PT, UP2, 0x40, 0x0 ;
+        SEL R29, R58, R29, P6 ;
+        PLOP3.LUT P6, PT, PT, PT, UP3, 0x40, 0x0 ;
+        SEL R28, R47, R28, !P4 ;
+        LDL R65, [R1+0x1c] ;
+        SEL R29, R54, R29, P5 ;
+        PLOP3.LUT P5, PT, PT, PT, UP4, 0x40, 0x0 ;
+        SEL R28, R43, R28, P6 ;
+        PLOP3.LUT P6, PT, PT, PT, UP3, 0x40, 0x0 ;
+        SEL R29, R46, R29, !P4 ;
+        SEL R28, R9, R28, P5 ;
+        PLOP3.LUT P5, PT, PT, PT, UP4, 0x40, 0x0 ;
+        SEL R29, R42, R29, P6 ;
+; Location /home/eschnett/.julia/packages/LLVM/OLMpi/src/interop/base.jl:38
+        PRMT R37, R18, 0x7610, R37 ;
+; Location /home/eschnett/src/kotekan/julia/kernels/frb.jl:1709
+        SEL R29, R10, R29, P5 ;
+; Location ./int.jl:373
+        LOP3.LUT R28, R28, 0x88888888, RZ, 0x3c, !PT ;
+; Location /home/eschnett/.julia/packages/LLVM/OLMpi/src/interop/base.jl:38
+        HADD2 R35, R37.H0_H0, 64, 64 ;
+; Location ./int.jl:373
+        LOP3.LUT R29, R29, 0x88888888, RZ, 0x3c, !PT ;
+; Location /home/eschnett/.julia/packages/LLVM/OLMpi/src/interop/base.jl:38
+        LOP3.LUT R27, R28, 0xf000f0, R36, 0xe2, !PT ;
+        LOP3.LUT R23, R29, 0xf000f0, R36, 0xe2, !PT ;
+; Location /home/eschnett/src/kotekan/julia/kernels/frb.jl:1709
+        PLOP3.LUT P5, PT, PT, PT, UP0, 0x40, 0x0 ;
+; Location /home/eschnett/.julia/packages/LLVM/OLMpi/src/interop/base.jl:38
+        HADD2 R27, R27, -R35.reuse ;
+; Location /home/eschnett/src/kotekan/julia/kernels/frb.jl:1709
+        PLOP3.LUT P6, PT, PT, PT, UP1, 0x40, 0x0 ;
+; Location /home/eschnett/.julia/packages/LLVM/OLMpi/src/interop/base.jl:38
+        HADD2 R23, R23, -R35 ;
+; Location /home/eschnett/src/kotekan/julia/kernels/frb.jl:1709
+        SEL R18, R61, RZ, P5 ;
+; Location ./int.jl:373
+        HMUL2 R30, R2.reuse.H0_H0, R27 ;
+; Location /home/eschnett/src/kotekan/julia/kernels/frb.jl:1709
+        PLOP3.LUT P5, PT, PT, PT, UP2, 0x40, 0x0 ;
+; Location ./int.jl:373
+        HMUL2 R31, R2.H0_H0, R23 ;
+; Location /home/eschnett/.julia/packages/LLVM/OLMpi/src/interop/base.jl:38
+        PRMT R32, R27, 0x5410, R23 ;
+; Location /home/eschnett/src/kotekan/julia/kernels/frb.jl:1709
+        SEL R18, R57, R18, P6 ;
+; Location /home/eschnett/.julia/packages/LLVM/OLMpi/src/interop/base.jl:38
+        PRMT R19, R30, 0x7632, R31 ;
+; Location /home/eschnett/src/kotekan/julia/kernels/frb.jl:1709
+        PLOP3.LUT P6, PT, PT, PT, UP0, 0x40, 0x0 ;
+        SEL R18, R51, R18, P5 ;
+; Location /home/eschnett/.julia/packages/LLVM/OLMpi/src/interop/base.jl:38
+        HFMA2 R32, R2.H1_H1, R32, R19 ;
+; Location /home/eschnett/src/kotekan/julia/kernels/frb.jl:1709
+        PLOP3.LUT P5, PT, PT, PT, UP1, 0x40, 0x0 ;
+        SEL R19, R60, RZ, P6 ;
+        PLOP3.LUT P6, PT, PT, PT, UP2, 0x40, 0x0 ;
+        SEL R19, R56, R19, P5 ;
+; Location /home/eschnett/.julia/packages/LLVM/OLMpi/src/interop/base.jl:38
+        PRMT R33, R27, 0x7632, R23 ;
+        PRMT R30, R30, 0x5410, R31 ;
+        IMAD.MOV.U32 R31, RZ, RZ, 0x64006400 ;
+; Location /home/eschnett/src/kotekan/julia/kernels/frb.jl:1709
+        SEL R19, R50, R19, P6 ;
+        PLOP3.LUT P6, PT, PT, PT, UP3, 0x40, 0x0 ;
+; Location /home/eschnett/.julia/packages/LLVM/OLMpi/src/interop/base.jl:38
+        HFMA2 R33, -R2.H1_H1, R33, R30 ;
+; Location /home/eschnett/src/kotekan/julia/kernels/frb.jl:1709
+        SEL R18, R45, R18, !P4 ;
+        PLOP3.LUT P5, PT, PT, PT, UP3, 0x40, 0x0 ;
+        SEL R34, R41, R18, P6 ;
+; Location /home/eschnett/.julia/packages/LLVM/OLMpi/src/interop/base.jl:38
+        PRMT R18, R33, 0x5410, R32 ;
+; Location /home/eschnett/src/kotekan/julia/kernels/frb.jl:1709
+        SEL R19, R44, R19, !P4 ;
+        PLOP3.LUT P4, PT, PT, PT, UP4, 0x40, 0x0 ;
+        SEL R27, R40, R19, P5 ;
+; Location /home/eschnett/.julia/packages/IndexSpaces/SkQyK/src/IndexSpaces.jl:1946
+        HMMA.1688.F16 R18, R14, R18, RZ ;
+; Location /home/eschnett/src/kotekan/julia/kernels/frb.jl:1709
+        PLOP3.LUT P6, PT, PT, PT, UP4, 0x40, 0x0 ;
+        SEL R34, R11, R34, P4 ;
+        SEL R27, R8, R27, P6 ;
+; Location ./int.jl:373
+        LOP3.LUT R34, R34, 0x88888888, RZ, 0x3c, !PT ;
+        LOP3.LUT R27, R27, 0x88888888, RZ, 0x3c, !PT ;
+; Location /home/eschnett/.julia/packages/LLVM/OLMpi/src/interop/base.jl:38
+        LOP3.LUT R28, R28, 0xf000f, R31, 0xe2, !PT ;
+        LOP3.LUT R29, R29, 0xf000f, R31.reuse, 0xe2, !PT ;
+        LOP3.LUT R30, R34.reuse, 0xf000f, R31.reuse, 0xe2, !PT ;
+        HMUL2 R23, R4.reuse, R18.reuse ;
+        LOP3.LUT R31, R27.reuse, 0xf000f, R31, 0xe2, !PT ;
+        LOP3.LUT R34, R34, 0xf000f0, R36.reuse, 0xe2, !PT ;
+        LOP3.LUT R27, R27, 0xf000f0, R36, 0xe2, !PT ;
+        HMUL2 R36, -R4, R19.reuse ;
+        PRMT R32, R33, 0x7632, R32 ;
+        HFMA2 R19, R3.reuse, R19, R23 ;
+; Location /home/eschnett/.julia/packages/IndexSpaces/SkQyK/src/IndexSpaces.jl:1968
+        IMAD.MOV.U32 R23, RZ, RZ, R20 ;
+; Location /home/eschnett/.julia/packages/LLVM/OLMpi/src/interop/base.jl:38
+        HFMA2 R18, R3, R18, R36 ;
+        HADD2 R36, R37.H0_H0, 1024, 1024 ;
+        HADD2 R34, R34, -R35.reuse ;
+; Location /home/eschnett/.julia/packages/IndexSpaces/SkQyK/src/IndexSpaces.jl:1946
+        HMMA.1688.F16 R32, R14, R32, RZ ;
+; Location /home/eschnett/.julia/packages/LLVM/OLMpi/src/interop/base.jl:38
+        HADD2 R28, R28, -R36.reuse ;
+; Location /home/eschnett/.julia/packages/IndexSpaces/SkQyK/src/IndexSpaces.jl:1968
+        HMMA.16816.F16 R18, R20, R18, RZ ;
+; Location /home/eschnett/.julia/packages/LLVM/OLMpi/src/interop/base.jl:38
+        HADD2 R29, R29, -R36 ;
+        HADD2 R35, R27, -R35 ;
+        HMUL2 R27, R0.H0_H0, R29 ;
+        HADD2 R23, R30, -R36.reuse ;
+        PRMT R30, R28, 0x5410, R29 ;
+        HADD2 R36, R31, -R36 ;
+        PRMT R62, R34, 0x7632, R35 ;
+        HMUL2 R31, R0.reuse.H0_H0, R28 ;
+        PRMT R28, R28, 0x7632, R29 ;
+        PRMT R52, R23, 0x5410, R36.reuse ;
+        PRMT R37, R31.reuse, 0x7632, R27.reuse ;
+        PRMT R31, R31, 0x5410, R27 ;
+        HMUL2 R27, R0.reuse.H0_H0, R23 ;
+        PRMT R53, R23, 0x7632, R36 ;
+        HFMA2 R30, R0.H1_H1, R30, R37 ;
+        HMUL2 R37, R0.reuse.H0_H0, R36 ;
+        HFMA2 R31, -R0.H1_H1, R28, R31 ;
+; Location ./int.jl:373
+        HMUL2 R36, R2.reuse.H0_H0, R34 ;
+; Location /home/eschnett/.julia/packages/LLVM/OLMpi/src/interop/base.jl:38
+        PRMT R28, R27.reuse, 0x7632, R37.reuse ;
+        PRMT R27, R27, 0x5410, R37 ;
+        HMUL2 R37, R2.H0_H0, R35 ;
+        HFMA2 R52, R0.reuse.H1_H1, R52, R28 ;
+        PRMT R28, R31, 0x7632, R30 ;
+        HFMA2 R53, -R0.H1_H1, R53, R27 ;
+        PRMT R27, R34, 0x5410, R35 ;
+        HMUL2 R34, -R4, R33 ;
+        PRMT R23, R36, 0x7632, R37 ;
+        PRMT R36, R36, 0x5410, R37 ;
+; Location /home/eschnett/.julia/packages/IndexSpaces/SkQyK/src/IndexSpaces.jl:1946
+        HMMA.1688.F16 R28, R14, R28, RZ ;
+; Location /home/eschnett/.julia/packages/LLVM/OLMpi/src/interop/base.jl:38
+        PRMT R30, R31, 0x5410, R30 ;
+        HFMA2 R27, R2.reuse.H1_H1, R27, R23 ;
+        HFMA2 R62, -R2.H1_H1, R62, R36 ;
+        PRMT R36, R53, 0x5410, R52 ;
+; Location /home/eschnett/.julia/packages/IndexSpaces/SkQyK/src/IndexSpaces.jl:1946
+        HMMA.1688.F16 R36, R14, R36, RZ ;
+; Location /home/eschnett/.julia/packages/LLVM/OLMpi/src/interop/base.jl:38
+        HMUL2 R23, R4.reuse, R28.reuse ;
+        HMUL2 R38, -R4, R29.reuse ;
+        HFMA2 R29, R3.reuse, R29, R23 ;
+; Location /home/eschnett/.julia/packages/IndexSpaces/SkQyK/src/IndexSpaces.jl:1968
+        IMAD.MOV.U32 R23, RZ, RZ, R20 ;
+; Location /home/eschnett/.julia/packages/LLVM/OLMpi/src/interop/base.jl:38
+        HFMA2 R28, R3, R28, R38 ;
+; Location /home/eschnett/.julia/packages/IndexSpaces/SkQyK/src/IndexSpaces.jl:1946
+        HMMA.1688.F16 R38, R14, R30, RZ ;
+; Location /home/eschnett/.julia/packages/IndexSpaces/SkQyK/src/IndexSpaces.jl:1968
+        HMMA.16816.F16 R28, R20, R28, RZ ;
+; Location /home/eschnett/.julia/packages/LLVM/OLMpi/src/interop/base.jl:38
+        HMUL2 R23, R4, R32 ;
+        HFMA2 R32, R3.reuse, R32, R34 ;
+        PRMT R34, R62.reuse, 0x5410, R27.reuse ;
+        HMUL2 R30, -R4.reuse, R39.reuse ;
+        PRMT R27, R62, 0x7632, R27 ;
+        HMUL2 R31, R4.reuse, R38.reuse ;
+        LDL R62, [R1+0x48] ;
+        HFMA2 R30, R3.reuse, R38, R30 ;
+; Location /home/eschnett/.julia/packages/IndexSpaces/SkQyK/src/IndexSpaces.jl:1946
+        HMMA.1688.F16 R34, R14, R34, RZ ;
+; Location /home/eschnett/.julia/packages/LLVM/OLMpi/src/interop/base.jl:38
+        HFMA2 R31, R3, R39, R31 ;
+        HMUL2 R38, -R4, R37 ;
+        HMUL2 R39, R4, R36.reuse ;
+        HFMA2 R38, R3.reuse, R36, R38 ;
+        HFMA2 R39, R3.reuse, R37, R39 ;
+        HFMA2 R33, R3, R33, R23 ;
+; Location /home/eschnett/.julia/packages/IndexSpaces/SkQyK/src/IndexSpaces.jl:1968
+        IMAD.MOV.U32 R23, RZ, RZ, R20 ;
+; Location /home/eschnett/.julia/packages/LLVM/OLMpi/src/interop/base.jl:38
+        HMUL2 R48, -R4.reuse, R35.reuse ;
+        HMUL2 R49, R4.reuse, R34.reuse ;
+; Location /home/eschnett/.julia/packages/IndexSpaces/SkQyK/src/IndexSpaces.jl:1968
+        HMMA.16816.F16 R30, R20, R30, RZ ;
+; Location /home/eschnett/.julia/packages/LLVM/OLMpi/src/interop/base.jl:38
+        HFMA2 R48, R3.reuse, R34, R48 ;
+        PRMT R34, R53, 0x7632, R52 ;
+        HFMA2 R49, R3, R35, R49 ;
+; Location /home/eschnett/.julia/packages/IndexSpaces/SkQyK/src/IndexSpaces.jl:1946
+        HMMA.1688.F16 R52, R14, R27, RZ ;
+; Location /home/eschnett/.julia/packages/IndexSpaces/SkQyK/src/IndexSpaces.jl:1968
+        HMMA.16816.F16 R38, R20, R38, RZ ;
+; Location /home/eschnett/.julia/packages/IndexSpaces/SkQyK/src/IndexSpaces.jl:1946
+        HMMA.1688.F16 R34, R14, R34, RZ ;
+; Location /home/eschnett/.julia/packages/IndexSpaces/SkQyK/src/IndexSpaces.jl:1968
+        HMMA.16816.F16 R32, R20, R32, RZ ;
+; Location /home/eschnett/.julia/packages/LLVM/OLMpi/src/interop/base.jl:38
+        HMUL2 R36, -R4, R35 ;
+        HMUL2 R37, R4.reuse, R34.reuse ;
+        HFMA2 R36, R3.reuse, R34, R36 ;
+        HFMA2 R37, R3.reuse, R35, R37 ;
+        HMUL2 R34, -R4.reuse, R53 ;
+        HMUL2 R35, R4, R52.reuse ;
+        HFMA2 R34, R3, R52, R34 ;
+        HFMA2 R35, R3, R53, R35 ;
+; Location /home/eschnett/.julia/packages/IndexSpaces/SkQyK/src/IndexSpaces.jl:1968
+        HMMA.16816.F16 R36, R20.reuse, R36, RZ ;
+        HMMA.16816.F16 R48, R20.reuse, R48, RZ ;
+        HMMA.16816.F16 R34, R20, R34, RZ ;
+; Location /home/eschnett/.julia/packages/LLVM/OLMpi/src/interop/base.jl:38
+        PRMT R27, R18, 0x5410, R19 ;
+        PRMT R19, R18, 0x7632, R19 ;
+        PRMT R18, R28, 0x5410, R29 ;
+        PRMT R23, R30.reuse, 0x5410, R31.reuse ;
+        PRMT R30, R30, 0x7632, R31 ;
+        PRMT R29, R28, 0x7632, R29 ;
+        PRMT R31, R38, 0x5410, R39 ;
+        PRMT R28, R32, 0x5410, R33 ;
+        PRMT R38, R38, 0x7632, R39 ;
+        PRMT R32, R32, 0x7632, R33 ;
+        PRMT R39, R36, 0x5410, R37 ;
+        PRMT R33, R48, 0x5410, R49 ;
+        PRMT R36, R36, 0x7632, R37 ;
+        PRMT R48, R48, 0x7632, R49 ;
+        PRMT R37, R34.reuse, 0x5410, R35.reuse ;
+        LDL R49, [R1+0x40] ;
+        PRMT R34, R34, 0x7632, R35 ;
+        LDL R35, [R1+0x24] ;
+        STS [R62], R23 ;
+        STS [R7], R30 ;
+        STS [R66], R27 ;
+        LDL R62, [R1+0x8] ;
+        LDL R30, [R1+0xc] ;
+        LDL R27, [R1+0x20] ;
+        LDL.LU R66, [R1+0xac] ;
+        STS [R49], R19 ;
+        STS [R35], R18 ;
+        STS [R7+0x100], R29 ;
+        LDL R49, [R1+0x38] ;
+        LDL R18, [R1+0x10] ;
+        LDL R29, [R1+0x14] ;
+        LDL R35, [R1+0x34] ;
+        STS [R27], R28 ;
+        LDL R28, [R1+0x18] ;
+        LDL R27, [R1+0x30] ;
+        STS [R65], R32 ;
+        IMAD.MOV.U32 R32, RZ, RZ, RZ ;
+        LDL.LU R65, [R1+0xa8] ;
+        STS [R28], R31 ;
+        STS [R7+0x200], R38 ;
+        STS [R29], R33 ;
+        STS [R18], R48 ;
+        STS [R30], R39 ;
+        LDL R39, [R1+0x3c] ;
+; Location /home/eschnett/.julia/packages/CUDA/rXson/src/device/intrinsics/synchronization.jl:16
+        IMAD.MOV.U32 R30, RZ, RZ, RZ ;
+; Location /home/eschnett/.julia/packages/LLVM/OLMpi/src/interop/base.jl:38
+        STS [R7+0x300], R36 ;
+        STS [R62], R37 ;
+        STS [R77], R34 ;
+; Location /home/eschnett/.julia/packages/CUDA/rXson/src/device/intrinsics/synchronization.jl:16
+        BAR.SYNC 0x0 ;
+; Location /home/eschnett/.julia/packages/LLVM/OLMpi/src/interop/base.jl:38
+   @!P1 LDS R30, [R49] ;
+; Location /home/eschnett/.julia/packages/CUDA/rXson/src/device/intrinsics/synchronization.jl:16
+        IMAD.MOV.U32 R18, RZ, RZ, RZ ;
+        IMAD.MOV.U32 R28, RZ, RZ, RZ ;
+; Location /home/eschnett/.julia/packages/LLVM/OLMpi/src/interop/base.jl:38
+   @!P1 LDS R32, [R76] ;
+   @!P1 LDS R18, [R35] ;
+   @!P1 LDS R28, [R27] ;
+        IMAD.MOV.U32 R34, RZ, RZ, RZ ;
+   @!P1 LDS R34, [R75] ;
+; Location /home/eschnett/.julia/packages/IndexSpaces/SkQyK/src/IndexSpaces.jl:1946
+        HMMA.1688.F16 R30, R16, R30, RZ ;
+; Location /home/eschnett/.julia/packages/IndexSpaces/SkQyK/src/IndexSpaces.jl:1968
+        IMAD.MOV.U32 R27, RZ, RZ, R24 ;
+; Location /home/eschnett/.julia/packages/LLVM/OLMpi/src/interop/base.jl:38
+        HMUL2 R19, R6.reuse, R30.reuse ;
+        HMUL2 R23, -R6, R31.reuse ;
+        HFMA2 R31, R5.reuse, R31, R19 ;
+; Location /home/eschnett/.julia/packages/IndexSpaces/SkQyK/src/IndexSpaces.jl:1946
+        HMMA.1688.F16 R18, R16, R18, RZ ;
+; Location /home/eschnett/.julia/packages/LLVM/OLMpi/src/interop/base.jl:38
+        HFMA2 R30, R5, R30, R23 ;
+; Location /home/eschnett/.julia/packages/IndexSpaces/SkQyK/src/IndexSpaces.jl:1946
+        HMMA.1688.F16 R28, R16, R28, RZ ;
+; Location /home/eschnett/.julia/packages/IndexSpaces/SkQyK/src/IndexSpaces.jl:1968
+        HMMA.16816.F16 R30, R24, R30, RZ ;
+; Location /home/eschnett/.julia/packages/LLVM/OLMpi/src/interop/base.jl:38
+        HMUL2 R27, -R6, R19 ;
+        HMUL2 R23, R6.reuse, R18.reuse ;
+        HFMA2 R18, R5.reuse, R18, R27 ;
+; Location /home/eschnett/.julia/packages/IndexSpaces/SkQyK/src/IndexSpaces.jl:1968
+        IMAD.MOV.U32 R27, RZ, RZ, R24 ;
+; Location /home/eschnett/.julia/packages/LLVM/OLMpi/src/interop/base.jl:38
+        HFMA2 R19, R5, R19, R23 ;
+; Location /home/eschnett/.julia/packages/IndexSpaces/SkQyK/src/IndexSpaces.jl:1946
+        HMMA.1688.F16 R32, R16, R32, RZ ;
+; Location /home/eschnett/.julia/packages/LLVM/OLMpi/src/interop/base.jl:38
+        HMUL2 R23, R6, R28 ;
+; Location /home/eschnett/.julia/packages/IndexSpaces/SkQyK/src/IndexSpaces.jl:1968
+        HMMA.16816.F16 R18, R24, R18, RZ ;
+; Location /home/eschnett/.julia/packages/LLVM/OLMpi/src/interop/base.jl:38
+        HMUL2 R27, -R6, R29.reuse ;
+        HFMA2 R29, R5.reuse, R29, R23 ;
+        IMAD.MOV.U32 R23, RZ, RZ, RZ ;
+        HFMA2 R28, R5, R28, R27 ;
+; Location /home/eschnett/.julia/packages/IndexSpaces/SkQyK/src/IndexSpaces.jl:1968
+        IMAD.MOV.U32 R27, RZ, RZ, R24 ;
+; Location /home/eschnett/.julia/packages/LLVM/OLMpi/src/interop/base.jl:38
+   @!P1 LDS R23, [R74] ;
+; Location /home/eschnett/.julia/packages/CUDA/rXson/src/device/intrinsics/synchronization.jl:16
+        IMAD.MOV.U32 R38, RZ, RZ, RZ ;
+; Location /home/eschnett/.julia/packages/IndexSpaces/SkQyK/src/IndexSpaces.jl:1968
+        HMMA.16816.F16 R36, R24, R28, RZ ;
+; Location /home/eschnett/.julia/packages/LLVM/OLMpi/src/interop/base.jl:38
+        IMAD.MOV.U32 R48, RZ, RZ, RZ ;
+        HMUL2 R28, -R6.reuse, R33.reuse ;
+   @!P1 LDS R48, [R73] ;
+        HMUL2 R27, R6, R32.reuse ;
+        HFMA2 R32, R5.reuse, R32, R28 ;
+; Location /home/eschnett/.julia/packages/IndexSpaces/SkQyK/src/IndexSpaces.jl:1946
+        HMMA.1688.F16 R28, R16, R34, RZ ;
+; Location /home/eschnett/.julia/packages/LLVM/OLMpi/src/interop/base.jl:38
+        HFMA2 R33, R5, R33, R27 ;
+; Location /home/eschnett/.julia/packages/IndexSpaces/SkQyK/src/IndexSpaces.jl:1968
+        IMAD.MOV.U32 R27, RZ, RZ, R24 ;
+        HMMA.16816.F16 R32, R24, R32, RZ ;
+; Location /home/eschnett/.julia/packages/LLVM/OLMpi/src/interop/base.jl:38
+        HMUL2 R27, R6.reuse, R28.reuse ;
+        HMUL2 R34, -R6, R29.reuse ;
+        HFMA2 R29, R5.reuse, R29, R27 ;
+; Location /home/eschnett/.julia/packages/IndexSpaces/SkQyK/src/IndexSpaces.jl:1968
+        IMAD.MOV.U32 R27, RZ, RZ, R24 ;
+; Location /home/eschnett/.julia/packages/LLVM/OLMpi/src/interop/base.jl:38
+        HFMA2 R28, R5, R28, R34 ;
+; Location /home/eschnett/.julia/packages/IndexSpaces/SkQyK/src/IndexSpaces.jl:1968
+        HMMA.16816.F16 R34, R24, R28, RZ ;
+; Location /home/eschnett/.julia/packages/IndexSpaces/SkQyK/src/IndexSpaces.jl:1946
+        HMMA.1688.F16 R28, R16.reuse, R23, RZ ;
+        HMMA.1688.F16 R48, R16, R48, RZ ;
+; Location /home/eschnett/.julia/packages/LLVM/OLMpi/src/interop/base.jl:38
+        HMUL2 R30, R30, R30 ;
+        HMUL2 R27, -R6.reuse, R29.reuse ;
+        HMUL2 R23, R6, R28.reuse ;
+        HFMA2 R28, R5.reuse, R28, R27 ;
+; Location /home/eschnett/.julia/packages/IndexSpaces/SkQyK/src/IndexSpaces.jl:1968
+        IMAD.MOV.U32 R27, RZ, RZ, R24 ;
+; Location /home/eschnett/.julia/packages/LLVM/OLMpi/src/interop/base.jl:38
+        HFMA2 R29, R5, R29, R23 ;
+        HFMA2 R31, R31, R31, R30 ;
+; Location /home/eschnett/.julia/packages/IndexSpaces/SkQyK/src/IndexSpaces.jl:1968
+        HMMA.16816.F16 R28, R24, R28, RZ ;
+; Location /home/eschnett/.julia/packages/LLVM/OLMpi/src/interop/base.jl:38
+        HFMA2 R23, R36, R36, R31 ;
+        HMUL2 R31, R6, R48 ;
+   @!P1 LDS R38, [R39] ;
+; Location /home/eschnett/.julia/packages/IndexSpaces/SkQyK/src/IndexSpaces.jl:1946
+        HMMA.1688.F16 R38, R16, R38, RZ ;
+        NOP ;
+; Location /home/eschnett/.julia/packages/LLVM/OLMpi/src/interop/base.jl:38
+        HMUL2 R30, -R6.reuse, R39 ;
+        HMUL2 R27, R6.reuse, R38.reuse ;
+        HFMA2 R38, R5, R38, R30 ;
+        HMUL2 R30, -R6, R49 ;
+        HFMA2 R30, R5, R48, R30 ;
+        IMAD.MOV.U32 R48, RZ, RZ, RZ ;
+   @!P1 LDS R48, [R72] ;
+        HFMA2 R31, R5, R49, R31 ;
+        HFMA2 R23, R37, R37, R23 ;
+; Location /home/eschnett/.julia/packages/IndexSpaces/SkQyK/src/IndexSpaces.jl:1946
+        HMMA.1688.F16 R48, R16, R48, RZ ;
+        NOP ;
+; Location /home/eschnett/.julia/packages/LLVM/OLMpi/src/interop/base.jl:38
+        HMUL2 R36, -R6.reuse, R49 ;
+        HMUL2 R37, R6, R48.reuse ;
+        HFMA2 R36, R5, R48, R36 ;
+        IMAD.MOV.U32 R48, RZ, RZ, RZ ;
+   @!P1 LDS R48, [R71] ;
+        HFMA2 R39, R5, R39, R27 ;
+; Location /home/eschnett/.julia/packages/IndexSpaces/SkQyK/src/IndexSpaces.jl:1968
+        IMAD.MOV.U32 R27, RZ, RZ, R24 ;
+        HMMA.16816.F16 R38, R24, R38, RZ ;
+; Location /home/eschnett/.julia/packages/LLVM/OLMpi/src/interop/base.jl:38
+        HFMA2 R37, R5, R49, R37 ;
+        HMUL2 R52, R34, R34 ;
+        IMAD.MOV.U32 R34, RZ, RZ, RZ ;
+   @!P1 LDS R34, [R69] ;
+        HMUL2 R38, R38, R38 ;
+; Location /home/eschnett/.julia/packages/IndexSpaces/SkQyK/src/IndexSpaces.jl:1946
+        HMMA.1688.F16 R48, R16, R48, RZ ;
+; Location /home/eschnett/.julia/packages/LLVM/OLMpi/src/interop/base.jl:38
+        HFMA2 R38, R39, R39, R38 ;
+        HFMA2 R18, R18, R18, R38 ;
+        HMUL2 R38, -R6.reuse, R49 ;
+        HMUL2 R39, R6, R48.reuse ;
+        HFMA2 R38, R5, R48, R38 ;
+        HFMA2 R48, R19, R19, R18 ;
+        IMAD.MOV.U32 R18, RZ, RZ, RZ ;
+   @!P1 LDS R18, [R70] ;
+        HFMA2 R39, R5, R49, R39 ;
+        HMUL2 R49, R32, R32 ;
+        HFMA2 R49, R33, R33, R49 ;
+        HFMA2 R52, R35, R35, R52 ;
+; Location /home/eschnett/.julia/packages/IndexSpaces/SkQyK/src/IndexSpaces.jl:1946
+        HMMA.1688.F16 R34, R16.reuse, R34, RZ ;
+        HMMA.1688.F16 R32, R16, R18, RZ ;
+        NOP ;
+; Location /home/eschnett/.julia/packages/LLVM/OLMpi/src/interop/base.jl:38
+        HMUL2 R18, -R6.reuse, R33 ;
+        HMUL2 R19, R6.reuse, R32.reuse ;
+        HFMA2 R18, R5.reuse, R32, R18 ;
+        HMUL2 R32, -R6, R35 ;
+        HFMA2 R19, R5.reuse, R33, R19 ;
+        HFMA2 R32, R5, R34, R32 ;
+        HMUL2 R33, R6, R34 ;
+        IMAD.MOV.U32 R34, RZ, RZ, RZ ;
+   @!P1 LDS R34, [R68] ;
+        HFMA2 R33, R5, R35, R33 ;
+        HFMA2 R48, R48, 0.003124237060546875, 0.003124237060546875, R12 ;
+        HFMA2 R23, R23, 0.003124237060546875, 0.003124237060546875, R13 ;
+; Location /home/eschnett/.julia/packages/IndexSpaces/SkQyK/src/IndexSpaces.jl:1946
+        HMMA.1688.F16 R34, R16, R34, RZ ;
+        NOP ;
+; Location /home/eschnett/.julia/packages/LLVM/OLMpi/src/interop/base.jl:38
+        HMUL2 R12, -R6.reuse, R35 ;
+        HMUL2 R13, R6, R34.reuse ;
+        HFMA2 R12, R5, R34, R12 ;
+        IMAD.MOV.U32 R34, RZ, RZ, RZ ;
+   @!P1 LDS R34, [R67] ;
+        HFMA2 R13, R5, R35, R13 ;
+; Location /home/eschnett/.julia/packages/IndexSpaces/SkQyK/src/IndexSpaces.jl:1968
+        HMMA.16816.F16 R36, R24, R36, RZ ;
+; Location /home/eschnett/.julia/packages/LLVM/OLMpi/src/interop/base.jl:38
+        HFMA2 R49, R28, R28, R49 ;
+        HFMA2 R49, R29, R29, R49 ;
+; Location /home/eschnett/.julia/packages/IndexSpaces/SkQyK/src/IndexSpaces.jl:1946
+        HMMA.1688.F16 R34, R16, R34, RZ ;
+        NOP ;
+; Location /home/eschnett/.julia/packages/LLVM/OLMpi/src/interop/base.jl:38
+        HMUL2 R53, R36, R36 ;
+        IMAD.MOV.U32 R36, RZ, RZ, RZ ;
+   @!P1 LDS R36, [R65] ;
+        HMUL2 R28, -R6.reuse, R35 ;
+        HMUL2 R29, R6, R34.reuse ;
+        HFMA2 R28, R5, R34, R28 ;
+        IMAD.MOV.U32 R34, RZ, RZ, RZ ;
+   @!P1 LDS R34, [R66] ;
+; Location /home/eschnett/.julia/packages/IndexSpaces/SkQyK/src/IndexSpaces.jl:1968
+        HMMA.16816.F16 R30, R24, R30, RZ ;
+; Location /home/eschnett/.julia/packages/LLVM/OLMpi/src/interop/base.jl:38
+        HFMA2 R29, R5, R35, R29 ;
+        HFMA2 R53, R37, R37, R53 ;
+; Location /home/eschnett/.julia/packages/IndexSpaces/SkQyK/src/IndexSpaces.jl:1946
+        HMMA.1688.F16 R36, R16, R36, RZ ;
+        NOP ;
+; Location /home/eschnett/.julia/packages/LLVM/OLMpi/src/interop/base.jl:38
+        HFMA2 R52, R30, R30, R52 ;
+; Location /home/eschnett/.julia/packages/IndexSpaces/SkQyK/src/IndexSpaces.jl:1946
+        HMMA.1688.F16 R34, R16, R34, RZ ;
+; Location /home/eschnett/.julia/packages/LLVM/OLMpi/src/interop/base.jl:38
+        HFMA2 R52, R31, R31, R52 ;
+; Location /home/eschnett/.julia/packages/IndexSpaces/SkQyK/src/IndexSpaces.jl:1968
+        HMMA.16816.F16 R38, R24, R38, RZ ;
+; Location /home/eschnett/.julia/packages/LLVM/OLMpi/src/interop/base.jl:38
+        HMUL2 R30, -R6.reuse, R35.reuse ;
+        HMUL2 R31, R6.reuse, R34.reuse ;
+        HFMA2 R30, R5.reuse, R34, R30 ;
+        HFMA2 R31, R5.reuse, R35, R31 ;
+        HMUL2 R34, -R6.reuse, R37 ;
+        HMUL2 R35, R6, R36.reuse ;
+; Location /home/eschnett/.julia/packages/IndexSpaces/SkQyK/src/IndexSpaces.jl:1968
+        HMMA.16816.F16 R12, R24, R12, RZ ;
+; Location /home/eschnett/.julia/packages/LLVM/OLMpi/src/interop/base.jl:38
+        HFMA2 R34, R5, R36, R34 ;
+        HFMA2 R35, R5, R37, R35 ;
+; Location /home/eschnett/.julia/packages/IndexSpaces/SkQyK/src/IndexSpaces.jl:1968
+        HMMA.16816.F16 R28, R24.reuse, R28, RZ ;
+        HMMA.16816.F16 R18, R24.reuse, R18, RZ ;
+        HMMA.16816.F16 R32, R24, R32, RZ ;
+; Location ./int.jl:87
+        UIADD3 UR5, UR5, 0x4, URZ ;
+; Location /home/eschnett/.julia/packages/IndexSpaces/SkQyK/src/IndexSpaces.jl:1968
+        HMMA.16816.F16 R30, R24.reuse, R30, RZ ;
+        HMMA.16816.F16 R34, R24, R34, RZ ;
+; Location ./promotion.jl:521
+        UISETP.NE.AND UP0, UPT, UR5, 0x28, UPT ;
+; Location /home/eschnett/.julia/packages/LLVM/OLMpi/src/interop/base.jl:38
+        HMUL2 R38, R38, R38 ;
+        HMUL2 R12, R12, R12 ;
+        HFMA2 R38, R39, R39, R38 ;
+; Location /home/eschnett/src/kotekan/julia/kernels/frb.jl:1709
+        PLOP3.LUT P4, PT, PT, PT, UP0, 0x80, 0x0 ;
+; Location /home/eschnett/.julia/packages/LLVM/OLMpi/src/interop/base.jl:38
+        HMUL2 R28, R28, R28 ;
+        HFMA2 R53, R18, R18, R53 ;
+        HFMA2 R38, R32, R32, R38 ;
+        HFMA2 R12, R13, R13, R12 ;
+        HFMA2 R28, R29, R29, R28 ;
+; Location ./promotion.jl:521
+        UIADD3 UR7, UR7, -0x4, URZ ;
+; Location /home/eschnett/.julia/packages/LLVM/OLMpi/src/interop/base.jl:38
+        HFMA2 R49, R49, 0.003124237060546875, 0.003124237060546875, R48 ;
+        HFMA2 R52, R52, 0.003124237060546875, 0.003124237060546875, R23 ;
+        HFMA2 R53, R19, R19, R53 ;
+        HFMA2 R38, R33, R33, R38 ;
+        HFMA2 R12, R30, R30, R12 ;
+        HFMA2 R28, R34, R34, R28 ;
+; Location ./promotion.jl:521
+        UISETP.NE.AND UP0, UPT, UR7, -0xc, UPT ;
+; Location /home/eschnett/.julia/packages/LLVM/OLMpi/src/interop/base.jl:38
+        HFMA2 R53, R53, 0.003124237060546875, 0.003124237060546875, R49 ;
+        HFMA2 R38, R38, 0.003124237060546875, 0.003124237060546875, R52 ;
+        HFMA2 R12, R31, R31, R12 ;
+        HFMA2 R13, R35, R35, R28 ;
+        HFMA2 R12, R12, 0.003124237060546875, 0.003124237060546875, R53 ;
+        HFMA2 R13, R13, 0.003124237060546875, 0.003124237060546875, R38 ;
+; Location /home/eschnett/src/kotekan/julia/kernels/frb.jl:1709
+    @P4 BRA `(.L_x_105) ;
+        LDL R36, [R1+0x2c] ;
+        LDL R62, [R1+0x28] ;
+; Location ./int.jl:87
+        IMAD.U32 R18, RZ, RZ, UR6 ;
+        UMOV UR5, URZ ;
+; Location /home/eschnett/.julia/packages/LLVM/OLMpi/src/interop/base.jl:38
+   @!P3 IMAD.MOV.U32 R23, RZ, RZ, 0x4 ;
+; Location ./int.jl:87
+   @!P3 IMAD R18, R18, 0x480, R36 ;
+; Location /home/eschnett/.julia/packages/LLVM/OLMpi/src/interop/base.jl:38
+   @!P3 IMAD.WIDE.U32 R18, R18, R23, c[0x0][0x1d0] ;
+   @!P3 STG.E [R18.64], R12 ;
+; Location ./int.jl:87
+        IMAD.U32 R12, RZ, RZ, UR6 ;
+        UIADD3 UR6, UR6, 0x1, URZ ;
+   @!P3 IMAD R12, R12, 0x480, R62 ;
+; Location /home/eschnett/.julia/packages/LLVM/OLMpi/src/interop/base.jl:38
+   @!P3 IMAD.WIDE.U32 R18, R12, R23, c[0x0][0x1d0] ;
+   @!P3 STG.E [R18.64], R13 ;
+; Location ./int.jl:87
+        CS2R R12, SRZ ;
+
+.L_x_105:
+; Location /home/eschnett/.julia/packages/CUDA/rXson/src/device/intrinsics/synchronization.jl:16
+        BAR.SYNC 0x0 ;
+; Location /home/eschnett/src/kotekan/julia/kernels/frb.jl:1709
+        PLOP3.LUT P4, PT, PT, PT, UP0, 0x80, 0x0 ;
+   @!P4 CALL.REL.NOINC `(.L_x_106) ;
+        BRA `(.L_x_107) ;
+
+.L_x_106:
+; Location /home/eschnett/.julia/packages/LLVM/OLMpi/src/interop/base.jl:38
+        UMOV UR7, 0xc ;
+
+.L_x_110:
+; Location ./promotion.jl:521
+        UISETP.NE.AND UP0, UPT, UR7, 0xc, UPT ;
+        STL [R1+0xac], R66 ;
+        UISETP.NE.AND UP1, UPT, UR7, 0x8, UPT ;
+        UISETP.NE.AND UP2, UPT, UR7, 0x4, UPT ;
+        STL [R1+0xa8], R65 ;
+; Location /home/eschnett/src/kotekan/julia/kernels/frb.jl:1709
+        PLOP3.LUT P4, PT, PT, PT, UP0, 0x40, 0x0 ;
+        PLOP3.LUT P5, PT, PT, PT, UP1, 0x40, 0x0 ;
+        LDL R62, [R1+0x10] ;
+        SEL R18, R64, RZ, P4 ;
+        PLOP3.LUT P6, PT, PT, PT, UP2, 0x40, 0x0 ;
+; Location ./promotion.jl:521
+        UISETP.NE.AND UP3, UPT, UR7, -0x4, UPT ;
+; Location /home/eschnett/src/kotekan/julia/kernels/frb.jl:1709
+        SEL R18, R59, R18, P5 ;
+; Location ./promotion.jl:521
+        UISETP.NE.AND UP4, UPT, UR7, -0x8, UPT ;
+        ISETP.NE.AND P4, PT, RZ, UR7, PT ;
+        IMAD.MOV.U32 R19, RZ, RZ, 0x4800 ;
+; Location /home/eschnett/src/kotekan/julia/kernels/frb.jl:1709
+        SEL R18, R55, R18, P6 ;
+; Location /home/eschnett/.julia/packages/LLVM/OLMpi/src/interop/base.jl:38
+        IMAD.MOV.U32 R33, RZ, RZ, 0x64006400 ;
+; Location /home/eschnett/src/kotekan/julia/kernels/frb.jl:1709
+        PLOP3.LUT P6, PT, PT, PT, UP0, 0x40, 0x0 ;
+        LDL R66, [R1+0x40] ;
+        PLOP3.LUT P5, PT, PT, PT, UP3, 0x40, 0x0 ;
+        SEL R18, R47, R18, !P4 ;
+        LDL R65, [R1+0x20] ;
+        SEL R29, R63, RZ, P6 ;
+        PLOP3.LUT P6, PT, PT, PT, UP4, 0x40, 0x0 ;
+        SEL R18, R43, R18, P5 ;
+        PLOP3.LUT P5, PT, PT, PT, UP1, 0x40, 0x0 ;
+        SEL R18, R9, R18, P6 ;
+        PLOP3.LUT P6, PT, PT, PT, UP2, 0x40, 0x0 ;
+; Location ./int.jl:528
+        SHF.R.U32.HI R28, RZ, 0x8, R18 ;
+; Location /home/eschnett/src/kotekan/julia/kernels/frb.jl:1709
+        SEL R29, R58, R29, P5 ;
+        PLOP3.LUT P5, PT, PT, PT, UP0, 0x40, 0x0 ;
+; Location /home/eschnett/.julia/packages/LLVM/OLMpi/src/interop/base.jl:38
+        PRMT R36, R19, 0x7610, R36 ;
+; Location ./int.jl:528
+        LOP3.LUT R28, R28, 0x888888, RZ, 0x3c, !PT ;
+; Location /home/eschnett/src/kotekan/julia/kernels/frb.jl:1709
+        SEL R29, R54, R29, P6 ;
+        PLOP3.LUT P6, PT, PT, PT, UP1, 0x40, 0x0 ;
+        SEL R30, R61, RZ, P5 ;
+; Location /home/eschnett/.julia/packages/LLVM/OLMpi/src/interop/base.jl:38
+        HADD2 R27, R36.H0_H0, 1024, 1024 ;
+        LOP3.LUT R19, R28, 0xf000f, R33, 0xe2, !PT ;
+; Location /home/eschnett/src/kotekan/julia/kernels/frb.jl:1709
+        PLOP3.LUT P5, PT, PT, PT, UP2, 0x40, 0x0 ;
+        SEL R30, R57, R30, P6 ;
+        PLOP3.LUT P6, PT, PT, PT, UP0, 0x40, 0x0 ;
+; Location /home/eschnett/.julia/packages/LLVM/OLMpi/src/interop/base.jl:38
+        HADD2 R19, R19, -R27 ;
+; Location /home/eschnett/src/kotekan/julia/kernels/frb.jl:1709
+        SEL R30, R51, R30, P5 ;
+        PLOP3.LUT P5, PT, PT, PT, UP1, 0x40, 0x0 ;
+        SEL R23, R60, RZ, P6 ;
+; Location /home/eschnett/.julia/packages/LLVM/OLMpi/src/interop/base.jl:38
+        HMUL2 R31, R0.reuse.H0_H0, R19.reuse ;
+; Location /home/eschnett/src/kotekan/julia/kernels/frb.jl:1709
+        PLOP3.LUT P6, PT, PT, PT, UP2, 0x40, 0x0 ;
+        SEL R23, R56, R23, P5 ;
+; Location /home/eschnett/.julia/packages/LLVM/OLMpi/src/interop/base.jl:38
+        HFMA2 R18, -R0.reuse.H1_H1, R19.reuse.H1_H1, R31.reuse.H0_H0 ;
+; Location /home/eschnett/src/kotekan/julia/kernels/frb.jl:1709
+        PLOP3.LUT P5, PT, PT, PT, UP3, 0x40, 0x0 ;
+; Location /home/eschnett/.julia/packages/LLVM/OLMpi/src/interop/base.jl:38
+        HFMA2 R19, R0.H1_H1, R19.H0_H0, R31.H1_H1 ;
+; Location /home/eschnett/src/kotekan/julia/kernels/frb.jl:1709
+        SEL R29, R46, R29, !P4 ;
+        SEL R23, R50, R23, P6 ;
+        SEL R29, R42, R29, P5 ;
+        PLOP3.LUT P6, PT, PT, PT, UP4, 0x40, 0x0 ;
+        SEL R30, R45, R30, !P4 ;
+        SEL R23, R44, R23, !P4 ;
+        PLOP3.LUT P5, PT, PT, PT, UP3, 0x40, 0x0 ;
+; Location /home/eschnett/.julia/packages/LLVM/OLMpi/src/interop/base.jl:38
+        PRMT R18, R18, 0x5410, R19 ;
+; Location /home/eschnett/src/kotekan/julia/kernels/frb.jl:1709
+        PLOP3.LUT P4, PT, PT, PT, UP3, 0x40, 0x0 ;
+        SEL R32, R10, R29, P6 ;
+        SEL R35, R41, R30, P5 ;
+        PLOP3.LUT P6, PT, PT, PT, UP4, 0x40, 0x0 ;
+        PLOP3.LUT P5, PT, PT, PT, UP4, 0x40, 0x0 ;
+        SEL R38, R40, R23, P4 ;
+; Location /home/eschnett/.julia/packages/IndexSpaces/SkQyK/src/IndexSpaces.jl:1946
+        HMMA.1688.F16 R18, R14, R18, RZ ;
+; Location /home/eschnett/src/kotekan/julia/kernels/frb.jl:1709
+        SEL R35, R11, R35, P6 ;
+        SEL R38, R8, R38, P5 ;
+; Location ./int.jl:528
+        SHF.R.U32.HI R32, RZ, 0x8, R32 ;
+        SHF.R.U32.HI R35, RZ, 0x8, R35 ;
+        SHF.R.U32.HI R38, RZ, 0x8, R38 ;
+; Location /home/eschnett/.julia/packages/LLVM/OLMpi/src/interop/base.jl:38
+        IMAD.MOV.U32 R23, RZ, RZ, 0x54005400 ;
+; Location ./int.jl:528
+        LOP3.LUT R32, R32, 0x888888, RZ, 0x3c, !PT ;
+        LOP3.LUT R35, R35, 0x888888, RZ, 0x3c, !PT ;
+        LOP3.LUT R38, R38, 0x888888, RZ, 0x3c, !PT ;
+; Location /home/eschnett/.julia/packages/LLVM/OLMpi/src/interop/base.jl:38
+        LOP3.LUT R30, R32, 0xf000f, R33.reuse, 0xe2, !PT ;
+        LOP3.LUT R34, R35, 0xf000f, R33.reuse, 0xe2, !PT ;
+        LOP3.LUT R31, R38, 0xf000f, R33, 0xe2, !PT ;
+        LOP3.LUT R28, R28, 0xf000f0, R23, 0xe2, !PT ;
+        LOP3.LUT R32, R32, 0xf000f0, R23.reuse, 0xe2, !PT ;
+        LOP3.LUT R35, R35, 0xf000f0, R23.reuse, 0xe2, !PT ;
+        LOP3.LUT R38, R38, 0xf000f0, R23, 0xe2, !PT ;
+        HMUL2 R23, R4.reuse, R18.reuse ;
+        HMUL2 R29, -R4, R19.reuse ;
+        HFMA2 R19, R3.reuse, R19, R23 ;
+; Location /home/eschnett/.julia/packages/IndexSpaces/SkQyK/src/IndexSpaces.jl:1968
+        IMAD.MOV.U32 R23, RZ, RZ, R20 ;
+; Location /home/eschnett/.julia/packages/LLVM/OLMpi/src/interop/base.jl:38
+        HFMA2 R18, R3, R18, R29 ;
+        HADD2 R33, R36.H0_H0, 64, 64 ;
+        HADD2 R28, R28, -R33 ;
+; Location /home/eschnett/.julia/packages/IndexSpaces/SkQyK/src/IndexSpaces.jl:1968
+        HMMA.16816.F16 R18, R20, R18, RZ ;
+; Location ./int.jl:528
+        HMUL2 R23, R2.H0_H0, R28 ;
+; Location /home/eschnett/.julia/packages/LLVM/OLMpi/src/interop/base.jl:38
+        HFMA2 R29, -R2.reuse.H1_H1, R28.reuse.H1_H1, R23.reuse.H0_H0 ;
+        HFMA2 R28, R2.H1_H1, R28.H0_H0, R23.H1_H1 ;
+        PRMT R28, R29, 0x5410, R28 ;
+; Location /home/eschnett/.julia/packages/IndexSpaces/SkQyK/src/IndexSpaces.jl:1946
+        HMMA.1688.F16 R28, R14, R28, RZ ;
+; Location /home/eschnett/.julia/packages/LLVM/OLMpi/src/interop/base.jl:38
+        HADD2 R30, R30, -R27.reuse ;
+        HADD2 R34, R34, -R27.reuse ;
+        HADD2 R27, R31, -R27 ;
+        HMUL2 R23, R4.reuse, R28.reuse ;
+        HMUL2 R31, -R4, R29.reuse ;
+        HFMA2 R29, R3.reuse, R29, R23 ;
+; Location /home/eschnett/.julia/packages/IndexSpaces/SkQyK/src/IndexSpaces.jl:1968
+        IMAD.MOV.U32 R23, RZ, RZ, R20 ;
+; Location /home/eschnett/.julia/packages/LLVM/OLMpi/src/interop/base.jl:38
+        HFMA2 R28, R3, R28, R31 ;
+; Location /home/eschnett/.julia/packages/IndexSpaces/SkQyK/src/IndexSpaces.jl:1968
+        HMMA.16816.F16 R28, R20, R28, RZ ;
+; Location /home/eschnett/.julia/packages/LLVM/OLMpi/src/interop/base.jl:38
+        HMUL2 R23, R0.H0_H0, R30 ;
+        HFMA2 R31, -R0.reuse.H1_H1, R30.reuse.H1_H1, R23.reuse.H0_H0 ;
+        HFMA2 R30, R0.H1_H1, R30.H0_H0, R23.H1_H1 ;
+        PRMT R30, R31, 0x5410, R30 ;
+; Location /home/eschnett/.julia/packages/IndexSpaces/SkQyK/src/IndexSpaces.jl:1946
+        HMMA.1688.F16 R30, R14, R30, RZ ;
+; Location /home/eschnett/.julia/packages/LLVM/OLMpi/src/interop/base.jl:38
+        HADD2 R32, R32, -R33.reuse ;
+        HADD2 R35, R35, -R33.reuse ;
+        HADD2 R38, R38, -R33 ;
+        HMUL2 R23, R4.reuse, R30.reuse ;
+        HMUL2 R33, -R4, R31.reuse ;
+        HFMA2 R31, R3.reuse, R31, R23 ;
+; Location /home/eschnett/.julia/packages/IndexSpaces/SkQyK/src/IndexSpaces.jl:1968
+        IMAD.MOV.U32 R23, RZ, RZ, R20 ;
+; Location /home/eschnett/.julia/packages/LLVM/OLMpi/src/interop/base.jl:38
+        HFMA2 R30, R3, R30, R33 ;
+; Location /home/eschnett/.julia/packages/IndexSpaces/SkQyK/src/IndexSpaces.jl:1968
+        HMMA.16816.F16 R30, R20, R30, RZ ;
+; Location ./int.jl:528
+        HMUL2 R23, R2.H0_H0, R32 ;
+; Location /home/eschnett/.julia/packages/LLVM/OLMpi/src/interop/base.jl:38
+        HFMA2 R33, -R2.reuse.H1_H1, R32.reuse.H1_H1, R23.reuse.H0_H0 ;
+        HFMA2 R32, R2.H1_H1, R32.H0_H0, R23.H1_H1 ;
+        PRMT R32, R33, 0x5410, R32 ;
+; Location /home/eschnett/.julia/packages/IndexSpaces/SkQyK/src/IndexSpaces.jl:1946
+        HMMA.1688.F16 R32, R14, R32, RZ ;
+; Location ./int.jl:528
+        HMUL2 R37, R2.H0_H0, R35 ;
+; Location /home/eschnett/.julia/packages/LLVM/OLMpi/src/interop/base.jl:38
+        HMUL2 R23, R4.reuse, R32.reuse ;
+        HMUL2 R36, -R4, R33.reuse ;
+        HFMA2 R33, R3.reuse, R33, R23 ;
+; Location /home/eschnett/.julia/packages/IndexSpaces/SkQyK/src/IndexSpaces.jl:1968
+        IMAD.MOV.U32 R23, RZ, RZ, R20 ;
+; Location /home/eschnett/.julia/packages/LLVM/OLMpi/src/interop/base.jl:38
+        HFMA2 R32, R3, R32, R36 ;
+; Location /home/eschnett/.julia/packages/IndexSpaces/SkQyK/src/IndexSpaces.jl:1968
+        HMMA.16816.F16 R32, R20, R32, RZ ;
+; Location /home/eschnett/.julia/packages/LLVM/OLMpi/src/interop/base.jl:38
+        HMUL2 R23, R0.H0_H0, R34 ;
+        HFMA2 R36, -R0.reuse.H1_H1, R34.reuse.H1_H1, R23.reuse.H0_H0 ;
+        HFMA2 R34, R0.H1_H1, R34.H0_H0, R23.H1_H1 ;
+        HFMA2 R23, -R2.reuse.H1_H1, R35.reuse.H1_H1, R37.reuse.H0_H0 ;
+        HFMA2 R35, R2.H1_H1, R35.H0_H0, R37.H1_H1 ;
+        PRMT R36, R36, 0x5410, R34 ;
+        HMUL2 R34, R0.H0_H0, R27 ;
+        PRMT R35, R23, 0x5410, R35 ;
+        HFMA2 R52, -R0.reuse.H1_H1, R27.reuse.H1_H1, R34.reuse.H0_H0 ;
+        HFMA2 R53, R0.H1_H1, R27.H0_H0, R34.H1_H1 ;
+; Location /home/eschnett/.julia/packages/IndexSpaces/SkQyK/src/IndexSpaces.jl:1946
+        HMMA.1688.F16 R34, R14, R35, RZ ;
+; Location /home/eschnett/.julia/packages/LLVM/OLMpi/src/interop/base.jl:38
+        HMUL2 R27, R2.H0_H0, R38 ;
+        HFMA2 R23, -R2.reuse.H1_H1, R38.reuse.H1_H1, R27.reuse.H0_H0 ;
+        HFMA2 R27, R2.H1_H1, R38.H0_H0, R27.H1_H1 ;
+; Location /home/eschnett/.julia/packages/IndexSpaces/SkQyK/src/IndexSpaces.jl:1946
+        HMMA.1688.F16 R36, R14, R36, RZ ;
+; Location /home/eschnett/.julia/packages/LLVM/OLMpi/src/interop/base.jl:38
+        HMUL2 R48, -R4, R35 ;
+        HMUL2 R49, R4, R34.reuse ;
+        HFMA2 R48, R3.reuse, R34, R48 ;
+        PRMT R34, R52, 0x5410, R53 ;
+        HFMA2 R49, R3, R35, R49 ;
+        PRMT R23, R23, 0x5410, R27 ;
+; Location /home/eschnett/.julia/packages/IndexSpaces/SkQyK/src/IndexSpaces.jl:1946
+        HMMA.1688.F16 R34, R14.reuse, R34, RZ ;
+        HMMA.1688.F16 R52, R14, R23, RZ ;
+; Location /home/eschnett/.julia/packages/LLVM/OLMpi/src/interop/base.jl:38
+        HMUL2 R38, -R4.reuse, R37.reuse ;
+        HMUL2 R39, R4, R36.reuse ;
+        HFMA2 R38, R3.reuse, R36, R38 ;
+        HFMA2 R39, R3, R37, R39 ;
+        HMUL2 R36, -R4.reuse, R35.reuse ;
+        HMUL2 R37, R4.reuse, R34.reuse ;
+; Location /home/eschnett/.julia/packages/IndexSpaces/SkQyK/src/IndexSpaces.jl:1968
+        IMAD.MOV.U32 R23, RZ, RZ, R20 ;
+; Location /home/eschnett/.julia/packages/LLVM/OLMpi/src/interop/base.jl:38
+        HFMA2 R36, R3.reuse, R34, R36 ;
+        HFMA2 R37, R3, R35, R37 ;
+        HMUL2 R34, -R4.reuse, R53 ;
+        HMUL2 R35, R4, R52 ;
+        HFMA2 R34, R3.reuse, R52, R34 ;
+        HFMA2 R35, R3, R53, R35 ;
+; Location /home/eschnett/.julia/packages/IndexSpaces/SkQyK/src/IndexSpaces.jl:1968
+        HMMA.16816.F16 R38, R20.reuse, R38, RZ ;
+        HMMA.16816.F16 R48, R20.reuse, R48, RZ ;
+        HMMA.16816.F16 R36, R20.reuse, R36, RZ ;
+        HMMA.16816.F16 R34, R20, R34, RZ ;
+; Location /home/eschnett/.julia/packages/LLVM/OLMpi/src/interop/base.jl:38
+        PRMT R27, R30, 0x5410, R31 ;
+        PRMT R30, R30, 0x7632, R31 ;
+        PRMT R23, R18.reuse, 0x5410, R19.reuse ;
+        PRMT R19, R18, 0x7632, R19 ;
+        PRMT R18, R28.reuse, 0x5410, R29.reuse ;
+        PRMT R28, R28, 0x7632, R29 ;
+        PRMT R29, R32, 0x5410, R33 ;
+        PRMT R31, R38, 0x5410, R39 ;
+        PRMT R32, R32, 0x7632, R33 ;
+        PRMT R38, R38, 0x7632, R39 ;
+        PRMT R33, R48, 0x5410, R49 ;
+        PRMT R39, R36, 0x5410, R37 ;
+        PRMT R48, R48, 0x7632, R49 ;
+        PRMT R36, R36, 0x7632, R37 ;
+        LDL R49, [R1+0x48] ;
+        PRMT R37, R34, 0x5410, R35 ;
+        PRMT R34, R34, 0x7632, R35 ;
+        LDL R35, [R1+0x44] ;
+        STS [R49], R23 ;
+        STS [R7], R19 ;
+        STS [R35], R18 ;
+        LDL R49, [R1+0xc] ;
+        LDL R18, [R1+0x24] ;
+        STS [R66], R28 ;
+        LDL R35, [R1+0x8] ;
+        LDL R28, [R1+0x3c] ;
+        LDL.LU R66, [R1+0xac] ;
+        STS [R18], R27 ;
+        LDL R27, [R1+0x1c] ;
+        STS [R7+0x100], R30 ;
+        STS [R65], R29 ;
+        LDL R18, [R1+0x38] ;
+        LDL R30, [R1+0x14] ;
+        LDL R29, [R1+0x18] ;
+        LDL.LU R65, [R1+0xa8] ;
+        STS [R27], R32 ;
+        LDL R27, [R1+0x34] ;
+        STS [R29], R31 ;
+        LDL R29, [R1+0x30] ;
+        STS [R7+0x200], R38 ;
+        STS [R30], R33 ;
+        STS [R62], R48 ;
+        STS [R49], R39 ;
+; Location /home/eschnett/.julia/packages/CUDA/rXson/src/device/intrinsics/synchronization.jl:16
+        IMAD.MOV.U32 R30, RZ, RZ, RZ ;
+; Location /home/eschnett/.julia/packages/LLVM/OLMpi/src/interop/base.jl:38
+        STS [R7+0x300], R36 ;
+; Location /home/eschnett/.julia/packages/CUDA/rXson/src/device/intrinsics/synchronization.jl:16
+        IMAD.MOV.U32 R32, RZ, RZ, RZ ;
+; Location /home/eschnett/.julia/packages/LLVM/OLMpi/src/interop/base.jl:38
+        STS [R35], R37 ;
+        STS [R77], R34 ;
+; Location /home/eschnett/.julia/packages/CUDA/rXson/src/device/intrinsics/synchronization.jl:16
+        BAR.SYNC 0x0 ;
+; Location /home/eschnett/.julia/packages/LLVM/OLMpi/src/interop/base.jl:38
+   @!P1 LDS R30, [R28] ;
+   @!P1 LDS R32, [R18] ;
+; Location /home/eschnett/.julia/packages/CUDA/rXson/src/device/intrinsics/synchronization.jl:16
+        IMAD.MOV.U32 R18, RZ, RZ, RZ ;
+        IMAD.MOV.U32 R28, RZ, RZ, RZ ;
+; Location /home/eschnett/.julia/packages/LLVM/OLMpi/src/interop/base.jl:38
+        IMAD.MOV.U32 R34, RZ, RZ, RZ ;
+        IMAD.MOV.U32 R38, RZ, RZ, RZ ;
+   @!P1 LDS R34, [R76] ;
+        IMAD.MOV.U32 R36, RZ, RZ, RZ ;
+   @!P1 LDS R38, [R75] ;
+   @!P1 LDS R36, [R74] ;
+; Location /home/eschnett/.julia/packages/IndexSpaces/SkQyK/src/IndexSpaces.jl:1946
+        HMMA.1688.F16 R30, R16.reuse, R30, RZ ;
+        HMMA.1688.F16 R32, R16, R32, RZ ;
+; Location /home/eschnett/.julia/packages/LLVM/OLMpi/src/interop/base.jl:38
+        HMUL2 R19, R6.reuse, R30 ;
+        HMUL2 R23, -R6.reuse, R31.reuse ;
+        HFMA2 R31, R5.reuse, R31, R19 ;
+        HMUL2 R19, R6.reuse, R32 ;
+        HFMA2 R30, R5, R30, R23 ;
+        HMUL2 R23, -R6, R33 ;
+        HFMA2 R33, R5.reuse, R33, R19 ;
+        HFMA2 R32, R5, R32, R23 ;
+; Location /home/eschnett/.julia/packages/IndexSpaces/SkQyK/src/IndexSpaces.jl:1946
+        HMMA.1688.F16 R34, R16.reuse, R34, RZ ;
+        HMMA.1688.F16 R38, R16.reuse, R38, RZ ;
+        HMMA.1688.F16 R36, R16, R36, RZ ;
+; Location /home/eschnett/.julia/packages/LLVM/OLMpi/src/interop/base.jl:38
+        IMAD.MOV.U32 R48, RZ, RZ, RZ ;
+   @!P1 LDS R48, [R72] ;
+   @!P1 LDS R18, [R27] ;
+   @!P1 LDS R28, [R29] ;
+; Location /home/eschnett/.julia/packages/IndexSpaces/SkQyK/src/IndexSpaces.jl:1968
+        IMAD.MOV.U32 R27, RZ, RZ, R24 ;
+; Location /home/eschnett/.julia/packages/IndexSpaces/SkQyK/src/IndexSpaces.jl:1946
+        HMMA.1688.F16 R18, R16, R18, RZ ;
+; Location /home/eschnett/.julia/packages/IndexSpaces/SkQyK/src/IndexSpaces.jl:1968
+        HMMA.16816.F16 R30, R24.reuse, R30, RZ ;
+        HMMA.16816.F16 R32, R24, R32, RZ ;
+; Location /home/eschnett/.julia/packages/LLVM/OLMpi/src/interop/base.jl:38
+        HMUL2 R27, -R6.reuse, R19 ;
+; Location /home/eschnett/.julia/packages/IndexSpaces/SkQyK/src/IndexSpaces.jl:1946
+        HMMA.1688.F16 R28, R16, R28, RZ ;
+; Location /home/eschnett/.julia/packages/LLVM/OLMpi/src/interop/base.jl:38
+        HMUL2 R23, R6, R18 ;
+        HFMA2 R18, R5.reuse, R18, R27 ;
+; Location /home/eschnett/.julia/packages/IndexSpaces/SkQyK/src/IndexSpaces.jl:1968
+        IMAD.MOV.U32 R27, RZ, RZ, R24 ;
+; Location /home/eschnett/.julia/packages/LLVM/OLMpi/src/interop/base.jl:38
+        HFMA2 R19, R5, R19, R23 ;
+; Location /home/eschnett/.julia/packages/IndexSpaces/SkQyK/src/IndexSpaces.jl:1968
+        HMMA.16816.F16 R18, R24, R18, RZ ;
+; Location /home/eschnett/.julia/packages/LLVM/OLMpi/src/interop/base.jl:38
+        HMUL2 R23, R6, R28 ;
+        HMUL2 R27, -R6.reuse, R29.reuse ;
+        HFMA2 R29, R5.reuse, R29, R23 ;
+        HFMA2 R28, R5, R28, R27 ;
+; Location /home/eschnett/.julia/packages/IndexSpaces/SkQyK/src/IndexSpaces.jl:1968
+        IMAD.MOV.U32 R27, RZ, RZ, R24 ;
+; Location /home/eschnett/.julia/packages/LLVM/OLMpi/src/interop/base.jl:38
+        HMUL2 R23, R6, R34 ;
+; Location /home/eschnett/.julia/packages/IndexSpaces/SkQyK/src/IndexSpaces.jl:1968
+        HMMA.16816.F16 R28, R24, R28, RZ ;
+; Location /home/eschnett/.julia/packages/LLVM/OLMpi/src/interop/base.jl:38
+        HMUL2 R27, -R6.reuse, R35.reuse ;
+        HFMA2 R35, R5.reuse, R35, R23 ;
+        HFMA2 R34, R5, R34, R27 ;
+; Location /home/eschnett/.julia/packages/IndexSpaces/SkQyK/src/IndexSpaces.jl:1968
+        IMAD.MOV.U32 R27, RZ, RZ, R24 ;
+; Location /home/eschnett/.julia/packages/LLVM/OLMpi/src/interop/base.jl:38
+        HMUL2 R23, R6, R38 ;
+; Location /home/eschnett/.julia/packages/IndexSpaces/SkQyK/src/IndexSpaces.jl:1968
+        HMMA.16816.F16 R34, R24, R34, RZ ;
+; Location /home/eschnett/.julia/packages/LLVM/OLMpi/src/interop/base.jl:38
+        HMUL2 R27, -R6, R39.reuse ;
+        HFMA2 R39, R5, R39, R23 ;
+        HMUL2 R23, R30, R30 ;
+        HMUL2 R30, -R6.reuse, R37 ;
+        HFMA2 R23, R31, R31, R23 ;
+        HMUL2 R31, R6, R36.reuse ;
+        HFMA2 R30, R5, R36, R30 ;
+        IMAD.MOV.U32 R36, RZ, RZ, RZ ;
+   @!P1 LDS R36, [R73] ;
+        HFMA2 R31, R5, R37, R31 ;
+; Location /home/eschnett/.julia/packages/IndexSpaces/SkQyK/src/IndexSpaces.jl:1946
+        HMMA.1688.F16 R48, R16, R48, RZ ;
+; Location /home/eschnett/.julia/packages/LLVM/OLMpi/src/interop/base.jl:38
+        HMUL2 R52, R32, R32 ;
+        HFMA2 R52, R33, R33, R52 ;
+; Location /home/eschnett/.julia/packages/IndexSpaces/SkQyK/src/IndexSpaces.jl:1946
+        HMMA.1688.F16 R36, R16, R36, RZ ;
+        NOP ;
+; Location /home/eschnett/.julia/packages/LLVM/OLMpi/src/interop/base.jl:38
+        HMUL2 R32, -R6.reuse, R37 ;
+        HMUL2 R33, R6.reuse, R36.reuse ;
+        HFMA2 R32, R5.reuse, R36, R32 ;
+        HMUL2 R36, -R6, R49 ;
+        HFMA2 R33, R5.reuse, R37, R33 ;
+        HFMA2 R36, R5, R48, R36 ;
+        HMUL2 R37, R6, R48 ;
+        IMAD.MOV.U32 R48, RZ, RZ, RZ ;
+   @!P1 LDS R48, [R71] ;
+        HFMA2 R37, R5.reuse, R49, R37 ;
+        HFMA2 R38, R5, R38, R27 ;
+; Location /home/eschnett/.julia/packages/IndexSpaces/SkQyK/src/IndexSpaces.jl:1968
+        IMAD.MOV.U32 R27, RZ, RZ, R24 ;
+; Location /home/eschnett/.julia/packages/LLVM/OLMpi/src/interop/base.jl:38
+        HFMA2 R23, R18, R18, R23 ;
+; Location /home/eschnett/.julia/packages/IndexSpaces/SkQyK/src/IndexSpaces.jl:1968
+        HMMA.16816.F16 R38, R24, R38, RZ ;
+; Location /home/eschnett/.julia/packages/LLVM/OLMpi/src/interop/base.jl:38
+        HFMA2 R23, R19, R19, R23 ;
+; Location /home/eschnett/.julia/packages/IndexSpaces/SkQyK/src/IndexSpaces.jl:1946
+        HMMA.1688.F16 R48, R16, R48, RZ ;
+; Location /home/eschnett/.julia/packages/IndexSpaces/SkQyK/src/IndexSpaces.jl:1968
+        HMMA.16816.F16 R30, R24, R30, RZ ;
+; Location /home/eschnett/.julia/packages/LLVM/OLMpi/src/interop/base.jl:38
+        HFMA2 R52, R28, R28, R52 ;
+        HMUL2 R18, -R6.reuse, R49.reuse ;
+        HMUL2 R19, R6, R48.reuse ;
+        HFMA2 R18, R5.reuse, R48, R18 ;
+        HFMA2 R19, R5, R49, R19 ;
+; Location /home/eschnett/.julia/packages/IndexSpaces/SkQyK/src/IndexSpaces.jl:1968
+        HMMA.16816.F16 R32, R24, R32, RZ ;
+; Location /home/eschnett/.julia/packages/LLVM/OLMpi/src/interop/base.jl:38
+        HFMA2 R48, R29, R29, R52 ;
+        HMUL2 R52, R38, R38 ;
+; Location /home/eschnett/.julia/packages/IndexSpaces/SkQyK/src/IndexSpaces.jl:1968
+        HMMA.16816.F16 R36, R24, R36, RZ ;
+; Location /home/eschnett/.julia/packages/LLVM/OLMpi/src/interop/base.jl:38
+        IMAD.MOV.U32 R38, RZ, RZ, RZ ;
+   @!P1 LDS R38, [R69] ;
+; Location /home/eschnett/.julia/packages/IndexSpaces/SkQyK/src/IndexSpaces.jl:1968
+        HMMA.16816.F16 R18, R24, R18, RZ ;
+; Location /home/eschnett/.julia/packages/LLVM/OLMpi/src/interop/base.jl:38
+        IMAD.MOV.U32 R27, RZ, RZ, RZ ;
+   @!P1 LDS R27, [R70] ;
+        HMUL2 R49, R34, R34 ;
+        HFMA2 R49, R35, R35, R49 ;
+        HFMA2 R30, R30, R30, R49 ;
+        IMAD.MOV.U32 R49, RZ, RZ, RZ ;
+   @!P1 LDS R49, [R68] ;
+        HFMA2 R52, R39, R39, R52 ;
+; Location /home/eschnett/.julia/packages/IndexSpaces/SkQyK/src/IndexSpaces.jl:1946
+        HMMA.1688.F16 R38, R16.reuse, R38, RZ ;
+        HMMA.1688.F16 R34, R16, R27, RZ ;
+        NOP ;
+; Location /home/eschnett/.julia/packages/LLVM/OLMpi/src/interop/base.jl:38
+        HMUL2 R28, -R6.reuse, R35 ;
+        HMUL2 R29, R6.reuse, R34.reuse ;
+        HFMA2 R28, R5.reuse, R34, R28 ;
+        HMUL2 R34, -R6, R39 ;
+        HFMA2 R29, R5.reuse, R35, R29 ;
+        HFMA2 R34, R5, R38, R34 ;
+        HMUL2 R35, R6, R38 ;
+        HFMA2 R38, R48, 0.003124237060546875, 0.003124237060546875, R13 ;
+; Location /home/eschnett/.julia/packages/IndexSpaces/SkQyK/src/IndexSpaces.jl:1946
+        HMMA.1688.F16 R48, R16, R49, RZ ;
+; Location /home/eschnett/.julia/packages/LLVM/OLMpi/src/interop/base.jl:38
+        HFMA2 R23, R23, 0.003124237060546875, 0.003124237060546875, R12 ;
+        HMUL2 R12, -R6.reuse, R49 ;
+        HMUL2 R13, R6, R48.reuse ;
+        HFMA2 R12, R5, R48, R12 ;
+        IMAD.MOV.U32 R48, RZ, RZ, RZ ;
+   @!P1 LDS R48, [R67] ;
+        HFMA2 R13, R5.reuse, R49, R13 ;
+        HFMA2 R35, R5, R39, R35 ;
+        HFMA2 R39, R31, R31, R30 ;
+; Location /home/eschnett/.julia/packages/IndexSpaces/SkQyK/src/IndexSpaces.jl:1968
+        IMAD.MOV.U32 R27, RZ, RZ, R24 ;
+        HMMA.16816.F16 R28, R24, R28, RZ ;
+; Location /home/eschnett/.julia/packages/IndexSpaces/SkQyK/src/IndexSpaces.jl:1946
+        HMMA.1688.F16 R48, R16, R48, RZ ;
+; Location /home/eschnett/.julia/packages/IndexSpaces/SkQyK/src/IndexSpaces.jl:1968
+        HMMA.16816.F16 R34, R24, R34, RZ ;
+; Location /home/eschnett/.julia/packages/LLVM/OLMpi/src/interop/base.jl:38
+        HMUL2 R30, -R6, R49 ;
+        HMUL2 R31, R6, R48.reuse ;
+        HFMA2 R30, R5.reuse, R48, R30 ;
+        HFMA2 R31, R5, R49, R31 ;
+; Location /home/eschnett/.julia/packages/IndexSpaces/SkQyK/src/IndexSpaces.jl:1968
+        HMMA.16816.F16 R12, R24, R12, RZ ;
+; Location /home/eschnett/.julia/packages/LLVM/OLMpi/src/interop/base.jl:38
+        IMAD.MOV.U32 R48, RZ, RZ, RZ ;
+   @!P1 LDS R48, [R65] ;
+; Location /home/eschnett/.julia/packages/IndexSpaces/SkQyK/src/IndexSpaces.jl:1968
+        HMMA.16816.F16 R30, R24, R30, RZ ;
+; Location /home/eschnett/.julia/packages/LLVM/OLMpi/src/interop/base.jl:38
+        IMAD.MOV.U32 R27, RZ, RZ, RZ ;
+   @!P1 LDS R27, [R66] ;
+        HMUL2 R53, R36, R36 ;
+        HFMA2 R53, R37, R37, R53 ;
+        HFMA2 R52, R32, R32, R52 ;
+        HFMA2 R52, R33, R33, R52 ;
+; Location /home/eschnett/.julia/packages/IndexSpaces/SkQyK/src/IndexSpaces.jl:1946
+        HMMA.1688.F16 R48, R16.reuse, R48, RZ ;
+        HMMA.1688.F16 R36, R16, R27, RZ ;
+; Location /home/eschnett/.julia/packages/IndexSpaces/SkQyK/src/IndexSpaces.jl:1968
+        IMAD.MOV.U32 R27, RZ, RZ, R24 ;
+; Location /home/eschnett/.julia/packages/LLVM/OLMpi/src/interop/base.jl:38
+        HMUL2 R32, -R6.reuse, R37.reuse ;
+        HMUL2 R33, R6.reuse, R36.reuse ;
+        HFMA2 R32, R5.reuse, R36, R32 ;
+        HFMA2 R33, R5, R37, R33 ;
+        HMUL2 R36, -R6.reuse, R49 ;
+        HMUL2 R37, R6, R48 ;
+        HFMA2 R36, R5.reuse, R48, R36 ;
+        HFMA2 R37, R5, R49, R37 ;
+; Location /home/eschnett/.julia/packages/IndexSpaces/SkQyK/src/IndexSpaces.jl:1968
+        HMMA.16816.F16 R32, R24, R32, RZ ;
+; Location ./int.jl:87
+        UIADD3 UR5, UR5, 0x4, URZ ;
+; Location /home/eschnett/.julia/packages/IndexSpaces/SkQyK/src/IndexSpaces.jl:1968
+        HMMA.16816.F16 R36, R24, R36, RZ ;
+; Location ./promotion.jl:521
+        UISETP.NE.AND UP0, UPT, UR5, 0x28, UPT ;
+; Location /home/eschnett/.julia/packages/LLVM/OLMpi/src/interop/base.jl:38
+        HMUL2 R18, R18, R18 ;
+        HMUL2 R12, R12, R12 ;
+        HFMA2 R18, R19, R19, R18 ;
+; Location /home/eschnett/src/kotekan/julia/kernels/frb.jl:1709
+        PLOP3.LUT P4, PT, PT, PT, UP0, 0x80, 0x0 ;
+; Location /home/eschnett/.julia/packages/LLVM/OLMpi/src/interop/base.jl:38
+        HMUL2 R30, R30, R30 ;
+        HFMA2 R53, R28, R28, R53 ;
+        HFMA2 R18, R34, R34, R18 ;
+        HFMA2 R12, R13, R13, R12 ;
+        HFMA2 R30, R31, R31, R30 ;
+; Location ./promotion.jl:521
+        UIADD3 UR7, UR7, -0x4, URZ ;
+; Location /home/eschnett/.julia/packages/LLVM/OLMpi/src/interop/base.jl:38
+        HFMA2 R39, R39, 0.003124237060546875, 0.003124237060546875, R23 ;
+        HFMA2 R52, R52, 0.003124237060546875, 0.003124237060546875, R38 ;
+        HFMA2 R53, R29, R29, R53 ;
+        HFMA2 R18, R35, R35, R18 ;
+        HFMA2 R12, R32, R32, R12 ;
+        HFMA2 R30, R36, R36, R30 ;
+; Location ./promotion.jl:521
+        UISETP.NE.AND UP0, UPT, UR7, -0xc, UPT ;
+; Location /home/eschnett/.julia/packages/LLVM/OLMpi/src/interop/base.jl:38
+        HFMA2 R53, R53, 0.003124237060546875, 0.003124237060546875, R39 ;
+        HFMA2 R18, R18, 0.003124237060546875, 0.003124237060546875, R52 ;
+        HFMA2 R12, R33, R33, R12 ;
+        HFMA2 R13, R37, R37, R30 ;
+        HFMA2 R12, R12, 0.003124237060546875, 0.003124237060546875, R53 ;
+        HFMA2 R13, R13, 0.003124237060546875, 0.003124237060546875, R18 ;
+; Location /home/eschnett/src/kotekan/julia/kernels/frb.jl:1709
+    @P4 BRA `(.L_x_108) ;
+        LDL R48, [R1+0x2c] ;
+        LDL R62, [R1+0x28] ;
+; Location ./int.jl:87
+        IMAD.U32 R18, RZ, RZ, UR6 ;
+        UMOV UR5, URZ ;
+; Location /home/eschnett/.julia/packages/LLVM/OLMpi/src/interop/base.jl:38
+   @!P3 IMAD.MOV.U32 R23, RZ, RZ, 0x4 ;
+; Location ./int.jl:87
+   @!P3 IMAD R18, R18, 0x480, R48 ;
+; Location /home/eschnett/.julia/packages/LLVM/OLMpi/src/interop/base.jl:38
+   @!P3 IMAD.WIDE.U32 R18, R18, R23, c[0x0][0x1d0] ;
+   @!P3 STG.E [R18.64], R12 ;
+; Location ./int.jl:87
+        IMAD.U32 R12, RZ, RZ, UR6 ;
+        UIADD3 UR6, UR6, 0x1, URZ ;
+   @!P3 IMAD R12, R12, 0x480, R62 ;
+; Location /home/eschnett/.julia/packages/LLVM/OLMpi/src/interop/base.jl:38
+   @!P3 IMAD.WIDE.U32 R18, R12, R23, c[0x0][0x1d0] ;
+   @!P3 STG.E [R18.64], R13 ;
+; Location ./int.jl:87
+        CS2R R12, SRZ ;
+
+.L_x_108:
+; Location /home/eschnett/.julia/packages/CUDA/rXson/src/device/intrinsics/synchronization.jl:16
+        BAR.SYNC 0x0 ;
+; Location /home/eschnett/src/kotekan/julia/kernels/frb.jl:1709
+        PLOP3.LUT P4, PT, PT, PT, UP0, 0x80, 0x0 ;
+   @!P4 CALL.REL.NOINC `(.L_x_109) ;
+        BRA `(.L_x_110) ;
+
+.L_x_109:
+; Location ./range.jl:901
+        UIADD3 UR4, UR4, 0x30, URZ ;
+; Location ./promotion.jl:521
+        UISETP.NE.AND UP0, UPT, UR4, 0x810, UPT ;
+; Location /home/eschnett/src/kotekan/julia/kernels/frb.jl:1709
+        PLOP3.LUT P4, PT, PT, PT, UP0, 0x80, 0x0 ;
+   @!P4 CALL.REL.NOINC `(.L_x_111) ;
+        BRA `(.L_x_112) ;
+
+.L_x_111:
+; Location /home/eschnett/.julia/packages/LLVM/OLMpi/src/interop/base.jl:38
+        S2R R2, SR_TID.X ;
 ; Location ./int.jl:88
-        USHF.L.U32 UR9, UR9, 0x2, URZ ;
-; Location /home/dstn/kotekan/julia/kernels/frb.jl:1475
-        SEL R17, R56, R17, !P5 ;
-        SEL R16, R53, R16, !P6 ;
+        UIMAD UR7, UR30, 0x300, URZ ;
+; Location /home/eschnett/.julia/packages/LLVM/OLMpi/src/interop/base.jl:38
+        S2R R0, SR_TID.Y ;
+; Location ./int.jl:87
+        LOP3.LUT R3, R2, UR7, RZ, 0xfc, !PT ;
+; Location /home/eschnett/.julia/packages/LLVM/OLMpi/src/interop/base.jl:38
+        IMAD.MOV.U32 R2, RZ, RZ, 0x4 ;
 ; Location ./int.jl:88
-        ULOP3.LUT UR9, UR9, 0xfc, URZ, 0xc0, !UPT ;
-; Location /home/dstn/kotekan/julia/kernels/frb.jl:1475
-        SEL R17, R52, R17, !P6 ;
-; Location ./int.jl:366
-        LOP3.LUT R16, R16, 0x88888888, RZ, 0x3c, !PT ;
-; Location ./int.jl:87
-        UIADD3 UR10, UR16, UR9, URZ ;
-; Location ./int.jl:366
-        LOP3.LUT R19, R17, 0x88888888, RZ, 0x3c, !PT ;
-; Location ./int.jl:87
-        UIADD3 UR12, UR18, UR9, URZ ;
-; Location /home/dstn/.julia/packages/LLVM/RpBog/src/interop/base.jl:38
-        LOP3.LUT R17, R16, 0xf000f0, R26.reuse, 0xe2, !PT ;
-; Location ./int.jl:289
-        USHF.R.S32.HI UR11, URZ, 0x1f, UR10 ;
-; Location /home/dstn/.julia/packages/LLVM/RpBog/src/interop/base.jl:38
-        LOP3.LUT R21, R19, 0xf000f0, R26, 0xe2, !PT ;
-; Location ./int.jl:289
-        USHF.R.S32.HI UR13, URZ, 0x1f, UR12 ;
-; Location /home/dstn/kotekan/julia/kernels/frb.jl:1475
-        SEL R28, R55, R28, !P5 ;
-; Location /home/dstn/.julia/packages/LLVM/RpBog/src/interop/base.jl:38
-        HADD2 R17, R17, -R20.reuse ;
-; Location /home/dstn/kotekan/julia/kernels/frb.jl:1475
-        SEL R29, R54, R29, !P5 ;
-; Location /home/dstn/.julia/packages/LLVM/RpBog/src/interop/base.jl:38
-        HADD2 R21, R21, -R20 ;
-; Location /home/dstn/kotekan/julia/kernels/frb.jl:1475
-        SEL R28, R45, R28, !P6 ;
-; Location ./int.jl:366
-        HMUL2 R18, R41.reuse.H0_H0, R17 ;
-; Location /home/dstn/kotekan/julia/kernels/frb.jl:1475
-        SEL R29, R44, R29, !P6 ;
-; Location ./int.jl:366
-        HMUL2 R22, R41.reuse.H0_H0, R21 ;
-; Location /home/dstn/.julia/packages/LLVM/RpBog/src/interop/base.jl:38
-        PRMT R24, R17.reuse, 0x5410, R21.reuse ;
-; Location ./int.jl:289
-        ULEA.HI UR11, UR11, UR10, URZ, 0x2 ;
-; Location /home/dstn/.julia/packages/LLVM/RpBog/src/interop/base.jl:38
-        PRMT R30, R17, 0x7632, R21 ;
-; Location ./int.jl:289
-        ULEA.HI UR13, UR13, UR12, URZ, 0x2 ;
-; Location /home/dstn/.julia/packages/LLVM/RpBog/src/interop/base.jl:38
-        PRMT R21, R18.reuse, 0x7632, R22.reuse ;
-; Location ./int.jl:289
-        ULOP3.LUT UR11, UR11, 0x3fffffc, URZ, 0xc0, !UPT ;
-; Location /home/dstn/.julia/packages/LLVM/RpBog/src/interop/base.jl:38
-        PRMT R18, R18, 0x5410, R22 ;
-; Location ./int.jl:289
-        ULOP3.LUT UR13, UR13, 0x3fffffc, URZ, 0xc0, !UPT ;
-; Location /home/dstn/.julia/packages/LLVM/RpBog/src/interop/base.jl:38
-        LOP3.LUT R22, R19, 0xf000f, R27.reuse, 0xe2, !PT ;
-        HFMA2 R21, R41.reuse.H1_H1, R24, R21 ;
-; Location ./int.jl:366
-        LOP3.LUT R29, R29, 0x88888888, RZ, 0x3c, !PT ;
-; Location /home/dstn/.julia/packages/LLVM/RpBog/src/interop/base.jl:38
-        HFMA2 R24, -R41.H1_H1, R30, R18 ;
-        LOP3.LUT R18, R16, 0xf000f, R27.reuse, 0xe2, !PT ;
-        HADD2 R22, R22, -R25.reuse ;
-        LOP3.LUT R30, R29.reuse, 0xf000f, R27, 0xe2, !PT ;
-; Location ./int.jl:289
-        UIADD3 UR14, UR10, -UR11, URZ ;
-; Location /home/dstn/.julia/packages/LLVM/RpBog/src/interop/base.jl:38
-        PRMT R16, R24.reuse, 0x5410, R21.reuse ;
-        HADD2 R18, R18, -R25 ;
-        LOP3.LUT R29, R29, 0xf000f0, R26, 0xe2, !PT ;
-        HMUL2 R23, R42.reuse.H0_H0, R22 ;
-        PRMT R21, R24, 0x7632, R21 ;
-        HMUL2 R19, R42.reuse.H0_H0, R18 ;
-        PRMT R31, R18.reuse, 0x5410, R22.reuse ;
-; Location /home/dstn/.julia/packages/IndexSpaces/MMvQv/src/IndexSpaces.jl:1946
-        HMMA.1688.F16 R16, R38.reuse, R16, RZ ;
-; Location /home/dstn/.julia/packages/LLVM/RpBog/src/interop/base.jl:38
-        PRMT R22, R18, 0x7632, R22 ;
-; Location ./int.jl:87
-        UIADD3 UR10, UR17, UR9, URZ ;
-; Location /home/dstn/.julia/packages/LLVM/RpBog/src/interop/base.jl:38
-        PRMT R18, R19.reuse, 0x7632, R23.reuse ;
-; Location ./int.jl:88
-        USHF.L.U32 UR9, UR14, 0x6, URZ ;
-; Location /home/dstn/.julia/packages/LLVM/RpBog/src/interop/base.jl:38
-        PRMT R35, R19, 0x5410, R23 ;
-; Location ./int.jl:289
-        USHF.R.S32.HI UR11, URZ, 0x1f, UR10 ;
-; Location ./int.jl:88
-        IMAD.U32 R76, RZ, RZ, UR14 ;
-; Location /home/dstn/.julia/packages/LLVM/RpBog/src/interop/base.jl:38
-        HFMA2 R23, R42.reuse.H1_H1, R31, R18 ;
-; Location ./int.jl:366
-        LOP3.LUT R31, R28, 0x88888888, RZ, 0x3c, !PT ;
-; Location /home/dstn/.julia/packages/LLVM/RpBog/src/interop/base.jl:38
-        HFMA2 R22, -R42.H1_H1, R22, R35 ;
-; Location /home/dstn/.julia/packages/IndexSpaces/MMvQv/src/IndexSpaces.jl:1968
-        IMAD.MOV.U32 R35, RZ, RZ, R32 ;
-; Location ./int.jl:289
-        ULEA.HI UR11, UR11, UR10, URZ, 0x2 ;
-; Location /home/dstn/.julia/packages/LLVM/RpBog/src/interop/base.jl:38
-        LOP3.LUT R28, R31.reuse, 0xf000f, R27, 0xe2, !PT ;
-; Location ./int.jl:87
-        UIADD3 UR19, UR9, 0x2040, URZ ;
-; Location /home/dstn/.julia/packages/LLVM/RpBog/src/interop/base.jl:38
-        LOP3.LUT R27, R31, 0xf000f0, R26, 0xe2, !PT ;
-        HMUL2 R18, -R6.reuse, R17.reuse ;
-; Location ./int.jl:289
-        ULOP3.LUT UR11, UR11, 0x3fffffc, URZ, 0xc0, !UPT ;
-; Location /home/dstn/.julia/packages/LLVM/RpBog/src/interop/base.jl:38
-        HMUL2 R19, R6, R16.reuse ;
-; Location ./int.jl:87
-        UIADD3 UR20, UR9, 0x20, URZ ;
-; Location /home/dstn/.julia/packages/LLVM/RpBog/src/interop/base.jl:38
-        HFMA2 R16, R5.reuse, R16, R18 ;
-        PRMT R18, R22.reuse, 0x7632, R23.reuse ;
-        HFMA2 R17, R5, R17, R19 ;
-        PRMT R22, R22, 0x5410, R23 ;
-        HADD2 R26, R28, -R25.reuse ;
-; Location ./int.jl:289
-        UIADD3 UR15, UR10, -UR11, URZ ;
-; Location /home/dstn/.julia/packages/LLVM/RpBog/src/interop/base.jl:38
-        HADD2 R25, R30, -R25 ;
-; Location ./int.jl:87
-        UIADD3 UR11, UR9, 0x2060, URZ ;
-; Location /home/dstn/.julia/packages/IndexSpaces/MMvQv/src/IndexSpaces.jl:1946
-        HMMA.1688.F16 R18, R38, R18, RZ ;
-; Location /home/dstn/.julia/packages/IndexSpaces/MMvQv/src/IndexSpaces.jl:1968
-        HMMA.16816.F16 R16, R32, R16, RZ ;
-; Location /home/dstn/.julia/packages/LLVM/RpBog/src/interop/base.jl:38
-        HMUL2 R31, R42.reuse.H0_H0, R26 ;
-; Location ./int.jl:88
-        USHF.L.U32 UR9, UR15, 0x6, URZ ;
-; Location /home/dstn/.julia/packages/LLVM/RpBog/src/interop/base.jl:38
-        HMUL2 R30, R42.H0_H0, R25 ;
-; Location /home/dstn/.julia/packages/IndexSpaces/MMvQv/src/IndexSpaces.jl:1946
-        HMMA.1688.F16 R22, R38, R22, RZ ;
-; Location /home/dstn/.julia/packages/LLVM/RpBog/src/interop/base.jl:38
-        HADD2 R27, R27, -R20 ;
-; Location ./int.jl:87
-        UIADD3 UR21, UR9, 0x2040, URZ ;
-; Location /home/dstn/.julia/packages/LLVM/RpBog/src/interop/base.jl:38
-        PRMT R28, R31.reuse, 0x7632, R30.reuse ;
-; Location ./int.jl:289
-        UIADD3 UR13, UR12, -UR13, URZ ;
-; Location /home/dstn/.julia/packages/LLVM/RpBog/src/interop/base.jl:38
-        PRMT R31, R31, 0x5410, R30 ;
-; Location ./int.jl:87
-        UIADD3 UR22, UR9, 0x20, URZ ;
-; Location ./int.jl:88
-        USHF.L.U32 UR10, UR13, 0x6, URZ ;
-; Location /home/dstn/.julia/packages/LLVM/RpBog/src/interop/base.jl:38
-        HMUL2 R35, -R6.reuse, R19.reuse ;
-; Location ./int.jl:87
-        UIADD3 UR9, UR9, 0x2060, URZ ;
-; Location /home/dstn/.julia/packages/LLVM/RpBog/src/interop/base.jl:38
-        HMUL2 R46, R6, R18.reuse ;
-; Location ./int.jl:87
-        UIADD3 UR12, UR10, 0x2040, URZ ;
-; Location /home/dstn/.julia/packages/LLVM/RpBog/src/interop/base.jl:38
-        HFMA2 R18, R5.reuse, R18, R35 ;
-; Location /home/dstn/.julia/packages/IndexSpaces/MMvQv/src/IndexSpaces.jl:1968
-        IMAD.MOV.U32 R35, RZ, RZ, R32 ;
-; Location /home/dstn/.julia/packages/LLVM/RpBog/src/interop/base.jl:38
-        HFMA2 R19, R5, R19, R46 ;
-; Location ./int.jl:87
-        UIADD3 UR23, UR10, 0x20, URZ ;
-        UIADD3 UR10, UR10, 0x2060, URZ ;
-; Location /home/dstn/.julia/packages/IndexSpaces/MMvQv/src/IndexSpaces.jl:1968
-        HMMA.16816.F16 R18, R32, R18, RZ ;
-; Location /home/dstn/.julia/packages/LLVM/RpBog/src/interop/base.jl:38
-        HADD2 R35, R29, -R20 ;
-        PRMT R29, R26.reuse, 0x5410, R25.reuse ;
-; Location /home/dstn/.julia/packages/IndexSpaces/MMvQv/src/IndexSpaces.jl:1946
-        HMMA.1688.F16 R20, R38, R21, RZ ;
-; Location /home/dstn/.julia/packages/LLVM/RpBog/src/interop/base.jl:38
-        PRMT R25, R26, 0x7632, R25 ;
-; Location ./int.jl:366
-        HMUL2 R26, R41.reuse.H0_H0, R27 ;
-; Location /home/dstn/.julia/packages/LLVM/RpBog/src/interop/base.jl:38
-        PRMT R30, R27.reuse, 0x5410, R35.reuse ;
-        HMUL2 R46, R41.H0_H0, R35 ;
-        PRMT R48, R27, 0x7632, R35 ;
-        HFMA2 R28, R42.H1_H1, R29, R28 ;
-        HFMA2 R29, -R42.H1_H1, R25, R31 ;
-        PRMT R24, R26.reuse, 0x7632, R46.reuse ;
-        PRMT R26, R26, 0x5410, R46 ;
-        HFMA2 R30, R41.reuse.H1_H1, R30, R24 ;
-        PRMT R24, R29.reuse, 0x5410, R28.reuse ;
-        HFMA2 R31, -R41.H1_H1, R48, R26 ;
-        PRMT R28, R29, 0x7632, R28 ;
-        HMUL2 R35, R6.reuse, R20.reuse ;
-        PRMT R48, R16, 0x7632, R17 ;
-        HMUL2 R27, -R6.reuse, R21.reuse ;
-        PRMT R26, R31.reuse, 0x5410, R30 ;
-; Location /home/dstn/.julia/packages/IndexSpaces/MMvQv/src/IndexSpaces.jl:1946
-        HMMA.1688.F16 R24, R38.reuse, R24, RZ ;
-; Location /home/dstn/.julia/packages/LLVM/RpBog/src/interop/base.jl:38
-        HFMA2 R21, R5.reuse, R21, R35 ;
-; Location /home/dstn/.julia/packages/IndexSpaces/MMvQv/src/IndexSpaces.jl:1968
-        IMAD.MOV.U32 R35, RZ, RZ, R32 ;
-; Location /home/dstn/.julia/packages/LLVM/RpBog/src/interop/base.jl:38
-        HFMA2 R20, R5, R20, R27 ;
-        PRMT R30, R31, 0x7632, R30 ;
-; Location /home/dstn/.julia/packages/IndexSpaces/MMvQv/src/IndexSpaces.jl:1946
-        HMMA.1688.F16 R28, R38.reuse, R28, RZ ;
-        HMMA.1688.F16 R26, R38, R26, RZ ;
-; Location /home/dstn/.julia/packages/IndexSpaces/MMvQv/src/IndexSpaces.jl:1968
-        HMMA.16816.F16 R20, R32, R20, RZ ;
-; Location /home/dstn/.julia/packages/IndexSpaces/MMvQv/src/IndexSpaces.jl:1946
-        HMMA.1688.F16 R30, R38, R30, RZ ;
-; Location /home/dstn/.julia/packages/LLVM/RpBog/src/interop/base.jl:38
-        HMUL2 R46, R6, R24 ;
-        HMUL2 R35, -R6.reuse, R25.reuse ;
-        HFMA2 R25, R5.reuse, R25, R46 ;
-        HFMA2 R24, R5.reuse, R24, R35 ;
-; Location /home/dstn/.julia/packages/IndexSpaces/MMvQv/src/IndexSpaces.jl:1968
-        IMAD.MOV.U32 R35, RZ, RZ, R32 ;
-; Location /home/dstn/.julia/packages/LLVM/RpBog/src/interop/base.jl:38
-        HMUL2 R47, R6.reuse, R28 ;
-        HMUL2 R46, R6, R26 ;
-        HFMA2 R47, R5, R29, R47 ;
-; Location /home/dstn/.julia/packages/IndexSpaces/MMvQv/src/IndexSpaces.jl:1968
-        HMMA.16816.F16 R24, R32, R24, RZ ;
-; Location /home/dstn/.julia/packages/LLVM/RpBog/src/interop/base.jl:38
-        HMUL2 R35, -R6.reuse, R27.reuse ;
-        HFMA2 R27, R5, R27, R46 ;
-        HMUL2 R46, -R6, R29 ;
-        HMUL2 R29, R6.reuse, R30 ;
-        HFMA2 R46, R5.reuse, R28, R46 ;
-        HMUL2 R28, -R6.reuse, R31.reuse ;
-        HFMA2 R31, R5.reuse, R31, R29 ;
-        HFMA2 R30, R5, R30, R28 ;
-        HMUL2 R28, -R6, R23 ;
-        HMUL2 R29, R6, R22 ;
-        HFMA2 R26, R5.reuse, R26, R35 ;
-; Location /home/dstn/.julia/packages/IndexSpaces/MMvQv/src/IndexSpaces.jl:1968
-        IMAD.MOV.U32 R35, RZ, RZ, R32 ;
-; Location /home/dstn/.julia/packages/LLVM/RpBog/src/interop/base.jl:38
-        HFMA2 R22, R5.reuse, R22, R28 ;
-        HFMA2 R23, R5, R23, R29 ;
-; Location /home/dstn/.julia/packages/IndexSpaces/MMvQv/src/IndexSpaces.jl:1968
-        HMMA.16816.F16 R26, R32.reuse, R26, RZ ;
-        HMMA.16816.F16 R22, R32.reuse, R22, RZ ;
-        HMMA.16816.F16 R30, R32.reuse, R30, RZ ;
-        HMMA.16816.F16 R46, R32, R46, RZ ;
-; Location /home/dstn/.julia/packages/LLVM/RpBog/src/interop/base.jl:38
-        PRMT R29, R22, 0x5410, R23 ;
-        PRMT R28, R22, 0x7632, R23 ;
-        PRMT R22, R16, 0x5410, R17 ;
-        STS [R40], R29 ;
-        PRMT R17, R20.reuse, 0x5410, R21.reuse ;
-        PRMT R20, R20, 0x7632, R21 ;
-        STS [R9+0x8100], R28 ;
-        PRMT R21, R26.reuse, 0x5410, R27.reuse ;
-        PRMT R26, R26, 0x7632, R27 ;
-; Location ./int.jl:88
-        IMAD R27, R76, 0x40, R3 ;
-; Location /home/dstn/.julia/packages/LLVM/RpBog/src/interop/base.jl:38
-        PRMT R16, R18.reuse, 0x5410, R19.reuse ;
-        STS [R9+0x8180], R48 ;
-        PRMT R18, R18, 0x7632, R19 ;
-        IMAD.SHL.U32 R27, R27, 0x4, RZ ;
-        PRMT R19, R24, 0x5410, R25 ;
-        STS [R9+0x80], R22 ;
-; Location ./int.jl:87
-        IADD3 R28, R3, UR19, RZ ;
-; Location /home/dstn/.julia/packages/LLVM/RpBog/src/interop/base.jl:38
-        PRMT R24, R24, 0x7632, R25 ;
-        STS [R27], R16 ;
-        PRMT R25, R30, 0x5410, R31.reuse ;
-        IMAD.SHL.U32 R29, R28, 0x4, RZ ;
-; Location ./int.jl:87
-        IADD3 R28, R3.reuse, UR11, RZ ;
-; Location ./int.jl:88
-        IMAD.U32 R48, RZ, RZ, UR15 ;
-; Location /home/dstn/.julia/packages/LLVM/RpBog/src/interop/base.jl:38
-        PRMT R30, R30, 0x7632, R31 ;
-; Location ./int.jl:87
-        IADD3 R22, R3.reuse, UR20, RZ ;
-; Location /home/dstn/.julia/packages/LLVM/RpBog/src/interop/base.jl:38
-        STS [R29], R18 ;
-; Location ./int.jl:88
-        IMAD R31, R48, 0x40, R3 ;
-; Location /home/dstn/.julia/packages/LLVM/RpBog/src/interop/base.jl:38
-        PRMT R23, R46, 0x5410, R47.reuse ;
-        IMAD.SHL.U32 R27, R28, 0x4, RZ ;
-; Location ./int.jl:87
-        IADD3 R28, R3, UR22, RZ ;
-; Location /home/dstn/.julia/packages/LLVM/RpBog/src/interop/base.jl:38
-        IMAD.SHL.U32 R22, R22, 0x4, RZ ;
-        PRMT R46, R46, 0x7632, R47 ;
-        IMAD.SHL.U32 R16, R31, 0x4, RZ ;
-        IMAD.SHL.U32 R28, R28, 0x4, RZ ;
-; Location ./int.jl:87
-        IADD3 R18, R3, UR21, RZ ;
-; Location /home/dstn/.julia/packages/LLVM/RpBog/src/interop/base.jl:38
-        STS [R22], R17 ;
-        IMAD.SHL.U32 R29, R18, 0x4, RZ ;
-        STS [R27], R20 ;
-; Location ./int.jl:88
-        IMAD.U32 R18, RZ, RZ, UR13 ;
-; Location /home/dstn/.julia/packages/LLVM/RpBog/src/interop/base.jl:38
-        STS [R16], R19 ;
-; Location ./int.jl:87
-        IADD3 R17, R3.reuse, UR9, RZ ;
-; Location ./int.jl:88
-        IMAD R18, R18, 0x40, R3 ;
-; Location ./int.jl:87
-        IADD3 R22, R3.reuse, UR10, RZ ;
-; Location /home/dstn/.julia/packages/LLVM/RpBog/src/interop/base.jl:38
-        STS [R29], R24 ;
-; Location ./int.jl:87
-        IADD3 R20, R3, UR23, RZ ;
-; Location /home/dstn/.julia/packages/LLVM/RpBog/src/interop/base.jl:38
-        IMAD.SHL.U32 R17, R17, 0x4, RZ ;
-        STS [R28], R21 ;
-        IMAD.SHL.U32 R18, R18, 0x4, RZ ;
-; Location ./int.jl:87
-        IADD3 R16, R3, UR12, RZ ;
-; Location /home/dstn/.julia/packages/LLVM/RpBog/src/interop/base.jl:38
-        IMAD.SHL.U32 R20, R20, 0x4, RZ ;
-        STS [R17], R26 ;
-; Location /home/dstn/.julia/packages/CUDA/YIj5X/src/device/intrinsics/synchronization.jl:16
-        IMAD.MOV.U32 R24, RZ, RZ, RZ ;
-; Location /home/dstn/.julia/packages/LLVM/RpBog/src/interop/base.jl:38
-        IMAD.SHL.U32 R19, R16, 0x4, RZ ;
-        STS [R18], R23 ;
-        IMAD.SHL.U32 R21, R22, 0x4, RZ ;
-; Location /home/dstn/.julia/packages/CUDA/YIj5X/src/device/intrinsics/synchronization.jl:16
-        IMAD.MOV.U32 R16, RZ, RZ, RZ ;
-; Location /home/dstn/.julia/packages/LLVM/RpBog/src/interop/base.jl:38
-        STS [R19], R46 ;
-; Location /home/dstn/.julia/packages/CUDA/YIj5X/src/device/intrinsics/synchronization.jl:16
-        IMAD.MOV.U32 R26, RZ, RZ, RZ ;
-        IMAD.MOV.U32 R22, RZ, RZ, RZ ;
-; Location /home/dstn/.julia/packages/LLVM/RpBog/src/interop/base.jl:38
-        STS [R20], R25 ;
-        IMAD.MOV.U32 R28, RZ, RZ, RZ ;
-        STS [R21], R30 ;
-        IMAD.MOV.U32 R46, RZ, RZ, RZ ;
-; Location /home/dstn/.julia/packages/CUDA/YIj5X/src/device/intrinsics/synchronization.jl:16
-        BAR.SYNC 0x0 ;
-; Location /home/dstn/.julia/packages/LLVM/RpBog/src/interop/base.jl:38
-   @!P4 LDS R16, [R37] ;
-   @!P4 LDS R24, [R12] ;
-   @!P4 LDS R26, [R13] ;
-   @!P4 LDS R22, [R14] ;
-; Location /home/dstn/.julia/packages/IndexSpaces/MMvQv/src/IndexSpaces.jl:1946
-        HMMA.1688.F16 R18, R38.reuse, R16, RZ ;
-        HMMA.1688.F16 R16, R38, R24, RZ ;
-; Location /home/dstn/.julia/packages/LLVM/RpBog/src/interop/base.jl:38
-        HMUL2 R20, -R6.reuse, R19.reuse ;
-        HMUL2 R21, R6.reuse, R18.reuse ;
-        HFMA2 R18, R5.reuse, R18, R20 ;
-        HFMA2 R19, R5, R19, R21 ;
-; Location /home/dstn/.julia/packages/IndexSpaces/MMvQv/src/IndexSpaces.jl:1946
-        HMMA.1688.F16 R20, R38, R26, RZ ;
-; Location /home/dstn/.julia/packages/LLVM/RpBog/src/interop/base.jl:38
-        HMUL2 R23, -R6.reuse, R17 ;
-        HMUL2 R24, R6, R16 ;
-        HFMA2 R16, R5.reuse, R16, R23 ;
-; Location /home/dstn/.julia/packages/IndexSpaces/MMvQv/src/IndexSpaces.jl:1968
-        HMMA.16816.F16 R18, R32, R18, RZ ;
-; Location /home/dstn/.julia/packages/IndexSpaces/MMvQv/src/IndexSpaces.jl:1946
-        HMMA.1688.F16 R22, R38, R22, RZ ;
-; Location /home/dstn/.julia/packages/LLVM/RpBog/src/interop/base.jl:38
-        HFMA2 R17, R5, R17, R24 ;
-; Location /home/dstn/.julia/packages/IndexSpaces/MMvQv/src/IndexSpaces.jl:1968
-        HMMA.16816.F16 R16, R32, R16, RZ ;
-; Location /home/dstn/.julia/packages/LLVM/RpBog/src/interop/base.jl:38
-        HMUL2 R24, -R6.reuse, R21.reuse ;
-        HMUL2 R25, R6.reuse, R20.reuse ;
-        HFMA2 R20, R5.reuse, R20, R24 ;
-        HFMA2 R21, R5, R21, R25 ;
-        HMUL2 R24, -R6, R23 ;
-        HMUL2 R25, R6, R22.reuse ;
-        HFMA2 R22, R5.reuse, R22, R24 ;
-; Location /home/dstn/.julia/packages/IndexSpaces/MMvQv/src/IndexSpaces.jl:1968
-        HMMA.16816.F16 R20, R32, R20, RZ ;
-; Location /home/dstn/.julia/packages/LLVM/RpBog/src/interop/base.jl:38
-        HFMA2 R23, R5, R23, R25 ;
-        IMAD.MOV.U32 R24, RZ, RZ, RZ ;
-; Location /home/dstn/.julia/packages/IndexSpaces/MMvQv/src/IndexSpaces.jl:1968
-        HMMA.16816.F16 R26, R32, R22, RZ ;
-; Location /home/dstn/.julia/packages/LLVM/RpBog/src/interop/base.jl:38
-        IMAD.MOV.U32 R22, RZ, RZ, RZ ;
-; Location /home/dstn/kotekan/julia/kernels/frb.jl:1475
-    @P4 BRA `(.L_x_59) ;
-        IMAD.U32 R25, RZ, RZ, UR14 ;
-; Location /home/dstn/.julia/packages/LLVM/RpBog/src/interop/base.jl:38
-        IADD3 R28, R4.reuse, UR11, RZ ;
-        IADD3 R23, R4.reuse, UR19, RZ ;
-        IMAD R22, R25, 0x40, R4 ;
-        IADD3 R24, R4, UR20, RZ ;
-        IMAD.SHL.U32 R46, R28, 0x4, RZ ;
-        IMAD.SHL.U32 R28, R22, 0x4, RZ ;
-        IMAD.SHL.U32 R23, R23, 0x4, RZ ;
-        IMAD.SHL.U32 R25, R24, 0x4, RZ ;
-        LDS R46, [R46] ;
-        LDS R24, [R23] ;
-        LDS R22, [R25] ;
-        LDS R28, [R28] ;
-
-.L_x_59:
-        BSYNC B0 ;
-
-.L_x_58:
-; Location /home/dstn/.julia/packages/IndexSpaces/MMvQv/src/IndexSpaces.jl:1946
-        HMMA.1688.F16 R28, R38.reuse, R28, RZ ;
-; Location /home/dstn/.julia/packages/IndexSpaces/MMvQv/src/IndexSpaces.jl:1968
-        IMAD.MOV.U32 R35, RZ, RZ, R32 ;
-; Location /home/dstn/.julia/packages/LLVM/RpBog/src/interop/base.jl:38
-        HMUL2 R16, R16, R16 ;
-        BSSY B0, `(.L_x_60) ;
-; Location /home/dstn/.julia/packages/IndexSpaces/MMvQv/src/IndexSpaces.jl:1946
-        HMMA.1688.F16 R24, R38, R24, RZ ;
-; Location /home/dstn/.julia/packages/LLVM/RpBog/src/interop/base.jl:38
-        HFMA2 R16, R17, R17, R16 ;
-        HMUL2 R23, -R6.reuse, R29.reuse ;
-        HMUL2 R30, R6.reuse, R28.reuse ;
-        HFMA2 R28, R5.reuse, R28, R23 ;
-; Location /home/dstn/.julia/packages/IndexSpaces/MMvQv/src/IndexSpaces.jl:1946
-        HMMA.1688.F16 R22, R38, R22, RZ ;
-; Location /home/dstn/.julia/packages/LLVM/RpBog/src/interop/base.jl:38
-        HFMA2 R29, R5, R29, R30 ;
-        HMUL2 R30, -R6.reuse, R25 ;
-        HMUL2 R31, R6, R24 ;
-        HFMA2 R30, R5.reuse, R24, R30 ;
-; Location /home/dstn/.julia/packages/IndexSpaces/MMvQv/src/IndexSpaces.jl:1968
-        HMMA.16816.F16 R28, R32, R28, RZ ;
-; Location /home/dstn/.julia/packages/LLVM/RpBog/src/interop/base.jl:38
-        HFMA2 R31, R5, R25, R31 ;
-; Location /home/dstn/.julia/packages/IndexSpaces/MMvQv/src/IndexSpaces.jl:1968
-        HMMA.16816.F16 R24, R32, R30, RZ ;
-; Location /home/dstn/.julia/packages/LLVM/RpBog/src/interop/base.jl:38
-        HMUL2 R30, -R6.reuse, R23 ;
-        HMUL2 R31, R6, R22.reuse ;
-        HFMA2 R22, R5, R22, R30 ;
-        HFMA2 R23, R5, R23, R31 ;
-; Location /home/dstn/.julia/packages/IndexSpaces/MMvQv/src/IndexSpaces.jl:1946
-        HMMA.1688.F16 R30, R38, R46, RZ ;
-; Location /home/dstn/.julia/packages/LLVM/RpBog/src/interop/base.jl:38
-        HMUL2 R46, R18, R18 ;
-; Location /home/dstn/.julia/packages/IndexSpaces/MMvQv/src/IndexSpaces.jl:1968
-        HMMA.16816.F16 R22, R32, R22, RZ ;
-; Location /home/dstn/.julia/packages/LLVM/RpBog/src/interop/base.jl:38
-        HFMA2 R46, R19, R19, R46 ;
-        HMUL2 R18, -R6.reuse, R31.reuse ;
-        HMUL2 R19, R6, R30.reuse ;
-        HFMA2 R18, R5.reuse, R30, R18 ;
-        HFMA2 R19, R5, R31, R19 ;
-        HFMA2 R30, R20, R20, R46 ;
-        IMAD.MOV.U32 R46, RZ, RZ, RZ ;
-        HFMA2 R31, R26, R26, R16 ;
-        IMAD.MOV.U32 R16, RZ, RZ, RZ ;
-        HFMA2 R30, R21, R21, R30 ;
-; Location /home/dstn/.julia/packages/IndexSpaces/MMvQv/src/IndexSpaces.jl:1968
-        HMMA.16816.F16 R18, R32, R18, RZ ;
-; Location /home/dstn/.julia/packages/LLVM/RpBog/src/interop/base.jl:38
-        CS2R R20, SRZ ;
-        NOP ;
-; Location /home/dstn/kotekan/julia/kernels/frb.jl:1475
-    @P4 BRA `(.L_x_61) ;
-        IMAD.U32 R35, RZ, RZ, UR15 ;
-; Location /home/dstn/.julia/packages/LLVM/RpBog/src/interop/base.jl:38
-        IADD3 R20, R4, UR22, RZ ;
-        IADD3 R21, R4.reuse, UR9, RZ ;
-        IMAD R16, R35, 0x40, R4 ;
-        IADD3 R17, R4, UR21, RZ ;
-        IMAD.SHL.U32 R20, R20, 0x4, RZ ;
-        IMAD.SHL.U32 R46, R21, 0x4, RZ ;
-        IMAD.SHL.U32 R16, R16, 0x4, RZ ;
-        IMAD.SHL.U32 R17, R17, 0x4, RZ ;
-        LDS R20, [R20] ;
-        LDS R21, [R17] ;
-        LDS R46, [R46] ;
-        LDS R16, [R16] ;
-
-.L_x_61:
-        BSYNC B0 ;
-
-.L_x_60:
-; Location /home/dstn/.julia/packages/IndexSpaces/MMvQv/src/IndexSpaces.jl:1946
-        HMMA.1688.F16 R16, R38, R16, RZ ;
-; Location /home/dstn/.julia/packages/LLVM/RpBog/src/interop/base.jl:38
-        HFMA2 R31, R27, R27, R31 ;
-; Location /home/dstn/.julia/packages/IndexSpaces/MMvQv/src/IndexSpaces.jl:1968
-        IMAD.MOV.U32 R35, RZ, RZ, R32 ;
-; Location /home/dstn/.julia/packages/LLVM/RpBog/src/interop/base.jl:38
-        HMUL2 R28, R28, R28 ;
-        BSSY B0, `(.L_x_62) ;
-        HFMA2 R31, R31, 0.003124237060546875, 0.003124237060546875, R50 ;
-        IMAD.MOV.U32 R48, RZ, RZ, RZ ;
-        HFMA2 R29, R29, R29, R28 ;
-        HFMA2 R30, R30, 0.003124237060546875, 0.003124237060546875, R51 ;
-        HFMA2 R29, R22, R22, R29 ;
-        HFMA2 R50, R23, R23, R29 ;
-        HMUL2 R26, -R6.reuse, R17.reuse ;
-        HMUL2 R27, R6.reuse, R16.reuse ;
-        HFMA2 R26, R5.reuse, R16, R26 ;
-        HFMA2 R27, R5, R17, R27 ;
-; Location /home/dstn/.julia/packages/IndexSpaces/MMvQv/src/IndexSpaces.jl:1946
-        HMMA.1688.F16 R16, R38, R21, RZ ;
-; Location /home/dstn/.julia/packages/IndexSpaces/MMvQv/src/IndexSpaces.jl:1968
-        HMMA.16816.F16 R26, R32, R26, RZ ;
-; Location /home/dstn/.julia/packages/LLVM/RpBog/src/interop/base.jl:38
-        HMUL2 R21, -R6, R17 ;
-        HMUL2 R28, R6, R16.reuse ;
-        HFMA2 R16, R5.reuse, R16, R21 ;
-; Location /home/dstn/.julia/packages/IndexSpaces/MMvQv/src/IndexSpaces.jl:1946
-        HMMA.1688.F16 R20, R38, R20, RZ ;
-; Location /home/dstn/.julia/packages/LLVM/RpBog/src/interop/base.jl:38
-        HFMA2 R17, R5, R17, R28 ;
-        HMUL2 R28, R24, R24 ;
-        HFMA2 R28, R25, R25, R28 ;
-; Location /home/dstn/.julia/packages/IndexSpaces/MMvQv/src/IndexSpaces.jl:1968
-        HMMA.16816.F16 R16, R32, R16, RZ ;
-; Location /home/dstn/.julia/packages/LLVM/RpBog/src/interop/base.jl:38
-        HFMA2 R28, R18, R18, R28 ;
-        IMAD.MOV.U32 R18, RZ, RZ, RZ ;
-        HMUL2 R24, -R6.reuse, R21.reuse ;
-        HMUL2 R25, R6, R20.reuse ;
-        HFMA2 R20, R5.reuse, R20, R24 ;
-        HFMA2 R21, R5, R21, R25 ;
-; Location /home/dstn/.julia/packages/IndexSpaces/MMvQv/src/IndexSpaces.jl:1946
-        HMMA.1688.F16 R24, R38, R46, RZ ;
-; Location /home/dstn/.julia/packages/LLVM/RpBog/src/interop/base.jl:38
-        IMAD.MOV.U32 R46, RZ, RZ, RZ ;
-; Location /home/dstn/.julia/packages/IndexSpaces/MMvQv/src/IndexSpaces.jl:1968
-        HMMA.16816.F16 R20, R32, R20, RZ ;
-; Location /home/dstn/.julia/packages/LLVM/RpBog/src/interop/base.jl:38
-        HMUL2 R35, R6, R24 ;
-        HMUL2 R22, -R6, R25.reuse ;
-        HFMA2 R25, R5.reuse, R25, R35 ;
-; Location /home/dstn/.julia/packages/IndexSpaces/MMvQv/src/IndexSpaces.jl:1968
-        IMAD.MOV.U32 R35, RZ, RZ, R32 ;
-; Location /home/dstn/.julia/packages/LLVM/RpBog/src/interop/base.jl:38
-        HFMA2 R24, R5, R24, R22 ;
-        IMAD.MOV.U32 R22, RZ, RZ, RZ ;
-; Location /home/dstn/.julia/packages/IndexSpaces/MMvQv/src/IndexSpaces.jl:1968
-        HMMA.16816.F16 R24, R32, R24, RZ ;
-        NOP ;
-; Location /home/dstn/kotekan/julia/kernels/frb.jl:1475
-    @P4 BRA `(.L_x_63) ;
-        IMAD.U32 R35, RZ, RZ, UR13 ;
-; Location /home/dstn/.julia/packages/LLVM/RpBog/src/interop/base.jl:38
-        IADD3 R22, R4.reuse, UR12, RZ ;
-        IADD3 R23, R4.reuse, UR23, RZ ;
-        IMAD R18, R35, 0x40, R4 ;
-        IADD3 R29, R4, UR10, RZ ;
-        IMAD.SHL.U32 R22, R22, 0x4, RZ ;
-        IMAD.SHL.U32 R46, R18, 0x4, RZ ;
-        IMAD.SHL.U32 R23, R23, 0x4, RZ ;
-        IMAD.SHL.U32 R29, R29, 0x4, RZ ;
-        LDS R22, [R22] ;
-        LDS R18, [R23] ;
-        LDS R48, [R29] ;
-        LDS R46, [R46] ;
-
-.L_x_63:
-        BSYNC B0 ;
-
-.L_x_62:
-; Location /home/dstn/.julia/packages/IndexSpaces/MMvQv/src/IndexSpaces.jl:1946
-        HMMA.1688.F16 R46, R38.reuse, R46, RZ ;
-; Location /home/dstn/.julia/packages/LLVM/RpBog/src/interop/base.jl:38
-        HFMA2 R51, R19, R19, R28 ;
-; Location /home/dstn/.julia/packages/IndexSpaces/MMvQv/src/IndexSpaces.jl:1968
-        IMAD.MOV.U32 R35, RZ, RZ, R32 ;
-; Location ./int.jl:87
-        UIADD3 UR5, UR5, 0x4, URZ ;
-; Location /home/dstn/.julia/packages/IndexSpaces/MMvQv/src/IndexSpaces.jl:1946
-        HMMA.1688.F16 R22, R38.reuse, R22, RZ ;
-; Location /home/dstn/.julia/packages/LLVM/RpBog/src/interop/base.jl:38
-        HMUL2 R16, R16, R16 ;
-; Location ./promotion.jl:477
-        IADD3 R74, R74, -0x4, RZ ;
-        UISETP.NE.AND UP0, UPT, UR5, 0x28, UPT ;
-; Location /home/dstn/.julia/packages/IndexSpaces/MMvQv/src/IndexSpaces.jl:1946
-        HMMA.1688.F16 R48, R38, R48, RZ ;
-; Location /home/dstn/.julia/packages/LLVM/RpBog/src/interop/base.jl:38
-        HFMA2 R16, R17, R17, R16 ;
-; Location ./promotion.jl:477
-        ISETP.NE.AND P5, PT, R74, -0xc, PT ;
-; Location /home/dstn/.julia/packages/LLVM/RpBog/src/interop/base.jl:38
-        HFMA2 R50, R50, 0.003124237060546875, 0.003124237060546875, R30 ;
-; Location /home/dstn/kotekan/julia/kernels/frb.jl:1475
-        PLOP3.LUT P6, PT, PT, PT, UP0, 0x80, 0x0 ;
-; Location /home/dstn/.julia/packages/LLVM/RpBog/src/interop/base.jl:38
-        HFMA2 R16, R24, R24, R16 ;
-        HMUL2 R19, -R6.reuse, R47.reuse ;
-        HMUL2 R28, R6, R46.reuse ;
-        HFMA2 R46, R5.reuse, R46, R19 ;
-; Location /home/dstn/.julia/packages/IndexSpaces/MMvQv/src/IndexSpaces.jl:1946
-        HMMA.1688.F16 R18, R38, R18, RZ ;
-; Location /home/dstn/.julia/packages/LLVM/RpBog/src/interop/base.jl:38
-        HFMA2 R47, R5, R47, R28 ;
-        HMUL2 R28, -R6.reuse, R23.reuse ;
-        HMUL2 R29, R6, R22.reuse ;
-        HFMA2 R28, R5.reuse, R22, R28 ;
-        HFMA2 R29, R5, R23, R29 ;
-        HFMA2 R51, R51, 0.003124237060546875, 0.003124237060546875, R31 ;
-        HFMA2 R16, R25, R25, R16 ;
-        HMUL2 R22, -R6.reuse, R19 ;
-; Location /home/dstn/.julia/packages/IndexSpaces/MMvQv/src/IndexSpaces.jl:1968
-        HMMA.16816.F16 R28, R32, R28, RZ ;
-; Location /home/dstn/.julia/packages/LLVM/RpBog/src/interop/base.jl:38
-        HMUL2 R23, R6.reuse, R18.reuse ;
-        HFMA2 R22, R5.reuse, R18, R22 ;
-        HMUL2 R18, -R6.reuse, R49 ;
-        HFMA2 R23, R5, R19, R23 ;
-        HMUL2 R19, R6, R48 ;
-        HFMA2 R18, R5.reuse, R48, R18 ;
-        HMUL2 R48, R26, R26 ;
-; Location /home/dstn/.julia/packages/IndexSpaces/MMvQv/src/IndexSpaces.jl:1968
-        HMMA.16816.F16 R22, R32.reuse, R22, RZ ;
-; Location /home/dstn/.julia/packages/LLVM/RpBog/src/interop/base.jl:38
-        HFMA2 R19, R5, R49, R19 ;
-        HFMA2 R48, R27, R27, R48 ;
-        HFMA2 R16, R16, 0.003124237060546875, 0.003124237060546875, R51 ;
-        HFMA2 R48, R20, R20, R48 ;
-; Location /home/dstn/.julia/packages/IndexSpaces/MMvQv/src/IndexSpaces.jl:1968
-        HMMA.16816.F16 R26, R32, R46, RZ ;
-; Location /home/dstn/.julia/packages/LLVM/RpBog/src/interop/base.jl:38
-        HMUL2 R28, R28, R28 ;
-        HFMA2 R48, R21, R21, R48 ;
-        HFMA2 R28, R29, R29, R28 ;
-; Location /home/dstn/.julia/packages/IndexSpaces/MMvQv/src/IndexSpaces.jl:1968
-        HMMA.16816.F16 R18, R32, R18, RZ ;
-; Location /home/dstn/.julia/packages/LLVM/RpBog/src/interop/base.jl:38
-        HFMA2 R48, R48, 0.003124237060546875, 0.003124237060546875, R50 ;
-        HMUL2 R26, R26, R26 ;
-        HFMA2 R26, R27, R27, R26 ;
-        HFMA2 R26, R22, R22, R26 ;
-        HFMA2 R28, R18, R18, R28 ;
-        HFMA2 R26, R23, R23, R26 ;
-        HFMA2 R28, R19, R19, R28 ;
-        HFMA2 R51, R26, 0.003124237060546875, 0.003124237060546875, R48 ;
-        HFMA2 R50, R28, 0.003124237060546875, 0.003124237060546875, R16 ;
-; Location /home/dstn/kotekan/julia/kernels/frb.jl:1475
-    @P6 BRA `(.L_x_64) ;
-        BSSY B0, `(.L_x_65) ;
-    @P0 BRA `(.L_x_66) ;
-; Location ./int.jl:88
-        UIMAD UR5, UR6, 0x480, URZ ;
-; Location ./int.jl:87
-        IMAD.MOV.U32 R17, RZ, RZ, 0x18 ;
-; Location /home/dstn/.julia/packages/LLVM/RpBog/src/interop/base.jl:38
-        IMAD.MOV.U32 R20, RZ, RZ, 0x4 ;
-; Location ./int.jl:87
-        LOP3.LUT R16, R11, UR5, RZ, 0xfc, !PT ;
-        IMAD R18, R36, R17, UR5 ;
-        IMAD R17, R15, 0x18, R16 ;
-        IMAD.IADD R19, R11, 0x1, R18 ;
-        IMAD R17, R0.reuse, 0xe580, R17 ;
-        IMAD R16, R0, 0xe580, R19 ;
-; Location /home/dstn/.julia/packages/LLVM/RpBog/src/interop/base.jl:38
-        IMAD.WIDE.U32 R18, R17, R20, c[0x0][0x1d0] ;
-        IMAD.WIDE.U32 R16, R16, R20, c[0x0][0x1d0] ;
-        STG.E [R18.64], R51 ;
-        STG.E [R16.64], R50 ;
-
-.L_x_66:
-; Location /home/dstn/.julia/packages/CUDA/YIj5X/src/device/intrinsics/synchronization.jl:16
-        BSYNC B0 ;
-
-.L_x_65:
-; Location ./int.jl:87
-        CS2R R50, SRZ ;
-        UIADD3 UR6, UR6, 0x1, URZ ;
-        UMOV UR5, URZ ;
-
-.L_x_64:
-; Location /home/dstn/.julia/packages/CUDA/YIj5X/src/device/intrinsics/synchronization.jl:16
-        BAR.SYNC 0x0 ;
-; Location ./promotion.jl:477
-        UIADD3 UR7, UR7, 0x1, URZ ;
-; Location /home/dstn/kotekan/julia/kernels/frb.jl:1475
-   @!P5 CALL.REL.NOINC `(.L_x_67) ;
-        BRA `(.L_x_68) ;
-
-.L_x_67:
-; Location /home/dstn/.julia/packages/LLVM/RpBog/src/interop/base.jl:38
-        UIADD3 UR17, UR8, 0x19, URZ ;
-        UIADD3 UR18, UR8, 0x1a, URZ ;
-        UIADD3 UR13, UR8, 0x1b, URZ ;
-        UMOV UR16, 0xc ;
-        UMOV UR7, URZ ;
-
-.L_x_79:
-; Location ./promotion.jl:477
-        UISETP.NE.AND UP0, UPT, UR16, 0xc, UPT ;
-; Location /home/dstn/.julia/packages/LLVM/RpBog/src/interop/base.jl:38
-        IMAD.MOV.U32 R27, RZ, RZ, 0x64006400 ;
-; Location ./promotion.jl:477
-        UISETP.NE.AND UP1, UPT, UR16, 0x8, UPT ;
-        IMAD.MOV.U32 R28, RZ, RZ, 0x4800 ;
-        UISETP.NE.AND UP2, UPT, UR16, 0x4, UPT ;
-; Location /home/dstn/.julia/packages/LLVM/RpBog/src/interop/base.jl:38
-        IMAD.MOV.U32 R29, RZ, RZ, 0x54005400 ;
-; Location /home/dstn/kotekan/julia/kernels/frb.jl:1475
-        PLOP3.LUT P5, PT, PT, PT, UP0, 0x40, 0x0 ;
-; Location ./promotion.jl:477
-        UISETP.NE.AND UP3, UPT, UR16, -0x4, UPT ;
-; Location /home/dstn/kotekan/julia/kernels/frb.jl:1475
-        PLOP3.LUT P6, PT, PT, PT, UP1, 0x40, 0x0 ;
-; Location ./promotion.jl:477
-        UISETP.NE.AND UP4, UPT, UR16, -0x8, UPT ;
-; Location /home/dstn/kotekan/julia/kernels/frb.jl:1475
-        SEL R16, R73, RZ, P5 ;
-; Location /home/dstn/.julia/packages/LLVM/RpBog/src/interop/base.jl:38
-        HADD2 R26, R28.reuse.H0_H0, 1024, 1024 ;
-; Location /home/dstn/kotekan/julia/kernels/frb.jl:1475
-        PLOP3.LUT P5, PT, PT, PT, UP2, 0x40, 0x0 ;
-; Location /home/dstn/.julia/packages/LLVM/RpBog/src/interop/base.jl:38
-        HADD2 R28, R28.H0_H0, 64, 64 ;
-; Location /home/dstn/kotekan/julia/kernels/frb.jl:1475
-        SEL R16, R69, R16, P6 ;
-; Location /home/dstn/.julia/packages/IndexSpaces/MMvQv/src/IndexSpaces.jl:1968
-        IMAD.MOV.U32 R35, RZ, RZ, R32 ;
-; Location ./promotion.jl:477
-        ISETP.NE.AND P6, PT, RZ, UR16, PT ;
-; Location ./int.jl:289
-        ULOP3.LUT UR8, UR7, 0xff, URZ, 0xc0, !UPT ;
-; Location /home/dstn/kotekan/julia/kernels/frb.jl:1475
-        SEL R16, R65, R16, P5 ;
-; Location /home/dstn/.julia/packages/LLVM/RpBog/src/interop/base.jl:38
-        BSSY B0, `(.L_x_69) ;
-; Location /home/dstn/kotekan/julia/kernels/frb.jl:1475
-        PLOP3.LUT P5, PT, PT, PT, UP3, 0x40, 0x0 ;
-; Location ./int.jl:289
-        UIMAD UR8, UR8, 0xab, URZ ;
-; Location /home/dstn/kotekan/julia/kernels/frb.jl:1475
-        SEL R16, R61, R16, !P6 ;
-; Location ./int.jl:289
-        ULOP3.LUT UR8, UR8, 0xffff, URZ, 0xc0, !UPT ;
-; Location /home/dstn/kotekan/julia/kernels/frb.jl:1475
-        SEL R16, R57, R16, P5 ;
-        PLOP3.LUT P5, PT, PT, PT, UP4, 0x40, 0x0 ;
-; Location ./int.jl:289
-        USHF.R.U32.HI UR8, URZ, 0xa, UR8 ;
-; Location /home/dstn/kotekan/julia/kernels/frb.jl:1475
-        SEL R16, R53, R16, P5 ;
-; Location ./int.jl:289
-        UPRMT UR8, UR8, 0x9910, URZ ;
-; Location /home/dstn/kotekan/julia/kernels/frb.jl:1475
-        PLOP3.LUT P5, PT, PT, PT, UP0, 0x40, 0x0 ;
-; Location ./int.jl:495
-        SHF.R.U32.HI R16, RZ, 0x8, R16 ;
-; Location ./int.jl:289
-        UIMAD UR8, UR8, 0x6, URZ ;
-; Location ./int.jl:495
-        LOP3.LUT R16, R16, 0x888888, RZ, 0x3c, !PT ;
-; Location ./int.jl:289
-        UIADD3 UR8, URZ, -UR8, URZ ;
-; Location /home/dstn/.julia/packages/LLVM/RpBog/src/interop/base.jl:38
-        LOP3.LUT R17, R16.reuse, 0xf000f, R27, 0xe2, !PT ;
-; Location ./int.jl:289
-        UPRMT UR8, UR8, 0x7710, URZ ;
-; Location /home/dstn/.julia/packages/LLVM/RpBog/src/interop/base.jl:38
-        LOP3.LUT R19, R16, 0xf000f0, R29, 0xe2, !PT ;
-        HADD2 R21, R17, -R26 ;
-; Location ./int.jl:289
-        UIADD3 UR8, UR8, UR7, URZ ;
-; Location /home/dstn/.julia/packages/LLVM/RpBog/src/interop/base.jl:38
-        HADD2 R19, R19, -R28 ;
-        HMUL2 R17, R42.reuse.H0_H0, R21 ;
-; Location ./int.jl:88
-        USHF.L.U32 UR8, UR8, 0x2, URZ ;
-; Location ./int.jl:495
-        HMUL2 R18, R41.H0_H0, R19 ;
-; Location /home/dstn/.julia/packages/LLVM/RpBog/src/interop/base.jl:38
-        HFMA2 R16, -R42.reuse.H1_H1, R21.reuse.H1_H1, R17.reuse.H0_H0 ;
-; Location ./int.jl:88
-        ULOP3.LUT UR8, UR8, 0xfc, URZ, 0xc0, !UPT ;
-; Location /home/dstn/.julia/packages/LLVM/RpBog/src/interop/base.jl:38
-        HFMA2 R21, R42.H1_H1, R21.H0_H0, R17.H1_H1 ;
-; Location /home/dstn/kotekan/julia/kernels/frb.jl:1475
-        SEL R17, R72, RZ, P5 ;
-        PLOP3.LUT P5, PT, PT, PT, UP1, 0x40, 0x0 ;
-; Location ./int.jl:87
-        UIADD3 UR9, UR17, UR8, URZ ;
-; Location /home/dstn/.julia/packages/LLVM/RpBog/src/interop/base.jl:38
-        PRMT R16, R16, 0x5410, R21 ;
-; Location ./int.jl:87
-        UIADD3 UR11, UR13, UR8, URZ ;
-; Location /home/dstn/kotekan/julia/kernels/frb.jl:1475
-        SEL R17, R68, R17, P5 ;
-; Location ./int.jl:289
-        USHF.R.S32.HI UR10, URZ, 0x1f, UR9 ;
-; Location /home/dstn/kotekan/julia/kernels/frb.jl:1475
-        PLOP3.LUT P5, PT, PT, PT, UP2, 0x40, 0x0 ;
-; Location ./int.jl:289
-        USHF.R.S32.HI UR12, URZ, 0x1f, UR11 ;
-; Location /home/dstn/.julia/packages/IndexSpaces/MMvQv/src/IndexSpaces.jl:1946
-        HMMA.1688.F16 R20, R38.reuse, R16, RZ ;
-; Location ./int.jl:289
-        ULEA.HI UR10, UR10, UR9, URZ, 0x2 ;
-; Location /home/dstn/.julia/packages/LLVM/RpBog/src/interop/base.jl:38
-        HFMA2 R16, -R41.reuse.H1_H1, R19.reuse.H1_H1, R18.reuse.H0_H0 ;
-; Location ./int.jl:289
-        ULEA.HI UR12, UR12, UR11, URZ, 0x2 ;
-; Location /home/dstn/.julia/packages/LLVM/RpBog/src/interop/base.jl:38
-        HFMA2 R18, R41.H1_H1, R19.H0_H0, R18.H1_H1 ;
-; Location /home/dstn/kotekan/julia/kernels/frb.jl:1475
-        SEL R19, R64, R17, P5 ;
-; Location ./int.jl:289
-        ULOP3.LUT UR10, UR10, 0x3fffffc, URZ, 0xc0, !UPT ;
-; Location /home/dstn/kotekan/julia/kernels/frb.jl:1475
-        PLOP3.LUT P5, PT, PT, PT, UP0, 0x40, 0x0 ;
-; Location ./int.jl:289
-        ULOP3.LUT UR12, UR12, 0x3fffffc, URZ, 0xc0, !UPT ;
-; Location /home/dstn/.julia/packages/LLVM/RpBog/src/interop/base.jl:38
-        PRMT R16, R16, 0x5410, R18 ;
-; Location ./int.jl:289
-        UIADD3 UR14, UR9, -UR10, URZ ;
-; Location /home/dstn/kotekan/julia/kernels/frb.jl:1475
-        SEL R22, R71, RZ, P5 ;
-; Location ./int.jl:87
-        UIADD3 UR9, UR18, UR8, URZ ;
-; Location /home/dstn/kotekan/julia/kernels/frb.jl:1475
-        PLOP3.LUT P5, PT, PT, PT, UP1, 0x40, 0x0 ;
-; Location ./int.jl:88
-        USHF.L.U32 UR8, UR14, 0x6, URZ ;
-; Location /home/dstn/kotekan/julia/kernels/frb.jl:1475
-        SEL R19, R60, R19, !P6 ;
-; Location /home/dstn/.julia/packages/IndexSpaces/MMvQv/src/IndexSpaces.jl:1946
-        HMMA.1688.F16 R16, R38, R16, RZ ;
-; Location /home/dstn/kotekan/julia/kernels/frb.jl:1475
-        SEL R22, R67, R22, P5 ;
-; Location /home/dstn/.julia/packages/LLVM/RpBog/src/interop/base.jl:38
-        HMUL2 R18, -R6.reuse, R21.reuse ;
-; Location /home/dstn/kotekan/julia/kernels/frb.jl:1475
-        PLOP3.LUT P5, PT, PT, PT, UP3, 0x40, 0x0 ;
-; Location /home/dstn/.julia/packages/LLVM/RpBog/src/interop/base.jl:38
-        HMUL2 R23, R6, R20.reuse ;
-; Location ./int.jl:289
-        USHF.R.S32.HI UR10, URZ, 0x1f, UR9 ;
-; Location /home/dstn/.julia/packages/LLVM/RpBog/src/interop/base.jl:38
-        HFMA2 R20, R5.reuse, R20, R18 ;
-; Location /home/dstn/kotekan/julia/kernels/frb.jl:1475
-        SEL R19, R56, R19, P5 ;
-; Location /home/dstn/.julia/packages/LLVM/RpBog/src/interop/base.jl:38
-        HFMA2 R21, R5, R21, R23 ;
-; Location /home/dstn/kotekan/julia/kernels/frb.jl:1475
-        PLOP3.LUT P5, PT, PT, PT, UP4, 0x40, 0x0 ;
-; Location ./int.jl:289
-        ULEA.HI UR10, UR10, UR9, URZ, 0x2 ;
-; Location ./int.jl:87
-        UIADD3 UR19, UR8, 0x2040, URZ ;
-; Location /home/dstn/kotekan/julia/kernels/frb.jl:1475
-        SEL R19, R52, R19, P5 ;
-; Location ./int.jl:289
-        ULOP3.LUT UR10, UR10, 0x3fffffc, URZ, 0xc0, !UPT ;
-; Location /home/dstn/kotekan/julia/kernels/frb.jl:1475
-        PLOP3.LUT P5, PT, PT, PT, UP2, 0x40, 0x0 ;
-; Location /home/dstn/.julia/packages/LLVM/RpBog/src/interop/base.jl:38
-        HMUL2 R18, -R6.reuse, R17.reuse ;
-; Location ./int.jl:495
-        SHF.R.U32.HI R19, RZ, 0x8, R19 ;
-; Location /home/dstn/.julia/packages/LLVM/RpBog/src/interop/base.jl:38
-        HMUL2 R23, R6, R16.reuse ;
-; Location ./int.jl:289
-        UIADD3 UR15, UR9, -UR10, URZ ;
-; Location /home/dstn/.julia/packages/LLVM/RpBog/src/interop/base.jl:38
-        HFMA2 R18, R5.reuse, R16, R18 ;
-; Location /home/dstn/kotekan/julia/kernels/frb.jl:1475
-        SEL R16, R63, R22, P5 ;
-; Location ./int.jl:87
-        UIADD3 UR20, UR8, 0x20, URZ ;
-; Location ./int.jl:495
-        LOP3.LUT R22, R19, 0x888888, RZ, 0x3c, !PT ;
-; Location /home/dstn/.julia/packages/LLVM/RpBog/src/interop/base.jl:38
-        HFMA2 R19, R5, R17, R23 ;
-; Location /home/dstn/kotekan/julia/kernels/frb.jl:1475
-        SEL R24, R59, R16, !P6 ;
-; Location ./int.jl:87
-        UIADD3 UR10, UR8, 0x2060, URZ ;
-; Location /home/dstn/.julia/packages/LLVM/RpBog/src/interop/base.jl:38
-        LOP3.LUT R23, R22, 0xf000f, R27, 0xe2, !PT ;
-; Location /home/dstn/.julia/packages/IndexSpaces/MMvQv/src/IndexSpaces.jl:1968
-        HMMA.16816.F16 R16, R32, R20, RZ ;
-; Location /home/dstn/kotekan/julia/kernels/frb.jl:1475
-        PLOP3.LUT P5, PT, PT, PT, UP3, 0x40, 0x0 ;
-; Location ./int.jl:88
-        USHF.L.U32 UR8, UR15, 0x6, URZ ;
-; Location ./int.jl:289
-        UIADD3 UR12, UR11, -UR12, URZ ;
-; Location /home/dstn/kotekan/julia/kernels/frb.jl:1475
-        SEL R24, R55, R24, P5 ;
-; Location ./int.jl:87
-        UIADD3 UR21, UR8, 0x2040, URZ ;
-; Location /home/dstn/.julia/packages/LLVM/RpBog/src/interop/base.jl:38
-        HADD2 R21, R23, -R26 ;
-; Location /home/dstn/kotekan/julia/kernels/frb.jl:1475
-        PLOP3.LUT P5, PT, PT, PT, UP4, 0x40, 0x0 ;
-; Location /home/dstn/.julia/packages/IndexSpaces/MMvQv/src/IndexSpaces.jl:1968
-        HMMA.16816.F16 R18, R32, R18, RZ ;
-; Location /home/dstn/.julia/packages/LLVM/RpBog/src/interop/base.jl:38
-        LOP3.LUT R23, R22, 0xf000f0, R29, 0xe2, !PT ;
-        HMUL2 R20, R42.reuse.H0_H0, R21.reuse ;
-; Location /home/dstn/kotekan/julia/kernels/frb.jl:1475
-        SEL R24, R45, R24, P5 ;
-; Location ./int.jl:88
-        USHF.L.U32 UR9, UR12, 0x6, URZ ;
-; Location /home/dstn/kotekan/julia/kernels/frb.jl:1475
-        PLOP3.LUT P5, PT, PT, PT, UP0, 0x40, 0x0 ;
-; Location /home/dstn/.julia/packages/LLVM/RpBog/src/interop/base.jl:38
-        HFMA2 R25, -R42.reuse.H1_H1, R21.reuse.H1_H1, R20.reuse.H0_H0 ;
-; Location ./int.jl:495
-        SHF.R.U32.HI R24, RZ, 0x8, R24 ;
-; Location /home/dstn/.julia/packages/LLVM/RpBog/src/interop/base.jl:38
-        HFMA2 R21, R42.H1_H1, R21.H0_H0, R20.H1_H1 ;
-; Location ./int.jl:87
-        UIADD3 UR22, UR8, 0x20, URZ ;
-; Location /home/dstn/.julia/packages/LLVM/RpBog/src/interop/base.jl:38
-        HADD2 R23, R23, -R28 ;
-; Location ./int.jl:495
-        LOP3.LUT R30, R24, 0x888888, RZ, 0x3c, !PT ;
-; Location ./int.jl:87
-        UIADD3 UR8, UR8, 0x2060, URZ ;
-; Location /home/dstn/.julia/packages/LLVM/RpBog/src/interop/base.jl:38
-        PRMT R25, R25, 0x5410, R21 ;
-; Location ./int.jl:495
-        HMUL2 R22, R41.H0_H0, R23 ;
-; Location ./int.jl:87
-        UIADD3 UR11, UR9, 0x2040, URZ ;
-        UIADD3 UR23, UR9, 0x20, URZ ;
-; Location /home/dstn/.julia/packages/LLVM/RpBog/src/interop/base.jl:38
-        HFMA2 R31, -R41.reuse.H1_H1, R23.reuse.H1_H1, R22.reuse.H0_H0 ;
-; Location ./int.jl:87
-        UIADD3 UR9, UR9, 0x2060, URZ ;
-; Location /home/dstn/.julia/packages/IndexSpaces/MMvQv/src/IndexSpaces.jl:1946
-        HMMA.1688.F16 R20, R38, R25, RZ ;
-; Location /home/dstn/.julia/packages/LLVM/RpBog/src/interop/base.jl:38
-        HFMA2 R23, R41.H1_H1, R23.H0_H0, R22.H1_H1 ;
-        LOP3.LUT R25, R30, 0xf000f, R27, 0xe2, !PT ;
-        PRMT R31, R31, 0x5410, R23 ;
-        HADD2 R25, R25, -R26 ;
-        HMUL2 R35, R42.reuse.H0_H0, R25.reuse ;
-; Location /home/dstn/.julia/packages/IndexSpaces/MMvQv/src/IndexSpaces.jl:1946
-        HMMA.1688.F16 R22, R38, R31, RZ ;
-; Location /home/dstn/.julia/packages/LLVM/RpBog/src/interop/base.jl:38
-        HFMA2 R24, -R42.reuse.H1_H1, R25.reuse.H1_H1, R35.reuse.H0_H0 ;
-        HFMA2 R25, R42.H1_H1, R25.H0_H0, R35.H1_H1 ;
-        HMUL2 R35, -R6.reuse, R21.reuse ;
-        HMUL2 R46, R6, R20.reuse ;
-        PRMT R24, R24, 0x5410, R25 ;
-        HFMA2 R20, R5.reuse, R20, R35 ;
-; Location /home/dstn/.julia/packages/IndexSpaces/MMvQv/src/IndexSpaces.jl:1968
-        IMAD.MOV.U32 R35, RZ, RZ, R32 ;
-; Location /home/dstn/.julia/packages/LLVM/RpBog/src/interop/base.jl:38
-        HFMA2 R21, R5, R21, R46 ;
-; Location /home/dstn/.julia/packages/IndexSpaces/MMvQv/src/IndexSpaces.jl:1946
-        HMMA.1688.F16 R24, R38, R24, RZ ;
-; Location /home/dstn/.julia/packages/LLVM/RpBog/src/interop/base.jl:38
-        HMUL2 R31, -R6.reuse, R23 ;
-; Location /home/dstn/.julia/packages/IndexSpaces/MMvQv/src/IndexSpaces.jl:1968
-        HMMA.16816.F16 R20, R32, R20, RZ ;
-; Location /home/dstn/.julia/packages/LLVM/RpBog/src/interop/base.jl:38
-        HMUL2 R35, R6, R22 ;
-        HFMA2 R22, R5.reuse, R22, R31 ;
-        HFMA2 R23, R5, R23, R35 ;
-; Location /home/dstn/.julia/packages/IndexSpaces/MMvQv/src/IndexSpaces.jl:1968
-        IMAD.MOV.U32 R35, RZ, RZ, R32 ;
-; Location /home/dstn/.julia/packages/LLVM/RpBog/src/interop/base.jl:38
-        HMUL2 R31, -R6, R25 ;
-; Location /home/dstn/.julia/packages/IndexSpaces/MMvQv/src/IndexSpaces.jl:1968
-        HMMA.16816.F16 R22, R32, R22, RZ ;
-; Location /home/dstn/.julia/packages/LLVM/RpBog/src/interop/base.jl:38
-        HMUL2 R35, R6, R24.reuse ;
-        HFMA2 R24, R5.reuse, R24, R31 ;
-; Location /home/dstn/kotekan/julia/kernels/frb.jl:1475
-        SEL R31, R70, RZ, P5 ;
-; Location /home/dstn/.julia/packages/LLVM/RpBog/src/interop/base.jl:38
-        HFMA2 R25, R5, R25, R35 ;
-; Location /home/dstn/.julia/packages/IndexSpaces/MMvQv/src/IndexSpaces.jl:1968
-        IMAD.MOV.U32 R35, RZ, RZ, R32 ;
-; Location /home/dstn/kotekan/julia/kernels/frb.jl:1475
-        PLOP3.LUT P5, PT, PT, PT, UP1, 0x40, 0x0 ;
-        SEL R31, R66, R31, P5 ;
-; Location /home/dstn/.julia/packages/IndexSpaces/MMvQv/src/IndexSpaces.jl:1968
-        HMMA.16816.F16 R24, R32, R24, RZ ;
-; Location /home/dstn/kotekan/julia/kernels/frb.jl:1475
-        PLOP3.LUT P5, PT, PT, PT, UP2, 0x40, 0x0 ;
-        SEL R31, R62, R31, P5 ;
-; Location /home/dstn/.julia/packages/LLVM/RpBog/src/interop/base.jl:38
-        LOP3.LUT R35, R30, 0xf000f0, R29, 0xe2, !PT ;
-; Location /home/dstn/kotekan/julia/kernels/frb.jl:1475
-        PLOP3.LUT P5, PT, PT, PT, UP3, 0x40, 0x0 ;
-        SEL R31, R58, R31, !P6 ;
-; Location /home/dstn/.julia/packages/LLVM/RpBog/src/interop/base.jl:38
-        HADD2 R35, R35, -R28 ;
-; Location /home/dstn/kotekan/julia/kernels/frb.jl:1475
-        PLOP3.LUT P6, PT, PT, PT, UP4, 0x40, 0x0 ;
-        SEL R31, R54, R31, P5 ;
-; Location ./int.jl:495
-        HMUL2 R30, R41.H0_H0, R35 ;
-; Location /home/dstn/.julia/packages/LLVM/RpBog/src/interop/base.jl:38
-        HFMA2 R46, -R41.reuse.H1_H1, R35.reuse.H1_H1, R30.reuse.H0_H0 ;
-        HFMA2 R30, R41.H1_H1, R35.H0_H0, R30.H1_H1 ;
-; Location /home/dstn/kotekan/julia/kernels/frb.jl:1475
-        SEL R35, R44, R31, P6 ;
-; Location /home/dstn/.julia/packages/LLVM/RpBog/src/interop/base.jl:38
-        PRMT R46, R46, 0x5410, R30 ;
-; Location ./int.jl:495
-        SHF.R.U32.HI R35, RZ, 0x8, R35 ;
-        LOP3.LUT R48, R35, 0x888888, RZ, 0x3c, !PT ;
-; Location /home/dstn/.julia/packages/IndexSpaces/MMvQv/src/IndexSpaces.jl:1946
-        HMMA.1688.F16 R30, R38, R46, RZ ;
-; Location /home/dstn/.julia/packages/IndexSpaces/MMvQv/src/IndexSpaces.jl:1968
-        IMAD.MOV.U32 R35, RZ, RZ, R32 ;
-; Location /home/dstn/.julia/packages/LLVM/RpBog/src/interop/base.jl:38
-        LOP3.LUT R27, R48.reuse, 0xf000f, R27, 0xe2, !PT ;
-        LOP3.LUT R29, R48, 0xf000f0, R29, 0xe2, !PT ;
-; Location ./int.jl:88
-        IMAD.U32 R48, RZ, RZ, UR14 ;
-; Location /home/dstn/.julia/packages/LLVM/RpBog/src/interop/base.jl:38
-        HADD2 R46, R27, -R26 ;
-        HADD2 R28, R29, -R28 ;
-        HMUL2 R29, R41.H0_H0, R28 ;
-        HMUL2 R26, -R6.reuse, R31.reuse ;
-        HMUL2 R27, R6, R30.reuse ;
-        HFMA2 R26, R5.reuse, R30, R26 ;
-        HMUL2 R30, R42.H0_H0, R46 ;
-        HFMA2 R27, R5, R31, R27 ;
-        HFMA2 R31, -R42.reuse.H1_H1, R46.reuse.H1_H1, R30.reuse.H0_H0 ;
-        HFMA2 R46, R42.H1_H1, R46.H0_H0, R30.H1_H1 ;
-        HFMA2 R30, -R41.reuse.H1_H1, R28.reuse.H1_H1, R29.reuse.H0_H0 ;
-; Location /home/dstn/.julia/packages/IndexSpaces/MMvQv/src/IndexSpaces.jl:1968
-        HMMA.16816.F16 R26, R32, R26, RZ ;
-; Location /home/dstn/.julia/packages/LLVM/RpBog/src/interop/base.jl:38
-        HFMA2 R28, R41.H1_H1, R28.H0_H0, R29.H1_H1 ;
-        PRMT R31, R31, 0x5410, R46 ;
-        PRMT R28, R30, 0x5410, R28 ;
-; Location /home/dstn/.julia/packages/IndexSpaces/MMvQv/src/IndexSpaces.jl:1946
-        HMMA.1688.F16 R46, R38, R31, RZ ;
-        NOP ;
-; Location /home/dstn/.julia/packages/LLVM/RpBog/src/interop/base.jl:38
-        HMUL2 R29, -R6.reuse, R47.reuse ;
-        HMUL2 R31, R6, R46.reuse ;
-        HFMA2 R30, R5.reuse, R46, R29 ;
-; Location /home/dstn/.julia/packages/IndexSpaces/MMvQv/src/IndexSpaces.jl:1946
-        HMMA.1688.F16 R28, R38, R28, RZ ;
-; Location /home/dstn/.julia/packages/LLVM/RpBog/src/interop/base.jl:38
-        HFMA2 R31, R5, R47, R31 ;
-; Location /home/dstn/.julia/packages/IndexSpaces/MMvQv/src/IndexSpaces.jl:1968
-        HMMA.16816.F16 R30, R32, R30, RZ ;
-; Location /home/dstn/.julia/packages/LLVM/RpBog/src/interop/base.jl:38
-        HMUL2 R35, -R6.reuse, R29 ;
-        HMUL2 R46, R6, R28 ;
-        HFMA2 R28, R5.reuse, R28, R35 ;
-; Location /home/dstn/.julia/packages/IndexSpaces/MMvQv/src/IndexSpaces.jl:1968
-        IMAD.MOV.U32 R35, RZ, RZ, R32 ;
-; Location /home/dstn/.julia/packages/LLVM/RpBog/src/interop/base.jl:38
-        HFMA2 R29, R5, R29, R46 ;
-        PRMT R46, R16, 0x7632, R17 ;
-; Location /home/dstn/.julia/packages/IndexSpaces/MMvQv/src/IndexSpaces.jl:1968
-        HMMA.16816.F16 R28, R32, R28, RZ ;
-; Location /home/dstn/.julia/packages/LLVM/RpBog/src/interop/base.jl:38
-        PRMT R35, R16, 0x5410, R17 ;
-        PRMT R16, R18.reuse, 0x5410, R19.reuse ;
-        PRMT R18, R18, 0x7632, R19 ;
-        STS [R40], R35 ;
-        PRMT R19, R22, 0x5410, R23 ;
-        PRMT R22, R22, 0x7632, R23 ;
-        STS [R9+0x8100], R46 ;
-        PRMT R23, R26.reuse, 0x5410, R27.reuse ;
-        PRMT R26, R26, 0x7632, R27 ;
-        STS [R9+0x80], R16 ;
-        PRMT R17, R20.reuse, 0x5410, R21.reuse ;
-; Location /home/dstn/.julia/packages/IndexSpaces/MMvQv/src/IndexSpaces.jl:1968
-        IMAD.MOV.U32 R35, RZ, RZ, R32 ;
-; Location /home/dstn/.julia/packages/LLVM/RpBog/src/interop/base.jl:38
-        PRMT R20, R20, 0x7632, R21 ;
-        STS [R9+0x8180], R18 ;
-        PRMT R27, R28.reuse, 0x5410, R29.reuse ;
-; Location ./int.jl:88
-        IMAD.U32 R46, RZ, RZ, UR15 ;
-; Location /home/dstn/.julia/packages/LLVM/RpBog/src/interop/base.jl:38
-        PRMT R28, R28, 0x7632, R29 ;
-; Location ./int.jl:88
-        IMAD R29, R48, 0x40, R3 ;
-; Location /home/dstn/.julia/packages/LLVM/RpBog/src/interop/base.jl:38
-        PRMT R21, R24, 0x5410, R25 ;
-        PRMT R24, R24, 0x7632, R25 ;
-        IMAD.SHL.U32 R48, R29, 0x4, RZ ;
-        PRMT R25, R30, 0x5410, R31 ;
-; Location ./int.jl:88
-        IMAD R18, R46, 0x40, R3 ;
-; Location /home/dstn/.julia/packages/LLVM/RpBog/src/interop/base.jl:38
-        PRMT R30, R30, 0x7632, R31 ;
-; Location ./int.jl:88
-        IMAD.U32 R46, RZ, RZ, UR12 ;
-; Location ./int.jl:87
-        IADD3 R31, R3.reuse, UR19, RZ ;
-; Location /home/dstn/.julia/packages/LLVM/RpBog/src/interop/base.jl:38
-        STS [R48], R17 ;
-; Location ./int.jl:87
-        IADD3 R16, R3.reuse, UR20, RZ ;
-; Location /home/dstn/.julia/packages/LLVM/RpBog/src/interop/base.jl:38
-        IMAD.SHL.U32 R18, R18, 0x4, RZ ;
-; Location ./int.jl:87
-        IADD3 R29, R3, UR10, RZ ;
-; Location /home/dstn/.julia/packages/LLVM/RpBog/src/interop/base.jl:38
-        IMAD.SHL.U32 R31, R31, 0x4, RZ ;
-        IMAD.SHL.U32 R16, R16, 0x4, RZ ;
-        IMAD.SHL.U32 R29, R29, 0x4, RZ ;
-        STS [R31], R20 ;
-; Location ./int.jl:87
-        IADD3 R17, R3, UR21, RZ ;
-; Location /home/dstn/.julia/packages/LLVM/RpBog/src/interop/base.jl:38
-        STS [R16], R19 ;
-        IMAD.SHL.U32 R17, R17, 0x4, RZ ;
-        STS [R29], R22 ;
-; Location ./int.jl:87
-        IADD3 R20, R3, UR22, RZ ;
-; Location /home/dstn/.julia/packages/LLVM/RpBog/src/interop/base.jl:38
-        STS [R18], R21 ;
-; Location ./int.jl:87
-        IADD3 R16, R3.reuse, UR8, RZ ;
-; Location /home/dstn/.julia/packages/LLVM/RpBog/src/interop/base.jl:38
-        IMAD.SHL.U32 R20, R20, 0x4, RZ ;
-        STS [R17], R24 ;
-; Location ./int.jl:88
-        IMAD R22, R46, 0x40, R3 ;
-; Location /home/dstn/.julia/packages/LLVM/RpBog/src/interop/base.jl:38
-        IMAD.SHL.U32 R19, R16, 0x4, RZ ;
-        STS [R20], R23 ;
-; Location ./int.jl:87
-        IADD3 R18, R3.reuse, UR11, RZ ;
-; Location /home/dstn/.julia/packages/LLVM/RpBog/src/interop/base.jl:38
-        IMAD.SHL.U32 R22, R22, 0x4, RZ ;
-; Location ./int.jl:87
-        IADD3 R21, R3.reuse, UR23, RZ ;
-; Location /home/dstn/.julia/packages/LLVM/RpBog/src/interop/base.jl:38
-        STS [R19], R26 ;
-; Location ./int.jl:87
-        IADD3 R24, R3, UR9, RZ ;
-; Location /home/dstn/.julia/packages/LLVM/RpBog/src/interop/base.jl:38
-        IMAD.SHL.U32 R17, R18, 0x4, RZ ;
-        IMAD.SHL.U32 R16, R21, 0x4, RZ ;
-        STS [R22], R25 ;
-        IMAD.SHL.U32 R21, R24, 0x4, RZ ;
-; Location /home/dstn/.julia/packages/CUDA/YIj5X/src/device/intrinsics/synchronization.jl:16
-        IMAD.MOV.U32 R24, RZ, RZ, RZ ;
-; Location /home/dstn/.julia/packages/LLVM/RpBog/src/interop/base.jl:38
-        STS [R17], R30 ;
-; Location /home/dstn/.julia/packages/CUDA/YIj5X/src/device/intrinsics/synchronization.jl:16
-        IMAD.MOV.U32 R18, RZ, RZ, RZ ;
-        IMAD.MOV.U32 R23, RZ, RZ, RZ ;
-; Location /home/dstn/.julia/packages/LLVM/RpBog/src/interop/base.jl:38
-        STS [R16], R27 ;
-; Location /home/dstn/.julia/packages/CUDA/YIj5X/src/device/intrinsics/synchronization.jl:16
-        IMAD.MOV.U32 R20, RZ, RZ, RZ ;
-; Location /home/dstn/.julia/packages/LLVM/RpBog/src/interop/base.jl:38
-        STS [R21], R28 ;
-        IMAD.MOV.U32 R30, RZ, RZ, RZ ;
-; Location /home/dstn/.julia/packages/CUDA/YIj5X/src/device/intrinsics/synchronization.jl:16
-        BAR.SYNC 0x0 ;
-; Location /home/dstn/.julia/packages/LLVM/RpBog/src/interop/base.jl:38
-   @!P4 LDS R24, [R37] ;
-   @!P4 LDS R18, [R12] ;
-   @!P4 LDS R23, [R13] ;
-   @!P4 LDS R20, [R14] ;
-; Location /home/dstn/.julia/packages/IndexSpaces/MMvQv/src/IndexSpaces.jl:1946
-        HMMA.1688.F16 R16, R38.reuse, R24, RZ ;
-        HMMA.1688.F16 R18, R38, R18, RZ ;
-; Location /home/dstn/.julia/packages/LLVM/RpBog/src/interop/base.jl:38
-        HMUL2 R21, -R6.reuse, R17.reuse ;
-        HMUL2 R22, R6.reuse, R16.reuse ;
-        HFMA2 R16, R5.reuse, R16, R21 ;
-        HFMA2 R17, R5, R17, R22 ;
-; Location /home/dstn/.julia/packages/IndexSpaces/MMvQv/src/IndexSpaces.jl:1946
-        HMMA.1688.F16 R22, R38, R23, RZ ;
-; Location /home/dstn/.julia/packages/LLVM/RpBog/src/interop/base.jl:38
-        HMUL2 R21, -R6.reuse, R19 ;
-        HMUL2 R24, R6, R18 ;
-        HFMA2 R18, R5.reuse, R18, R21 ;
-; Location /home/dstn/.julia/packages/IndexSpaces/MMvQv/src/IndexSpaces.jl:1968
-        HMMA.16816.F16 R16, R32, R16, RZ ;
-; Location /home/dstn/.julia/packages/IndexSpaces/MMvQv/src/IndexSpaces.jl:1946
-        HMMA.1688.F16 R20, R38, R20, RZ ;
-; Location /home/dstn/.julia/packages/LLVM/RpBog/src/interop/base.jl:38
-        HFMA2 R19, R5, R19, R24 ;
-; Location /home/dstn/.julia/packages/IndexSpaces/MMvQv/src/IndexSpaces.jl:1968
-        HMMA.16816.F16 R18, R32, R18, RZ ;
-; Location /home/dstn/.julia/packages/LLVM/RpBog/src/interop/base.jl:38
-        HMUL2 R24, -R6.reuse, R23.reuse ;
-        HMUL2 R25, R6.reuse, R22.reuse ;
-        HFMA2 R22, R5.reuse, R22, R24 ;
-        HFMA2 R23, R5, R23, R25 ;
-        HMUL2 R24, -R6, R21 ;
-        HMUL2 R25, R6, R20.reuse ;
-        HFMA2 R20, R5.reuse, R20, R24 ;
-; Location /home/dstn/.julia/packages/IndexSpaces/MMvQv/src/IndexSpaces.jl:1968
-        HMMA.16816.F16 R28, R32, R22, RZ ;
-; Location /home/dstn/.julia/packages/LLVM/RpBog/src/interop/base.jl:38
-        HFMA2 R21, R5, R21, R25 ;
-        IMAD.MOV.U32 R24, RZ, RZ, RZ ;
-        IMAD.MOV.U32 R22, RZ, RZ, RZ ;
-; Location /home/dstn/.julia/packages/IndexSpaces/MMvQv/src/IndexSpaces.jl:1968
-        HMMA.16816.F16 R26, R32, R20, RZ ;
-; Location /home/dstn/.julia/packages/LLVM/RpBog/src/interop/base.jl:38
-        IMAD.MOV.U32 R20, RZ, RZ, RZ ;
-; Location /home/dstn/kotekan/julia/kernels/frb.jl:1475
-    @P4 BRA `(.L_x_70) ;
-        IMAD.U32 R23, RZ, RZ, UR14 ;
-; Location /home/dstn/.julia/packages/LLVM/RpBog/src/interop/base.jl:38
-        IADD3 R24, R4, UR10, RZ ;
-        IADD3 R21, R4.reuse, UR19, RZ ;
-        IMAD R20, R23, 0x40, R4 ;
-        IADD3 R22, R4, UR20, RZ ;
-        IMAD.SHL.U32 R30, R24, 0x4, RZ ;
-        IMAD.SHL.U32 R24, R20, 0x4, RZ ;
-        IMAD.SHL.U32 R21, R21, 0x4, RZ ;
-        IMAD.SHL.U32 R23, R22, 0x4, RZ ;
-        LDS R30, [R30] ;
-        LDS R22, [R21] ;
-        LDS R20, [R23] ;
-        LDS R24, [R24] ;
-
-.L_x_70:
-        BSYNC B0 ;
-
-.L_x_69:
-; Location /home/dstn/.julia/packages/IndexSpaces/MMvQv/src/IndexSpaces.jl:1946
-        HMMA.1688.F16 R24, R38.reuse, R24, RZ ;
-; Location /home/dstn/.julia/packages/IndexSpaces/MMvQv/src/IndexSpaces.jl:1968
-        IMAD.MOV.U32 R35, RZ, RZ, R32 ;
-; Location /home/dstn/.julia/packages/LLVM/RpBog/src/interop/base.jl:38
-        HMUL2 R16, R16, R16 ;
-        BSSY B0, `(.L_x_71) ;
-; Location /home/dstn/.julia/packages/IndexSpaces/MMvQv/src/IndexSpaces.jl:1946
-        HMMA.1688.F16 R22, R38, R22, RZ ;
-; Location /home/dstn/.julia/packages/LLVM/RpBog/src/interop/base.jl:38
-        HMUL2 R18, R18, R18 ;
-        HFMA2 R16, R17, R17, R16 ;
-        HFMA2 R18, R19, R19, R18 ;
-        HFMA2 R48, R28, R28, R16 ;
-        IMAD.MOV.U32 R16, RZ, RZ, RZ ;
-        HFMA2 R49, R26, R26, R18 ;
-        IMAD.MOV.U32 R26, RZ, RZ, RZ ;
-        HMUL2 R21, -R6.reuse, R25 ;
-        IMAD.MOV.U32 R18, RZ, RZ, RZ ;
-        HMUL2 R31, R6, R24 ;
-        HFMA2 R24, R5.reuse, R24, R21 ;
-; Location /home/dstn/.julia/packages/IndexSpaces/MMvQv/src/IndexSpaces.jl:1946
-        HMMA.1688.F16 R20, R38, R20, RZ ;
-; Location /home/dstn/.julia/packages/LLVM/RpBog/src/interop/base.jl:38
-        HFMA2 R25, R5, R25, R31 ;
-        HMUL2 R31, -R6, R23 ;
-; Location /home/dstn/.julia/packages/IndexSpaces/MMvQv/src/IndexSpaces.jl:1968
-        HMMA.16816.F16 R24, R32, R24, RZ ;
-; Location /home/dstn/.julia/packages/LLVM/RpBog/src/interop/base.jl:38
-        HMUL2 R35, R6.reuse, R22.reuse ;
-        HFMA2 R22, R5, R22, R31 ;
-; Location /home/dstn/.julia/packages/IndexSpaces/MMvQv/src/IndexSpaces.jl:1946
-        HMMA.1688.F16 R30, R38, R30, RZ ;
-; Location /home/dstn/.julia/packages/LLVM/RpBog/src/interop/base.jl:38
-        HMUL2 R46, -R6, R21 ;
-        HMUL2 R47, R6, R20.reuse ;
-        HFMA2 R23, R5.reuse, R23, R35 ;
-; Location /home/dstn/.julia/packages/IndexSpaces/MMvQv/src/IndexSpaces.jl:1968
-        IMAD.MOV.U32 R35, RZ, RZ, R32 ;
-; Location /home/dstn/.julia/packages/LLVM/RpBog/src/interop/base.jl:38
-        HFMA2 R46, R5.reuse, R20, R46 ;
-        HFMA2 R47, R5, R21, R47 ;
-; Location /home/dstn/.julia/packages/IndexSpaces/MMvQv/src/IndexSpaces.jl:1968
-        HMMA.16816.F16 R22, R32.reuse, R22, RZ ;
-        HMMA.16816.F16 R20, R32, R46, RZ ;
-; Location /home/dstn/.julia/packages/LLVM/RpBog/src/interop/base.jl:38
-        HMUL2 R35, -R6, R31 ;
-        HMUL2 R46, R6, R30.reuse ;
-        HFMA2 R30, R5.reuse, R30, R35 ;
-; Location /home/dstn/.julia/packages/IndexSpaces/MMvQv/src/IndexSpaces.jl:1968
-        IMAD.MOV.U32 R35, RZ, RZ, R32 ;
-; Location /home/dstn/.julia/packages/LLVM/RpBog/src/interop/base.jl:38
-        HFMA2 R31, R5, R31, R46 ;
-        IMAD.MOV.U32 R46, RZ, RZ, RZ ;
-; Location /home/dstn/.julia/packages/IndexSpaces/MMvQv/src/IndexSpaces.jl:1968
-        HMMA.16816.F16 R30, R32, R30, RZ ;
-        NOP ;
-; Location /home/dstn/kotekan/julia/kernels/frb.jl:1475
-    @P4 BRA `(.L_x_72) ;
-        IMAD.U32 R35, RZ, RZ, UR15 ;
-; Location /home/dstn/.julia/packages/LLVM/RpBog/src/interop/base.jl:38
-        IADD3 R18, R4.reuse, UR22, RZ ;
-        IADD3 R17, R4.reuse, UR21, RZ ;
-        IMAD R16, R35, 0x40, R4 ;
-        IADD3 R19, R4, UR8, RZ ;
-        IMAD.SHL.U32 R26, R18, 0x4, RZ ;
-        IMAD.SHL.U32 R16, R16, 0x4, RZ ;
-        IMAD.SHL.U32 R17, R17, 0x4, RZ ;
-        IMAD.SHL.U32 R19, R19, 0x4, RZ ;
-        LDS R26, [R26] ;
-        LDS R18, [R17] ;
-        LDS R46, [R19] ;
-        LDS R16, [R16] ;
-
-.L_x_72:
-        BSYNC B0 ;
-
-.L_x_71:
-; Location /home/dstn/.julia/packages/IndexSpaces/MMvQv/src/IndexSpaces.jl:1946
-        HMMA.1688.F16 R16, R38, R16, RZ ;
-; Location /home/dstn/.julia/packages/LLVM/RpBog/src/interop/base.jl:38
-        HFMA2 R49, R27, R27, R49 ;
-; Location /home/dstn/.julia/packages/IndexSpaces/MMvQv/src/IndexSpaces.jl:1968
-        IMAD.MOV.U32 R35, RZ, RZ, R32 ;
-; Location /home/dstn/.julia/packages/LLVM/RpBog/src/interop/base.jl:38
-        HFMA2 R48, R29, R29, R48 ;
-        BSSY B0, `(.L_x_73) ;
-        HMUL2 R29, R22, R22 ;
-        HFMA2 R49, R49, 0.003124237060546875, 0.003124237060546875, R50 ;
-        IMAD.MOV.U32 R50, RZ, RZ, RZ ;
-        HFMA2 R29, R23, R23, R29 ;
-        HFMA2 R48, R48, 0.003124237060546875, 0.003124237060546875, R51 ;
-        HMUL2 R19, -R6.reuse, R17.reuse ;
-        HMUL2 R28, R6, R16.reuse ;
-        HFMA2 R16, R5.reuse, R16, R19 ;
-; Location /home/dstn/.julia/packages/IndexSpaces/MMvQv/src/IndexSpaces.jl:1946
-        HMMA.1688.F16 R18, R38, R18, RZ ;
-; Location /home/dstn/.julia/packages/LLVM/RpBog/src/interop/base.jl:38
-        HFMA2 R17, R5, R17, R28 ;
-; Location /home/dstn/.julia/packages/IndexSpaces/MMvQv/src/IndexSpaces.jl:1968
-        HMMA.16816.F16 R16, R32, R16, RZ ;
-; Location /home/dstn/.julia/packages/LLVM/RpBog/src/interop/base.jl:38
-        HMUL2 R27, -R6.reuse, R19 ;
-        HMUL2 R28, R6, R18 ;
-        HFMA2 R18, R5.reuse, R18, R27 ;
-; Location /home/dstn/.julia/packages/IndexSpaces/MMvQv/src/IndexSpaces.jl:1946
-        HMMA.1688.F16 R26, R38, R26, RZ ;
-; Location /home/dstn/.julia/packages/LLVM/RpBog/src/interop/base.jl:38
-        HFMA2 R19, R5, R19, R28 ;
-        HMUL2 R28, R24, R24 ;
-        HFMA2 R28, R25, R25, R28 ;
-; Location /home/dstn/.julia/packages/IndexSpaces/MMvQv/src/IndexSpaces.jl:1968
-        HMMA.16816.F16 R18, R32, R18, RZ ;
-; Location /home/dstn/.julia/packages/LLVM/RpBog/src/interop/base.jl:38
-        HMUL2 R24, -R6.reuse, R27 ;
-        HMUL2 R25, R6, R26 ;
-        HFMA2 R24, R5.reuse, R26, R24 ;
-        HFMA2 R25, R5, R27, R25 ;
-; Location /home/dstn/.julia/packages/IndexSpaces/MMvQv/src/IndexSpaces.jl:1946
-        HMMA.1688.F16 R26, R38, R46, RZ ;
-; Location /home/dstn/.julia/packages/LLVM/RpBog/src/interop/base.jl:38
-        HFMA2 R46, R20, R20, R28 ;
-        IMAD.MOV.U32 R20, RZ, RZ, RZ ;
-; Location /home/dstn/.julia/packages/IndexSpaces/MMvQv/src/IndexSpaces.jl:1968
-        HMMA.16816.F16 R24, R32, R24, RZ ;
-; Location /home/dstn/.julia/packages/LLVM/RpBog/src/interop/base.jl:38
-        IMAD.MOV.U32 R28, RZ, RZ, RZ ;
-        HMUL2 R22, -R6.reuse, R27.reuse ;
-        HMUL2 R23, R6, R26.reuse ;
-        HFMA2 R22, R5.reuse, R26, R22 ;
-        IMAD.MOV.U32 R26, RZ, RZ, RZ ;
-        HFMA2 R23, R5, R27, R23 ;
-; Location /home/dstn/.julia/packages/IndexSpaces/MMvQv/src/IndexSpaces.jl:1968
-        HMMA.16816.F16 R22, R32, R22, RZ ;
-; Location /home/dstn/.julia/packages/LLVM/RpBog/src/interop/base.jl:38
-        HFMA2 R35, R30, R30, R29 ;
-; Location /home/dstn/kotekan/julia/kernels/frb.jl:1475
-    @P4 BRA `(.L_x_74) ;
-        IMAD.U32 R29, RZ, RZ, UR12 ;
-; Location /home/dstn/.julia/packages/LLVM/RpBog/src/interop/base.jl:38
-        IADD3 R28, R4.reuse, UR9, RZ ;
-        IADD3 R26, R4.reuse, UR11, RZ ;
-        IMAD R20, R29, 0x40, R4 ;
-        IADD3 R27, R4, UR23, RZ ;
-        IMAD.SHL.U32 R50, R28, 0x4, RZ ;
-        IMAD.SHL.U32 R26, R26, 0x4, RZ ;
-        IMAD.SHL.U32 R28, R20, 0x4, RZ ;
-        IMAD.SHL.U32 R27, R27, 0x4, RZ ;
-        LDS R50, [R50] ;
-        LDS R26, [R26] ;
-        LDS R20, [R27] ;
-        LDS R28, [R28] ;
-
-.L_x_74:
-        BSYNC B0 ;
-
-.L_x_73:
-; Location /home/dstn/.julia/packages/IndexSpaces/MMvQv/src/IndexSpaces.jl:1946
-        HMMA.1688.F16 R28, R38.reuse, R28, RZ ;
-; Location /home/dstn/.julia/packages/LLVM/RpBog/src/interop/base.jl:38
-        HFMA2 R30, R21, R21, R46 ;
-; Location ./int.jl:87
-        UIADD3 UR5, UR5, 0x4, URZ ;
-; Location /home/dstn/.julia/packages/LLVM/RpBog/src/interop/base.jl:38
-        HFMA2 R31, R31, R31, R35 ;
-; Location /home/dstn/.julia/packages/IndexSpaces/MMvQv/src/IndexSpaces.jl:1946
-        HMMA.1688.F16 R26, R38.reuse, R26, RZ ;
-; Location /home/dstn/.julia/packages/IndexSpaces/MMvQv/src/IndexSpaces.jl:1968
-        IMAD.MOV.U32 R35, RZ, RZ, R32 ;
-; Location ./promotion.jl:477
-        UISETP.NE.AND UP0, UPT, UR5, 0x28, UPT ;
-; Location /home/dstn/.julia/packages/LLVM/RpBog/src/interop/base.jl:38
-        HMUL2 R16, R16, R16 ;
-; Location /home/dstn/.julia/packages/IndexSpaces/MMvQv/src/IndexSpaces.jl:1946
-        HMMA.1688.F16 R50, R38, R50, RZ ;
-; Location /home/dstn/.julia/packages/LLVM/RpBog/src/interop/base.jl:38
-        HMUL2 R18, R18, R18 ;
-; Location ./promotion.jl:477
-        UIADD3 UR16, UR16, -0x4, URZ ;
-; Location /home/dstn/.julia/packages/LLVM/RpBog/src/interop/base.jl:38
-        HFMA2 R16, R17, R17, R16 ;
-; Location /home/dstn/kotekan/julia/kernels/frb.jl:1475
-        PLOP3.LUT P5, PT, PT, PT, UP0, 0x80, 0x0 ;
-; Location /home/dstn/.julia/packages/LLVM/RpBog/src/interop/base.jl:38
-        HFMA2 R18, R19, R19, R18 ;
-; Location ./promotion.jl:477
-        UISETP.NE.AND UP0, UPT, UR16, -0xc, UPT ;
-; Location /home/dstn/.julia/packages/LLVM/RpBog/src/interop/base.jl:38
-        HFMA2 R16, R24, R24, R16 ;
-        HMUL2 R21, -R6.reuse, R29.reuse ;
-        HMUL2 R46, R6.reuse, R28.reuse ;
-        HFMA2 R28, R5.reuse, R28, R21 ;
-; Location /home/dstn/.julia/packages/IndexSpaces/MMvQv/src/IndexSpaces.jl:1946
-        HMMA.1688.F16 R20, R38, R20, RZ ;
-; Location /home/dstn/.julia/packages/LLVM/RpBog/src/interop/base.jl:38
-        HFMA2 R29, R5, R29, R46 ;
-        HMUL2 R46, -R6.reuse, R27 ;
-        HMUL2 R47, R6, R26 ;
-        HFMA2 R46, R5.reuse, R26, R46 ;
-; Location /home/dstn/.julia/packages/IndexSpaces/MMvQv/src/IndexSpaces.jl:1968
-        HMMA.16816.F16 R28, R32.reuse, R28, RZ ;
-; Location /home/dstn/.julia/packages/LLVM/RpBog/src/interop/base.jl:38
-        HFMA2 R47, R5, R27, R47 ;
-        HFMA2 R18, R22, R22, R18 ;
-        HFMA2 R30, R30, 0.003124237060546875, 0.003124237060546875, R48 ;
-        HFMA2 R31, R31, 0.003124237060546875, 0.003124237060546875, R49 ;
-; Location /home/dstn/.julia/packages/IndexSpaces/MMvQv/src/IndexSpaces.jl:1968
-        HMMA.16816.F16 R46, R32, R46, RZ ;
-; Location /home/dstn/.julia/packages/LLVM/RpBog/src/interop/base.jl:38
-        HMUL2 R26, -R6, R21 ;
-        HMUL2 R27, R6.reuse, R20.reuse ;
-        HFMA2 R26, R5.reuse, R20, R26 ;
-        HFMA2 R27, R5.reuse, R21, R27 ;
-        HMUL2 R20, -R6.reuse, R51.reuse ;
-        HMUL2 R21, R6, R50.reuse ;
-        HFMA2 R20, R5.reuse, R50, R20 ;
-; Location /home/dstn/.julia/packages/IndexSpaces/MMvQv/src/IndexSpaces.jl:1968
-        HMMA.16816.F16 R26, R32, R26, RZ ;
-; Location /home/dstn/.julia/packages/LLVM/RpBog/src/interop/base.jl:38
-        HFMA2 R21, R5, R51, R21 ;
-        HMUL2 R28, R28, R28 ;
-        HFMA2 R16, R25, R25, R16 ;
-        HFMA2 R28, R29, R29, R28 ;
-; Location /home/dstn/.julia/packages/IndexSpaces/MMvQv/src/IndexSpaces.jl:1968
-        HMMA.16816.F16 R20, R32, R20, RZ ;
-; Location /home/dstn/.julia/packages/LLVM/RpBog/src/interop/base.jl:38
-        HFMA2 R18, R23, R23, R18 ;
-        HMUL2 R46, R46, R46 ;
-        HFMA2 R16, R16, 0.003124237060546875, 0.003124237060546875, R30 ;
-        HFMA2 R46, R47, R47, R46 ;
-        HFMA2 R18, R18, 0.003124237060546875, 0.003124237060546875, R31 ;
-        HFMA2 R28, R26, R26, R28 ;
-        HFMA2 R28, R27, R27, R28 ;
-        HFMA2 R46, R20, R20, R46 ;
-        HFMA2 R51, R28, 0.003124237060546875, 0.003124237060546875, R16 ;
-        HFMA2 R46, R21, R21, R46 ;
-        HFMA2 R50, R46, 0.003124237060546875, 0.003124237060546875, R18 ;
-; Location /home/dstn/kotekan/julia/kernels/frb.jl:1475
-    @P5 BRA `(.L_x_75) ;
-        BSSY B0, `(.L_x_76) ;
-    @P0 BRA `(.L_x_77) ;
-; Location ./int.jl:88
-        UIMAD UR5, UR6, 0x480, URZ ;
-; Location ./int.jl:87
-        IMAD.U32 R17, RZ, RZ, UR5 ;
-        LOP3.LUT R16, R11, UR5, RZ, 0xfc, !PT ;
-        IMAD R18, R36, 0x18, R17 ;
-        IMAD R17, R15, 0x18, R16 ;
-        IMAD.IADD R19, R11, 0x1, R18 ;
-; Location /home/dstn/.julia/packages/LLVM/RpBog/src/interop/base.jl:38
-        IMAD.MOV.U32 R16, RZ, RZ, 0x4 ;
-; Location ./int.jl:87
-        IMAD R17, R0.reuse, 0xe580, R17 ;
-        IMAD R21, R0, 0xe580, R19 ;
-; Location /home/dstn/.julia/packages/LLVM/RpBog/src/interop/base.jl:38
-        IMAD.WIDE.U32 R18, R17, R16, c[0x0][0x1d0] ;
-        IMAD.WIDE.U32 R16, R21, R16, c[0x0][0x1d0] ;
-        STG.E [R18.64], R51 ;
-        STG.E [R16.64], R50 ;
-
-.L_x_77:
-        BSYNC B0 ;
-
-.L_x_76:
-; Location ./int.jl:87
-        CS2R R50, SRZ ;
-        UIADD3 UR6, UR6, 0x1, URZ ;
-        UMOV UR5, URZ ;
-
-.L_x_75:
-; Location /home/dstn/.julia/packages/CUDA/YIj5X/src/device/intrinsics/synchronization.jl:16
-        BAR.SYNC 0x0 ;
-; Location /home/dstn/kotekan/julia/kernels/frb.jl:1475
-        PLOP3.LUT P5, PT, PT, PT, UP0, 0x80, 0x0 ;
-; Location ./promotion.jl:477
-        UIADD3 UR7, UR7, 0x1, URZ ;
-; Location /home/dstn/kotekan/julia/kernels/frb.jl:1475
-   @!P5 CALL.REL.NOINC `(.L_x_78) ;
-        BRA `(.L_x_79) ;
-
-.L_x_78:
-; Location ./range.jl:883
-        UIADD3 UR4, UR4, 0x30, URZ ;
-; Location ./promotion.jl:477
-        UISETP.NE.AND UP0, UPT, UR4, 0x810, UPT ;
-; Location /home/dstn/kotekan/julia/kernels/frb.jl:1475
-        PLOP3.LUT P5, PT, PT, PT, UP0, 0x80, 0x0 ;
-   @!P5 CALL.REL.NOINC `(.L_x_80) ;
-        BRA `(.L_x_81) ;
-
-.L_x_80:
-; Location /home/dstn/.julia/packages/LLVM/RpBog/src/interop/base.jl:38
->>>>>>> bdbe7b3b
-        S2R R3, SR_TID.X ;
-        S2R R18, SR_CTAID.X ;
-; Location ./int.jl:88
-        IMAD R0, R0, 0x300, RZ ;
-; Location /home/dstn/.julia/packages/LLVM/RpBog/src/interop/base.jl:38
-        IMAD.MOV.U32 R5, RZ, RZ, 0x4 ;
-        S2R R2, SR_TID.Y ;
-; Location ./int.jl:87
-<<<<<<< HEAD
-        LOP3.LUT R0, R0, R3, RZ, 0xfc, !PT ;
-; Location /home/eschnett/.julia/packages/LLVM/OLMpi/src/interop/base.jl:38
-        IMAD.MOV.U32 R3, RZ, RZ, 0x4 ;
-; Location ./int.jl:87
-        IMAD R0, R18, 0x300, R0 ;
-; Location /home/eschnett/.julia/packages/LLVM/OLMpi/src/interop/base.jl:38
-        IMAD.WIDE.U32 R2, R0, R3, c[0x0][0x1f0] ;
+        IMAD.SHL.U32 R0, R0, 0x20, RZ ;
+; Location ./int.jl:87
+        IMAD.IADD R3, R0, 0x1, R3 ;
+; Location /home/eschnett/.julia/packages/LLVM/OLMpi/src/interop/base.jl:38
+        IMAD.WIDE.U32 R2, R3, R2, c[0x0][0x1f0] ;
         STG.E [R2.64], RZ ;
 ; Location /home/eschnett/src/kotekan/julia/kernels/frb.jl:1710
-=======
-        LOP3.LUT R3, R3, R0, RZ, 0xfc, !PT ;
-; Location ./int.jl:88
-        IMAD.SHL.U32 R2, R2, 0x20, RZ ;
-; Location ./int.jl:87
-        IMAD.IADD R2, R2, 0x1, R3 ;
-; Location /home/dstn/.julia/packages/LLVM/RpBog/src/interop/base.jl:38
-        IMAD.WIDE.U32 R2, R2, R5, c[0x0][0x1f0] ;
-        STG.E [R2.64], RZ ;
-; Location /home/dstn/kotekan/julia/kernels/frb.jl:1476
->>>>>>> bdbe7b3b
         EXIT ;
         .type           $_Z3frb13CuDeviceArrayI7Int16x2Li1ELi1EES_I9Float16x2Li1ELi1EES_I6Int4x8Li1ELi1EES_IS1_Li1ELi1EES_I5Int32Li1ELi1EE$gpu_report_exception,@function
         .size           $_Z3frb13CuDeviceArrayI7Int16x2Li1ELi1EES_I9Float16x2Li1ELi1EES_I6Int4x8Li1ELi1EES_IS1_Li1ELi1EES_I5Int32Li1ELi1EE$gpu_report_exception,($_Z3frb13CuDeviceArrayI7Int16x2Li1ELi1EES_I9Float16x2Li1ELi1EES_I6Int4x8Li1ELi1EES_IS1_Li1ELi1EES_I5Int32Li1ELi1EE$gpu_signal_exception - $_Z3frb13CuDeviceArrayI7Int16x2Li1ELi1EES_I9Float16x2Li1ELi1EES_I6Int4x8Li1ELi1EES_IS1_Li1ELi1EES_I5Int32Li1ELi1EE$gpu_report_exception)
 $_Z3frb13CuDeviceArrayI7Int16x2Li1ELi1EES_I9Float16x2Li1ELi1EES_I6Int4x8Li1ELi1EES_IS1_Li1ELi1EES_I5Int32Li1ELi1EE$gpu_report_exception:
-<<<<<<< HEAD
 ; Location /home/eschnett/.julia/packages/CUDA/rXson/src/device/runtime.jl:54
         IMAD.U32 R2, RZ, RZ, UR4 ;
         IADD3 R6, P0, R1, c[0x0][0x20], RZ ;
@@ -7080,19 +3782,6 @@
 ; Location /home/eschnett/.julia/packages/CUDA/rXson/src/device/runtime.jl:54
         IMAD.X R7, RZ, RZ, c[0x0][0x24], P0 ;
 ; Location /home/eschnett/.julia/packages/LLVM/OLMpi/src/interop/base.jl:38
-=======
-; Location /home/dstn/.julia/packages/CUDA/YIj5X/src/device/runtime.jl:54
-        IMAD.U32 R2, RZ, RZ, UR4 ;
-        IADD3 R6, P0, R1, c[0x0][0x20], RZ ;
-        IMAD.U32 R3, RZ, RZ, UR5 ;
-; Location /home/dstn/.julia/packages/LLVM/RpBog/src/interop/base.jl:38
-        UMOV UR4, 32@lo(__unnamed_1) ;
-        MOV R20, 32@lo((_Z3frb13CuDeviceArrayI7Int16x2Li1ELi1EES_I9Float16x2Li1ELi1EES_I6Int4x8Li1ELi1EES_IS1_Li1ELi1EES_I5Int32Li1ELi1EE + .L_x_0@srel)) ;
-        UMOV UR5, 32@hi(__unnamed_1) ;
-; Location /home/dstn/.julia/packages/CUDA/YIj5X/src/device/runtime.jl:54
-        IMAD.X R7, RZ, RZ, c[0x0][0x24], P0 ;
-; Location /home/dstn/.julia/packages/LLVM/RpBog/src/interop/base.jl:38
->>>>>>> bdbe7b3b
         STL.64 [R1], R2 ;
         IMAD.U32 R4, RZ, RZ, UR4 ;
         MOV R21, 32@hi((_Z3frb13CuDeviceArrayI7Int16x2Li1ELi1EES_I9Float16x2Li1ELi1EES_I6Int4x8Li1ELi1EES_IS1_Li1ELi1EES_I5Int32Li1ELi1EE + .L_x_0@srel)) ;
@@ -7102,39 +3791,21 @@
 .L_x_0:
         IMAD.MOV.U32 R2, RZ, RZ, R16 ;
         IMAD.MOV.U32 R3, RZ, RZ, 0x0 ;
-<<<<<<< HEAD
 ; Location /home/eschnett/.julia/packages/CUDA/rXson/src/device/runtime.jl:59
         RET.REL.NODEC R2 `(_Z3frb13CuDeviceArrayI7Int16x2Li1ELi1EES_I9Float16x2Li1ELi1EES_I6Int4x8Li1ELi1EES_IS1_Li1ELi1EES_I5Int32Li1ELi1EE) ;
         .type           $_Z3frb13CuDeviceArrayI7Int16x2Li1ELi1EES_I9Float16x2Li1ELi1EES_I6Int4x8Li1ELi1EES_IS1_Li1ELi1EES_I5Int32Li1ELi1EE$gpu_signal_exception,@function
-        .size           $_Z3frb13CuDeviceArrayI7Int16x2Li1ELi1EES_I9Float16x2Li1ELi1EES_I6Int4x8Li1ELi1EES_IS1_Li1ELi1EES_I5Int32Li1ELi1EE$gpu_signal_exception,(.L_x_114 - $_Z3frb13CuDeviceArrayI7Int16x2Li1ELi1EES_I9Float16x2Li1ELi1EES_I6Int4x8Li1ELi1EES_IS1_Li1ELi1EES_I5Int32Li1ELi1EE$gpu_signal_exception)
+        .size           $_Z3frb13CuDeviceArrayI7Int16x2Li1ELi1EES_I9Float16x2Li1ELi1EES_I6Int4x8Li1ELi1EES_IS1_Li1ELi1EES_I5Int32Li1ELi1EE$gpu_signal_exception,(.L_x_116 - $_Z3frb13CuDeviceArrayI7Int16x2Li1ELi1EES_I9Float16x2Li1ELi1EES_I6Int4x8Li1ELi1EES_IS1_Li1ELi1EES_I5Int32Li1ELi1EE$gpu_signal_exception)
 $_Z3frb13CuDeviceArrayI7Int16x2Li1ELi1EES_I9Float16x2Li1ELi1EES_I6Int4x8Li1ELi1EES_IS1_Li1ELi1EES_I5Int32Li1ELi1EE$gpu_signal_exception:
 ; Location /home/eschnett/.julia/packages/CUDA/rXson/src/device/runtime.jl:41
         ISETP.NE.U32.AND P0, PT, RZ, c[0x0][0x160], PT ;
         ISETP.NE.AND.EX P0, PT, RZ, c[0x0][0x164], PT, P0 ;
-   @!P0 BRA `(.L_x_111) ;
+   @!P0 BRA `(.L_x_113) ;
         IMAD.MOV.U32 R0, RZ, RZ, 0x1 ;
         ULDC.64 UR4, c[0x0][0x118] ;
 ; Location /home/eschnett/.julia/packages/CUDA/rXson/src/device/runtime.jl:39
         IMAD.MOV.U32 R2, RZ, RZ, c[0x0][0x160] ;
         IMAD.MOV.U32 R3, RZ, RZ, c[0x0][0x164] ;
 ; Location ./pointer.jl:146
-=======
-; Location /home/dstn/.julia/packages/CUDA/YIj5X/src/device/runtime.jl:59
-        RET.REL.NODEC R2 `(_Z3frb13CuDeviceArrayI7Int16x2Li1ELi1EES_I9Float16x2Li1ELi1EES_I6Int4x8Li1ELi1EES_IS1_Li1ELi1EES_I5Int32Li1ELi1EE) ;
-        .type           $_Z3frb13CuDeviceArrayI7Int16x2Li1ELi1EES_I9Float16x2Li1ELi1EES_I6Int4x8Li1ELi1EES_IS1_Li1ELi1EES_I5Int32Li1ELi1EE$gpu_signal_exception,@function
-        .size           $_Z3frb13CuDeviceArrayI7Int16x2Li1ELi1EES_I9Float16x2Li1ELi1EES_I6Int4x8Li1ELi1EES_IS1_Li1ELi1EES_I5Int32Li1ELi1EE$gpu_signal_exception,(.L_x_85 - $_Z3frb13CuDeviceArrayI7Int16x2Li1ELi1EES_I9Float16x2Li1ELi1EES_I6Int4x8Li1ELi1EES_IS1_Li1ELi1EES_I5Int32Li1ELi1EE$gpu_signal_exception)
-$_Z3frb13CuDeviceArrayI7Int16x2Li1ELi1EES_I9Float16x2Li1ELi1EES_I6Int4x8Li1ELi1EES_IS1_Li1ELi1EES_I5Int32Li1ELi1EE$gpu_signal_exception:
-; Location /home/dstn/.julia/packages/CUDA/YIj5X/src/device/runtime.jl:41
-        ISETP.NE.U32.AND P0, PT, RZ, c[0x0][0x160], PT ;
-        ISETP.NE.AND.EX P0, PT, RZ, c[0x0][0x164], PT, P0 ;
-   @!P0 BRA `(.L_x_82) ;
-        IMAD.MOV.U32 R0, RZ, RZ, 0x1 ;
-        ULDC.64 UR4, c[0x0][0x118] ;
-; Location /home/dstn/.julia/packages/CUDA/YIj5X/src/device/runtime.jl:39
-        IMAD.MOV.U32 R2, RZ, RZ, c[0x0][0x160] ;
-        IMAD.MOV.U32 R3, RZ, RZ, c[0x0][0x164] ;
-; Location ./pointer.jl:118
->>>>>>> bdbe7b3b
         ST.E.U8 [R2.64+0x7], RZ ;
         ST.E.U8 [R2.64+0x6], RZ ;
         ST.E.U8 [R2.64+0x5], RZ ;
@@ -7143,11 +3814,7 @@
         ST.E.U8 [R2.64+0x2], RZ ;
         ST.E.U8 [R2.64+0x1], RZ ;
         ST.E.U8 [R2.64], R0 ;
-<<<<<<< HEAD
 ; Location /home/eschnett/.julia/packages/CUDA/rXson/src/device/intrinsics/synchronization.jl:109
-=======
-; Location /home/dstn/.julia/packages/CUDA/YIj5X/src/device/intrinsics/synchronization.jl:109
->>>>>>> bdbe7b3b
    @!PT LDS RZ, [RZ] ;
    @!PT LDS RZ, [RZ] ;
    @!PT LDS RZ, [RZ] ;
@@ -7155,19 +3822,11 @@
         MEMBAR.SC.SYS ;
         ERRBAR;
         CCTL.IVALL ;
-<<<<<<< HEAD
 ; Location /home/eschnett/.julia/packages/CUDA/rXson/src/device/runtime.jl:43
         EXIT ;
 
-.L_x_111:
-; Location /home/eschnett/.julia/packages/LLVM/OLMpi/src/interop/base.jl:38
-=======
-; Location /home/dstn/.julia/packages/CUDA/YIj5X/src/device/runtime.jl:43
-        EXIT ;
-
-.L_x_82:
-; Location /home/dstn/.julia/packages/LLVM/RpBog/src/interop/base.jl:38
->>>>>>> bdbe7b3b
+.L_x_113:
+; Location /home/eschnett/.julia/packages/LLVM/OLMpi/src/interop/base.jl:38
         UMOV UR4, 32@lo(__unnamed_2) ;
         CS2R R6, SRZ ;
         UMOV UR5, 32@hi(__unnamed_2) ;
@@ -7180,16 +3839,8 @@
 .L_x_1:
         EXIT ;
 
-<<<<<<< HEAD
-.L_x_112:
-        BRA `(.L_x_112);
-=======
-.L_x_83:
-        BRA `(.L_x_83);
-        NOP;
-        NOP;
-        NOP;
->>>>>>> bdbe7b3b
+.L_x_114:
+        BRA `(.L_x_114);
         NOP;
         NOP;
         NOP;
@@ -7200,11 +3851,7 @@
         NOP;
         NOP;
 
-<<<<<<< HEAD
-.L_x_114:
-=======
-.L_x_85:
->>>>>>> bdbe7b3b
+.L_x_116:
 
 
 //--------------------- SYMBOLS --------------------------
