@fastmath @inbounds(
    begin #= /home/eschnett/src/kotekan/julia/kernels/xpose.jl:319 =#
        info = 1
        if true
<<<<<<< HEAD
            info_memory[((((IndexSpaces.assume_inrange(IndexSpaces.cuda_warpidx(), 0, 16) % 16) % 16) * 32 + (IndexSpaces.assume_inrange(IndexSpaces.cuda_threadidx(), 0, 32) % 32) % 32 + ((IndexSpaces.assume_inrange(IndexSpaces.cuda_blockidx(), 0, 16) % 16) % 16) * 512) + 0) + 0x01] =
                info
        end
        for loop in 0:1:255
            (Ein_register0, Ein_register1, Ein_register2, Ein_register3) = IndexSpaces.unsafe_load4_global(
                Ein_memory,
                (
                    ((IndexSpaces.assume_inrange(IndexSpaces.cuda_blockidx(), 0, 16) % 16) % 16) * 4096 +
                    (
                        (
                            (
                                (IndexSpaces.assume_inrange(IndexSpaces.cuda_threadidx(), 0, 32) % 2) * 16 +
                                ((IndexSpaces.assume_inrange(IndexSpaces.cuda_threadidx(), 0, 32) ÷ 16) % 2) * 8
                            ) ÷ 8
                        ) % 64
                    ) * 32 +
                    (
                        (
                            (IndexSpaces.assume_inrange(IndexSpaces.cuda_threadidx(), 0, 32) % 2) * 16 +
                            ((IndexSpaces.assume_inrange(IndexSpaces.cuda_threadidx(), 0, 32) ÷ 16) % 2) * 8
                        ) ÷ 4
                    ) % 2 +
                    (
                        (
                            (
                                (
                                    (IndexSpaces.assume_inrange(loop, 0, 1, 256) % 256) * 16 +
                                    ((IndexSpaces.assume_inrange(IndexSpaces.cuda_warpidx(), 0, 16) ÷ 2) % 8) * 4096
                                ) + ((IndexSpaces.assume_inrange(IndexSpaces.cuda_threadidx(), 0, 32) ÷ 2) % 8) * 2
=======
            info_memory[(((IndexSpaces.assume_inrange(IndexSpaces.cuda_threadidx(), 0, 32) % 32) % 32 + ((IndexSpaces.assume_inrange(IndexSpaces.cuda_blockidx(), 0, 16) % 16) % 16) * 512 + ((IndexSpaces.assume_inrange(IndexSpaces.cuda_warpidx(), 0, 16) % 16) % 16) * 32) + 0) + 0x01] =
                info
        end
        for loop in 0:1:15
            (Ein_register0, Ein_register1, Ein_register2, Ein_register3) = IndexSpaces.unsafe_load4_global(
                Ein_memory,
                (
                    ((IndexSpaces.assume_inrange(IndexSpaces.cuda_warpidx(), 0, 16) % 2) % 2) * 2048 +
                    ((IndexSpaces.assume_inrange(IndexSpaces.cuda_blockidx(), 0, 16) % 16) % 16) * 4096 +
                    (
                        (
                            ((IndexSpaces.assume_inrange(IndexSpaces.cuda_threadidx(), 0, 32) ÷ 16) % 2) * 8 +
                            (IndexSpaces.assume_inrange(IndexSpaces.cuda_threadidx(), 0, 32) % 2) * 16
                        ) ÷ 4
                    ) % 2 +
                    (
                        (
                            (
                                (IndexSpaces.assume_inrange(loop, 0, 1, 16) % 16) * 16 +
                                ((IndexSpaces.assume_inrange(IndexSpaces.cuda_threadidx(), 0, 32) ÷ 2) % 8) * 2
                            ) + ((IndexSpaces.assume_inrange(IndexSpaces.cuda_warpidx(), 0, 16) ÷ 2) % 8) * 256
                        ) % 16
                    ) * 2 +
                    (
                        (
                            (
                                (
                                    (IndexSpaces.assume_inrange(loop, 0, 1, 16) % 16) * 16 +
                                    ((IndexSpaces.assume_inrange(IndexSpaces.cuda_threadidx(), 0, 32) ÷ 2) % 8) * 2
                                ) + ((IndexSpaces.assume_inrange(IndexSpaces.cuda_warpidx(), 0, 16) ÷ 2) % 8) * 256
                            ) ÷ 16
                        ) % 128
                    ) * 65536 +
                    (
                        (
                            (
                                ((IndexSpaces.assume_inrange(IndexSpaces.cuda_threadidx(), 0, 32) ÷ 16) % 2) * 8 +
                                (IndexSpaces.assume_inrange(IndexSpaces.cuda_threadidx(), 0, 32) % 2) * 16
                            ) ÷ 8
                        ) % 64
                    ) * 32
                ) + 1i32,
            )
            (Ein_register4, Ein_register5, Ein_register6, Ein_register7) = IndexSpaces.unsafe_load4_global(
                Ein_memory,
                (
                    ((IndexSpaces.assume_inrange(IndexSpaces.cuda_warpidx(), 0, 16) % 2) % 2) * 2048 +
                    ((IndexSpaces.assume_inrange(IndexSpaces.cuda_blockidx(), 0, 16) % 16) % 16) * 4096 +
                    (
                        (
                            (((IndexSpaces.assume_inrange(IndexSpaces.cuda_threadidx(), 0, 32) ÷ 16) % 2) * 8 + 32) +
                            (IndexSpaces.assume_inrange(IndexSpaces.cuda_threadidx(), 0, 32) % 2) * 16
                        ) ÷ 4
                    ) % 2 +
                    (
                        (
                            (
                                (IndexSpaces.assume_inrange(loop, 0, 1, 16) % 16) * 16 +
                                ((IndexSpaces.assume_inrange(IndexSpaces.cuda_threadidx(), 0, 32) ÷ 2) % 8) * 2
                            ) + ((IndexSpaces.assume_inrange(IndexSpaces.cuda_warpidx(), 0, 16) ÷ 2) % 8) * 256
                        ) % 16
                    ) * 2 +
                    (
                        (
                            (
                                (
                                    (IndexSpaces.assume_inrange(loop, 0, 1, 16) % 16) * 16 +
                                    ((IndexSpaces.assume_inrange(IndexSpaces.cuda_threadidx(), 0, 32) ÷ 2) % 8) * 2
                                ) + ((IndexSpaces.assume_inrange(IndexSpaces.cuda_warpidx(), 0, 16) ÷ 2) % 8) * 256
>>>>>>> 13357279
                            ) ÷ 16
                        ) % 128
                    ) * 65536 +
                    ((IndexSpaces.assume_inrange(IndexSpaces.cuda_warpidx(), 0, 16) % 2) % 2) * 2048 +
                    (
                        (
                            (
<<<<<<< HEAD
                                (IndexSpaces.assume_inrange(loop, 0, 1, 256) % 256) * 16 +
                                ((IndexSpaces.assume_inrange(IndexSpaces.cuda_warpidx(), 0, 16) ÷ 2) % 8) * 4096
                            ) + ((IndexSpaces.assume_inrange(IndexSpaces.cuda_threadidx(), 0, 32) ÷ 2) % 8) * 2
                        ) % 16
                    ) * 2
                ) + 1i32,
            )
            (Ein_register4, Ein_register5, Ein_register6, Ein_register7) = IndexSpaces.unsafe_load4_global(
                Ein_memory,
                (
                    ((IndexSpaces.assume_inrange(IndexSpaces.cuda_blockidx(), 0, 16) % 16) % 16) * 4096 +
                    (
                        (
                            (
                                (32 + (IndexSpaces.assume_inrange(IndexSpaces.cuda_threadidx(), 0, 32) % 2) * 16) +
                                ((IndexSpaces.assume_inrange(IndexSpaces.cuda_threadidx(), 0, 32) ÷ 16) % 2) * 8
                            ) ÷ 8
                        ) % 64
                    ) * 32 +
                    (
                        (
                            (32 + (IndexSpaces.assume_inrange(IndexSpaces.cuda_threadidx(), 0, 32) % 2) * 16) +
                            ((IndexSpaces.assume_inrange(IndexSpaces.cuda_threadidx(), 0, 32) ÷ 16) % 2) * 8
                        ) ÷ 4
                    ) % 2 +
                    (
                        (
                            (
                                (
                                    (IndexSpaces.assume_inrange(loop, 0, 1, 256) % 256) * 16 +
                                    ((IndexSpaces.assume_inrange(IndexSpaces.cuda_warpidx(), 0, 16) ÷ 2) % 8) * 4096
                                ) + ((IndexSpaces.assume_inrange(IndexSpaces.cuda_threadidx(), 0, 32) ÷ 2) % 8) * 2
=======
                                (((IndexSpaces.assume_inrange(IndexSpaces.cuda_threadidx(), 0, 32) ÷ 16) % 2) * 8 + 32) +
                                (IndexSpaces.assume_inrange(IndexSpaces.cuda_threadidx(), 0, 32) % 2) * 16
                            ) ÷ 8
                        ) % 64
                    ) * 32
                ) + 1i32,
            )
            (Ein_register8, Ein_register9, Ein_register10, Ein_register11) = IndexSpaces.unsafe_load4_global(
                Ein_memory,
                (
                    ((IndexSpaces.assume_inrange(IndexSpaces.cuda_warpidx(), 0, 16) % 2) % 2) * 2048 +
                    ((IndexSpaces.assume_inrange(IndexSpaces.cuda_blockidx(), 0, 16) % 16) % 16) * 4096 +
                    (
                        (
                            (((IndexSpaces.assume_inrange(IndexSpaces.cuda_threadidx(), 0, 32) ÷ 16) % 2) * 8 + 64) +
                            (IndexSpaces.assume_inrange(IndexSpaces.cuda_threadidx(), 0, 32) % 2) * 16
                        ) ÷ 4
                    ) % 2 +
                    (
                        (
                            (
                                (IndexSpaces.assume_inrange(loop, 0, 1, 16) % 16) * 16 +
                                ((IndexSpaces.assume_inrange(IndexSpaces.cuda_threadidx(), 0, 32) ÷ 2) % 8) * 2
                            ) + ((IndexSpaces.assume_inrange(IndexSpaces.cuda_warpidx(), 0, 16) ÷ 2) % 8) * 256
                        ) % 16
                    ) * 2 +
                    (
                        (
                            (
                                (
                                    (IndexSpaces.assume_inrange(loop, 0, 1, 16) % 16) * 16 +
                                    ((IndexSpaces.assume_inrange(IndexSpaces.cuda_threadidx(), 0, 32) ÷ 2) % 8) * 2
                                ) + ((IndexSpaces.assume_inrange(IndexSpaces.cuda_warpidx(), 0, 16) ÷ 2) % 8) * 256
>>>>>>> 13357279
                            ) ÷ 16
                        ) % 128
                    ) * 65536 +
                    ((IndexSpaces.assume_inrange(IndexSpaces.cuda_warpidx(), 0, 16) % 2) % 2) * 2048 +
                    (
                        (
                            (
<<<<<<< HEAD
                                (IndexSpaces.assume_inrange(loop, 0, 1, 256) % 256) * 16 +
                                ((IndexSpaces.assume_inrange(IndexSpaces.cuda_warpidx(), 0, 16) ÷ 2) % 8) * 4096
                            ) + ((IndexSpaces.assume_inrange(IndexSpaces.cuda_threadidx(), 0, 32) ÷ 2) % 8) * 2
                        ) % 16
                    ) * 2
                ) + 1i32,
            )
            (Ein_register8, Ein_register9, Ein_register10, Ein_register11) = IndexSpaces.unsafe_load4_global(
                Ein_memory,
                (
                    ((IndexSpaces.assume_inrange(IndexSpaces.cuda_blockidx(), 0, 16) % 16) % 16) * 4096 +
                    (
                        (
                            (
                                (64 + (IndexSpaces.assume_inrange(IndexSpaces.cuda_threadidx(), 0, 32) % 2) * 16) +
                                ((IndexSpaces.assume_inrange(IndexSpaces.cuda_threadidx(), 0, 32) ÷ 16) % 2) * 8
                            ) ÷ 8
                        ) % 64
                    ) * 32 +
                    (
                        (
                            (64 + (IndexSpaces.assume_inrange(IndexSpaces.cuda_threadidx(), 0, 32) % 2) * 16) +
                            ((IndexSpaces.assume_inrange(IndexSpaces.cuda_threadidx(), 0, 32) ÷ 16) % 2) * 8
                        ) ÷ 4
                    ) % 2 +
                    (
                        (
                            (
                                (
                                    (IndexSpaces.assume_inrange(loop, 0, 1, 256) % 256) * 16 +
                                    ((IndexSpaces.assume_inrange(IndexSpaces.cuda_warpidx(), 0, 16) ÷ 2) % 8) * 4096
                                ) + ((IndexSpaces.assume_inrange(IndexSpaces.cuda_threadidx(), 0, 32) ÷ 2) % 8) * 2
=======
                                (((IndexSpaces.assume_inrange(IndexSpaces.cuda_threadidx(), 0, 32) ÷ 16) % 2) * 8 + 64) +
                                (IndexSpaces.assume_inrange(IndexSpaces.cuda_threadidx(), 0, 32) % 2) * 16
                            ) ÷ 8
                        ) % 64
                    ) * 32
                ) + 1i32,
            )
            (Ein_register12, Ein_register13, Ein_register14, Ein_register15) = IndexSpaces.unsafe_load4_global(
                Ein_memory,
                (
                    ((IndexSpaces.assume_inrange(IndexSpaces.cuda_warpidx(), 0, 16) % 2) % 2) * 2048 +
                    ((IndexSpaces.assume_inrange(IndexSpaces.cuda_blockidx(), 0, 16) % 16) % 16) * 4096 +
                    (
                        (
                            (((IndexSpaces.assume_inrange(IndexSpaces.cuda_threadidx(), 0, 32) ÷ 16) % 2) * 8 + 96) +
                            (IndexSpaces.assume_inrange(IndexSpaces.cuda_threadidx(), 0, 32) % 2) * 16
                        ) ÷ 4
                    ) % 2 +
                    (
                        (
                            (
                                (IndexSpaces.assume_inrange(loop, 0, 1, 16) % 16) * 16 +
                                ((IndexSpaces.assume_inrange(IndexSpaces.cuda_threadidx(), 0, 32) ÷ 2) % 8) * 2
                            ) + ((IndexSpaces.assume_inrange(IndexSpaces.cuda_warpidx(), 0, 16) ÷ 2) % 8) * 256
                        ) % 16
                    ) * 2 +
                    (
                        (
                            (
                                (
                                    (IndexSpaces.assume_inrange(loop, 0, 1, 16) % 16) * 16 +
                                    ((IndexSpaces.assume_inrange(IndexSpaces.cuda_threadidx(), 0, 32) ÷ 2) % 8) * 2
                                ) + ((IndexSpaces.assume_inrange(IndexSpaces.cuda_warpidx(), 0, 16) ÷ 2) % 8) * 256
>>>>>>> 13357279
                            ) ÷ 16
                        ) % 128
                    ) * 65536 +
                    ((IndexSpaces.assume_inrange(IndexSpaces.cuda_warpidx(), 0, 16) % 2) % 2) * 2048 +
                    (
                        (
                            (
<<<<<<< HEAD
                                (IndexSpaces.assume_inrange(loop, 0, 1, 256) % 256) * 16 +
                                ((IndexSpaces.assume_inrange(IndexSpaces.cuda_warpidx(), 0, 16) ÷ 2) % 8) * 4096
                            ) + ((IndexSpaces.assume_inrange(IndexSpaces.cuda_threadidx(), 0, 32) ÷ 2) % 8) * 2
                        ) % 16
                    ) * 2
                ) + 1i32,
            )
            (Ein_register12, Ein_register13, Ein_register14, Ein_register15) = IndexSpaces.unsafe_load4_global(
                Ein_memory,
                (
                    ((IndexSpaces.assume_inrange(IndexSpaces.cuda_blockidx(), 0, 16) % 16) % 16) * 4096 +
                    (
                        (
                            (
                                (96 + (IndexSpaces.assume_inrange(IndexSpaces.cuda_threadidx(), 0, 32) % 2) * 16) +
                                ((IndexSpaces.assume_inrange(IndexSpaces.cuda_threadidx(), 0, 32) ÷ 16) % 2) * 8
                            ) ÷ 8
                        ) % 64
                    ) * 32 +
                    (
                        (
                            (96 + (IndexSpaces.assume_inrange(IndexSpaces.cuda_threadidx(), 0, 32) % 2) * 16) +
                            ((IndexSpaces.assume_inrange(IndexSpaces.cuda_threadidx(), 0, 32) ÷ 16) % 2) * 8
                        ) ÷ 4
                    ) % 2 +
                    (
                        (
                            (
                                (
                                    (IndexSpaces.assume_inrange(loop, 0, 1, 256) % 256) * 16 +
                                    ((IndexSpaces.assume_inrange(IndexSpaces.cuda_warpidx(), 0, 16) ÷ 2) % 8) * 4096
                                ) + ((IndexSpaces.assume_inrange(IndexSpaces.cuda_threadidx(), 0, 32) ÷ 2) % 8) * 2
=======
                                (((IndexSpaces.assume_inrange(IndexSpaces.cuda_threadidx(), 0, 32) ÷ 16) % 2) * 8 + 96) +
                                (IndexSpaces.assume_inrange(IndexSpaces.cuda_threadidx(), 0, 32) % 2) * 16
                            ) ÷ 8
                        ) % 64
                    ) * 32
                ) + 1i32,
            )
            (Ein_register16, Ein_register17, Ein_register18, Ein_register19) = IndexSpaces.unsafe_load4_global(
                Ein_memory,
                (
                    ((IndexSpaces.assume_inrange(IndexSpaces.cuda_warpidx(), 0, 16) % 2) % 2) * 2048 +
                    ((IndexSpaces.assume_inrange(IndexSpaces.cuda_blockidx(), 0, 16) % 16) % 16) * 4096 +
                    (
                        (
                            (((IndexSpaces.assume_inrange(IndexSpaces.cuda_threadidx(), 0, 32) ÷ 16) % 2) * 8 + 128) +
                            (IndexSpaces.assume_inrange(IndexSpaces.cuda_threadidx(), 0, 32) % 2) * 16
                        ) ÷ 4
                    ) % 2 +
                    (
                        (
                            (
                                (IndexSpaces.assume_inrange(loop, 0, 1, 16) % 16) * 16 +
                                ((IndexSpaces.assume_inrange(IndexSpaces.cuda_threadidx(), 0, 32) ÷ 2) % 8) * 2
                            ) + ((IndexSpaces.assume_inrange(IndexSpaces.cuda_warpidx(), 0, 16) ÷ 2) % 8) * 256
                        ) % 16
                    ) * 2 +
                    (
                        (
                            (
                                (
                                    (IndexSpaces.assume_inrange(loop, 0, 1, 16) % 16) * 16 +
                                    ((IndexSpaces.assume_inrange(IndexSpaces.cuda_threadidx(), 0, 32) ÷ 2) % 8) * 2
                                ) + ((IndexSpaces.assume_inrange(IndexSpaces.cuda_warpidx(), 0, 16) ÷ 2) % 8) * 256
>>>>>>> 13357279
                            ) ÷ 16
                        ) % 128
                    ) * 65536 +
                    ((IndexSpaces.assume_inrange(IndexSpaces.cuda_warpidx(), 0, 16) % 2) % 2) * 2048 +
                    (
                        (
                            (
<<<<<<< HEAD
                                (IndexSpaces.assume_inrange(loop, 0, 1, 256) % 256) * 16 +
                                ((IndexSpaces.assume_inrange(IndexSpaces.cuda_warpidx(), 0, 16) ÷ 2) % 8) * 4096
                            ) + ((IndexSpaces.assume_inrange(IndexSpaces.cuda_threadidx(), 0, 32) ÷ 2) % 8) * 2
                        ) % 16
                    ) * 2
                ) + 1i32,
            )
            (Ein_register16, Ein_register17, Ein_register18, Ein_register19) = IndexSpaces.unsafe_load4_global(
                Ein_memory,
                (
                    ((IndexSpaces.assume_inrange(IndexSpaces.cuda_blockidx(), 0, 16) % 16) % 16) * 4096 +
                    (
                        (
                            (
                                (128 + (IndexSpaces.assume_inrange(IndexSpaces.cuda_threadidx(), 0, 32) % 2) * 16) +
                                ((IndexSpaces.assume_inrange(IndexSpaces.cuda_threadidx(), 0, 32) ÷ 16) % 2) * 8
                            ) ÷ 8
                        ) % 64
                    ) * 32 +
                    (
                        (
                            (128 + (IndexSpaces.assume_inrange(IndexSpaces.cuda_threadidx(), 0, 32) % 2) * 16) +
                            ((IndexSpaces.assume_inrange(IndexSpaces.cuda_threadidx(), 0, 32) ÷ 16) % 2) * 8
                        ) ÷ 4
                    ) % 2 +
                    (
                        (
                            (
                                (
                                    (IndexSpaces.assume_inrange(loop, 0, 1, 256) % 256) * 16 +
                                    ((IndexSpaces.assume_inrange(IndexSpaces.cuda_warpidx(), 0, 16) ÷ 2) % 8) * 4096
                                ) + ((IndexSpaces.assume_inrange(IndexSpaces.cuda_threadidx(), 0, 32) ÷ 2) % 8) * 2
=======
                                (((IndexSpaces.assume_inrange(IndexSpaces.cuda_threadidx(), 0, 32) ÷ 16) % 2) * 8 + 128) +
                                (IndexSpaces.assume_inrange(IndexSpaces.cuda_threadidx(), 0, 32) % 2) * 16
                            ) ÷ 8
                        ) % 64
                    ) * 32
                ) + 1i32,
            )
            (Ein_register20, Ein_register21, Ein_register22, Ein_register23) = IndexSpaces.unsafe_load4_global(
                Ein_memory,
                (
                    ((IndexSpaces.assume_inrange(IndexSpaces.cuda_warpidx(), 0, 16) % 2) % 2) * 2048 +
                    ((IndexSpaces.assume_inrange(IndexSpaces.cuda_blockidx(), 0, 16) % 16) % 16) * 4096 +
                    (
                        (
                            (((IndexSpaces.assume_inrange(IndexSpaces.cuda_threadidx(), 0, 32) ÷ 16) % 2) * 8 + 160) +
                            (IndexSpaces.assume_inrange(IndexSpaces.cuda_threadidx(), 0, 32) % 2) * 16
                        ) ÷ 4
                    ) % 2 +
                    (
                        (
                            (
                                (IndexSpaces.assume_inrange(loop, 0, 1, 16) % 16) * 16 +
                                ((IndexSpaces.assume_inrange(IndexSpaces.cuda_threadidx(), 0, 32) ÷ 2) % 8) * 2
                            ) + ((IndexSpaces.assume_inrange(IndexSpaces.cuda_warpidx(), 0, 16) ÷ 2) % 8) * 256
                        ) % 16
                    ) * 2 +
                    (
                        (
                            (
                                (
                                    (IndexSpaces.assume_inrange(loop, 0, 1, 16) % 16) * 16 +
                                    ((IndexSpaces.assume_inrange(IndexSpaces.cuda_threadidx(), 0, 32) ÷ 2) % 8) * 2
                                ) + ((IndexSpaces.assume_inrange(IndexSpaces.cuda_warpidx(), 0, 16) ÷ 2) % 8) * 256
>>>>>>> 13357279
                            ) ÷ 16
                        ) % 128
                    ) * 65536 +
                    ((IndexSpaces.assume_inrange(IndexSpaces.cuda_warpidx(), 0, 16) % 2) % 2) * 2048 +
                    (
                        (
                            (
<<<<<<< HEAD
                                (IndexSpaces.assume_inrange(loop, 0, 1, 256) % 256) * 16 +
                                ((IndexSpaces.assume_inrange(IndexSpaces.cuda_warpidx(), 0, 16) ÷ 2) % 8) * 4096
                            ) + ((IndexSpaces.assume_inrange(IndexSpaces.cuda_threadidx(), 0, 32) ÷ 2) % 8) * 2
                        ) % 16
                    ) * 2
                ) + 1i32,
            )
            (Ein_register20, Ein_register21, Ein_register22, Ein_register23) = IndexSpaces.unsafe_load4_global(
                Ein_memory,
                (
                    ((IndexSpaces.assume_inrange(IndexSpaces.cuda_blockidx(), 0, 16) % 16) % 16) * 4096 +
                    (
                        (
                            (
                                (160 + (IndexSpaces.assume_inrange(IndexSpaces.cuda_threadidx(), 0, 32) % 2) * 16) +
                                ((IndexSpaces.assume_inrange(IndexSpaces.cuda_threadidx(), 0, 32) ÷ 16) % 2) * 8
                            ) ÷ 8
                        ) % 64
                    ) * 32 +
                    (
                        (
                            (160 + (IndexSpaces.assume_inrange(IndexSpaces.cuda_threadidx(), 0, 32) % 2) * 16) +
                            ((IndexSpaces.assume_inrange(IndexSpaces.cuda_threadidx(), 0, 32) ÷ 16) % 2) * 8
                        ) ÷ 4
                    ) % 2 +
                    (
                        (
                            (
                                (
                                    (IndexSpaces.assume_inrange(loop, 0, 1, 256) % 256) * 16 +
                                    ((IndexSpaces.assume_inrange(IndexSpaces.cuda_warpidx(), 0, 16) ÷ 2) % 8) * 4096
                                ) + ((IndexSpaces.assume_inrange(IndexSpaces.cuda_threadidx(), 0, 32) ÷ 2) % 8) * 2
=======
                                (((IndexSpaces.assume_inrange(IndexSpaces.cuda_threadidx(), 0, 32) ÷ 16) % 2) * 8 + 160) +
                                (IndexSpaces.assume_inrange(IndexSpaces.cuda_threadidx(), 0, 32) % 2) * 16
                            ) ÷ 8
                        ) % 64
                    ) * 32
                ) + 1i32,
            )
            (Ein_register24, Ein_register25, Ein_register26, Ein_register27) = IndexSpaces.unsafe_load4_global(
                Ein_memory,
                (
                    ((IndexSpaces.assume_inrange(IndexSpaces.cuda_warpidx(), 0, 16) % 2) % 2) * 2048 +
                    ((IndexSpaces.assume_inrange(IndexSpaces.cuda_blockidx(), 0, 16) % 16) % 16) * 4096 +
                    (
                        (
                            (((IndexSpaces.assume_inrange(IndexSpaces.cuda_threadidx(), 0, 32) ÷ 16) % 2) * 8 + 192) +
                            (IndexSpaces.assume_inrange(IndexSpaces.cuda_threadidx(), 0, 32) % 2) * 16
                        ) ÷ 4
                    ) % 2 +
                    (
                        (
                            (
                                (IndexSpaces.assume_inrange(loop, 0, 1, 16) % 16) * 16 +
                                ((IndexSpaces.assume_inrange(IndexSpaces.cuda_threadidx(), 0, 32) ÷ 2) % 8) * 2
                            ) + ((IndexSpaces.assume_inrange(IndexSpaces.cuda_warpidx(), 0, 16) ÷ 2) % 8) * 256
                        ) % 16
                    ) * 2 +
                    (
                        (
                            (
                                (
                                    (IndexSpaces.assume_inrange(loop, 0, 1, 16) % 16) * 16 +
                                    ((IndexSpaces.assume_inrange(IndexSpaces.cuda_threadidx(), 0, 32) ÷ 2) % 8) * 2
                                ) + ((IndexSpaces.assume_inrange(IndexSpaces.cuda_warpidx(), 0, 16) ÷ 2) % 8) * 256
>>>>>>> 13357279
                            ) ÷ 16
                        ) % 128
                    ) * 65536 +
                    ((IndexSpaces.assume_inrange(IndexSpaces.cuda_warpidx(), 0, 16) % 2) % 2) * 2048 +
                    (
                        (
                            (
<<<<<<< HEAD
                                (IndexSpaces.assume_inrange(loop, 0, 1, 256) % 256) * 16 +
                                ((IndexSpaces.assume_inrange(IndexSpaces.cuda_warpidx(), 0, 16) ÷ 2) % 8) * 4096
                            ) + ((IndexSpaces.assume_inrange(IndexSpaces.cuda_threadidx(), 0, 32) ÷ 2) % 8) * 2
                        ) % 16
                    ) * 2
                ) + 1i32,
            )
            (Ein_register24, Ein_register25, Ein_register26, Ein_register27) = IndexSpaces.unsafe_load4_global(
                Ein_memory,
                (
                    ((IndexSpaces.assume_inrange(IndexSpaces.cuda_blockidx(), 0, 16) % 16) % 16) * 4096 +
                    (
                        (
                            (
                                (192 + (IndexSpaces.assume_inrange(IndexSpaces.cuda_threadidx(), 0, 32) % 2) * 16) +
                                ((IndexSpaces.assume_inrange(IndexSpaces.cuda_threadidx(), 0, 32) ÷ 16) % 2) * 8
                            ) ÷ 8
                        ) % 64
                    ) * 32 +
                    (
                        (
                            (192 + (IndexSpaces.assume_inrange(IndexSpaces.cuda_threadidx(), 0, 32) % 2) * 16) +
                            ((IndexSpaces.assume_inrange(IndexSpaces.cuda_threadidx(), 0, 32) ÷ 16) % 2) * 8
                        ) ÷ 4
                    ) % 2 +
                    (
                        (
                            (
                                (
                                    (IndexSpaces.assume_inrange(loop, 0, 1, 256) % 256) * 16 +
                                    ((IndexSpaces.assume_inrange(IndexSpaces.cuda_warpidx(), 0, 16) ÷ 2) % 8) * 4096
                                ) + ((IndexSpaces.assume_inrange(IndexSpaces.cuda_threadidx(), 0, 32) ÷ 2) % 8) * 2
=======
                                (((IndexSpaces.assume_inrange(IndexSpaces.cuda_threadidx(), 0, 32) ÷ 16) % 2) * 8 + 192) +
                                (IndexSpaces.assume_inrange(IndexSpaces.cuda_threadidx(), 0, 32) % 2) * 16
                            ) ÷ 8
                        ) % 64
                    ) * 32
                ) + 1i32,
            )
            (Ein_register28, Ein_register29, Ein_register30, Ein_register31) = IndexSpaces.unsafe_load4_global(
                Ein_memory,
                (
                    ((IndexSpaces.assume_inrange(IndexSpaces.cuda_warpidx(), 0, 16) % 2) % 2) * 2048 +
                    ((IndexSpaces.assume_inrange(IndexSpaces.cuda_blockidx(), 0, 16) % 16) % 16) * 4096 +
                    (
                        (
                            (((IndexSpaces.assume_inrange(IndexSpaces.cuda_threadidx(), 0, 32) ÷ 16) % 2) * 8 + 224) +
                            (IndexSpaces.assume_inrange(IndexSpaces.cuda_threadidx(), 0, 32) % 2) * 16
                        ) ÷ 4
                    ) % 2 +
                    (
                        (
                            (
                                (IndexSpaces.assume_inrange(loop, 0, 1, 16) % 16) * 16 +
                                ((IndexSpaces.assume_inrange(IndexSpaces.cuda_threadidx(), 0, 32) ÷ 2) % 8) * 2
                            ) + ((IndexSpaces.assume_inrange(IndexSpaces.cuda_warpidx(), 0, 16) ÷ 2) % 8) * 256
                        ) % 16
                    ) * 2 +
                    (
                        (
                            (
                                (
                                    (IndexSpaces.assume_inrange(loop, 0, 1, 16) % 16) * 16 +
                                    ((IndexSpaces.assume_inrange(IndexSpaces.cuda_threadidx(), 0, 32) ÷ 2) % 8) * 2
                                ) + ((IndexSpaces.assume_inrange(IndexSpaces.cuda_warpidx(), 0, 16) ÷ 2) % 8) * 256
>>>>>>> 13357279
                            ) ÷ 16
                        ) % 128
                    ) * 65536 +
                    ((IndexSpaces.assume_inrange(IndexSpaces.cuda_warpidx(), 0, 16) % 2) % 2) * 2048 +
                    (
                        (
                            (
<<<<<<< HEAD
                                (IndexSpaces.assume_inrange(loop, 0, 1, 256) % 256) * 16 +
                                ((IndexSpaces.assume_inrange(IndexSpaces.cuda_warpidx(), 0, 16) ÷ 2) % 8) * 4096
                            ) + ((IndexSpaces.assume_inrange(IndexSpaces.cuda_threadidx(), 0, 32) ÷ 2) % 8) * 2
                        ) % 16
                    ) * 2
                ) + 1i32,
            )
            (Ein_register28, Ein_register29, Ein_register30, Ein_register31) = IndexSpaces.unsafe_load4_global(
                Ein_memory,
                (
                    ((IndexSpaces.assume_inrange(IndexSpaces.cuda_blockidx(), 0, 16) % 16) % 16) * 4096 +
                    (
                        (
                            (
                                (224 + (IndexSpaces.assume_inrange(IndexSpaces.cuda_threadidx(), 0, 32) % 2) * 16) +
                                ((IndexSpaces.assume_inrange(IndexSpaces.cuda_threadidx(), 0, 32) ÷ 16) % 2) * 8
                            ) ÷ 8
                        ) % 64
                    ) * 32 +
                    (
                        (
                            (224 + (IndexSpaces.assume_inrange(IndexSpaces.cuda_threadidx(), 0, 32) % 2) * 16) +
                            ((IndexSpaces.assume_inrange(IndexSpaces.cuda_threadidx(), 0, 32) ÷ 16) % 2) * 8
                        ) ÷ 4
                    ) % 2 +
                    (
                        (
                            (
                                (
                                    (IndexSpaces.assume_inrange(loop, 0, 1, 256) % 256) * 16 +
                                    ((IndexSpaces.assume_inrange(IndexSpaces.cuda_warpidx(), 0, 16) ÷ 2) % 8) * 4096
                                ) + ((IndexSpaces.assume_inrange(IndexSpaces.cuda_threadidx(), 0, 32) ÷ 2) % 8) * 2
=======
                                (((IndexSpaces.assume_inrange(IndexSpaces.cuda_threadidx(), 0, 32) ÷ 16) % 2) * 8 + 224) +
                                (IndexSpaces.assume_inrange(IndexSpaces.cuda_threadidx(), 0, 32) % 2) * 16
                            ) ÷ 8
                        ) % 64
                    ) * 32
                ) + 1i32,
            )
            (Ein_register32, Ein_register33, Ein_register34, Ein_register35) = IndexSpaces.unsafe_load4_global(
                Ein_memory,
                (
                    ((IndexSpaces.assume_inrange(IndexSpaces.cuda_warpidx(), 0, 16) % 2) % 2) * 2048 +
                    ((IndexSpaces.assume_inrange(IndexSpaces.cuda_blockidx(), 0, 16) % 16) % 16) * 4096 +
                    (
                        (
                            (((IndexSpaces.assume_inrange(IndexSpaces.cuda_threadidx(), 0, 32) ÷ 16) % 2) * 8 + 256) +
                            (IndexSpaces.assume_inrange(IndexSpaces.cuda_threadidx(), 0, 32) % 2) * 16
                        ) ÷ 4
                    ) % 2 +
                    (
                        (
                            (
                                (IndexSpaces.assume_inrange(loop, 0, 1, 16) % 16) * 16 +
                                ((IndexSpaces.assume_inrange(IndexSpaces.cuda_threadidx(), 0, 32) ÷ 2) % 8) * 2
                            ) + ((IndexSpaces.assume_inrange(IndexSpaces.cuda_warpidx(), 0, 16) ÷ 2) % 8) * 256
                        ) % 16
                    ) * 2 +
                    (
                        (
                            (
                                (
                                    (IndexSpaces.assume_inrange(loop, 0, 1, 16) % 16) * 16 +
                                    ((IndexSpaces.assume_inrange(IndexSpaces.cuda_threadidx(), 0, 32) ÷ 2) % 8) * 2
                                ) + ((IndexSpaces.assume_inrange(IndexSpaces.cuda_warpidx(), 0, 16) ÷ 2) % 8) * 256
>>>>>>> 13357279
                            ) ÷ 16
                        ) % 128
                    ) * 65536 +
                    ((IndexSpaces.assume_inrange(IndexSpaces.cuda_warpidx(), 0, 16) % 2) % 2) * 2048 +
                    (
                        (
                            (
<<<<<<< HEAD
                                (IndexSpaces.assume_inrange(loop, 0, 1, 256) % 256) * 16 +
                                ((IndexSpaces.assume_inrange(IndexSpaces.cuda_warpidx(), 0, 16) ÷ 2) % 8) * 4096
                            ) + ((IndexSpaces.assume_inrange(IndexSpaces.cuda_threadidx(), 0, 32) ÷ 2) % 8) * 2
                        ) % 16
                    ) * 2
                ) + 1i32,
            )
            (Ein_register32, Ein_register33, Ein_register34, Ein_register35) = IndexSpaces.unsafe_load4_global(
                Ein_memory,
                (
                    ((IndexSpaces.assume_inrange(IndexSpaces.cuda_blockidx(), 0, 16) % 16) % 16) * 4096 +
                    (
                        (
                            (
                                (256 + (IndexSpaces.assume_inrange(IndexSpaces.cuda_threadidx(), 0, 32) % 2) * 16) +
                                ((IndexSpaces.assume_inrange(IndexSpaces.cuda_threadidx(), 0, 32) ÷ 16) % 2) * 8
                            ) ÷ 8
                        ) % 64
                    ) * 32 +
                    (
                        (
                            (256 + (IndexSpaces.assume_inrange(IndexSpaces.cuda_threadidx(), 0, 32) % 2) * 16) +
                            ((IndexSpaces.assume_inrange(IndexSpaces.cuda_threadidx(), 0, 32) ÷ 16) % 2) * 8
                        ) ÷ 4
                    ) % 2 +
                    (
                        (
                            (
                                (
                                    (IndexSpaces.assume_inrange(loop, 0, 1, 256) % 256) * 16 +
                                    ((IndexSpaces.assume_inrange(IndexSpaces.cuda_warpidx(), 0, 16) ÷ 2) % 8) * 4096
                                ) + ((IndexSpaces.assume_inrange(IndexSpaces.cuda_threadidx(), 0, 32) ÷ 2) % 8) * 2
=======
                                (((IndexSpaces.assume_inrange(IndexSpaces.cuda_threadidx(), 0, 32) ÷ 16) % 2) * 8 + 256) +
                                (IndexSpaces.assume_inrange(IndexSpaces.cuda_threadidx(), 0, 32) % 2) * 16
                            ) ÷ 8
                        ) % 64
                    ) * 32
                ) + 1i32,
            )
            (Ein_register36, Ein_register37, Ein_register38, Ein_register39) = IndexSpaces.unsafe_load4_global(
                Ein_memory,
                (
                    ((IndexSpaces.assume_inrange(IndexSpaces.cuda_warpidx(), 0, 16) % 2) % 2) * 2048 +
                    ((IndexSpaces.assume_inrange(IndexSpaces.cuda_blockidx(), 0, 16) % 16) % 16) * 4096 +
                    (
                        (
                            (((IndexSpaces.assume_inrange(IndexSpaces.cuda_threadidx(), 0, 32) ÷ 16) % 2) * 8 + 288) +
                            (IndexSpaces.assume_inrange(IndexSpaces.cuda_threadidx(), 0, 32) % 2) * 16
                        ) ÷ 4
                    ) % 2 +
                    (
                        (
                            (
                                (IndexSpaces.assume_inrange(loop, 0, 1, 16) % 16) * 16 +
                                ((IndexSpaces.assume_inrange(IndexSpaces.cuda_threadidx(), 0, 32) ÷ 2) % 8) * 2
                            ) + ((IndexSpaces.assume_inrange(IndexSpaces.cuda_warpidx(), 0, 16) ÷ 2) % 8) * 256
                        ) % 16
                    ) * 2 +
                    (
                        (
                            (
                                (
                                    (IndexSpaces.assume_inrange(loop, 0, 1, 16) % 16) * 16 +
                                    ((IndexSpaces.assume_inrange(IndexSpaces.cuda_threadidx(), 0, 32) ÷ 2) % 8) * 2
                                ) + ((IndexSpaces.assume_inrange(IndexSpaces.cuda_warpidx(), 0, 16) ÷ 2) % 8) * 256
>>>>>>> 13357279
                            ) ÷ 16
                        ) % 128
                    ) * 65536 +
                    ((IndexSpaces.assume_inrange(IndexSpaces.cuda_warpidx(), 0, 16) % 2) % 2) * 2048 +
                    (
                        (
                            (
<<<<<<< HEAD
                                (IndexSpaces.assume_inrange(loop, 0, 1, 256) % 256) * 16 +
                                ((IndexSpaces.assume_inrange(IndexSpaces.cuda_warpidx(), 0, 16) ÷ 2) % 8) * 4096
                            ) + ((IndexSpaces.assume_inrange(IndexSpaces.cuda_threadidx(), 0, 32) ÷ 2) % 8) * 2
                        ) % 16
                    ) * 2
                ) + 1i32,
            )
            (Ein_register36, Ein_register37, Ein_register38, Ein_register39) = IndexSpaces.unsafe_load4_global(
                Ein_memory,
                (
                    ((IndexSpaces.assume_inrange(IndexSpaces.cuda_blockidx(), 0, 16) % 16) % 16) * 4096 +
                    (
                        (
                            (
                                (288 + (IndexSpaces.assume_inrange(IndexSpaces.cuda_threadidx(), 0, 32) % 2) * 16) +
                                ((IndexSpaces.assume_inrange(IndexSpaces.cuda_threadidx(), 0, 32) ÷ 16) % 2) * 8
                            ) ÷ 8
                        ) % 64
                    ) * 32 +
                    (
                        (
                            (288 + (IndexSpaces.assume_inrange(IndexSpaces.cuda_threadidx(), 0, 32) % 2) * 16) +
                            ((IndexSpaces.assume_inrange(IndexSpaces.cuda_threadidx(), 0, 32) ÷ 16) % 2) * 8
                        ) ÷ 4
                    ) % 2 +
                    (
                        (
                            (
                                (
                                    (IndexSpaces.assume_inrange(loop, 0, 1, 256) % 256) * 16 +
                                    ((IndexSpaces.assume_inrange(IndexSpaces.cuda_warpidx(), 0, 16) ÷ 2) % 8) * 4096
                                ) + ((IndexSpaces.assume_inrange(IndexSpaces.cuda_threadidx(), 0, 32) ÷ 2) % 8) * 2
=======
                                (((IndexSpaces.assume_inrange(IndexSpaces.cuda_threadidx(), 0, 32) ÷ 16) % 2) * 8 + 288) +
                                (IndexSpaces.assume_inrange(IndexSpaces.cuda_threadidx(), 0, 32) % 2) * 16
                            ) ÷ 8
                        ) % 64
                    ) * 32
                ) + 1i32,
            )
            (Ein_register40, Ein_register41, Ein_register42, Ein_register43) = IndexSpaces.unsafe_load4_global(
                Ein_memory,
                (
                    ((IndexSpaces.assume_inrange(IndexSpaces.cuda_warpidx(), 0, 16) % 2) % 2) * 2048 +
                    ((IndexSpaces.assume_inrange(IndexSpaces.cuda_blockidx(), 0, 16) % 16) % 16) * 4096 +
                    (
                        (
                            (((IndexSpaces.assume_inrange(IndexSpaces.cuda_threadidx(), 0, 32) ÷ 16) % 2) * 8 + 320) +
                            (IndexSpaces.assume_inrange(IndexSpaces.cuda_threadidx(), 0, 32) % 2) * 16
                        ) ÷ 4
                    ) % 2 +
                    (
                        (
                            (
                                (IndexSpaces.assume_inrange(loop, 0, 1, 16) % 16) * 16 +
                                ((IndexSpaces.assume_inrange(IndexSpaces.cuda_threadidx(), 0, 32) ÷ 2) % 8) * 2
                            ) + ((IndexSpaces.assume_inrange(IndexSpaces.cuda_warpidx(), 0, 16) ÷ 2) % 8) * 256
                        ) % 16
                    ) * 2 +
                    (
                        (
                            (
                                (
                                    (IndexSpaces.assume_inrange(loop, 0, 1, 16) % 16) * 16 +
                                    ((IndexSpaces.assume_inrange(IndexSpaces.cuda_threadidx(), 0, 32) ÷ 2) % 8) * 2
                                ) + ((IndexSpaces.assume_inrange(IndexSpaces.cuda_warpidx(), 0, 16) ÷ 2) % 8) * 256
>>>>>>> 13357279
                            ) ÷ 16
                        ) % 128
                    ) * 65536 +
                    ((IndexSpaces.assume_inrange(IndexSpaces.cuda_warpidx(), 0, 16) % 2) % 2) * 2048 +
                    (
                        (
                            (
<<<<<<< HEAD
                                (IndexSpaces.assume_inrange(loop, 0, 1, 256) % 256) * 16 +
                                ((IndexSpaces.assume_inrange(IndexSpaces.cuda_warpidx(), 0, 16) ÷ 2) % 8) * 4096
                            ) + ((IndexSpaces.assume_inrange(IndexSpaces.cuda_threadidx(), 0, 32) ÷ 2) % 8) * 2
                        ) % 16
                    ) * 2
                ) + 1i32,
            )
            (Ein_register40, Ein_register41, Ein_register42, Ein_register43) = IndexSpaces.unsafe_load4_global(
                Ein_memory,
                (
                    ((IndexSpaces.assume_inrange(IndexSpaces.cuda_blockidx(), 0, 16) % 16) % 16) * 4096 +
                    (
                        (
                            (
                                (320 + (IndexSpaces.assume_inrange(IndexSpaces.cuda_threadidx(), 0, 32) % 2) * 16) +
                                ((IndexSpaces.assume_inrange(IndexSpaces.cuda_threadidx(), 0, 32) ÷ 16) % 2) * 8
                            ) ÷ 8
                        ) % 64
                    ) * 32 +
                    (
                        (
                            (320 + (IndexSpaces.assume_inrange(IndexSpaces.cuda_threadidx(), 0, 32) % 2) * 16) +
                            ((IndexSpaces.assume_inrange(IndexSpaces.cuda_threadidx(), 0, 32) ÷ 16) % 2) * 8
                        ) ÷ 4
                    ) % 2 +
                    (
                        (
                            (
                                (
                                    (IndexSpaces.assume_inrange(loop, 0, 1, 256) % 256) * 16 +
                                    ((IndexSpaces.assume_inrange(IndexSpaces.cuda_warpidx(), 0, 16) ÷ 2) % 8) * 4096
                                ) + ((IndexSpaces.assume_inrange(IndexSpaces.cuda_threadidx(), 0, 32) ÷ 2) % 8) * 2
=======
                                (((IndexSpaces.assume_inrange(IndexSpaces.cuda_threadidx(), 0, 32) ÷ 16) % 2) * 8 + 320) +
                                (IndexSpaces.assume_inrange(IndexSpaces.cuda_threadidx(), 0, 32) % 2) * 16
                            ) ÷ 8
                        ) % 64
                    ) * 32
                ) + 1i32,
            )
            (Ein_register44, Ein_register45, Ein_register46, Ein_register47) = IndexSpaces.unsafe_load4_global(
                Ein_memory,
                (
                    ((IndexSpaces.assume_inrange(IndexSpaces.cuda_warpidx(), 0, 16) % 2) % 2) * 2048 +
                    ((IndexSpaces.assume_inrange(IndexSpaces.cuda_blockidx(), 0, 16) % 16) % 16) * 4096 +
                    (
                        (
                            (((IndexSpaces.assume_inrange(IndexSpaces.cuda_threadidx(), 0, 32) ÷ 16) % 2) * 8 + 352) +
                            (IndexSpaces.assume_inrange(IndexSpaces.cuda_threadidx(), 0, 32) % 2) * 16
                        ) ÷ 4
                    ) % 2 +
                    (
                        (
                            (
                                (IndexSpaces.assume_inrange(loop, 0, 1, 16) % 16) * 16 +
                                ((IndexSpaces.assume_inrange(IndexSpaces.cuda_threadidx(), 0, 32) ÷ 2) % 8) * 2
                            ) + ((IndexSpaces.assume_inrange(IndexSpaces.cuda_warpidx(), 0, 16) ÷ 2) % 8) * 256
                        ) % 16
                    ) * 2 +
                    (
                        (
                            (
                                (
                                    (IndexSpaces.assume_inrange(loop, 0, 1, 16) % 16) * 16 +
                                    ((IndexSpaces.assume_inrange(IndexSpaces.cuda_threadidx(), 0, 32) ÷ 2) % 8) * 2
                                ) + ((IndexSpaces.assume_inrange(IndexSpaces.cuda_warpidx(), 0, 16) ÷ 2) % 8) * 256
>>>>>>> 13357279
                            ) ÷ 16
                        ) % 128
                    ) * 65536 +
                    ((IndexSpaces.assume_inrange(IndexSpaces.cuda_warpidx(), 0, 16) % 2) % 2) * 2048 +
                    (
                        (
                            (
<<<<<<< HEAD
                                (IndexSpaces.assume_inrange(loop, 0, 1, 256) % 256) * 16 +
                                ((IndexSpaces.assume_inrange(IndexSpaces.cuda_warpidx(), 0, 16) ÷ 2) % 8) * 4096
                            ) + ((IndexSpaces.assume_inrange(IndexSpaces.cuda_threadidx(), 0, 32) ÷ 2) % 8) * 2
                        ) % 16
                    ) * 2
                ) + 1i32,
            )
            (Ein_register44, Ein_register45, Ein_register46, Ein_register47) = IndexSpaces.unsafe_load4_global(
                Ein_memory,
                (
                    ((IndexSpaces.assume_inrange(IndexSpaces.cuda_blockidx(), 0, 16) % 16) % 16) * 4096 +
                    (
                        (
                            (
                                (352 + (IndexSpaces.assume_inrange(IndexSpaces.cuda_threadidx(), 0, 32) % 2) * 16) +
                                ((IndexSpaces.assume_inrange(IndexSpaces.cuda_threadidx(), 0, 32) ÷ 16) % 2) * 8
                            ) ÷ 8
                        ) % 64
                    ) * 32 +
                    (
                        (
                            (352 + (IndexSpaces.assume_inrange(IndexSpaces.cuda_threadidx(), 0, 32) % 2) * 16) +
                            ((IndexSpaces.assume_inrange(IndexSpaces.cuda_threadidx(), 0, 32) ÷ 16) % 2) * 8
                        ) ÷ 4
                    ) % 2 +
                    (
                        (
                            (
                                (
                                    (IndexSpaces.assume_inrange(loop, 0, 1, 256) % 256) * 16 +
                                    ((IndexSpaces.assume_inrange(IndexSpaces.cuda_warpidx(), 0, 16) ÷ 2) % 8) * 4096
                                ) + ((IndexSpaces.assume_inrange(IndexSpaces.cuda_threadidx(), 0, 32) ÷ 2) % 8) * 2
=======
                                (((IndexSpaces.assume_inrange(IndexSpaces.cuda_threadidx(), 0, 32) ÷ 16) % 2) * 8 + 352) +
                                (IndexSpaces.assume_inrange(IndexSpaces.cuda_threadidx(), 0, 32) % 2) * 16
                            ) ÷ 8
                        ) % 64
                    ) * 32
                ) + 1i32,
            )
            (Ein_register48, Ein_register49, Ein_register50, Ein_register51) = IndexSpaces.unsafe_load4_global(
                Ein_memory,
                (
                    ((IndexSpaces.assume_inrange(IndexSpaces.cuda_warpidx(), 0, 16) % 2) % 2) * 2048 +
                    ((IndexSpaces.assume_inrange(IndexSpaces.cuda_blockidx(), 0, 16) % 16) % 16) * 4096 +
                    (
                        (
                            (((IndexSpaces.assume_inrange(IndexSpaces.cuda_threadidx(), 0, 32) ÷ 16) % 2) * 8 + 384) +
                            (IndexSpaces.assume_inrange(IndexSpaces.cuda_threadidx(), 0, 32) % 2) * 16
                        ) ÷ 4
                    ) % 2 +
                    (
                        (
                            (
                                (IndexSpaces.assume_inrange(loop, 0, 1, 16) % 16) * 16 +
                                ((IndexSpaces.assume_inrange(IndexSpaces.cuda_threadidx(), 0, 32) ÷ 2) % 8) * 2
                            ) + ((IndexSpaces.assume_inrange(IndexSpaces.cuda_warpidx(), 0, 16) ÷ 2) % 8) * 256
                        ) % 16
                    ) * 2 +
                    (
                        (
                            (
                                (
                                    (IndexSpaces.assume_inrange(loop, 0, 1, 16) % 16) * 16 +
                                    ((IndexSpaces.assume_inrange(IndexSpaces.cuda_threadidx(), 0, 32) ÷ 2) % 8) * 2
                                ) + ((IndexSpaces.assume_inrange(IndexSpaces.cuda_warpidx(), 0, 16) ÷ 2) % 8) * 256
>>>>>>> 13357279
                            ) ÷ 16
                        ) % 128
                    ) * 65536 +
                    ((IndexSpaces.assume_inrange(IndexSpaces.cuda_warpidx(), 0, 16) % 2) % 2) * 2048 +
                    (
                        (
                            (
<<<<<<< HEAD
                                (IndexSpaces.assume_inrange(loop, 0, 1, 256) % 256) * 16 +
                                ((IndexSpaces.assume_inrange(IndexSpaces.cuda_warpidx(), 0, 16) ÷ 2) % 8) * 4096
                            ) + ((IndexSpaces.assume_inrange(IndexSpaces.cuda_threadidx(), 0, 32) ÷ 2) % 8) * 2
                        ) % 16
                    ) * 2
                ) + 1i32,
            )
            (Ein_register48, Ein_register49, Ein_register50, Ein_register51) = IndexSpaces.unsafe_load4_global(
                Ein_memory,
                (
                    ((IndexSpaces.assume_inrange(IndexSpaces.cuda_blockidx(), 0, 16) % 16) % 16) * 4096 +
                    (
                        (
                            (
                                (384 + (IndexSpaces.assume_inrange(IndexSpaces.cuda_threadidx(), 0, 32) % 2) * 16) +
                                ((IndexSpaces.assume_inrange(IndexSpaces.cuda_threadidx(), 0, 32) ÷ 16) % 2) * 8
                            ) ÷ 8
                        ) % 64
                    ) * 32 +
                    (
                        (
                            (384 + (IndexSpaces.assume_inrange(IndexSpaces.cuda_threadidx(), 0, 32) % 2) * 16) +
                            ((IndexSpaces.assume_inrange(IndexSpaces.cuda_threadidx(), 0, 32) ÷ 16) % 2) * 8
                        ) ÷ 4
                    ) % 2 +
                    (
                        (
                            (
                                (
                                    (IndexSpaces.assume_inrange(loop, 0, 1, 256) % 256) * 16 +
                                    ((IndexSpaces.assume_inrange(IndexSpaces.cuda_warpidx(), 0, 16) ÷ 2) % 8) * 4096
                                ) + ((IndexSpaces.assume_inrange(IndexSpaces.cuda_threadidx(), 0, 32) ÷ 2) % 8) * 2
=======
                                (((IndexSpaces.assume_inrange(IndexSpaces.cuda_threadidx(), 0, 32) ÷ 16) % 2) * 8 + 384) +
                                (IndexSpaces.assume_inrange(IndexSpaces.cuda_threadidx(), 0, 32) % 2) * 16
                            ) ÷ 8
                        ) % 64
                    ) * 32
                ) + 1i32,
            )
            (Ein_register52, Ein_register53, Ein_register54, Ein_register55) = IndexSpaces.unsafe_load4_global(
                Ein_memory,
                (
                    ((IndexSpaces.assume_inrange(IndexSpaces.cuda_warpidx(), 0, 16) % 2) % 2) * 2048 +
                    ((IndexSpaces.assume_inrange(IndexSpaces.cuda_blockidx(), 0, 16) % 16) % 16) * 4096 +
                    (
                        (
                            (((IndexSpaces.assume_inrange(IndexSpaces.cuda_threadidx(), 0, 32) ÷ 16) % 2) * 8 + 416) +
                            (IndexSpaces.assume_inrange(IndexSpaces.cuda_threadidx(), 0, 32) % 2) * 16
                        ) ÷ 4
                    ) % 2 +
                    (
                        (
                            (
                                (IndexSpaces.assume_inrange(loop, 0, 1, 16) % 16) * 16 +
                                ((IndexSpaces.assume_inrange(IndexSpaces.cuda_threadidx(), 0, 32) ÷ 2) % 8) * 2
                            ) + ((IndexSpaces.assume_inrange(IndexSpaces.cuda_warpidx(), 0, 16) ÷ 2) % 8) * 256
                        ) % 16
                    ) * 2 +
                    (
                        (
                            (
                                (
                                    (IndexSpaces.assume_inrange(loop, 0, 1, 16) % 16) * 16 +
                                    ((IndexSpaces.assume_inrange(IndexSpaces.cuda_threadidx(), 0, 32) ÷ 2) % 8) * 2
                                ) + ((IndexSpaces.assume_inrange(IndexSpaces.cuda_warpidx(), 0, 16) ÷ 2) % 8) * 256
>>>>>>> 13357279
                            ) ÷ 16
                        ) % 128
                    ) * 65536 +
                    ((IndexSpaces.assume_inrange(IndexSpaces.cuda_warpidx(), 0, 16) % 2) % 2) * 2048 +
                    (
                        (
                            (
<<<<<<< HEAD
                                (IndexSpaces.assume_inrange(loop, 0, 1, 256) % 256) * 16 +
                                ((IndexSpaces.assume_inrange(IndexSpaces.cuda_warpidx(), 0, 16) ÷ 2) % 8) * 4096
                            ) + ((IndexSpaces.assume_inrange(IndexSpaces.cuda_threadidx(), 0, 32) ÷ 2) % 8) * 2
                        ) % 16
                    ) * 2
                ) + 1i32,
            )
            (Ein_register52, Ein_register53, Ein_register54, Ein_register55) = IndexSpaces.unsafe_load4_global(
                Ein_memory,
                (
                    ((IndexSpaces.assume_inrange(IndexSpaces.cuda_blockidx(), 0, 16) % 16) % 16) * 4096 +
                    (
                        (
                            (
                                (416 + (IndexSpaces.assume_inrange(IndexSpaces.cuda_threadidx(), 0, 32) % 2) * 16) +
                                ((IndexSpaces.assume_inrange(IndexSpaces.cuda_threadidx(), 0, 32) ÷ 16) % 2) * 8
                            ) ÷ 8
                        ) % 64
                    ) * 32 +
                    (
                        (
                            (416 + (IndexSpaces.assume_inrange(IndexSpaces.cuda_threadidx(), 0, 32) % 2) * 16) +
                            ((IndexSpaces.assume_inrange(IndexSpaces.cuda_threadidx(), 0, 32) ÷ 16) % 2) * 8
                        ) ÷ 4
                    ) % 2 +
                    (
                        (
                            (
                                (
                                    (IndexSpaces.assume_inrange(loop, 0, 1, 256) % 256) * 16 +
                                    ((IndexSpaces.assume_inrange(IndexSpaces.cuda_warpidx(), 0, 16) ÷ 2) % 8) * 4096
                                ) + ((IndexSpaces.assume_inrange(IndexSpaces.cuda_threadidx(), 0, 32) ÷ 2) % 8) * 2
=======
                                (((IndexSpaces.assume_inrange(IndexSpaces.cuda_threadidx(), 0, 32) ÷ 16) % 2) * 8 + 416) +
                                (IndexSpaces.assume_inrange(IndexSpaces.cuda_threadidx(), 0, 32) % 2) * 16
                            ) ÷ 8
                        ) % 64
                    ) * 32
                ) + 1i32,
            )
            (Ein_register56, Ein_register57, Ein_register58, Ein_register59) = IndexSpaces.unsafe_load4_global(
                Ein_memory,
                (
                    ((IndexSpaces.assume_inrange(IndexSpaces.cuda_warpidx(), 0, 16) % 2) % 2) * 2048 +
                    ((IndexSpaces.assume_inrange(IndexSpaces.cuda_blockidx(), 0, 16) % 16) % 16) * 4096 +
                    (
                        (
                            (((IndexSpaces.assume_inrange(IndexSpaces.cuda_threadidx(), 0, 32) ÷ 16) % 2) * 8 + 448) +
                            (IndexSpaces.assume_inrange(IndexSpaces.cuda_threadidx(), 0, 32) % 2) * 16
                        ) ÷ 4
                    ) % 2 +
                    (
                        (
                            (
                                (IndexSpaces.assume_inrange(loop, 0, 1, 16) % 16) * 16 +
                                ((IndexSpaces.assume_inrange(IndexSpaces.cuda_threadidx(), 0, 32) ÷ 2) % 8) * 2
                            ) + ((IndexSpaces.assume_inrange(IndexSpaces.cuda_warpidx(), 0, 16) ÷ 2) % 8) * 256
                        ) % 16
                    ) * 2 +
                    (
                        (
                            (
                                (
                                    (IndexSpaces.assume_inrange(loop, 0, 1, 16) % 16) * 16 +
                                    ((IndexSpaces.assume_inrange(IndexSpaces.cuda_threadidx(), 0, 32) ÷ 2) % 8) * 2
                                ) + ((IndexSpaces.assume_inrange(IndexSpaces.cuda_warpidx(), 0, 16) ÷ 2) % 8) * 256
>>>>>>> 13357279
                            ) ÷ 16
                        ) % 128
                    ) * 65536 +
                    ((IndexSpaces.assume_inrange(IndexSpaces.cuda_warpidx(), 0, 16) % 2) % 2) * 2048 +
                    (
                        (
                            (
<<<<<<< HEAD
                                (IndexSpaces.assume_inrange(loop, 0, 1, 256) % 256) * 16 +
                                ((IndexSpaces.assume_inrange(IndexSpaces.cuda_warpidx(), 0, 16) ÷ 2) % 8) * 4096
                            ) + ((IndexSpaces.assume_inrange(IndexSpaces.cuda_threadidx(), 0, 32) ÷ 2) % 8) * 2
                        ) % 16
                    ) * 2
                ) + 1i32,
            )
            (Ein_register56, Ein_register57, Ein_register58, Ein_register59) = IndexSpaces.unsafe_load4_global(
                Ein_memory,
                (
                    ((IndexSpaces.assume_inrange(IndexSpaces.cuda_blockidx(), 0, 16) % 16) % 16) * 4096 +
                    (
                        (
                            (
                                (448 + (IndexSpaces.assume_inrange(IndexSpaces.cuda_threadidx(), 0, 32) % 2) * 16) +
                                ((IndexSpaces.assume_inrange(IndexSpaces.cuda_threadidx(), 0, 32) ÷ 16) % 2) * 8
                            ) ÷ 8
                        ) % 64
                    ) * 32 +
                    (
                        (
                            (448 + (IndexSpaces.assume_inrange(IndexSpaces.cuda_threadidx(), 0, 32) % 2) * 16) +
                            ((IndexSpaces.assume_inrange(IndexSpaces.cuda_threadidx(), 0, 32) ÷ 16) % 2) * 8
                        ) ÷ 4
                    ) % 2 +
                    (
                        (
                            (
                                (
                                    (IndexSpaces.assume_inrange(loop, 0, 1, 256) % 256) * 16 +
                                    ((IndexSpaces.assume_inrange(IndexSpaces.cuda_warpidx(), 0, 16) ÷ 2) % 8) * 4096
                                ) + ((IndexSpaces.assume_inrange(IndexSpaces.cuda_threadidx(), 0, 32) ÷ 2) % 8) * 2
=======
                                (((IndexSpaces.assume_inrange(IndexSpaces.cuda_threadidx(), 0, 32) ÷ 16) % 2) * 8 + 448) +
                                (IndexSpaces.assume_inrange(IndexSpaces.cuda_threadidx(), 0, 32) % 2) * 16
                            ) ÷ 8
                        ) % 64
                    ) * 32
                ) + 1i32,
            )
            (Ein_register60, Ein_register61, Ein_register62, Ein_register63) = IndexSpaces.unsafe_load4_global(
                Ein_memory,
                (
                    ((IndexSpaces.assume_inrange(IndexSpaces.cuda_warpidx(), 0, 16) % 2) % 2) * 2048 +
                    ((IndexSpaces.assume_inrange(IndexSpaces.cuda_blockidx(), 0, 16) % 16) % 16) * 4096 +
                    (
                        (
                            (((IndexSpaces.assume_inrange(IndexSpaces.cuda_threadidx(), 0, 32) ÷ 16) % 2) * 8 + 480) +
                            (IndexSpaces.assume_inrange(IndexSpaces.cuda_threadidx(), 0, 32) % 2) * 16
                        ) ÷ 4
                    ) % 2 +
                    (
                        (
                            (
                                (IndexSpaces.assume_inrange(loop, 0, 1, 16) % 16) * 16 +
                                ((IndexSpaces.assume_inrange(IndexSpaces.cuda_threadidx(), 0, 32) ÷ 2) % 8) * 2
                            ) + ((IndexSpaces.assume_inrange(IndexSpaces.cuda_warpidx(), 0, 16) ÷ 2) % 8) * 256
                        ) % 16
                    ) * 2 +
                    (
                        (
                            (
                                (
                                    (IndexSpaces.assume_inrange(loop, 0, 1, 16) % 16) * 16 +
                                    ((IndexSpaces.assume_inrange(IndexSpaces.cuda_threadidx(), 0, 32) ÷ 2) % 8) * 2
                                ) + ((IndexSpaces.assume_inrange(IndexSpaces.cuda_warpidx(), 0, 16) ÷ 2) % 8) * 256
>>>>>>> 13357279
                            ) ÷ 16
                        ) % 128
                    ) * 65536 +
                    ((IndexSpaces.assume_inrange(IndexSpaces.cuda_warpidx(), 0, 16) % 2) % 2) * 2048 +
                    (
                        (
                            (
                                (IndexSpaces.assume_inrange(loop, 0, 1, 256) % 256) * 16 +
                                ((IndexSpaces.assume_inrange(IndexSpaces.cuda_warpidx(), 0, 16) ÷ 2) % 8) * 4096
                            ) + ((IndexSpaces.assume_inrange(IndexSpaces.cuda_threadidx(), 0, 32) ÷ 2) % 8) * 2
                        ) % 16
                    ) * 2
                ) + 1i32,
            )
            (Ein_register60, Ein_register61, Ein_register62, Ein_register63) = IndexSpaces.unsafe_load4_global(
                Ein_memory,
                (
                    ((IndexSpaces.assume_inrange(IndexSpaces.cuda_blockidx(), 0, 16) % 16) % 16) * 4096 +
                    (
                        (
                            (
                                (480 + (IndexSpaces.assume_inrange(IndexSpaces.cuda_threadidx(), 0, 32) % 2) * 16) +
                                ((IndexSpaces.assume_inrange(IndexSpaces.cuda_threadidx(), 0, 32) ÷ 16) % 2) * 8
                            ) ÷ 8
                        ) % 64
<<<<<<< HEAD
                    ) * 32 +
                    (
                        (
                            (480 + (IndexSpaces.assume_inrange(IndexSpaces.cuda_threadidx(), 0, 32) % 2) * 16) +
                            ((IndexSpaces.assume_inrange(IndexSpaces.cuda_threadidx(), 0, 32) ÷ 16) % 2) * 8
                        ) ÷ 4
                    ) % 2 +
                    (
                        (
                            (
                                (
                                    (IndexSpaces.assume_inrange(loop, 0, 1, 256) % 256) * 16 +
                                    ((IndexSpaces.assume_inrange(IndexSpaces.cuda_warpidx(), 0, 16) ÷ 2) % 8) * 4096
                                ) + ((IndexSpaces.assume_inrange(IndexSpaces.cuda_threadidx(), 0, 32) ÷ 2) % 8) * 2
                            ) ÷ 16
                        ) % 2048
                    ) * 65536 +
                    ((IndexSpaces.assume_inrange(IndexSpaces.cuda_warpidx(), 0, 16) % 2) % 2) * 2048 +
                    (
                        (
                            (
                                (IndexSpaces.assume_inrange(loop, 0, 1, 256) % 256) * 16 +
                                ((IndexSpaces.assume_inrange(IndexSpaces.cuda_warpidx(), 0, 16) ÷ 2) % 8) * 4096
                            ) + ((IndexSpaces.assume_inrange(IndexSpaces.cuda_threadidx(), 0, 32) ÷ 2) % 8) * 2
                        ) % 16
                    ) * 2
=======
                    ) * 32
>>>>>>> 13357279
                ) + 1i32,
            )
            is_lo_thread = IndexSpaces.cuda_threadidx() & 0x00000010 == 0x00
            (E2_register0, E2_register2) = let
                src = if is_lo_thread
                    Ein_register2
                else
                    Ein_register0
                end
                dst = IndexSpaces.cuda_shfl_xor_sync(0xffffffff, src, 0x00000010)
                if is_lo_thread
                    (Ein_register0, dst)
                else
                    (dst, Ein_register2)
                end
            end
            (E2_register1, E2_register3) = let
                src = if is_lo_thread
                    Ein_register3
                else
                    Ein_register1
                end
                dst = IndexSpaces.cuda_shfl_xor_sync(0xffffffff, src, 0x00000010)
                if is_lo_thread
                    (Ein_register1, dst)
                else
                    (dst, Ein_register3)
                end
            end
            (E2_register4, E2_register6) = let
                src = if is_lo_thread
                    Ein_register6
                else
                    Ein_register4
                end
                dst = IndexSpaces.cuda_shfl_xor_sync(0xffffffff, src, 0x00000010)
                if is_lo_thread
                    (Ein_register4, dst)
                else
                    (dst, Ein_register6)
                end
            end
            (E2_register5, E2_register7) = let
                src = if is_lo_thread
                    Ein_register7
                else
                    Ein_register5
                end
                dst = IndexSpaces.cuda_shfl_xor_sync(0xffffffff, src, 0x00000010)
                if is_lo_thread
                    (Ein_register5, dst)
                else
                    (dst, Ein_register7)
                end
            end
            (E2_register8, E2_register10) = let
                src = if is_lo_thread
                    Ein_register10
                else
                    Ein_register8
                end
                dst = IndexSpaces.cuda_shfl_xor_sync(0xffffffff, src, 0x00000010)
                if is_lo_thread
                    (Ein_register8, dst)
                else
                    (dst, Ein_register10)
                end
            end
            (E2_register9, E2_register11) = let
                src = if is_lo_thread
                    Ein_register11
                else
                    Ein_register9
                end
                dst = IndexSpaces.cuda_shfl_xor_sync(0xffffffff, src, 0x00000010)
                if is_lo_thread
                    (Ein_register9, dst)
                else
                    (dst, Ein_register11)
                end
            end
            (E2_register12, E2_register14) = let
                src = if is_lo_thread
                    Ein_register14
                else
                    Ein_register12
                end
                dst = IndexSpaces.cuda_shfl_xor_sync(0xffffffff, src, 0x00000010)
                if is_lo_thread
                    (Ein_register12, dst)
                else
                    (dst, Ein_register14)
                end
            end
            (E2_register13, E2_register15) = let
                src = if is_lo_thread
                    Ein_register15
                else
                    Ein_register13
                end
                dst = IndexSpaces.cuda_shfl_xor_sync(0xffffffff, src, 0x00000010)
                if is_lo_thread
                    (Ein_register13, dst)
                else
                    (dst, Ein_register15)
                end
            end
            (E2_register16, E2_register18) = let
                src = if is_lo_thread
                    Ein_register18
                else
                    Ein_register16
                end
                dst = IndexSpaces.cuda_shfl_xor_sync(0xffffffff, src, 0x00000010)
                if is_lo_thread
                    (Ein_register16, dst)
                else
                    (dst, Ein_register18)
                end
            end
            (E2_register17, E2_register19) = let
                src = if is_lo_thread
                    Ein_register19
                else
                    Ein_register17
                end
                dst = IndexSpaces.cuda_shfl_xor_sync(0xffffffff, src, 0x00000010)
                if is_lo_thread
                    (Ein_register17, dst)
                else
                    (dst, Ein_register19)
                end
            end
            (E2_register20, E2_register22) = let
                src = if is_lo_thread
                    Ein_register22
                else
                    Ein_register20
                end
                dst = IndexSpaces.cuda_shfl_xor_sync(0xffffffff, src, 0x00000010)
                if is_lo_thread
                    (Ein_register20, dst)
                else
                    (dst, Ein_register22)
                end
            end
            (E2_register21, E2_register23) = let
                src = if is_lo_thread
                    Ein_register23
                else
                    Ein_register21
                end
                dst = IndexSpaces.cuda_shfl_xor_sync(0xffffffff, src, 0x00000010)
                if is_lo_thread
                    (Ein_register21, dst)
                else
                    (dst, Ein_register23)
                end
            end
            (E2_register24, E2_register26) = let
                src = if is_lo_thread
                    Ein_register26
                else
                    Ein_register24
                end
                dst = IndexSpaces.cuda_shfl_xor_sync(0xffffffff, src, 0x00000010)
                if is_lo_thread
                    (Ein_register24, dst)
                else
                    (dst, Ein_register26)
                end
            end
            (E2_register25, E2_register27) = let
                src = if is_lo_thread
                    Ein_register27
                else
                    Ein_register25
                end
                dst = IndexSpaces.cuda_shfl_xor_sync(0xffffffff, src, 0x00000010)
                if is_lo_thread
                    (Ein_register25, dst)
                else
                    (dst, Ein_register27)
                end
            end
            (E2_register28, E2_register30) = let
                src = if is_lo_thread
                    Ein_register30
                else
                    Ein_register28
                end
                dst = IndexSpaces.cuda_shfl_xor_sync(0xffffffff, src, 0x00000010)
                if is_lo_thread
                    (Ein_register28, dst)
                else
                    (dst, Ein_register30)
                end
            end
            (E2_register29, E2_register31) = let
                src = if is_lo_thread
                    Ein_register31
                else
                    Ein_register29
                end
                dst = IndexSpaces.cuda_shfl_xor_sync(0xffffffff, src, 0x00000010)
                if is_lo_thread
                    (Ein_register29, dst)
                else
                    (dst, Ein_register31)
                end
            end
            (E2_register32, E2_register34) = let
                src = if is_lo_thread
                    Ein_register34
                else
                    Ein_register32
                end
                dst = IndexSpaces.cuda_shfl_xor_sync(0xffffffff, src, 0x00000010)
                if is_lo_thread
                    (Ein_register32, dst)
                else
                    (dst, Ein_register34)
                end
            end
            (E2_register33, E2_register35) = let
                src = if is_lo_thread
                    Ein_register35
                else
                    Ein_register33
                end
                dst = IndexSpaces.cuda_shfl_xor_sync(0xffffffff, src, 0x00000010)
                if is_lo_thread
                    (Ein_register33, dst)
                else
                    (dst, Ein_register35)
                end
            end
            (E2_register36, E2_register38) = let
                src = if is_lo_thread
                    Ein_register38
                else
                    Ein_register36
                end
                dst = IndexSpaces.cuda_shfl_xor_sync(0xffffffff, src, 0x00000010)
                if is_lo_thread
                    (Ein_register36, dst)
                else
                    (dst, Ein_register38)
                end
            end
            (E2_register37, E2_register39) = let
                src = if is_lo_thread
                    Ein_register39
                else
                    Ein_register37
                end
                dst = IndexSpaces.cuda_shfl_xor_sync(0xffffffff, src, 0x00000010)
                if is_lo_thread
                    (Ein_register37, dst)
                else
                    (dst, Ein_register39)
                end
            end
            (E2_register40, E2_register42) = let
                src = if is_lo_thread
                    Ein_register42
                else
                    Ein_register40
                end
                dst = IndexSpaces.cuda_shfl_xor_sync(0xffffffff, src, 0x00000010)
                if is_lo_thread
                    (Ein_register40, dst)
                else
                    (dst, Ein_register42)
                end
            end
            (E2_register41, E2_register43) = let
                src = if is_lo_thread
                    Ein_register43
                else
                    Ein_register41
                end
                dst = IndexSpaces.cuda_shfl_xor_sync(0xffffffff, src, 0x00000010)
                if is_lo_thread
                    (Ein_register41, dst)
                else
                    (dst, Ein_register43)
                end
            end
            (E2_register44, E2_register46) = let
                src = if is_lo_thread
                    Ein_register46
                else
                    Ein_register44
                end
                dst = IndexSpaces.cuda_shfl_xor_sync(0xffffffff, src, 0x00000010)
                if is_lo_thread
                    (Ein_register44, dst)
                else
                    (dst, Ein_register46)
                end
            end
            (E2_register45, E2_register47) = let
                src = if is_lo_thread
                    Ein_register47
                else
                    Ein_register45
                end
                dst = IndexSpaces.cuda_shfl_xor_sync(0xffffffff, src, 0x00000010)
                if is_lo_thread
                    (Ein_register45, dst)
                else
                    (dst, Ein_register47)
                end
            end
            (E2_register48, E2_register50) = let
                src = if is_lo_thread
                    Ein_register50
                else
                    Ein_register48
                end
                dst = IndexSpaces.cuda_shfl_xor_sync(0xffffffff, src, 0x00000010)
                if is_lo_thread
                    (Ein_register48, dst)
                else
                    (dst, Ein_register50)
                end
            end
            (E2_register49, E2_register51) = let
                src = if is_lo_thread
                    Ein_register51
                else
                    Ein_register49
                end
                dst = IndexSpaces.cuda_shfl_xor_sync(0xffffffff, src, 0x00000010)
                if is_lo_thread
                    (Ein_register49, dst)
                else
                    (dst, Ein_register51)
                end
            end
            (E2_register52, E2_register54) = let
                src = if is_lo_thread
                    Ein_register54
                else
                    Ein_register52
                end
                dst = IndexSpaces.cuda_shfl_xor_sync(0xffffffff, src, 0x00000010)
                if is_lo_thread
                    (Ein_register52, dst)
                else
                    (dst, Ein_register54)
                end
            end
            (E2_register53, E2_register55) = let
                src = if is_lo_thread
                    Ein_register55
                else
                    Ein_register53
                end
                dst = IndexSpaces.cuda_shfl_xor_sync(0xffffffff, src, 0x00000010)
                if is_lo_thread
                    (Ein_register53, dst)
                else
                    (dst, Ein_register55)
                end
            end
            (E2_register56, E2_register58) = let
                src = if is_lo_thread
                    Ein_register58
                else
                    Ein_register56
                end
                dst = IndexSpaces.cuda_shfl_xor_sync(0xffffffff, src, 0x00000010)
                if is_lo_thread
                    (Ein_register56, dst)
                else
                    (dst, Ein_register58)
                end
            end
            (E2_register57, E2_register59) = let
                src = if is_lo_thread
                    Ein_register59
                else
                    Ein_register57
                end
                dst = IndexSpaces.cuda_shfl_xor_sync(0xffffffff, src, 0x00000010)
                if is_lo_thread
                    (Ein_register57, dst)
                else
                    (dst, Ein_register59)
                end
            end
            (E2_register60, E2_register62) = let
                src = if is_lo_thread
                    Ein_register62
                else
                    Ein_register60
                end
                dst = IndexSpaces.cuda_shfl_xor_sync(0xffffffff, src, 0x00000010)
                if is_lo_thread
                    (Ein_register60, dst)
                else
                    (dst, Ein_register62)
                end
            end
            (E2_register61, E2_register63) = let
                src = if is_lo_thread
                    Ein_register63
                else
                    Ein_register61
                end
                dst = IndexSpaces.cuda_shfl_xor_sync(0xffffffff, src, 0x00000010)
                if is_lo_thread
                    (Ein_register61, dst)
                else
                    (dst, Ein_register63)
                end
            end
            is_lo_thread = IndexSpaces.cuda_threadidx() & 0x00000002 == 0x00
            (E3_register0, E3_register4) = let
                src = if is_lo_thread
                    E2_register4
                else
                    E2_register0
                end
                dst = IndexSpaces.cuda_shfl_xor_sync(0xffffffff, src, 0x00000002)
                if is_lo_thread
                    (E2_register0, dst)
                else
                    (dst, E2_register4)
                end
            end
            (E3_register1, E3_register5) = let
                src = if is_lo_thread
                    E2_register5
                else
                    E2_register1
                end
                dst = IndexSpaces.cuda_shfl_xor_sync(0xffffffff, src, 0x00000002)
                if is_lo_thread
                    (E2_register1, dst)
                else
                    (dst, E2_register5)
                end
            end
            (E3_register2, E3_register6) = let
                src = if is_lo_thread
                    E2_register6
                else
                    E2_register2
                end
                dst = IndexSpaces.cuda_shfl_xor_sync(0xffffffff, src, 0x00000002)
                if is_lo_thread
                    (E2_register2, dst)
                else
                    (dst, E2_register6)
                end
            end
            (E3_register3, E3_register7) = let
                src = if is_lo_thread
                    E2_register7
                else
                    E2_register3
                end
                dst = IndexSpaces.cuda_shfl_xor_sync(0xffffffff, src, 0x00000002)
                if is_lo_thread
                    (E2_register3, dst)
                else
                    (dst, E2_register7)
                end
            end
            (E3_register8, E3_register12) = let
                src = if is_lo_thread
                    E2_register12
                else
                    E2_register8
                end
                dst = IndexSpaces.cuda_shfl_xor_sync(0xffffffff, src, 0x00000002)
                if is_lo_thread
                    (E2_register8, dst)
                else
                    (dst, E2_register12)
                end
            end
            (E3_register9, E3_register13) = let
                src = if is_lo_thread
                    E2_register13
                else
                    E2_register9
                end
                dst = IndexSpaces.cuda_shfl_xor_sync(0xffffffff, src, 0x00000002)
                if is_lo_thread
                    (E2_register9, dst)
                else
                    (dst, E2_register13)
                end
            end
            (E3_register10, E3_register14) = let
                src = if is_lo_thread
                    E2_register14
                else
                    E2_register10
                end
                dst = IndexSpaces.cuda_shfl_xor_sync(0xffffffff, src, 0x00000002)
                if is_lo_thread
                    (E2_register10, dst)
                else
                    (dst, E2_register14)
                end
            end
            (E3_register11, E3_register15) = let
                src = if is_lo_thread
                    E2_register15
                else
                    E2_register11
                end
                dst = IndexSpaces.cuda_shfl_xor_sync(0xffffffff, src, 0x00000002)
                if is_lo_thread
                    (E2_register11, dst)
                else
                    (dst, E2_register15)
                end
            end
            (E3_register16, E3_register20) = let
                src = if is_lo_thread
                    E2_register20
                else
                    E2_register16
                end
                dst = IndexSpaces.cuda_shfl_xor_sync(0xffffffff, src, 0x00000002)
                if is_lo_thread
                    (E2_register16, dst)
                else
                    (dst, E2_register20)
                end
            end
            (E3_register17, E3_register21) = let
                src = if is_lo_thread
                    E2_register21
                else
                    E2_register17
                end
                dst = IndexSpaces.cuda_shfl_xor_sync(0xffffffff, src, 0x00000002)
                if is_lo_thread
                    (E2_register17, dst)
                else
                    (dst, E2_register21)
                end
            end
            (E3_register18, E3_register22) = let
                src = if is_lo_thread
                    E2_register22
                else
                    E2_register18
                end
                dst = IndexSpaces.cuda_shfl_xor_sync(0xffffffff, src, 0x00000002)
                if is_lo_thread
                    (E2_register18, dst)
                else
                    (dst, E2_register22)
                end
            end
            (E3_register19, E3_register23) = let
                src = if is_lo_thread
                    E2_register23
                else
                    E2_register19
                end
                dst = IndexSpaces.cuda_shfl_xor_sync(0xffffffff, src, 0x00000002)
                if is_lo_thread
                    (E2_register19, dst)
                else
                    (dst, E2_register23)
                end
            end
            (E3_register24, E3_register28) = let
                src = if is_lo_thread
                    E2_register28
                else
                    E2_register24
                end
                dst = IndexSpaces.cuda_shfl_xor_sync(0xffffffff, src, 0x00000002)
                if is_lo_thread
                    (E2_register24, dst)
                else
                    (dst, E2_register28)
                end
            end
            (E3_register25, E3_register29) = let
                src = if is_lo_thread
                    E2_register29
                else
                    E2_register25
                end
                dst = IndexSpaces.cuda_shfl_xor_sync(0xffffffff, src, 0x00000002)
                if is_lo_thread
                    (E2_register25, dst)
                else
                    (dst, E2_register29)
                end
            end
            (E3_register26, E3_register30) = let
                src = if is_lo_thread
                    E2_register30
                else
                    E2_register26
                end
                dst = IndexSpaces.cuda_shfl_xor_sync(0xffffffff, src, 0x00000002)
                if is_lo_thread
                    (E2_register26, dst)
                else
                    (dst, E2_register30)
                end
            end
            (E3_register27, E3_register31) = let
                src = if is_lo_thread
                    E2_register31
                else
                    E2_register27
                end
                dst = IndexSpaces.cuda_shfl_xor_sync(0xffffffff, src, 0x00000002)
                if is_lo_thread
                    (E2_register27, dst)
                else
                    (dst, E2_register31)
                end
            end
            (E3_register32, E3_register36) = let
                src = if is_lo_thread
                    E2_register36
                else
                    E2_register32
                end
                dst = IndexSpaces.cuda_shfl_xor_sync(0xffffffff, src, 0x00000002)
                if is_lo_thread
                    (E2_register32, dst)
                else
                    (dst, E2_register36)
                end
            end
            (E3_register33, E3_register37) = let
                src = if is_lo_thread
                    E2_register37
                else
                    E2_register33
                end
                dst = IndexSpaces.cuda_shfl_xor_sync(0xffffffff, src, 0x00000002)
                if is_lo_thread
                    (E2_register33, dst)
                else
                    (dst, E2_register37)
                end
            end
            (E3_register34, E3_register38) = let
                src = if is_lo_thread
                    E2_register38
                else
                    E2_register34
                end
                dst = IndexSpaces.cuda_shfl_xor_sync(0xffffffff, src, 0x00000002)
                if is_lo_thread
                    (E2_register34, dst)
                else
                    (dst, E2_register38)
                end
            end
            (E3_register35, E3_register39) = let
                src = if is_lo_thread
                    E2_register39
                else
                    E2_register35
                end
                dst = IndexSpaces.cuda_shfl_xor_sync(0xffffffff, src, 0x00000002)
                if is_lo_thread
                    (E2_register35, dst)
                else
                    (dst, E2_register39)
                end
            end
            (E3_register40, E3_register44) = let
                src = if is_lo_thread
                    E2_register44
                else
                    E2_register40
                end
                dst = IndexSpaces.cuda_shfl_xor_sync(0xffffffff, src, 0x00000002)
                if is_lo_thread
                    (E2_register40, dst)
                else
                    (dst, E2_register44)
                end
            end
            (E3_register41, E3_register45) = let
                src = if is_lo_thread
                    E2_register45
                else
                    E2_register41
                end
                dst = IndexSpaces.cuda_shfl_xor_sync(0xffffffff, src, 0x00000002)
                if is_lo_thread
                    (E2_register41, dst)
                else
                    (dst, E2_register45)
                end
            end
            (E3_register42, E3_register46) = let
                src = if is_lo_thread
                    E2_register46
                else
                    E2_register42
                end
                dst = IndexSpaces.cuda_shfl_xor_sync(0xffffffff, src, 0x00000002)
                if is_lo_thread
                    (E2_register42, dst)
                else
                    (dst, E2_register46)
                end
            end
            (E3_register43, E3_register47) = let
                src = if is_lo_thread
                    E2_register47
                else
                    E2_register43
                end
                dst = IndexSpaces.cuda_shfl_xor_sync(0xffffffff, src, 0x00000002)
                if is_lo_thread
                    (E2_register43, dst)
                else
                    (dst, E2_register47)
                end
            end
            (E3_register48, E3_register52) = let
                src = if is_lo_thread
                    E2_register52
                else
                    E2_register48
                end
                dst = IndexSpaces.cuda_shfl_xor_sync(0xffffffff, src, 0x00000002)
                if is_lo_thread
                    (E2_register48, dst)
                else
                    (dst, E2_register52)
                end
            end
            (E3_register49, E3_register53) = let
                src = if is_lo_thread
                    E2_register53
                else
                    E2_register49
                end
                dst = IndexSpaces.cuda_shfl_xor_sync(0xffffffff, src, 0x00000002)
                if is_lo_thread
                    (E2_register49, dst)
                else
                    (dst, E2_register53)
                end
            end
            (E3_register50, E3_register54) = let
                src = if is_lo_thread
                    E2_register54
                else
                    E2_register50
                end
                dst = IndexSpaces.cuda_shfl_xor_sync(0xffffffff, src, 0x00000002)
                if is_lo_thread
                    (E2_register50, dst)
                else
                    (dst, E2_register54)
                end
            end
            (E3_register51, E3_register55) = let
                src = if is_lo_thread
                    E2_register55
                else
                    E2_register51
                end
                dst = IndexSpaces.cuda_shfl_xor_sync(0xffffffff, src, 0x00000002)
                if is_lo_thread
                    (E2_register51, dst)
                else
                    (dst, E2_register55)
                end
            end
            (E3_register56, E3_register60) = let
                src = if is_lo_thread
                    E2_register60
                else
                    E2_register56
                end
                dst = IndexSpaces.cuda_shfl_xor_sync(0xffffffff, src, 0x00000002)
                if is_lo_thread
                    (E2_register56, dst)
                else
                    (dst, E2_register60)
                end
            end
            (E3_register57, E3_register61) = let
                src = if is_lo_thread
                    E2_register61
                else
                    E2_register57
                end
                dst = IndexSpaces.cuda_shfl_xor_sync(0xffffffff, src, 0x00000002)
                if is_lo_thread
                    (E2_register57, dst)
                else
                    (dst, E2_register61)
                end
            end
            (E3_register58, E3_register62) = let
                src = if is_lo_thread
                    E2_register62
                else
                    E2_register58
                end
                dst = IndexSpaces.cuda_shfl_xor_sync(0xffffffff, src, 0x00000002)
                if is_lo_thread
                    (E2_register58, dst)
                else
                    (dst, E2_register62)
                end
            end
            (E3_register59, E3_register63) = let
                src = if is_lo_thread
                    E2_register63
                else
                    E2_register59
                end
                dst = IndexSpaces.cuda_shfl_xor_sync(0xffffffff, src, 0x00000002)
                if is_lo_thread
                    (E2_register59, dst)
                else
                    (dst, E2_register63)
                end
            end
            is_lo_thread = IndexSpaces.cuda_threadidx() & 0x00000004 == 0x00
            (E4_register0, E4_register8) = let
                src = if is_lo_thread
                    E3_register8
                else
                    E3_register0
                end
                dst = IndexSpaces.cuda_shfl_xor_sync(0xffffffff, src, 0x00000004)
                if is_lo_thread
                    (E3_register0, dst)
                else
                    (dst, E3_register8)
                end
            end
            (E4_register1, E4_register9) = let
                src = if is_lo_thread
                    E3_register9
                else
                    E3_register1
                end
                dst = IndexSpaces.cuda_shfl_xor_sync(0xffffffff, src, 0x00000004)
                if is_lo_thread
                    (E3_register1, dst)
                else
                    (dst, E3_register9)
                end
            end
            (E4_register2, E4_register10) = let
                src = if is_lo_thread
                    E3_register10
                else
                    E3_register2
                end
                dst = IndexSpaces.cuda_shfl_xor_sync(0xffffffff, src, 0x00000004)
                if is_lo_thread
                    (E3_register2, dst)
                else
                    (dst, E3_register10)
                end
            end
            (E4_register3, E4_register11) = let
                src = if is_lo_thread
                    E3_register11
                else
                    E3_register3
                end
                dst = IndexSpaces.cuda_shfl_xor_sync(0xffffffff, src, 0x00000004)
                if is_lo_thread
                    (E3_register3, dst)
                else
                    (dst, E3_register11)
                end
            end
            (E4_register4, E4_register12) = let
                src = if is_lo_thread
                    E3_register12
                else
                    E3_register4
                end
                dst = IndexSpaces.cuda_shfl_xor_sync(0xffffffff, src, 0x00000004)
                if is_lo_thread
                    (E3_register4, dst)
                else
                    (dst, E3_register12)
                end
            end
            (E4_register5, E4_register13) = let
                src = if is_lo_thread
                    E3_register13
                else
                    E3_register5
                end
                dst = IndexSpaces.cuda_shfl_xor_sync(0xffffffff, src, 0x00000004)
                if is_lo_thread
                    (E3_register5, dst)
                else
                    (dst, E3_register13)
                end
            end
            (E4_register6, E4_register14) = let
                src = if is_lo_thread
                    E3_register14
                else
                    E3_register6
                end
                dst = IndexSpaces.cuda_shfl_xor_sync(0xffffffff, src, 0x00000004)
                if is_lo_thread
                    (E3_register6, dst)
                else
                    (dst, E3_register14)
                end
            end
            (E4_register7, E4_register15) = let
                src = if is_lo_thread
                    E3_register15
                else
                    E3_register7
                end
                dst = IndexSpaces.cuda_shfl_xor_sync(0xffffffff, src, 0x00000004)
                if is_lo_thread
                    (E3_register7, dst)
                else
                    (dst, E3_register15)
                end
            end
            (E4_register16, E4_register24) = let
                src = if is_lo_thread
                    E3_register24
                else
                    E3_register16
                end
                dst = IndexSpaces.cuda_shfl_xor_sync(0xffffffff, src, 0x00000004)
                if is_lo_thread
                    (E3_register16, dst)
                else
                    (dst, E3_register24)
                end
            end
            (E4_register17, E4_register25) = let
                src = if is_lo_thread
                    E3_register25
                else
                    E3_register17
                end
                dst = IndexSpaces.cuda_shfl_xor_sync(0xffffffff, src, 0x00000004)
                if is_lo_thread
                    (E3_register17, dst)
                else
                    (dst, E3_register25)
                end
            end
            (E4_register18, E4_register26) = let
                src = if is_lo_thread
                    E3_register26
                else
                    E3_register18
                end
                dst = IndexSpaces.cuda_shfl_xor_sync(0xffffffff, src, 0x00000004)
                if is_lo_thread
                    (E3_register18, dst)
                else
                    (dst, E3_register26)
                end
            end
            (E4_register19, E4_register27) = let
                src = if is_lo_thread
                    E3_register27
                else
                    E3_register19
                end
                dst = IndexSpaces.cuda_shfl_xor_sync(0xffffffff, src, 0x00000004)
                if is_lo_thread
                    (E3_register19, dst)
                else
                    (dst, E3_register27)
                end
            end
            (E4_register20, E4_register28) = let
                src = if is_lo_thread
                    E3_register28
                else
                    E3_register20
                end
                dst = IndexSpaces.cuda_shfl_xor_sync(0xffffffff, src, 0x00000004)
                if is_lo_thread
                    (E3_register20, dst)
                else
                    (dst, E3_register28)
                end
            end
            (E4_register21, E4_register29) = let
                src = if is_lo_thread
                    E3_register29
                else
                    E3_register21
                end
                dst = IndexSpaces.cuda_shfl_xor_sync(0xffffffff, src, 0x00000004)
                if is_lo_thread
                    (E3_register21, dst)
                else
                    (dst, E3_register29)
                end
            end
            (E4_register22, E4_register30) = let
                src = if is_lo_thread
                    E3_register30
                else
                    E3_register22
                end
                dst = IndexSpaces.cuda_shfl_xor_sync(0xffffffff, src, 0x00000004)
                if is_lo_thread
                    (E3_register22, dst)
                else
                    (dst, E3_register30)
                end
            end
            (E4_register23, E4_register31) = let
                src = if is_lo_thread
                    E3_register31
                else
                    E3_register23
                end
                dst = IndexSpaces.cuda_shfl_xor_sync(0xffffffff, src, 0x00000004)
                if is_lo_thread
                    (E3_register23, dst)
                else
                    (dst, E3_register31)
                end
            end
            (E4_register32, E4_register40) = let
                src = if is_lo_thread
                    E3_register40
                else
                    E3_register32
                end
                dst = IndexSpaces.cuda_shfl_xor_sync(0xffffffff, src, 0x00000004)
                if is_lo_thread
                    (E3_register32, dst)
                else
                    (dst, E3_register40)
                end
            end
            (E4_register33, E4_register41) = let
                src = if is_lo_thread
                    E3_register41
                else
                    E3_register33
                end
                dst = IndexSpaces.cuda_shfl_xor_sync(0xffffffff, src, 0x00000004)
                if is_lo_thread
                    (E3_register33, dst)
                else
                    (dst, E3_register41)
                end
            end
            (E4_register34, E4_register42) = let
                src = if is_lo_thread
                    E3_register42
                else
                    E3_register34
                end
                dst = IndexSpaces.cuda_shfl_xor_sync(0xffffffff, src, 0x00000004)
                if is_lo_thread
                    (E3_register34, dst)
                else
                    (dst, E3_register42)
                end
            end
            (E4_register35, E4_register43) = let
                src = if is_lo_thread
                    E3_register43
                else
                    E3_register35
                end
                dst = IndexSpaces.cuda_shfl_xor_sync(0xffffffff, src, 0x00000004)
                if is_lo_thread
                    (E3_register35, dst)
                else
                    (dst, E3_register43)
                end
            end
            (E4_register36, E4_register44) = let
                src = if is_lo_thread
                    E3_register44
                else
                    E3_register36
                end
                dst = IndexSpaces.cuda_shfl_xor_sync(0xffffffff, src, 0x00000004)
                if is_lo_thread
                    (E3_register36, dst)
                else
                    (dst, E3_register44)
                end
            end
            (E4_register37, E4_register45) = let
                src = if is_lo_thread
                    E3_register45
                else
                    E3_register37
                end
                dst = IndexSpaces.cuda_shfl_xor_sync(0xffffffff, src, 0x00000004)
                if is_lo_thread
                    (E3_register37, dst)
                else
                    (dst, E3_register45)
                end
            end
            (E4_register38, E4_register46) = let
                src = if is_lo_thread
                    E3_register46
                else
                    E3_register38
                end
                dst = IndexSpaces.cuda_shfl_xor_sync(0xffffffff, src, 0x00000004)
                if is_lo_thread
                    (E3_register38, dst)
                else
                    (dst, E3_register46)
                end
            end
            (E4_register39, E4_register47) = let
                src = if is_lo_thread
                    E3_register47
                else
                    E3_register39
                end
                dst = IndexSpaces.cuda_shfl_xor_sync(0xffffffff, src, 0x00000004)
                if is_lo_thread
                    (E3_register39, dst)
                else
                    (dst, E3_register47)
                end
            end
            (E4_register48, E4_register56) = let
                src = if is_lo_thread
                    E3_register56
                else
                    E3_register48
                end
                dst = IndexSpaces.cuda_shfl_xor_sync(0xffffffff, src, 0x00000004)
                if is_lo_thread
                    (E3_register48, dst)
                else
                    (dst, E3_register56)
                end
            end
            (E4_register49, E4_register57) = let
                src = if is_lo_thread
                    E3_register57
                else
                    E3_register49
                end
                dst = IndexSpaces.cuda_shfl_xor_sync(0xffffffff, src, 0x00000004)
                if is_lo_thread
                    (E3_register49, dst)
                else
                    (dst, E3_register57)
                end
            end
            (E4_register50, E4_register58) = let
                src = if is_lo_thread
                    E3_register58
                else
                    E3_register50
                end
                dst = IndexSpaces.cuda_shfl_xor_sync(0xffffffff, src, 0x00000004)
                if is_lo_thread
                    (E3_register50, dst)
                else
                    (dst, E3_register58)
                end
            end
            (E4_register51, E4_register59) = let
                src = if is_lo_thread
                    E3_register59
                else
                    E3_register51
                end
                dst = IndexSpaces.cuda_shfl_xor_sync(0xffffffff, src, 0x00000004)
                if is_lo_thread
                    (E3_register51, dst)
                else
                    (dst, E3_register59)
                end
            end
            (E4_register52, E4_register60) = let
                src = if is_lo_thread
                    E3_register60
                else
                    E3_register52
                end
                dst = IndexSpaces.cuda_shfl_xor_sync(0xffffffff, src, 0x00000004)
                if is_lo_thread
                    (E3_register52, dst)
                else
                    (dst, E3_register60)
                end
            end
            (E4_register53, E4_register61) = let
                src = if is_lo_thread
                    E3_register61
                else
                    E3_register53
                end
                dst = IndexSpaces.cuda_shfl_xor_sync(0xffffffff, src, 0x00000004)
                if is_lo_thread
                    (E3_register53, dst)
                else
                    (dst, E3_register61)
                end
            end
            (E4_register54, E4_register62) = let
                src = if is_lo_thread
                    E3_register62
                else
                    E3_register54
                end
                dst = IndexSpaces.cuda_shfl_xor_sync(0xffffffff, src, 0x00000004)
                if is_lo_thread
                    (E3_register54, dst)
                else
                    (dst, E3_register62)
                end
            end
            (E4_register55, E4_register63) = let
                src = if is_lo_thread
                    E3_register63
                else
                    E3_register55
                end
                dst = IndexSpaces.cuda_shfl_xor_sync(0xffffffff, src, 0x00000004)
                if is_lo_thread
                    (E3_register55, dst)
                else
                    (dst, E3_register63)
                end
            end
            is_lo_thread = IndexSpaces.cuda_threadidx() & 0x00000008 == 0x00
            (E5_register0, E5_register16) = let
                src = if is_lo_thread
                    E4_register16
                else
                    E4_register0
                end
                dst = IndexSpaces.cuda_shfl_xor_sync(0xffffffff, src, 0x00000008)
                if is_lo_thread
                    (E4_register0, dst)
                else
                    (dst, E4_register16)
                end
            end
            (E5_register1, E5_register17) = let
                src = if is_lo_thread
                    E4_register17
                else
                    E4_register1
                end
                dst = IndexSpaces.cuda_shfl_xor_sync(0xffffffff, src, 0x00000008)
                if is_lo_thread
                    (E4_register1, dst)
                else
                    (dst, E4_register17)
                end
            end
            (E5_register2, E5_register18) = let
                src = if is_lo_thread
                    E4_register18
                else
                    E4_register2
                end
                dst = IndexSpaces.cuda_shfl_xor_sync(0xffffffff, src, 0x00000008)
                if is_lo_thread
                    (E4_register2, dst)
                else
                    (dst, E4_register18)
                end
            end
            (E5_register3, E5_register19) = let
                src = if is_lo_thread
                    E4_register19
                else
                    E4_register3
                end
                dst = IndexSpaces.cuda_shfl_xor_sync(0xffffffff, src, 0x00000008)
                if is_lo_thread
                    (E4_register3, dst)
                else
                    (dst, E4_register19)
                end
            end
            (E5_register4, E5_register20) = let
                src = if is_lo_thread
                    E4_register20
                else
                    E4_register4
                end
                dst = IndexSpaces.cuda_shfl_xor_sync(0xffffffff, src, 0x00000008)
                if is_lo_thread
                    (E4_register4, dst)
                else
                    (dst, E4_register20)
                end
            end
            (E5_register5, E5_register21) = let
                src = if is_lo_thread
                    E4_register21
                else
                    E4_register5
                end
                dst = IndexSpaces.cuda_shfl_xor_sync(0xffffffff, src, 0x00000008)
                if is_lo_thread
                    (E4_register5, dst)
                else
                    (dst, E4_register21)
                end
            end
            (E5_register6, E5_register22) = let
                src = if is_lo_thread
                    E4_register22
                else
                    E4_register6
                end
                dst = IndexSpaces.cuda_shfl_xor_sync(0xffffffff, src, 0x00000008)
                if is_lo_thread
                    (E4_register6, dst)
                else
                    (dst, E4_register22)
                end
            end
            (E5_register7, E5_register23) = let
                src = if is_lo_thread
                    E4_register23
                else
                    E4_register7
                end
                dst = IndexSpaces.cuda_shfl_xor_sync(0xffffffff, src, 0x00000008)
                if is_lo_thread
                    (E4_register7, dst)
                else
                    (dst, E4_register23)
                end
            end
            (E5_register8, E5_register24) = let
                src = if is_lo_thread
                    E4_register24
                else
                    E4_register8
                end
                dst = IndexSpaces.cuda_shfl_xor_sync(0xffffffff, src, 0x00000008)
                if is_lo_thread
                    (E4_register8, dst)
                else
                    (dst, E4_register24)
                end
            end
            (E5_register9, E5_register25) = let
                src = if is_lo_thread
                    E4_register25
                else
                    E4_register9
                end
                dst = IndexSpaces.cuda_shfl_xor_sync(0xffffffff, src, 0x00000008)
                if is_lo_thread
                    (E4_register9, dst)
                else
                    (dst, E4_register25)
                end
            end
            (E5_register10, E5_register26) = let
                src = if is_lo_thread
                    E4_register26
                else
                    E4_register10
                end
                dst = IndexSpaces.cuda_shfl_xor_sync(0xffffffff, src, 0x00000008)
                if is_lo_thread
                    (E4_register10, dst)
                else
                    (dst, E4_register26)
                end
            end
            (E5_register11, E5_register27) = let
                src = if is_lo_thread
                    E4_register27
                else
                    E4_register11
                end
                dst = IndexSpaces.cuda_shfl_xor_sync(0xffffffff, src, 0x00000008)
                if is_lo_thread
                    (E4_register11, dst)
                else
                    (dst, E4_register27)
                end
            end
            (E5_register12, E5_register28) = let
                src = if is_lo_thread
                    E4_register28
                else
                    E4_register12
                end
                dst = IndexSpaces.cuda_shfl_xor_sync(0xffffffff, src, 0x00000008)
                if is_lo_thread
                    (E4_register12, dst)
                else
                    (dst, E4_register28)
                end
            end
            (E5_register13, E5_register29) = let
                src = if is_lo_thread
                    E4_register29
                else
                    E4_register13
                end
                dst = IndexSpaces.cuda_shfl_xor_sync(0xffffffff, src, 0x00000008)
                if is_lo_thread
                    (E4_register13, dst)
                else
                    (dst, E4_register29)
                end
            end
            (E5_register14, E5_register30) = let
                src = if is_lo_thread
                    E4_register30
                else
                    E4_register14
                end
                dst = IndexSpaces.cuda_shfl_xor_sync(0xffffffff, src, 0x00000008)
                if is_lo_thread
                    (E4_register14, dst)
                else
                    (dst, E4_register30)
                end
            end
            (E5_register15, E5_register31) = let
                src = if is_lo_thread
                    E4_register31
                else
                    E4_register15
                end
                dst = IndexSpaces.cuda_shfl_xor_sync(0xffffffff, src, 0x00000008)
                if is_lo_thread
                    (E4_register15, dst)
                else
                    (dst, E4_register31)
                end
            end
            (E5_register32, E5_register48) = let
                src = if is_lo_thread
                    E4_register48
                else
                    E4_register32
                end
                dst = IndexSpaces.cuda_shfl_xor_sync(0xffffffff, src, 0x00000008)
                if is_lo_thread
                    (E4_register32, dst)
                else
                    (dst, E4_register48)
                end
            end
            (E5_register33, E5_register49) = let
                src = if is_lo_thread
                    E4_register49
                else
                    E4_register33
                end
                dst = IndexSpaces.cuda_shfl_xor_sync(0xffffffff, src, 0x00000008)
                if is_lo_thread
                    (E4_register33, dst)
                else
                    (dst, E4_register49)
                end
            end
            (E5_register34, E5_register50) = let
                src = if is_lo_thread
                    E4_register50
                else
                    E4_register34
                end
                dst = IndexSpaces.cuda_shfl_xor_sync(0xffffffff, src, 0x00000008)
                if is_lo_thread
                    (E4_register34, dst)
                else
                    (dst, E4_register50)
                end
            end
            (E5_register35, E5_register51) = let
                src = if is_lo_thread
                    E4_register51
                else
                    E4_register35
                end
                dst = IndexSpaces.cuda_shfl_xor_sync(0xffffffff, src, 0x00000008)
                if is_lo_thread
                    (E4_register35, dst)
                else
                    (dst, E4_register51)
                end
            end
            (E5_register36, E5_register52) = let
                src = if is_lo_thread
                    E4_register52
                else
                    E4_register36
                end
                dst = IndexSpaces.cuda_shfl_xor_sync(0xffffffff, src, 0x00000008)
                if is_lo_thread
                    (E4_register36, dst)
                else
                    (dst, E4_register52)
                end
            end
            (E5_register37, E5_register53) = let
                src = if is_lo_thread
                    E4_register53
                else
                    E4_register37
                end
                dst = IndexSpaces.cuda_shfl_xor_sync(0xffffffff, src, 0x00000008)
                if is_lo_thread
                    (E4_register37, dst)
                else
                    (dst, E4_register53)
                end
            end
            (E5_register38, E5_register54) = let
                src = if is_lo_thread
                    E4_register54
                else
                    E4_register38
                end
                dst = IndexSpaces.cuda_shfl_xor_sync(0xffffffff, src, 0x00000008)
                if is_lo_thread
                    (E4_register38, dst)
                else
                    (dst, E4_register54)
                end
            end
            (E5_register39, E5_register55) = let
                src = if is_lo_thread
                    E4_register55
                else
                    E4_register39
                end
                dst = IndexSpaces.cuda_shfl_xor_sync(0xffffffff, src, 0x00000008)
                if is_lo_thread
                    (E4_register39, dst)
                else
                    (dst, E4_register55)
                end
            end
            (E5_register40, E5_register56) = let
                src = if is_lo_thread
                    E4_register56
                else
                    E4_register40
                end
                dst = IndexSpaces.cuda_shfl_xor_sync(0xffffffff, src, 0x00000008)
                if is_lo_thread
                    (E4_register40, dst)
                else
                    (dst, E4_register56)
                end
            end
            (E5_register41, E5_register57) = let
                src = if is_lo_thread
                    E4_register57
                else
                    E4_register41
                end
                dst = IndexSpaces.cuda_shfl_xor_sync(0xffffffff, src, 0x00000008)
                if is_lo_thread
                    (E4_register41, dst)
                else
                    (dst, E4_register57)
                end
            end
            (E5_register42, E5_register58) = let
                src = if is_lo_thread
                    E4_register58
                else
                    E4_register42
                end
                dst = IndexSpaces.cuda_shfl_xor_sync(0xffffffff, src, 0x00000008)
                if is_lo_thread
                    (E4_register42, dst)
                else
                    (dst, E4_register58)
                end
            end
            (E5_register43, E5_register59) = let
                src = if is_lo_thread
                    E4_register59
                else
                    E4_register43
                end
                dst = IndexSpaces.cuda_shfl_xor_sync(0xffffffff, src, 0x00000008)
                if is_lo_thread
                    (E4_register43, dst)
                else
                    (dst, E4_register59)
                end
            end
            (E5_register44, E5_register60) = let
                src = if is_lo_thread
                    E4_register60
                else
                    E4_register44
                end
                dst = IndexSpaces.cuda_shfl_xor_sync(0xffffffff, src, 0x00000008)
                if is_lo_thread
                    (E4_register44, dst)
                else
                    (dst, E4_register60)
                end
            end
            (E5_register45, E5_register61) = let
                src = if is_lo_thread
                    E4_register61
                else
                    E4_register45
                end
                dst = IndexSpaces.cuda_shfl_xor_sync(0xffffffff, src, 0x00000008)
                if is_lo_thread
                    (E4_register45, dst)
                else
                    (dst, E4_register61)
                end
            end
            (E5_register46, E5_register62) = let
                src = if is_lo_thread
                    E4_register62
                else
                    E4_register46
                end
                dst = IndexSpaces.cuda_shfl_xor_sync(0xffffffff, src, 0x00000008)
                if is_lo_thread
                    (E4_register46, dst)
                else
                    (dst, E4_register62)
                end
            end
            (E5_register47, E5_register63) = let
                src = if is_lo_thread
                    E4_register63
                else
                    E4_register47
                end
                dst = IndexSpaces.cuda_shfl_xor_sync(0xffffffff, src, 0x00000008)
                if is_lo_thread
                    (E4_register47, dst)
                else
                    (dst, E4_register63)
                end
            end
            is_lo_thread = IndexSpaces.cuda_threadidx() & 0x00000010 == 0x00
            (Eout_register0, Eout_register32) = let
                src = if is_lo_thread
                    E5_register32
                else
                    E5_register0
                end
                dst = IndexSpaces.cuda_shfl_xor_sync(0xffffffff, src, 0x00000010)
                if is_lo_thread
                    (E5_register0, dst)
                else
                    (dst, E5_register32)
                end
            end
            (Eout_register1, Eout_register33) = let
                src = if is_lo_thread
                    E5_register33
                else
                    E5_register1
                end
                dst = IndexSpaces.cuda_shfl_xor_sync(0xffffffff, src, 0x00000010)
                if is_lo_thread
                    (E5_register1, dst)
                else
                    (dst, E5_register33)
                end
            end
            (Eout_register2, Eout_register34) = let
                src = if is_lo_thread
                    E5_register34
                else
                    E5_register2
                end
                dst = IndexSpaces.cuda_shfl_xor_sync(0xffffffff, src, 0x00000010)
                if is_lo_thread
                    (E5_register2, dst)
                else
                    (dst, E5_register34)
                end
            end
            (Eout_register3, Eout_register35) = let
                src = if is_lo_thread
                    E5_register35
                else
                    E5_register3
                end
                dst = IndexSpaces.cuda_shfl_xor_sync(0xffffffff, src, 0x00000010)
                if is_lo_thread
                    (E5_register3, dst)
                else
                    (dst, E5_register35)
                end
            end
            (Eout_register4, Eout_register36) = let
                src = if is_lo_thread
                    E5_register36
                else
                    E5_register4
                end
                dst = IndexSpaces.cuda_shfl_xor_sync(0xffffffff, src, 0x00000010)
                if is_lo_thread
                    (E5_register4, dst)
                else
                    (dst, E5_register36)
                end
            end
            (Eout_register5, Eout_register37) = let
                src = if is_lo_thread
                    E5_register37
                else
                    E5_register5
                end
                dst = IndexSpaces.cuda_shfl_xor_sync(0xffffffff, src, 0x00000010)
                if is_lo_thread
                    (E5_register5, dst)
                else
                    (dst, E5_register37)
                end
            end
            (Eout_register6, Eout_register38) = let
                src = if is_lo_thread
                    E5_register38
                else
                    E5_register6
                end
                dst = IndexSpaces.cuda_shfl_xor_sync(0xffffffff, src, 0x00000010)
                if is_lo_thread
                    (E5_register6, dst)
                else
                    (dst, E5_register38)
                end
            end
            (Eout_register7, Eout_register39) = let
                src = if is_lo_thread
                    E5_register39
                else
                    E5_register7
                end
                dst = IndexSpaces.cuda_shfl_xor_sync(0xffffffff, src, 0x00000010)
                if is_lo_thread
                    (E5_register7, dst)
                else
                    (dst, E5_register39)
                end
            end
            (Eout_register8, Eout_register40) = let
                src = if is_lo_thread
                    E5_register40
                else
                    E5_register8
                end
                dst = IndexSpaces.cuda_shfl_xor_sync(0xffffffff, src, 0x00000010)
                if is_lo_thread
                    (E5_register8, dst)
                else
                    (dst, E5_register40)
                end
            end
            (Eout_register9, Eout_register41) = let
                src = if is_lo_thread
                    E5_register41
                else
                    E5_register9
                end
                dst = IndexSpaces.cuda_shfl_xor_sync(0xffffffff, src, 0x00000010)
                if is_lo_thread
                    (E5_register9, dst)
                else
                    (dst, E5_register41)
                end
            end
            (Eout_register10, Eout_register42) = let
                src = if is_lo_thread
                    E5_register42
                else
                    E5_register10
                end
                dst = IndexSpaces.cuda_shfl_xor_sync(0xffffffff, src, 0x00000010)
                if is_lo_thread
                    (E5_register10, dst)
                else
                    (dst, E5_register42)
                end
            end
            (Eout_register11, Eout_register43) = let
                src = if is_lo_thread
                    E5_register43
                else
                    E5_register11
                end
                dst = IndexSpaces.cuda_shfl_xor_sync(0xffffffff, src, 0x00000010)
                if is_lo_thread
                    (E5_register11, dst)
                else
                    (dst, E5_register43)
                end
            end
            (Eout_register12, Eout_register44) = let
                src = if is_lo_thread
                    E5_register44
                else
                    E5_register12
                end
                dst = IndexSpaces.cuda_shfl_xor_sync(0xffffffff, src, 0x00000010)
                if is_lo_thread
                    (E5_register12, dst)
                else
                    (dst, E5_register44)
                end
            end
            (Eout_register13, Eout_register45) = let
                src = if is_lo_thread
                    E5_register45
                else
                    E5_register13
                end
                dst = IndexSpaces.cuda_shfl_xor_sync(0xffffffff, src, 0x00000010)
                if is_lo_thread
                    (E5_register13, dst)
                else
                    (dst, E5_register45)
                end
            end
            (Eout_register14, Eout_register46) = let
                src = if is_lo_thread
                    E5_register46
                else
                    E5_register14
                end
                dst = IndexSpaces.cuda_shfl_xor_sync(0xffffffff, src, 0x00000010)
                if is_lo_thread
                    (E5_register14, dst)
                else
                    (dst, E5_register46)
                end
            end
            (Eout_register15, Eout_register47) = let
                src = if is_lo_thread
                    E5_register47
                else
                    E5_register15
                end
                dst = IndexSpaces.cuda_shfl_xor_sync(0xffffffff, src, 0x00000010)
                if is_lo_thread
                    (E5_register15, dst)
                else
                    (dst, E5_register47)
                end
            end
            (Eout_register16, Eout_register48) = let
                src = if is_lo_thread
                    E5_register48
                else
                    E5_register16
                end
                dst = IndexSpaces.cuda_shfl_xor_sync(0xffffffff, src, 0x00000010)
                if is_lo_thread
                    (E5_register16, dst)
                else
                    (dst, E5_register48)
                end
            end
            (Eout_register17, Eout_register49) = let
                src = if is_lo_thread
                    E5_register49
                else
                    E5_register17
                end
                dst = IndexSpaces.cuda_shfl_xor_sync(0xffffffff, src, 0x00000010)
                if is_lo_thread
                    (E5_register17, dst)
                else
                    (dst, E5_register49)
                end
            end
            (Eout_register18, Eout_register50) = let
                src = if is_lo_thread
                    E5_register50
                else
                    E5_register18
                end
                dst = IndexSpaces.cuda_shfl_xor_sync(0xffffffff, src, 0x00000010)
                if is_lo_thread
                    (E5_register18, dst)
                else
                    (dst, E5_register50)
                end
            end
            (Eout_register19, Eout_register51) = let
                src = if is_lo_thread
                    E5_register51
                else
                    E5_register19
                end
                dst = IndexSpaces.cuda_shfl_xor_sync(0xffffffff, src, 0x00000010)
                if is_lo_thread
                    (E5_register19, dst)
                else
                    (dst, E5_register51)
                end
            end
            (Eout_register20, Eout_register52) = let
                src = if is_lo_thread
                    E5_register52
                else
                    E5_register20
                end
                dst = IndexSpaces.cuda_shfl_xor_sync(0xffffffff, src, 0x00000010)
                if is_lo_thread
                    (E5_register20, dst)
                else
                    (dst, E5_register52)
                end
            end
            (Eout_register21, Eout_register53) = let
                src = if is_lo_thread
                    E5_register53
                else
                    E5_register21
                end
                dst = IndexSpaces.cuda_shfl_xor_sync(0xffffffff, src, 0x00000010)
                if is_lo_thread
                    (E5_register21, dst)
                else
                    (dst, E5_register53)
                end
            end
            (Eout_register22, Eout_register54) = let
                src = if is_lo_thread
                    E5_register54
                else
                    E5_register22
                end
                dst = IndexSpaces.cuda_shfl_xor_sync(0xffffffff, src, 0x00000010)
                if is_lo_thread
                    (E5_register22, dst)
                else
                    (dst, E5_register54)
                end
            end
            (Eout_register23, Eout_register55) = let
                src = if is_lo_thread
                    E5_register55
                else
                    E5_register23
                end
                dst = IndexSpaces.cuda_shfl_xor_sync(0xffffffff, src, 0x00000010)
                if is_lo_thread
                    (E5_register23, dst)
                else
                    (dst, E5_register55)
                end
            end
            (Eout_register24, Eout_register56) = let
                src = if is_lo_thread
                    E5_register56
                else
                    E5_register24
                end
                dst = IndexSpaces.cuda_shfl_xor_sync(0xffffffff, src, 0x00000010)
                if is_lo_thread
                    (E5_register24, dst)
                else
                    (dst, E5_register56)
                end
            end
            (Eout_register25, Eout_register57) = let
                src = if is_lo_thread
                    E5_register57
                else
                    E5_register25
                end
                dst = IndexSpaces.cuda_shfl_xor_sync(0xffffffff, src, 0x00000010)
                if is_lo_thread
                    (E5_register25, dst)
                else
                    (dst, E5_register57)
                end
            end
            (Eout_register26, Eout_register58) = let
                src = if is_lo_thread
                    E5_register58
                else
                    E5_register26
                end
                dst = IndexSpaces.cuda_shfl_xor_sync(0xffffffff, src, 0x00000010)
                if is_lo_thread
                    (E5_register26, dst)
                else
                    (dst, E5_register58)
                end
            end
            (Eout_register27, Eout_register59) = let
                src = if is_lo_thread
                    E5_register59
                else
                    E5_register27
                end
                dst = IndexSpaces.cuda_shfl_xor_sync(0xffffffff, src, 0x00000010)
                if is_lo_thread
                    (E5_register27, dst)
                else
                    (dst, E5_register59)
                end
            end
            (Eout_register28, Eout_register60) = let
                src = if is_lo_thread
                    E5_register60
                else
                    E5_register28
                end
                dst = IndexSpaces.cuda_shfl_xor_sync(0xffffffff, src, 0x00000010)
                if is_lo_thread
                    (E5_register28, dst)
                else
                    (dst, E5_register60)
                end
            end
            (Eout_register29, Eout_register61) = let
                src = if is_lo_thread
                    E5_register61
                else
                    E5_register29
                end
                dst = IndexSpaces.cuda_shfl_xor_sync(0xffffffff, src, 0x00000010)
                if is_lo_thread
                    (E5_register29, dst)
                else
                    (dst, E5_register61)
                end
            end
            (Eout_register30, Eout_register62) = let
                src = if is_lo_thread
                    E5_register62
                else
                    E5_register30
                end
                dst = IndexSpaces.cuda_shfl_xor_sync(0xffffffff, src, 0x00000010)
                if is_lo_thread
                    (E5_register30, dst)
                else
                    (dst, E5_register62)
                end
            end
            (Eout_register31, Eout_register63) = let
                src = if is_lo_thread
                    E5_register63
                else
                    E5_register31
                end
                dst = IndexSpaces.cuda_shfl_xor_sync(0xffffffff, src, 0x00000010)
                if is_lo_thread
                    (E5_register31, dst)
                else
                    (dst, E5_register63)
                end
            end
            if true
                IndexSpaces.unsafe_store4_global!(
                    Eout_memory,
                    (
                        (
                            ((IndexSpaces.assume_inrange(IndexSpaces.cuda_warpidx(), 0, 16) % 2) % 2) * 128 +
<<<<<<< HEAD
                            (((IndexSpaces.assume_inrange(IndexSpaces.cuda_threadidx(), 0, 32) % 32) * 16) ÷ 4) % 128 +
                            ((IndexSpaces.assume_inrange(IndexSpaces.cuda_blockidx(), 0, 16) % 16) % 16) * 256 +
                            (
                                (
                                    (IndexSpaces.assume_inrange(loop, 0, 1, 256) % 256) * 16 +
                                    ((IndexSpaces.assume_inrange(IndexSpaces.cuda_warpidx(), 0, 16) ÷ 2) % 8) * 4096
                                ) % 32768
                            ) * 4096
=======
                            ((IndexSpaces.assume_inrange(IndexSpaces.cuda_blockidx(), 0, 16) % 16) % 16) * 256 +
                            (
                                (
                                    (IndexSpaces.assume_inrange(loop, 0, 1, 16) % 16) * 16 +
                                    ((IndexSpaces.assume_inrange(IndexSpaces.cuda_warpidx(), 0, 16) ÷ 2) % 8) * 256
                                ) % 2048
                            ) * 4096 +
                            (((IndexSpaces.assume_inrange(IndexSpaces.cuda_threadidx(), 0, 32) % 32) * 16) ÷ 4) % 128
>>>>>>> 13357279
                        ) + 0
                    ) + 0x01,
                    (Eout_register0, Eout_register1, Eout_register2, Eout_register3),
                )
            end
            if true
                IndexSpaces.unsafe_store4_global!(
                    Eout_memory,
                    (
                        (
                            ((IndexSpaces.assume_inrange(IndexSpaces.cuda_warpidx(), 0, 16) % 2) % 2) * 128 +
<<<<<<< HEAD
                            (((IndexSpaces.assume_inrange(IndexSpaces.cuda_threadidx(), 0, 32) % 32) * 16) ÷ 4) % 128 +
                            ((IndexSpaces.assume_inrange(IndexSpaces.cuda_blockidx(), 0, 16) % 16) % 16) * 256 +
                            (
                                (
                                    (
                                        (IndexSpaces.assume_inrange(loop, 0, 1, 256) % 256) * 16 +
                                        ((IndexSpaces.assume_inrange(IndexSpaces.cuda_warpidx(), 0, 16) ÷ 2) % 8) * 4096
                                    ) + 2
                                ) % 32768
                            ) * 4096
=======
                            ((IndexSpaces.assume_inrange(IndexSpaces.cuda_blockidx(), 0, 16) % 16) % 16) * 256 +
                            (
                                (
                                    ((IndexSpaces.assume_inrange(loop, 0, 1, 16) % 16) * 16 + 2) +
                                    ((IndexSpaces.assume_inrange(IndexSpaces.cuda_warpidx(), 0, 16) ÷ 2) % 8) * 256
                                ) % 2048
                            ) * 4096 +
                            (((IndexSpaces.assume_inrange(IndexSpaces.cuda_threadidx(), 0, 32) % 32) * 16) ÷ 4) % 128
>>>>>>> 13357279
                        ) + 0
                    ) + 0x01,
                    (Eout_register4, Eout_register5, Eout_register6, Eout_register7),
                )
            end
            if true
                IndexSpaces.unsafe_store4_global!(
                    Eout_memory,
                    (
                        (
                            ((IndexSpaces.assume_inrange(IndexSpaces.cuda_warpidx(), 0, 16) % 2) % 2) * 128 +
<<<<<<< HEAD
                            (((IndexSpaces.assume_inrange(IndexSpaces.cuda_threadidx(), 0, 32) % 32) * 16) ÷ 4) % 128 +
                            ((IndexSpaces.assume_inrange(IndexSpaces.cuda_blockidx(), 0, 16) % 16) % 16) * 256 +
                            (
                                (
                                    (
                                        (IndexSpaces.assume_inrange(loop, 0, 1, 256) % 256) * 16 +
                                        ((IndexSpaces.assume_inrange(IndexSpaces.cuda_warpidx(), 0, 16) ÷ 2) % 8) * 4096
                                    ) + 4
                                ) % 32768
                            ) * 4096
=======
                            ((IndexSpaces.assume_inrange(IndexSpaces.cuda_blockidx(), 0, 16) % 16) % 16) * 256 +
                            (
                                (
                                    ((IndexSpaces.assume_inrange(loop, 0, 1, 16) % 16) * 16 + 4) +
                                    ((IndexSpaces.assume_inrange(IndexSpaces.cuda_warpidx(), 0, 16) ÷ 2) % 8) * 256
                                ) % 2048
                            ) * 4096 +
                            (((IndexSpaces.assume_inrange(IndexSpaces.cuda_threadidx(), 0, 32) % 32) * 16) ÷ 4) % 128
>>>>>>> 13357279
                        ) + 0
                    ) + 0x01,
                    (Eout_register8, Eout_register9, Eout_register10, Eout_register11),
                )
            end
            if true
                IndexSpaces.unsafe_store4_global!(
                    Eout_memory,
                    (
                        (
                            ((IndexSpaces.assume_inrange(IndexSpaces.cuda_warpidx(), 0, 16) % 2) % 2) * 128 +
<<<<<<< HEAD
                            (((IndexSpaces.assume_inrange(IndexSpaces.cuda_threadidx(), 0, 32) % 32) * 16) ÷ 4) % 128 +
                            ((IndexSpaces.assume_inrange(IndexSpaces.cuda_blockidx(), 0, 16) % 16) % 16) * 256 +
                            (
                                (
                                    (
                                        (IndexSpaces.assume_inrange(loop, 0, 1, 256) % 256) * 16 +
                                        ((IndexSpaces.assume_inrange(IndexSpaces.cuda_warpidx(), 0, 16) ÷ 2) % 8) * 4096
                                    ) + 6
                                ) % 32768
                            ) * 4096
=======
                            ((IndexSpaces.assume_inrange(IndexSpaces.cuda_blockidx(), 0, 16) % 16) % 16) * 256 +
                            (
                                (
                                    ((IndexSpaces.assume_inrange(loop, 0, 1, 16) % 16) * 16 + 6) +
                                    ((IndexSpaces.assume_inrange(IndexSpaces.cuda_warpidx(), 0, 16) ÷ 2) % 8) * 256
                                ) % 2048
                            ) * 4096 +
                            (((IndexSpaces.assume_inrange(IndexSpaces.cuda_threadidx(), 0, 32) % 32) * 16) ÷ 4) % 128
>>>>>>> 13357279
                        ) + 0
                    ) + 0x01,
                    (Eout_register12, Eout_register13, Eout_register14, Eout_register15),
                )
            end
            if true
                IndexSpaces.unsafe_store4_global!(
                    Eout_memory,
                    (
                        (
                            ((IndexSpaces.assume_inrange(IndexSpaces.cuda_warpidx(), 0, 16) % 2) % 2) * 128 +
<<<<<<< HEAD
                            (((IndexSpaces.assume_inrange(IndexSpaces.cuda_threadidx(), 0, 32) % 32) * 16) ÷ 4) % 128 +
                            ((IndexSpaces.assume_inrange(IndexSpaces.cuda_blockidx(), 0, 16) % 16) % 16) * 256 +
                            (
                                (
                                    (
                                        (IndexSpaces.assume_inrange(loop, 0, 1, 256) % 256) * 16 +
                                        ((IndexSpaces.assume_inrange(IndexSpaces.cuda_warpidx(), 0, 16) ÷ 2) % 8) * 4096
                                    ) + 8
                                ) % 32768
                            ) * 4096
=======
                            ((IndexSpaces.assume_inrange(IndexSpaces.cuda_blockidx(), 0, 16) % 16) % 16) * 256 +
                            (
                                (
                                    ((IndexSpaces.assume_inrange(loop, 0, 1, 16) % 16) * 16 + 8) +
                                    ((IndexSpaces.assume_inrange(IndexSpaces.cuda_warpidx(), 0, 16) ÷ 2) % 8) * 256
                                ) % 2048
                            ) * 4096 +
                            (((IndexSpaces.assume_inrange(IndexSpaces.cuda_threadidx(), 0, 32) % 32) * 16) ÷ 4) % 128
>>>>>>> 13357279
                        ) + 0
                    ) + 0x01,
                    (Eout_register16, Eout_register17, Eout_register18, Eout_register19),
                )
            end
            if true
                IndexSpaces.unsafe_store4_global!(
                    Eout_memory,
                    (
                        (
                            ((IndexSpaces.assume_inrange(IndexSpaces.cuda_warpidx(), 0, 16) % 2) % 2) * 128 +
<<<<<<< HEAD
                            (((IndexSpaces.assume_inrange(IndexSpaces.cuda_threadidx(), 0, 32) % 32) * 16) ÷ 4) % 128 +
                            ((IndexSpaces.assume_inrange(IndexSpaces.cuda_blockidx(), 0, 16) % 16) % 16) * 256 +
                            (
                                (
                                    (
                                        (IndexSpaces.assume_inrange(loop, 0, 1, 256) % 256) * 16 +
                                        ((IndexSpaces.assume_inrange(IndexSpaces.cuda_warpidx(), 0, 16) ÷ 2) % 8) * 4096
                                    ) + 10
                                ) % 32768
                            ) * 4096
=======
                            ((IndexSpaces.assume_inrange(IndexSpaces.cuda_blockidx(), 0, 16) % 16) % 16) * 256 +
                            (
                                (
                                    ((IndexSpaces.assume_inrange(loop, 0, 1, 16) % 16) * 16 + 10) +
                                    ((IndexSpaces.assume_inrange(IndexSpaces.cuda_warpidx(), 0, 16) ÷ 2) % 8) * 256
                                ) % 2048
                            ) * 4096 +
                            (((IndexSpaces.assume_inrange(IndexSpaces.cuda_threadidx(), 0, 32) % 32) * 16) ÷ 4) % 128
>>>>>>> 13357279
                        ) + 0
                    ) + 0x01,
                    (Eout_register20, Eout_register21, Eout_register22, Eout_register23),
                )
            end
            if true
                IndexSpaces.unsafe_store4_global!(
                    Eout_memory,
                    (
                        (
                            ((IndexSpaces.assume_inrange(IndexSpaces.cuda_warpidx(), 0, 16) % 2) % 2) * 128 +
<<<<<<< HEAD
                            (((IndexSpaces.assume_inrange(IndexSpaces.cuda_threadidx(), 0, 32) % 32) * 16) ÷ 4) % 128 +
                            ((IndexSpaces.assume_inrange(IndexSpaces.cuda_blockidx(), 0, 16) % 16) % 16) * 256 +
                            (
                                (
                                    (
                                        (IndexSpaces.assume_inrange(loop, 0, 1, 256) % 256) * 16 +
                                        ((IndexSpaces.assume_inrange(IndexSpaces.cuda_warpidx(), 0, 16) ÷ 2) % 8) * 4096
                                    ) + 12
                                ) % 32768
                            ) * 4096
=======
                            ((IndexSpaces.assume_inrange(IndexSpaces.cuda_blockidx(), 0, 16) % 16) % 16) * 256 +
                            (
                                (
                                    ((IndexSpaces.assume_inrange(loop, 0, 1, 16) % 16) * 16 + 12) +
                                    ((IndexSpaces.assume_inrange(IndexSpaces.cuda_warpidx(), 0, 16) ÷ 2) % 8) * 256
                                ) % 2048
                            ) * 4096 +
                            (((IndexSpaces.assume_inrange(IndexSpaces.cuda_threadidx(), 0, 32) % 32) * 16) ÷ 4) % 128
>>>>>>> 13357279
                        ) + 0
                    ) + 0x01,
                    (Eout_register24, Eout_register25, Eout_register26, Eout_register27),
                )
            end
            if true
                IndexSpaces.unsafe_store4_global!(
                    Eout_memory,
                    (
                        (
                            ((IndexSpaces.assume_inrange(IndexSpaces.cuda_warpidx(), 0, 16) % 2) % 2) * 128 +
<<<<<<< HEAD
                            (((IndexSpaces.assume_inrange(IndexSpaces.cuda_threadidx(), 0, 32) % 32) * 16) ÷ 4) % 128 +
                            ((IndexSpaces.assume_inrange(IndexSpaces.cuda_blockidx(), 0, 16) % 16) % 16) * 256 +
                            (
                                (
                                    (
                                        (IndexSpaces.assume_inrange(loop, 0, 1, 256) % 256) * 16 +
                                        ((IndexSpaces.assume_inrange(IndexSpaces.cuda_warpidx(), 0, 16) ÷ 2) % 8) * 4096
                                    ) + 14
                                ) % 32768
                            ) * 4096
=======
                            ((IndexSpaces.assume_inrange(IndexSpaces.cuda_blockidx(), 0, 16) % 16) % 16) * 256 +
                            (
                                (
                                    ((IndexSpaces.assume_inrange(loop, 0, 1, 16) % 16) * 16 + 14) +
                                    ((IndexSpaces.assume_inrange(IndexSpaces.cuda_warpidx(), 0, 16) ÷ 2) % 8) * 256
                                ) % 2048
                            ) * 4096 +
                            (((IndexSpaces.assume_inrange(IndexSpaces.cuda_threadidx(), 0, 32) % 32) * 16) ÷ 4) % 128
>>>>>>> 13357279
                        ) + 0
                    ) + 0x01,
                    (Eout_register28, Eout_register29, Eout_register30, Eout_register31),
                )
            end
            if true
                IndexSpaces.unsafe_store4_global!(
                    Eout_memory,
                    (
                        (
                            ((IndexSpaces.assume_inrange(IndexSpaces.cuda_warpidx(), 0, 16) % 2) % 2) * 128 +
<<<<<<< HEAD
                            (((IndexSpaces.assume_inrange(IndexSpaces.cuda_threadidx(), 0, 32) % 32) * 16) ÷ 4) % 128 +
                            ((IndexSpaces.assume_inrange(IndexSpaces.cuda_blockidx(), 0, 16) % 16) % 16) * 256 +
                            (
                                (
                                    (1 + (IndexSpaces.assume_inrange(loop, 0, 1, 256) % 256) * 16) +
                                    ((IndexSpaces.assume_inrange(IndexSpaces.cuda_warpidx(), 0, 16) ÷ 2) % 8) * 4096
                                ) % 32768
                            ) * 4096
=======
                            ((IndexSpaces.assume_inrange(IndexSpaces.cuda_blockidx(), 0, 16) % 16) % 16) * 256 +
                            (
                                (
                                    (
                                        (IndexSpaces.assume_inrange(loop, 0, 1, 16) % 16) * 16 +
                                        ((IndexSpaces.assume_inrange(IndexSpaces.cuda_warpidx(), 0, 16) ÷ 2) % 8) * 256
                                    ) + 1
                                ) % 2048
                            ) * 4096 +
                            (((IndexSpaces.assume_inrange(IndexSpaces.cuda_threadidx(), 0, 32) % 32) * 16) ÷ 4) % 128
>>>>>>> 13357279
                        ) + 0
                    ) + 0x01,
                    (Eout_register32, Eout_register33, Eout_register34, Eout_register35),
                )
            end
            if true
                IndexSpaces.unsafe_store4_global!(
                    Eout_memory,
                    (
                        (
                            ((IndexSpaces.assume_inrange(IndexSpaces.cuda_warpidx(), 0, 16) % 2) % 2) * 128 +
<<<<<<< HEAD
                            (((IndexSpaces.assume_inrange(IndexSpaces.cuda_threadidx(), 0, 32) % 32) * 16) ÷ 4) % 128 +
=======
>>>>>>> 13357279
                            ((IndexSpaces.assume_inrange(IndexSpaces.cuda_blockidx(), 0, 16) % 16) % 16) * 256 +
                            (
                                (
                                    (
<<<<<<< HEAD
                                        (1 + (IndexSpaces.assume_inrange(loop, 0, 1, 256) % 256) * 16) +
                                        ((IndexSpaces.assume_inrange(IndexSpaces.cuda_warpidx(), 0, 16) ÷ 2) % 8) * 4096
                                    ) + 2
                                ) % 32768
                            ) * 4096
=======
                                        ((IndexSpaces.assume_inrange(loop, 0, 1, 16) % 16) * 16 + 2) +
                                        ((IndexSpaces.assume_inrange(IndexSpaces.cuda_warpidx(), 0, 16) ÷ 2) % 8) * 256
                                    ) + 1
                                ) % 2048
                            ) * 4096 +
                            (((IndexSpaces.assume_inrange(IndexSpaces.cuda_threadidx(), 0, 32) % 32) * 16) ÷ 4) % 128
>>>>>>> 13357279
                        ) + 0
                    ) + 0x01,
                    (Eout_register36, Eout_register37, Eout_register38, Eout_register39),
                )
            end
            if true
                IndexSpaces.unsafe_store4_global!(
                    Eout_memory,
                    (
                        (
                            ((IndexSpaces.assume_inrange(IndexSpaces.cuda_warpidx(), 0, 16) % 2) % 2) * 128 +
<<<<<<< HEAD
                            (((IndexSpaces.assume_inrange(IndexSpaces.cuda_threadidx(), 0, 32) % 32) * 16) ÷ 4) % 128 +
=======
>>>>>>> 13357279
                            ((IndexSpaces.assume_inrange(IndexSpaces.cuda_blockidx(), 0, 16) % 16) % 16) * 256 +
                            (
                                (
                                    (
<<<<<<< HEAD
                                        (1 + (IndexSpaces.assume_inrange(loop, 0, 1, 256) % 256) * 16) +
                                        ((IndexSpaces.assume_inrange(IndexSpaces.cuda_warpidx(), 0, 16) ÷ 2) % 8) * 4096
                                    ) + 4
                                ) % 32768
                            ) * 4096
=======
                                        ((IndexSpaces.assume_inrange(loop, 0, 1, 16) % 16) * 16 + 4) +
                                        ((IndexSpaces.assume_inrange(IndexSpaces.cuda_warpidx(), 0, 16) ÷ 2) % 8) * 256
                                    ) + 1
                                ) % 2048
                            ) * 4096 +
                            (((IndexSpaces.assume_inrange(IndexSpaces.cuda_threadidx(), 0, 32) % 32) * 16) ÷ 4) % 128
>>>>>>> 13357279
                        ) + 0
                    ) + 0x01,
                    (Eout_register40, Eout_register41, Eout_register42, Eout_register43),
                )
            end
            if true
                IndexSpaces.unsafe_store4_global!(
                    Eout_memory,
                    (
                        (
                            ((IndexSpaces.assume_inrange(IndexSpaces.cuda_warpidx(), 0, 16) % 2) % 2) * 128 +
<<<<<<< HEAD
                            (((IndexSpaces.assume_inrange(IndexSpaces.cuda_threadidx(), 0, 32) % 32) * 16) ÷ 4) % 128 +
=======
>>>>>>> 13357279
                            ((IndexSpaces.assume_inrange(IndexSpaces.cuda_blockidx(), 0, 16) % 16) % 16) * 256 +
                            (
                                (
                                    (
<<<<<<< HEAD
                                        (1 + (IndexSpaces.assume_inrange(loop, 0, 1, 256) % 256) * 16) +
                                        ((IndexSpaces.assume_inrange(IndexSpaces.cuda_warpidx(), 0, 16) ÷ 2) % 8) * 4096
                                    ) + 6
                                ) % 32768
                            ) * 4096
=======
                                        ((IndexSpaces.assume_inrange(loop, 0, 1, 16) % 16) * 16 + 6) +
                                        ((IndexSpaces.assume_inrange(IndexSpaces.cuda_warpidx(), 0, 16) ÷ 2) % 8) * 256
                                    ) + 1
                                ) % 2048
                            ) * 4096 +
                            (((IndexSpaces.assume_inrange(IndexSpaces.cuda_threadidx(), 0, 32) % 32) * 16) ÷ 4) % 128
>>>>>>> 13357279
                        ) + 0
                    ) + 0x01,
                    (Eout_register44, Eout_register45, Eout_register46, Eout_register47),
                )
            end
            if true
                IndexSpaces.unsafe_store4_global!(
                    Eout_memory,
                    (
                        (
                            ((IndexSpaces.assume_inrange(IndexSpaces.cuda_warpidx(), 0, 16) % 2) % 2) * 128 +
<<<<<<< HEAD
                            (((IndexSpaces.assume_inrange(IndexSpaces.cuda_threadidx(), 0, 32) % 32) * 16) ÷ 4) % 128 +
=======
>>>>>>> 13357279
                            ((IndexSpaces.assume_inrange(IndexSpaces.cuda_blockidx(), 0, 16) % 16) % 16) * 256 +
                            (
                                (
                                    (
<<<<<<< HEAD
                                        (1 + (IndexSpaces.assume_inrange(loop, 0, 1, 256) % 256) * 16) +
                                        ((IndexSpaces.assume_inrange(IndexSpaces.cuda_warpidx(), 0, 16) ÷ 2) % 8) * 4096
                                    ) + 8
                                ) % 32768
                            ) * 4096
=======
                                        ((IndexSpaces.assume_inrange(loop, 0, 1, 16) % 16) * 16 + 8) +
                                        ((IndexSpaces.assume_inrange(IndexSpaces.cuda_warpidx(), 0, 16) ÷ 2) % 8) * 256
                                    ) + 1
                                ) % 2048
                            ) * 4096 +
                            (((IndexSpaces.assume_inrange(IndexSpaces.cuda_threadidx(), 0, 32) % 32) * 16) ÷ 4) % 128
>>>>>>> 13357279
                        ) + 0
                    ) + 0x01,
                    (Eout_register48, Eout_register49, Eout_register50, Eout_register51),
                )
            end
            if true
                IndexSpaces.unsafe_store4_global!(
                    Eout_memory,
                    (
                        (
                            ((IndexSpaces.assume_inrange(IndexSpaces.cuda_warpidx(), 0, 16) % 2) % 2) * 128 +
<<<<<<< HEAD
                            (((IndexSpaces.assume_inrange(IndexSpaces.cuda_threadidx(), 0, 32) % 32) * 16) ÷ 4) % 128 +
=======
>>>>>>> 13357279
                            ((IndexSpaces.assume_inrange(IndexSpaces.cuda_blockidx(), 0, 16) % 16) % 16) * 256 +
                            (
                                (
                                    (
<<<<<<< HEAD
                                        (1 + (IndexSpaces.assume_inrange(loop, 0, 1, 256) % 256) * 16) +
                                        ((IndexSpaces.assume_inrange(IndexSpaces.cuda_warpidx(), 0, 16) ÷ 2) % 8) * 4096
                                    ) + 10
                                ) % 32768
                            ) * 4096
=======
                                        ((IndexSpaces.assume_inrange(loop, 0, 1, 16) % 16) * 16 + 10) +
                                        ((IndexSpaces.assume_inrange(IndexSpaces.cuda_warpidx(), 0, 16) ÷ 2) % 8) * 256
                                    ) + 1
                                ) % 2048
                            ) * 4096 +
                            (((IndexSpaces.assume_inrange(IndexSpaces.cuda_threadidx(), 0, 32) % 32) * 16) ÷ 4) % 128
>>>>>>> 13357279
                        ) + 0
                    ) + 0x01,
                    (Eout_register52, Eout_register53, Eout_register54, Eout_register55),
                )
            end
            if true
                IndexSpaces.unsafe_store4_global!(
                    Eout_memory,
                    (
                        (
                            ((IndexSpaces.assume_inrange(IndexSpaces.cuda_warpidx(), 0, 16) % 2) % 2) * 128 +
<<<<<<< HEAD
                            (((IndexSpaces.assume_inrange(IndexSpaces.cuda_threadidx(), 0, 32) % 32) * 16) ÷ 4) % 128 +
=======
>>>>>>> 13357279
                            ((IndexSpaces.assume_inrange(IndexSpaces.cuda_blockidx(), 0, 16) % 16) % 16) * 256 +
                            (
                                (
                                    (
<<<<<<< HEAD
                                        (1 + (IndexSpaces.assume_inrange(loop, 0, 1, 256) % 256) * 16) +
                                        ((IndexSpaces.assume_inrange(IndexSpaces.cuda_warpidx(), 0, 16) ÷ 2) % 8) * 4096
                                    ) + 12
                                ) % 32768
                            ) * 4096
=======
                                        ((IndexSpaces.assume_inrange(loop, 0, 1, 16) % 16) * 16 + 12) +
                                        ((IndexSpaces.assume_inrange(IndexSpaces.cuda_warpidx(), 0, 16) ÷ 2) % 8) * 256
                                    ) + 1
                                ) % 2048
                            ) * 4096 +
                            (((IndexSpaces.assume_inrange(IndexSpaces.cuda_threadidx(), 0, 32) % 32) * 16) ÷ 4) % 128
>>>>>>> 13357279
                        ) + 0
                    ) + 0x01,
                    (Eout_register56, Eout_register57, Eout_register58, Eout_register59),
                )
            end
            if true
                IndexSpaces.unsafe_store4_global!(
                    Eout_memory,
                    (
                        (
                            ((IndexSpaces.assume_inrange(IndexSpaces.cuda_warpidx(), 0, 16) % 2) % 2) * 128 +
<<<<<<< HEAD
                            (((IndexSpaces.assume_inrange(IndexSpaces.cuda_threadidx(), 0, 32) % 32) * 16) ÷ 4) % 128 +
=======
>>>>>>> 13357279
                            ((IndexSpaces.assume_inrange(IndexSpaces.cuda_blockidx(), 0, 16) % 16) % 16) * 256 +
                            (
                                (
                                    (
<<<<<<< HEAD
                                        (1 + (IndexSpaces.assume_inrange(loop, 0, 1, 256) % 256) * 16) +
                                        ((IndexSpaces.assume_inrange(IndexSpaces.cuda_warpidx(), 0, 16) ÷ 2) % 8) * 4096
                                    ) + 14
                                ) % 32768
                            ) * 4096
=======
                                        ((IndexSpaces.assume_inrange(loop, 0, 1, 16) % 16) * 16 + 14) +
                                        ((IndexSpaces.assume_inrange(IndexSpaces.cuda_warpidx(), 0, 16) ÷ 2) % 8) * 256
                                    ) + 1
                                ) % 2048
                            ) * 4096 +
                            (((IndexSpaces.assume_inrange(IndexSpaces.cuda_threadidx(), 0, 32) % 32) * 16) ÷ 4) % 128
>>>>>>> 13357279
                        ) + 0
                    ) + 0x01,
                    (Eout_register60, Eout_register61, Eout_register62, Eout_register63),
                )
            end
        end
        info = 0
        if true
<<<<<<< HEAD
            info_memory[((((IndexSpaces.assume_inrange(IndexSpaces.cuda_warpidx(), 0, 16) % 16) % 16) * 32 + (IndexSpaces.assume_inrange(IndexSpaces.cuda_threadidx(), 0, 32) % 32) % 32 + ((IndexSpaces.assume_inrange(IndexSpaces.cuda_blockidx(), 0, 16) % 16) % 16) * 512) + 0) + 0x01] =
=======
            info_memory[(((IndexSpaces.assume_inrange(IndexSpaces.cuda_threadidx(), 0, 32) % 32) % 32 + ((IndexSpaces.assume_inrange(IndexSpaces.cuda_blockidx(), 0, 16) % 16) % 16) * 512 + ((IndexSpaces.assume_inrange(IndexSpaces.cuda_warpidx(), 0, 16) % 16) % 16) * 32) + 0) + 0x01] =
>>>>>>> 13357279
                info
        end
    end
)<|MERGE_RESOLUTION|>--- conflicted
+++ resolved
@@ -2,37 +2,6 @@
     begin #= /home/eschnett/src/kotekan/julia/kernels/xpose.jl:319 =#
         info = 1
         if true
-<<<<<<< HEAD
-            info_memory[((((IndexSpaces.assume_inrange(IndexSpaces.cuda_warpidx(), 0, 16) % 16) % 16) * 32 + (IndexSpaces.assume_inrange(IndexSpaces.cuda_threadidx(), 0, 32) % 32) % 32 + ((IndexSpaces.assume_inrange(IndexSpaces.cuda_blockidx(), 0, 16) % 16) % 16) * 512) + 0) + 0x01] =
-                info
-        end
-        for loop in 0:1:255
-            (Ein_register0, Ein_register1, Ein_register2, Ein_register3) = IndexSpaces.unsafe_load4_global(
-                Ein_memory,
-                (
-                    ((IndexSpaces.assume_inrange(IndexSpaces.cuda_blockidx(), 0, 16) % 16) % 16) * 4096 +
-                    (
-                        (
-                            (
-                                (IndexSpaces.assume_inrange(IndexSpaces.cuda_threadidx(), 0, 32) % 2) * 16 +
-                                ((IndexSpaces.assume_inrange(IndexSpaces.cuda_threadidx(), 0, 32) ÷ 16) % 2) * 8
-                            ) ÷ 8
-                        ) % 64
-                    ) * 32 +
-                    (
-                        (
-                            (IndexSpaces.assume_inrange(IndexSpaces.cuda_threadidx(), 0, 32) % 2) * 16 +
-                            ((IndexSpaces.assume_inrange(IndexSpaces.cuda_threadidx(), 0, 32) ÷ 16) % 2) * 8
-                        ) ÷ 4
-                    ) % 2 +
-                    (
-                        (
-                            (
-                                (
-                                    (IndexSpaces.assume_inrange(loop, 0, 1, 256) % 256) * 16 +
-                                    ((IndexSpaces.assume_inrange(IndexSpaces.cuda_warpidx(), 0, 16) ÷ 2) % 8) * 4096
-                                ) + ((IndexSpaces.assume_inrange(IndexSpaces.cuda_threadidx(), 0, 32) ÷ 2) % 8) * 2
-=======
             info_memory[(((IndexSpaces.assume_inrange(IndexSpaces.cuda_threadidx(), 0, 32) % 32) % 32 + ((IndexSpaces.assume_inrange(IndexSpaces.cuda_blockidx(), 0, 16) % 16) % 16) * 512 + ((IndexSpaces.assume_inrange(IndexSpaces.cuda_warpidx(), 0, 16) % 16) % 16) * 32) + 0) + 0x01] =
                 info
         end
@@ -102,48 +71,12 @@
                                     (IndexSpaces.assume_inrange(loop, 0, 1, 16) % 16) * 16 +
                                     ((IndexSpaces.assume_inrange(IndexSpaces.cuda_threadidx(), 0, 32) ÷ 2) % 8) * 2
                                 ) + ((IndexSpaces.assume_inrange(IndexSpaces.cuda_warpidx(), 0, 16) ÷ 2) % 8) * 256
->>>>>>> 13357279
                             ) ÷ 16
                         ) % 128
                     ) * 65536 +
-                    ((IndexSpaces.assume_inrange(IndexSpaces.cuda_warpidx(), 0, 16) % 2) % 2) * 2048 +
-                    (
-                        (
-                            (
-<<<<<<< HEAD
-                                (IndexSpaces.assume_inrange(loop, 0, 1, 256) % 256) * 16 +
-                                ((IndexSpaces.assume_inrange(IndexSpaces.cuda_warpidx(), 0, 16) ÷ 2) % 8) * 4096
-                            ) + ((IndexSpaces.assume_inrange(IndexSpaces.cuda_threadidx(), 0, 32) ÷ 2) % 8) * 2
-                        ) % 16
-                    ) * 2
-                ) + 1i32,
-            )
-            (Ein_register4, Ein_register5, Ein_register6, Ein_register7) = IndexSpaces.unsafe_load4_global(
-                Ein_memory,
-                (
-                    ((IndexSpaces.assume_inrange(IndexSpaces.cuda_blockidx(), 0, 16) % 16) % 16) * 4096 +
-                    (
-                        (
-                            (
-                                (32 + (IndexSpaces.assume_inrange(IndexSpaces.cuda_threadidx(), 0, 32) % 2) * 16) +
-                                ((IndexSpaces.assume_inrange(IndexSpaces.cuda_threadidx(), 0, 32) ÷ 16) % 2) * 8
-                            ) ÷ 8
-                        ) % 64
-                    ) * 32 +
-                    (
-                        (
-                            (32 + (IndexSpaces.assume_inrange(IndexSpaces.cuda_threadidx(), 0, 32) % 2) * 16) +
-                            ((IndexSpaces.assume_inrange(IndexSpaces.cuda_threadidx(), 0, 32) ÷ 16) % 2) * 8
-                        ) ÷ 4
-                    ) % 2 +
-                    (
-                        (
-                            (
-                                (
-                                    (IndexSpaces.assume_inrange(loop, 0, 1, 256) % 256) * 16 +
-                                    ((IndexSpaces.assume_inrange(IndexSpaces.cuda_warpidx(), 0, 16) ÷ 2) % 8) * 4096
-                                ) + ((IndexSpaces.assume_inrange(IndexSpaces.cuda_threadidx(), 0, 32) ÷ 2) % 8) * 2
-=======
+                    (
+                        (
+                            (
                                 (((IndexSpaces.assume_inrange(IndexSpaces.cuda_threadidx(), 0, 32) ÷ 16) % 2) * 8 + 32) +
                                 (IndexSpaces.assume_inrange(IndexSpaces.cuda_threadidx(), 0, 32) % 2) * 16
                             ) ÷ 8
@@ -177,48 +110,12 @@
                                     (IndexSpaces.assume_inrange(loop, 0, 1, 16) % 16) * 16 +
                                     ((IndexSpaces.assume_inrange(IndexSpaces.cuda_threadidx(), 0, 32) ÷ 2) % 8) * 2
                                 ) + ((IndexSpaces.assume_inrange(IndexSpaces.cuda_warpidx(), 0, 16) ÷ 2) % 8) * 256
->>>>>>> 13357279
                             ) ÷ 16
                         ) % 128
                     ) * 65536 +
-                    ((IndexSpaces.assume_inrange(IndexSpaces.cuda_warpidx(), 0, 16) % 2) % 2) * 2048 +
-                    (
-                        (
-                            (
-<<<<<<< HEAD
-                                (IndexSpaces.assume_inrange(loop, 0, 1, 256) % 256) * 16 +
-                                ((IndexSpaces.assume_inrange(IndexSpaces.cuda_warpidx(), 0, 16) ÷ 2) % 8) * 4096
-                            ) + ((IndexSpaces.assume_inrange(IndexSpaces.cuda_threadidx(), 0, 32) ÷ 2) % 8) * 2
-                        ) % 16
-                    ) * 2
-                ) + 1i32,
-            )
-            (Ein_register8, Ein_register9, Ein_register10, Ein_register11) = IndexSpaces.unsafe_load4_global(
-                Ein_memory,
-                (
-                    ((IndexSpaces.assume_inrange(IndexSpaces.cuda_blockidx(), 0, 16) % 16) % 16) * 4096 +
-                    (
-                        (
-                            (
-                                (64 + (IndexSpaces.assume_inrange(IndexSpaces.cuda_threadidx(), 0, 32) % 2) * 16) +
-                                ((IndexSpaces.assume_inrange(IndexSpaces.cuda_threadidx(), 0, 32) ÷ 16) % 2) * 8
-                            ) ÷ 8
-                        ) % 64
-                    ) * 32 +
-                    (
-                        (
-                            (64 + (IndexSpaces.assume_inrange(IndexSpaces.cuda_threadidx(), 0, 32) % 2) * 16) +
-                            ((IndexSpaces.assume_inrange(IndexSpaces.cuda_threadidx(), 0, 32) ÷ 16) % 2) * 8
-                        ) ÷ 4
-                    ) % 2 +
-                    (
-                        (
-                            (
-                                (
-                                    (IndexSpaces.assume_inrange(loop, 0, 1, 256) % 256) * 16 +
-                                    ((IndexSpaces.assume_inrange(IndexSpaces.cuda_warpidx(), 0, 16) ÷ 2) % 8) * 4096
-                                ) + ((IndexSpaces.assume_inrange(IndexSpaces.cuda_threadidx(), 0, 32) ÷ 2) % 8) * 2
-=======
+                    (
+                        (
+                            (
                                 (((IndexSpaces.assume_inrange(IndexSpaces.cuda_threadidx(), 0, 32) ÷ 16) % 2) * 8 + 64) +
                                 (IndexSpaces.assume_inrange(IndexSpaces.cuda_threadidx(), 0, 32) % 2) * 16
                             ) ÷ 8
@@ -252,48 +149,12 @@
                                     (IndexSpaces.assume_inrange(loop, 0, 1, 16) % 16) * 16 +
                                     ((IndexSpaces.assume_inrange(IndexSpaces.cuda_threadidx(), 0, 32) ÷ 2) % 8) * 2
                                 ) + ((IndexSpaces.assume_inrange(IndexSpaces.cuda_warpidx(), 0, 16) ÷ 2) % 8) * 256
->>>>>>> 13357279
                             ) ÷ 16
                         ) % 128
                     ) * 65536 +
-                    ((IndexSpaces.assume_inrange(IndexSpaces.cuda_warpidx(), 0, 16) % 2) % 2) * 2048 +
-                    (
-                        (
-                            (
-<<<<<<< HEAD
-                                (IndexSpaces.assume_inrange(loop, 0, 1, 256) % 256) * 16 +
-                                ((IndexSpaces.assume_inrange(IndexSpaces.cuda_warpidx(), 0, 16) ÷ 2) % 8) * 4096
-                            ) + ((IndexSpaces.assume_inrange(IndexSpaces.cuda_threadidx(), 0, 32) ÷ 2) % 8) * 2
-                        ) % 16
-                    ) * 2
-                ) + 1i32,
-            )
-            (Ein_register12, Ein_register13, Ein_register14, Ein_register15) = IndexSpaces.unsafe_load4_global(
-                Ein_memory,
-                (
-                    ((IndexSpaces.assume_inrange(IndexSpaces.cuda_blockidx(), 0, 16) % 16) % 16) * 4096 +
-                    (
-                        (
-                            (
-                                (96 + (IndexSpaces.assume_inrange(IndexSpaces.cuda_threadidx(), 0, 32) % 2) * 16) +
-                                ((IndexSpaces.assume_inrange(IndexSpaces.cuda_threadidx(), 0, 32) ÷ 16) % 2) * 8
-                            ) ÷ 8
-                        ) % 64
-                    ) * 32 +
-                    (
-                        (
-                            (96 + (IndexSpaces.assume_inrange(IndexSpaces.cuda_threadidx(), 0, 32) % 2) * 16) +
-                            ((IndexSpaces.assume_inrange(IndexSpaces.cuda_threadidx(), 0, 32) ÷ 16) % 2) * 8
-                        ) ÷ 4
-                    ) % 2 +
-                    (
-                        (
-                            (
-                                (
-                                    (IndexSpaces.assume_inrange(loop, 0, 1, 256) % 256) * 16 +
-                                    ((IndexSpaces.assume_inrange(IndexSpaces.cuda_warpidx(), 0, 16) ÷ 2) % 8) * 4096
-                                ) + ((IndexSpaces.assume_inrange(IndexSpaces.cuda_threadidx(), 0, 32) ÷ 2) % 8) * 2
-=======
+                    (
+                        (
+                            (
                                 (((IndexSpaces.assume_inrange(IndexSpaces.cuda_threadidx(), 0, 32) ÷ 16) % 2) * 8 + 96) +
                                 (IndexSpaces.assume_inrange(IndexSpaces.cuda_threadidx(), 0, 32) % 2) * 16
                             ) ÷ 8
@@ -327,48 +188,12 @@
                                     (IndexSpaces.assume_inrange(loop, 0, 1, 16) % 16) * 16 +
                                     ((IndexSpaces.assume_inrange(IndexSpaces.cuda_threadidx(), 0, 32) ÷ 2) % 8) * 2
                                 ) + ((IndexSpaces.assume_inrange(IndexSpaces.cuda_warpidx(), 0, 16) ÷ 2) % 8) * 256
->>>>>>> 13357279
                             ) ÷ 16
                         ) % 128
                     ) * 65536 +
-                    ((IndexSpaces.assume_inrange(IndexSpaces.cuda_warpidx(), 0, 16) % 2) % 2) * 2048 +
-                    (
-                        (
-                            (
-<<<<<<< HEAD
-                                (IndexSpaces.assume_inrange(loop, 0, 1, 256) % 256) * 16 +
-                                ((IndexSpaces.assume_inrange(IndexSpaces.cuda_warpidx(), 0, 16) ÷ 2) % 8) * 4096
-                            ) + ((IndexSpaces.assume_inrange(IndexSpaces.cuda_threadidx(), 0, 32) ÷ 2) % 8) * 2
-                        ) % 16
-                    ) * 2
-                ) + 1i32,
-            )
-            (Ein_register16, Ein_register17, Ein_register18, Ein_register19) = IndexSpaces.unsafe_load4_global(
-                Ein_memory,
-                (
-                    ((IndexSpaces.assume_inrange(IndexSpaces.cuda_blockidx(), 0, 16) % 16) % 16) * 4096 +
-                    (
-                        (
-                            (
-                                (128 + (IndexSpaces.assume_inrange(IndexSpaces.cuda_threadidx(), 0, 32) % 2) * 16) +
-                                ((IndexSpaces.assume_inrange(IndexSpaces.cuda_threadidx(), 0, 32) ÷ 16) % 2) * 8
-                            ) ÷ 8
-                        ) % 64
-                    ) * 32 +
-                    (
-                        (
-                            (128 + (IndexSpaces.assume_inrange(IndexSpaces.cuda_threadidx(), 0, 32) % 2) * 16) +
-                            ((IndexSpaces.assume_inrange(IndexSpaces.cuda_threadidx(), 0, 32) ÷ 16) % 2) * 8
-                        ) ÷ 4
-                    ) % 2 +
-                    (
-                        (
-                            (
-                                (
-                                    (IndexSpaces.assume_inrange(loop, 0, 1, 256) % 256) * 16 +
-                                    ((IndexSpaces.assume_inrange(IndexSpaces.cuda_warpidx(), 0, 16) ÷ 2) % 8) * 4096
-                                ) + ((IndexSpaces.assume_inrange(IndexSpaces.cuda_threadidx(), 0, 32) ÷ 2) % 8) * 2
-=======
+                    (
+                        (
+                            (
                                 (((IndexSpaces.assume_inrange(IndexSpaces.cuda_threadidx(), 0, 32) ÷ 16) % 2) * 8 + 128) +
                                 (IndexSpaces.assume_inrange(IndexSpaces.cuda_threadidx(), 0, 32) % 2) * 16
                             ) ÷ 8
@@ -402,48 +227,12 @@
                                     (IndexSpaces.assume_inrange(loop, 0, 1, 16) % 16) * 16 +
                                     ((IndexSpaces.assume_inrange(IndexSpaces.cuda_threadidx(), 0, 32) ÷ 2) % 8) * 2
                                 ) + ((IndexSpaces.assume_inrange(IndexSpaces.cuda_warpidx(), 0, 16) ÷ 2) % 8) * 256
->>>>>>> 13357279
                             ) ÷ 16
                         ) % 128
                     ) * 65536 +
-                    ((IndexSpaces.assume_inrange(IndexSpaces.cuda_warpidx(), 0, 16) % 2) % 2) * 2048 +
-                    (
-                        (
-                            (
-<<<<<<< HEAD
-                                (IndexSpaces.assume_inrange(loop, 0, 1, 256) % 256) * 16 +
-                                ((IndexSpaces.assume_inrange(IndexSpaces.cuda_warpidx(), 0, 16) ÷ 2) % 8) * 4096
-                            ) + ((IndexSpaces.assume_inrange(IndexSpaces.cuda_threadidx(), 0, 32) ÷ 2) % 8) * 2
-                        ) % 16
-                    ) * 2
-                ) + 1i32,
-            )
-            (Ein_register20, Ein_register21, Ein_register22, Ein_register23) = IndexSpaces.unsafe_load4_global(
-                Ein_memory,
-                (
-                    ((IndexSpaces.assume_inrange(IndexSpaces.cuda_blockidx(), 0, 16) % 16) % 16) * 4096 +
-                    (
-                        (
-                            (
-                                (160 + (IndexSpaces.assume_inrange(IndexSpaces.cuda_threadidx(), 0, 32) % 2) * 16) +
-                                ((IndexSpaces.assume_inrange(IndexSpaces.cuda_threadidx(), 0, 32) ÷ 16) % 2) * 8
-                            ) ÷ 8
-                        ) % 64
-                    ) * 32 +
-                    (
-                        (
-                            (160 + (IndexSpaces.assume_inrange(IndexSpaces.cuda_threadidx(), 0, 32) % 2) * 16) +
-                            ((IndexSpaces.assume_inrange(IndexSpaces.cuda_threadidx(), 0, 32) ÷ 16) % 2) * 8
-                        ) ÷ 4
-                    ) % 2 +
-                    (
-                        (
-                            (
-                                (
-                                    (IndexSpaces.assume_inrange(loop, 0, 1, 256) % 256) * 16 +
-                                    ((IndexSpaces.assume_inrange(IndexSpaces.cuda_warpidx(), 0, 16) ÷ 2) % 8) * 4096
-                                ) + ((IndexSpaces.assume_inrange(IndexSpaces.cuda_threadidx(), 0, 32) ÷ 2) % 8) * 2
-=======
+                    (
+                        (
+                            (
                                 (((IndexSpaces.assume_inrange(IndexSpaces.cuda_threadidx(), 0, 32) ÷ 16) % 2) * 8 + 160) +
                                 (IndexSpaces.assume_inrange(IndexSpaces.cuda_threadidx(), 0, 32) % 2) * 16
                             ) ÷ 8
@@ -477,48 +266,12 @@
                                     (IndexSpaces.assume_inrange(loop, 0, 1, 16) % 16) * 16 +
                                     ((IndexSpaces.assume_inrange(IndexSpaces.cuda_threadidx(), 0, 32) ÷ 2) % 8) * 2
                                 ) + ((IndexSpaces.assume_inrange(IndexSpaces.cuda_warpidx(), 0, 16) ÷ 2) % 8) * 256
->>>>>>> 13357279
                             ) ÷ 16
                         ) % 128
                     ) * 65536 +
-                    ((IndexSpaces.assume_inrange(IndexSpaces.cuda_warpidx(), 0, 16) % 2) % 2) * 2048 +
-                    (
-                        (
-                            (
-<<<<<<< HEAD
-                                (IndexSpaces.assume_inrange(loop, 0, 1, 256) % 256) * 16 +
-                                ((IndexSpaces.assume_inrange(IndexSpaces.cuda_warpidx(), 0, 16) ÷ 2) % 8) * 4096
-                            ) + ((IndexSpaces.assume_inrange(IndexSpaces.cuda_threadidx(), 0, 32) ÷ 2) % 8) * 2
-                        ) % 16
-                    ) * 2
-                ) + 1i32,
-            )
-            (Ein_register24, Ein_register25, Ein_register26, Ein_register27) = IndexSpaces.unsafe_load4_global(
-                Ein_memory,
-                (
-                    ((IndexSpaces.assume_inrange(IndexSpaces.cuda_blockidx(), 0, 16) % 16) % 16) * 4096 +
-                    (
-                        (
-                            (
-                                (192 + (IndexSpaces.assume_inrange(IndexSpaces.cuda_threadidx(), 0, 32) % 2) * 16) +
-                                ((IndexSpaces.assume_inrange(IndexSpaces.cuda_threadidx(), 0, 32) ÷ 16) % 2) * 8
-                            ) ÷ 8
-                        ) % 64
-                    ) * 32 +
-                    (
-                        (
-                            (192 + (IndexSpaces.assume_inrange(IndexSpaces.cuda_threadidx(), 0, 32) % 2) * 16) +
-                            ((IndexSpaces.assume_inrange(IndexSpaces.cuda_threadidx(), 0, 32) ÷ 16) % 2) * 8
-                        ) ÷ 4
-                    ) % 2 +
-                    (
-                        (
-                            (
-                                (
-                                    (IndexSpaces.assume_inrange(loop, 0, 1, 256) % 256) * 16 +
-                                    ((IndexSpaces.assume_inrange(IndexSpaces.cuda_warpidx(), 0, 16) ÷ 2) % 8) * 4096
-                                ) + ((IndexSpaces.assume_inrange(IndexSpaces.cuda_threadidx(), 0, 32) ÷ 2) % 8) * 2
-=======
+                    (
+                        (
+                            (
                                 (((IndexSpaces.assume_inrange(IndexSpaces.cuda_threadidx(), 0, 32) ÷ 16) % 2) * 8 + 192) +
                                 (IndexSpaces.assume_inrange(IndexSpaces.cuda_threadidx(), 0, 32) % 2) * 16
                             ) ÷ 8
@@ -552,48 +305,12 @@
                                     (IndexSpaces.assume_inrange(loop, 0, 1, 16) % 16) * 16 +
                                     ((IndexSpaces.assume_inrange(IndexSpaces.cuda_threadidx(), 0, 32) ÷ 2) % 8) * 2
                                 ) + ((IndexSpaces.assume_inrange(IndexSpaces.cuda_warpidx(), 0, 16) ÷ 2) % 8) * 256
->>>>>>> 13357279
                             ) ÷ 16
                         ) % 128
                     ) * 65536 +
-                    ((IndexSpaces.assume_inrange(IndexSpaces.cuda_warpidx(), 0, 16) % 2) % 2) * 2048 +
-                    (
-                        (
-                            (
-<<<<<<< HEAD
-                                (IndexSpaces.assume_inrange(loop, 0, 1, 256) % 256) * 16 +
-                                ((IndexSpaces.assume_inrange(IndexSpaces.cuda_warpidx(), 0, 16) ÷ 2) % 8) * 4096
-                            ) + ((IndexSpaces.assume_inrange(IndexSpaces.cuda_threadidx(), 0, 32) ÷ 2) % 8) * 2
-                        ) % 16
-                    ) * 2
-                ) + 1i32,
-            )
-            (Ein_register28, Ein_register29, Ein_register30, Ein_register31) = IndexSpaces.unsafe_load4_global(
-                Ein_memory,
-                (
-                    ((IndexSpaces.assume_inrange(IndexSpaces.cuda_blockidx(), 0, 16) % 16) % 16) * 4096 +
-                    (
-                        (
-                            (
-                                (224 + (IndexSpaces.assume_inrange(IndexSpaces.cuda_threadidx(), 0, 32) % 2) * 16) +
-                                ((IndexSpaces.assume_inrange(IndexSpaces.cuda_threadidx(), 0, 32) ÷ 16) % 2) * 8
-                            ) ÷ 8
-                        ) % 64
-                    ) * 32 +
-                    (
-                        (
-                            (224 + (IndexSpaces.assume_inrange(IndexSpaces.cuda_threadidx(), 0, 32) % 2) * 16) +
-                            ((IndexSpaces.assume_inrange(IndexSpaces.cuda_threadidx(), 0, 32) ÷ 16) % 2) * 8
-                        ) ÷ 4
-                    ) % 2 +
-                    (
-                        (
-                            (
-                                (
-                                    (IndexSpaces.assume_inrange(loop, 0, 1, 256) % 256) * 16 +
-                                    ((IndexSpaces.assume_inrange(IndexSpaces.cuda_warpidx(), 0, 16) ÷ 2) % 8) * 4096
-                                ) + ((IndexSpaces.assume_inrange(IndexSpaces.cuda_threadidx(), 0, 32) ÷ 2) % 8) * 2
-=======
+                    (
+                        (
+                            (
                                 (((IndexSpaces.assume_inrange(IndexSpaces.cuda_threadidx(), 0, 32) ÷ 16) % 2) * 8 + 224) +
                                 (IndexSpaces.assume_inrange(IndexSpaces.cuda_threadidx(), 0, 32) % 2) * 16
                             ) ÷ 8
@@ -627,48 +344,12 @@
                                     (IndexSpaces.assume_inrange(loop, 0, 1, 16) % 16) * 16 +
                                     ((IndexSpaces.assume_inrange(IndexSpaces.cuda_threadidx(), 0, 32) ÷ 2) % 8) * 2
                                 ) + ((IndexSpaces.assume_inrange(IndexSpaces.cuda_warpidx(), 0, 16) ÷ 2) % 8) * 256
->>>>>>> 13357279
                             ) ÷ 16
                         ) % 128
                     ) * 65536 +
-                    ((IndexSpaces.assume_inrange(IndexSpaces.cuda_warpidx(), 0, 16) % 2) % 2) * 2048 +
-                    (
-                        (
-                            (
-<<<<<<< HEAD
-                                (IndexSpaces.assume_inrange(loop, 0, 1, 256) % 256) * 16 +
-                                ((IndexSpaces.assume_inrange(IndexSpaces.cuda_warpidx(), 0, 16) ÷ 2) % 8) * 4096
-                            ) + ((IndexSpaces.assume_inrange(IndexSpaces.cuda_threadidx(), 0, 32) ÷ 2) % 8) * 2
-                        ) % 16
-                    ) * 2
-                ) + 1i32,
-            )
-            (Ein_register32, Ein_register33, Ein_register34, Ein_register35) = IndexSpaces.unsafe_load4_global(
-                Ein_memory,
-                (
-                    ((IndexSpaces.assume_inrange(IndexSpaces.cuda_blockidx(), 0, 16) % 16) % 16) * 4096 +
-                    (
-                        (
-                            (
-                                (256 + (IndexSpaces.assume_inrange(IndexSpaces.cuda_threadidx(), 0, 32) % 2) * 16) +
-                                ((IndexSpaces.assume_inrange(IndexSpaces.cuda_threadidx(), 0, 32) ÷ 16) % 2) * 8
-                            ) ÷ 8
-                        ) % 64
-                    ) * 32 +
-                    (
-                        (
-                            (256 + (IndexSpaces.assume_inrange(IndexSpaces.cuda_threadidx(), 0, 32) % 2) * 16) +
-                            ((IndexSpaces.assume_inrange(IndexSpaces.cuda_threadidx(), 0, 32) ÷ 16) % 2) * 8
-                        ) ÷ 4
-                    ) % 2 +
-                    (
-                        (
-                            (
-                                (
-                                    (IndexSpaces.assume_inrange(loop, 0, 1, 256) % 256) * 16 +
-                                    ((IndexSpaces.assume_inrange(IndexSpaces.cuda_warpidx(), 0, 16) ÷ 2) % 8) * 4096
-                                ) + ((IndexSpaces.assume_inrange(IndexSpaces.cuda_threadidx(), 0, 32) ÷ 2) % 8) * 2
-=======
+                    (
+                        (
+                            (
                                 (((IndexSpaces.assume_inrange(IndexSpaces.cuda_threadidx(), 0, 32) ÷ 16) % 2) * 8 + 256) +
                                 (IndexSpaces.assume_inrange(IndexSpaces.cuda_threadidx(), 0, 32) % 2) * 16
                             ) ÷ 8
@@ -702,48 +383,12 @@
                                     (IndexSpaces.assume_inrange(loop, 0, 1, 16) % 16) * 16 +
                                     ((IndexSpaces.assume_inrange(IndexSpaces.cuda_threadidx(), 0, 32) ÷ 2) % 8) * 2
                                 ) + ((IndexSpaces.assume_inrange(IndexSpaces.cuda_warpidx(), 0, 16) ÷ 2) % 8) * 256
->>>>>>> 13357279
                             ) ÷ 16
                         ) % 128
                     ) * 65536 +
-                    ((IndexSpaces.assume_inrange(IndexSpaces.cuda_warpidx(), 0, 16) % 2) % 2) * 2048 +
-                    (
-                        (
-                            (
-<<<<<<< HEAD
-                                (IndexSpaces.assume_inrange(loop, 0, 1, 256) % 256) * 16 +
-                                ((IndexSpaces.assume_inrange(IndexSpaces.cuda_warpidx(), 0, 16) ÷ 2) % 8) * 4096
-                            ) + ((IndexSpaces.assume_inrange(IndexSpaces.cuda_threadidx(), 0, 32) ÷ 2) % 8) * 2
-                        ) % 16
-                    ) * 2
-                ) + 1i32,
-            )
-            (Ein_register36, Ein_register37, Ein_register38, Ein_register39) = IndexSpaces.unsafe_load4_global(
-                Ein_memory,
-                (
-                    ((IndexSpaces.assume_inrange(IndexSpaces.cuda_blockidx(), 0, 16) % 16) % 16) * 4096 +
-                    (
-                        (
-                            (
-                                (288 + (IndexSpaces.assume_inrange(IndexSpaces.cuda_threadidx(), 0, 32) % 2) * 16) +
-                                ((IndexSpaces.assume_inrange(IndexSpaces.cuda_threadidx(), 0, 32) ÷ 16) % 2) * 8
-                            ) ÷ 8
-                        ) % 64
-                    ) * 32 +
-                    (
-                        (
-                            (288 + (IndexSpaces.assume_inrange(IndexSpaces.cuda_threadidx(), 0, 32) % 2) * 16) +
-                            ((IndexSpaces.assume_inrange(IndexSpaces.cuda_threadidx(), 0, 32) ÷ 16) % 2) * 8
-                        ) ÷ 4
-                    ) % 2 +
-                    (
-                        (
-                            (
-                                (
-                                    (IndexSpaces.assume_inrange(loop, 0, 1, 256) % 256) * 16 +
-                                    ((IndexSpaces.assume_inrange(IndexSpaces.cuda_warpidx(), 0, 16) ÷ 2) % 8) * 4096
-                                ) + ((IndexSpaces.assume_inrange(IndexSpaces.cuda_threadidx(), 0, 32) ÷ 2) % 8) * 2
-=======
+                    (
+                        (
+                            (
                                 (((IndexSpaces.assume_inrange(IndexSpaces.cuda_threadidx(), 0, 32) ÷ 16) % 2) * 8 + 288) +
                                 (IndexSpaces.assume_inrange(IndexSpaces.cuda_threadidx(), 0, 32) % 2) * 16
                             ) ÷ 8
@@ -777,48 +422,12 @@
                                     (IndexSpaces.assume_inrange(loop, 0, 1, 16) % 16) * 16 +
                                     ((IndexSpaces.assume_inrange(IndexSpaces.cuda_threadidx(), 0, 32) ÷ 2) % 8) * 2
                                 ) + ((IndexSpaces.assume_inrange(IndexSpaces.cuda_warpidx(), 0, 16) ÷ 2) % 8) * 256
->>>>>>> 13357279
                             ) ÷ 16
                         ) % 128
                     ) * 65536 +
-                    ((IndexSpaces.assume_inrange(IndexSpaces.cuda_warpidx(), 0, 16) % 2) % 2) * 2048 +
-                    (
-                        (
-                            (
-<<<<<<< HEAD
-                                (IndexSpaces.assume_inrange(loop, 0, 1, 256) % 256) * 16 +
-                                ((IndexSpaces.assume_inrange(IndexSpaces.cuda_warpidx(), 0, 16) ÷ 2) % 8) * 4096
-                            ) + ((IndexSpaces.assume_inrange(IndexSpaces.cuda_threadidx(), 0, 32) ÷ 2) % 8) * 2
-                        ) % 16
-                    ) * 2
-                ) + 1i32,
-            )
-            (Ein_register40, Ein_register41, Ein_register42, Ein_register43) = IndexSpaces.unsafe_load4_global(
-                Ein_memory,
-                (
-                    ((IndexSpaces.assume_inrange(IndexSpaces.cuda_blockidx(), 0, 16) % 16) % 16) * 4096 +
-                    (
-                        (
-                            (
-                                (320 + (IndexSpaces.assume_inrange(IndexSpaces.cuda_threadidx(), 0, 32) % 2) * 16) +
-                                ((IndexSpaces.assume_inrange(IndexSpaces.cuda_threadidx(), 0, 32) ÷ 16) % 2) * 8
-                            ) ÷ 8
-                        ) % 64
-                    ) * 32 +
-                    (
-                        (
-                            (320 + (IndexSpaces.assume_inrange(IndexSpaces.cuda_threadidx(), 0, 32) % 2) * 16) +
-                            ((IndexSpaces.assume_inrange(IndexSpaces.cuda_threadidx(), 0, 32) ÷ 16) % 2) * 8
-                        ) ÷ 4
-                    ) % 2 +
-                    (
-                        (
-                            (
-                                (
-                                    (IndexSpaces.assume_inrange(loop, 0, 1, 256) % 256) * 16 +
-                                    ((IndexSpaces.assume_inrange(IndexSpaces.cuda_warpidx(), 0, 16) ÷ 2) % 8) * 4096
-                                ) + ((IndexSpaces.assume_inrange(IndexSpaces.cuda_threadidx(), 0, 32) ÷ 2) % 8) * 2
-=======
+                    (
+                        (
+                            (
                                 (((IndexSpaces.assume_inrange(IndexSpaces.cuda_threadidx(), 0, 32) ÷ 16) % 2) * 8 + 320) +
                                 (IndexSpaces.assume_inrange(IndexSpaces.cuda_threadidx(), 0, 32) % 2) * 16
                             ) ÷ 8
@@ -852,48 +461,12 @@
                                     (IndexSpaces.assume_inrange(loop, 0, 1, 16) % 16) * 16 +
                                     ((IndexSpaces.assume_inrange(IndexSpaces.cuda_threadidx(), 0, 32) ÷ 2) % 8) * 2
                                 ) + ((IndexSpaces.assume_inrange(IndexSpaces.cuda_warpidx(), 0, 16) ÷ 2) % 8) * 256
->>>>>>> 13357279
                             ) ÷ 16
                         ) % 128
                     ) * 65536 +
-                    ((IndexSpaces.assume_inrange(IndexSpaces.cuda_warpidx(), 0, 16) % 2) % 2) * 2048 +
-                    (
-                        (
-                            (
-<<<<<<< HEAD
-                                (IndexSpaces.assume_inrange(loop, 0, 1, 256) % 256) * 16 +
-                                ((IndexSpaces.assume_inrange(IndexSpaces.cuda_warpidx(), 0, 16) ÷ 2) % 8) * 4096
-                            ) + ((IndexSpaces.assume_inrange(IndexSpaces.cuda_threadidx(), 0, 32) ÷ 2) % 8) * 2
-                        ) % 16
-                    ) * 2
-                ) + 1i32,
-            )
-            (Ein_register44, Ein_register45, Ein_register46, Ein_register47) = IndexSpaces.unsafe_load4_global(
-                Ein_memory,
-                (
-                    ((IndexSpaces.assume_inrange(IndexSpaces.cuda_blockidx(), 0, 16) % 16) % 16) * 4096 +
-                    (
-                        (
-                            (
-                                (352 + (IndexSpaces.assume_inrange(IndexSpaces.cuda_threadidx(), 0, 32) % 2) * 16) +
-                                ((IndexSpaces.assume_inrange(IndexSpaces.cuda_threadidx(), 0, 32) ÷ 16) % 2) * 8
-                            ) ÷ 8
-                        ) % 64
-                    ) * 32 +
-                    (
-                        (
-                            (352 + (IndexSpaces.assume_inrange(IndexSpaces.cuda_threadidx(), 0, 32) % 2) * 16) +
-                            ((IndexSpaces.assume_inrange(IndexSpaces.cuda_threadidx(), 0, 32) ÷ 16) % 2) * 8
-                        ) ÷ 4
-                    ) % 2 +
-                    (
-                        (
-                            (
-                                (
-                                    (IndexSpaces.assume_inrange(loop, 0, 1, 256) % 256) * 16 +
-                                    ((IndexSpaces.assume_inrange(IndexSpaces.cuda_warpidx(), 0, 16) ÷ 2) % 8) * 4096
-                                ) + ((IndexSpaces.assume_inrange(IndexSpaces.cuda_threadidx(), 0, 32) ÷ 2) % 8) * 2
-=======
+                    (
+                        (
+                            (
                                 (((IndexSpaces.assume_inrange(IndexSpaces.cuda_threadidx(), 0, 32) ÷ 16) % 2) * 8 + 352) +
                                 (IndexSpaces.assume_inrange(IndexSpaces.cuda_threadidx(), 0, 32) % 2) * 16
                             ) ÷ 8
@@ -927,48 +500,12 @@
                                     (IndexSpaces.assume_inrange(loop, 0, 1, 16) % 16) * 16 +
                                     ((IndexSpaces.assume_inrange(IndexSpaces.cuda_threadidx(), 0, 32) ÷ 2) % 8) * 2
                                 ) + ((IndexSpaces.assume_inrange(IndexSpaces.cuda_warpidx(), 0, 16) ÷ 2) % 8) * 256
->>>>>>> 13357279
                             ) ÷ 16
                         ) % 128
                     ) * 65536 +
-                    ((IndexSpaces.assume_inrange(IndexSpaces.cuda_warpidx(), 0, 16) % 2) % 2) * 2048 +
-                    (
-                        (
-                            (
-<<<<<<< HEAD
-                                (IndexSpaces.assume_inrange(loop, 0, 1, 256) % 256) * 16 +
-                                ((IndexSpaces.assume_inrange(IndexSpaces.cuda_warpidx(), 0, 16) ÷ 2) % 8) * 4096
-                            ) + ((IndexSpaces.assume_inrange(IndexSpaces.cuda_threadidx(), 0, 32) ÷ 2) % 8) * 2
-                        ) % 16
-                    ) * 2
-                ) + 1i32,
-            )
-            (Ein_register48, Ein_register49, Ein_register50, Ein_register51) = IndexSpaces.unsafe_load4_global(
-                Ein_memory,
-                (
-                    ((IndexSpaces.assume_inrange(IndexSpaces.cuda_blockidx(), 0, 16) % 16) % 16) * 4096 +
-                    (
-                        (
-                            (
-                                (384 + (IndexSpaces.assume_inrange(IndexSpaces.cuda_threadidx(), 0, 32) % 2) * 16) +
-                                ((IndexSpaces.assume_inrange(IndexSpaces.cuda_threadidx(), 0, 32) ÷ 16) % 2) * 8
-                            ) ÷ 8
-                        ) % 64
-                    ) * 32 +
-                    (
-                        (
-                            (384 + (IndexSpaces.assume_inrange(IndexSpaces.cuda_threadidx(), 0, 32) % 2) * 16) +
-                            ((IndexSpaces.assume_inrange(IndexSpaces.cuda_threadidx(), 0, 32) ÷ 16) % 2) * 8
-                        ) ÷ 4
-                    ) % 2 +
-                    (
-                        (
-                            (
-                                (
-                                    (IndexSpaces.assume_inrange(loop, 0, 1, 256) % 256) * 16 +
-                                    ((IndexSpaces.assume_inrange(IndexSpaces.cuda_warpidx(), 0, 16) ÷ 2) % 8) * 4096
-                                ) + ((IndexSpaces.assume_inrange(IndexSpaces.cuda_threadidx(), 0, 32) ÷ 2) % 8) * 2
-=======
+                    (
+                        (
+                            (
                                 (((IndexSpaces.assume_inrange(IndexSpaces.cuda_threadidx(), 0, 32) ÷ 16) % 2) * 8 + 384) +
                                 (IndexSpaces.assume_inrange(IndexSpaces.cuda_threadidx(), 0, 32) % 2) * 16
                             ) ÷ 8
@@ -1002,48 +539,12 @@
                                     (IndexSpaces.assume_inrange(loop, 0, 1, 16) % 16) * 16 +
                                     ((IndexSpaces.assume_inrange(IndexSpaces.cuda_threadidx(), 0, 32) ÷ 2) % 8) * 2
                                 ) + ((IndexSpaces.assume_inrange(IndexSpaces.cuda_warpidx(), 0, 16) ÷ 2) % 8) * 256
->>>>>>> 13357279
                             ) ÷ 16
                         ) % 128
                     ) * 65536 +
-                    ((IndexSpaces.assume_inrange(IndexSpaces.cuda_warpidx(), 0, 16) % 2) % 2) * 2048 +
-                    (
-                        (
-                            (
-<<<<<<< HEAD
-                                (IndexSpaces.assume_inrange(loop, 0, 1, 256) % 256) * 16 +
-                                ((IndexSpaces.assume_inrange(IndexSpaces.cuda_warpidx(), 0, 16) ÷ 2) % 8) * 4096
-                            ) + ((IndexSpaces.assume_inrange(IndexSpaces.cuda_threadidx(), 0, 32) ÷ 2) % 8) * 2
-                        ) % 16
-                    ) * 2
-                ) + 1i32,
-            )
-            (Ein_register52, Ein_register53, Ein_register54, Ein_register55) = IndexSpaces.unsafe_load4_global(
-                Ein_memory,
-                (
-                    ((IndexSpaces.assume_inrange(IndexSpaces.cuda_blockidx(), 0, 16) % 16) % 16) * 4096 +
-                    (
-                        (
-                            (
-                                (416 + (IndexSpaces.assume_inrange(IndexSpaces.cuda_threadidx(), 0, 32) % 2) * 16) +
-                                ((IndexSpaces.assume_inrange(IndexSpaces.cuda_threadidx(), 0, 32) ÷ 16) % 2) * 8
-                            ) ÷ 8
-                        ) % 64
-                    ) * 32 +
-                    (
-                        (
-                            (416 + (IndexSpaces.assume_inrange(IndexSpaces.cuda_threadidx(), 0, 32) % 2) * 16) +
-                            ((IndexSpaces.assume_inrange(IndexSpaces.cuda_threadidx(), 0, 32) ÷ 16) % 2) * 8
-                        ) ÷ 4
-                    ) % 2 +
-                    (
-                        (
-                            (
-                                (
-                                    (IndexSpaces.assume_inrange(loop, 0, 1, 256) % 256) * 16 +
-                                    ((IndexSpaces.assume_inrange(IndexSpaces.cuda_warpidx(), 0, 16) ÷ 2) % 8) * 4096
-                                ) + ((IndexSpaces.assume_inrange(IndexSpaces.cuda_threadidx(), 0, 32) ÷ 2) % 8) * 2
-=======
+                    (
+                        (
+                            (
                                 (((IndexSpaces.assume_inrange(IndexSpaces.cuda_threadidx(), 0, 32) ÷ 16) % 2) * 8 + 416) +
                                 (IndexSpaces.assume_inrange(IndexSpaces.cuda_threadidx(), 0, 32) % 2) * 16
                             ) ÷ 8
@@ -1077,48 +578,12 @@
                                     (IndexSpaces.assume_inrange(loop, 0, 1, 16) % 16) * 16 +
                                     ((IndexSpaces.assume_inrange(IndexSpaces.cuda_threadidx(), 0, 32) ÷ 2) % 8) * 2
                                 ) + ((IndexSpaces.assume_inrange(IndexSpaces.cuda_warpidx(), 0, 16) ÷ 2) % 8) * 256
->>>>>>> 13357279
                             ) ÷ 16
                         ) % 128
                     ) * 65536 +
-                    ((IndexSpaces.assume_inrange(IndexSpaces.cuda_warpidx(), 0, 16) % 2) % 2) * 2048 +
-                    (
-                        (
-                            (
-<<<<<<< HEAD
-                                (IndexSpaces.assume_inrange(loop, 0, 1, 256) % 256) * 16 +
-                                ((IndexSpaces.assume_inrange(IndexSpaces.cuda_warpidx(), 0, 16) ÷ 2) % 8) * 4096
-                            ) + ((IndexSpaces.assume_inrange(IndexSpaces.cuda_threadidx(), 0, 32) ÷ 2) % 8) * 2
-                        ) % 16
-                    ) * 2
-                ) + 1i32,
-            )
-            (Ein_register56, Ein_register57, Ein_register58, Ein_register59) = IndexSpaces.unsafe_load4_global(
-                Ein_memory,
-                (
-                    ((IndexSpaces.assume_inrange(IndexSpaces.cuda_blockidx(), 0, 16) % 16) % 16) * 4096 +
-                    (
-                        (
-                            (
-                                (448 + (IndexSpaces.assume_inrange(IndexSpaces.cuda_threadidx(), 0, 32) % 2) * 16) +
-                                ((IndexSpaces.assume_inrange(IndexSpaces.cuda_threadidx(), 0, 32) ÷ 16) % 2) * 8
-                            ) ÷ 8
-                        ) % 64
-                    ) * 32 +
-                    (
-                        (
-                            (448 + (IndexSpaces.assume_inrange(IndexSpaces.cuda_threadidx(), 0, 32) % 2) * 16) +
-                            ((IndexSpaces.assume_inrange(IndexSpaces.cuda_threadidx(), 0, 32) ÷ 16) % 2) * 8
-                        ) ÷ 4
-                    ) % 2 +
-                    (
-                        (
-                            (
-                                (
-                                    (IndexSpaces.assume_inrange(loop, 0, 1, 256) % 256) * 16 +
-                                    ((IndexSpaces.assume_inrange(IndexSpaces.cuda_warpidx(), 0, 16) ÷ 2) % 8) * 4096
-                                ) + ((IndexSpaces.assume_inrange(IndexSpaces.cuda_threadidx(), 0, 32) ÷ 2) % 8) * 2
-=======
+                    (
+                        (
+                            (
                                 (((IndexSpaces.assume_inrange(IndexSpaces.cuda_threadidx(), 0, 32) ÷ 16) % 2) * 8 + 448) +
                                 (IndexSpaces.assume_inrange(IndexSpaces.cuda_threadidx(), 0, 32) % 2) * 16
                             ) ÷ 8
@@ -1152,62 +617,17 @@
                                     (IndexSpaces.assume_inrange(loop, 0, 1, 16) % 16) * 16 +
                                     ((IndexSpaces.assume_inrange(IndexSpaces.cuda_threadidx(), 0, 32) ÷ 2) % 8) * 2
                                 ) + ((IndexSpaces.assume_inrange(IndexSpaces.cuda_warpidx(), 0, 16) ÷ 2) % 8) * 256
->>>>>>> 13357279
                             ) ÷ 16
                         ) % 128
                     ) * 65536 +
-                    ((IndexSpaces.assume_inrange(IndexSpaces.cuda_warpidx(), 0, 16) % 2) % 2) * 2048 +
-                    (
-                        (
-                            (
-                                (IndexSpaces.assume_inrange(loop, 0, 1, 256) % 256) * 16 +
-                                ((IndexSpaces.assume_inrange(IndexSpaces.cuda_warpidx(), 0, 16) ÷ 2) % 8) * 4096
-                            ) + ((IndexSpaces.assume_inrange(IndexSpaces.cuda_threadidx(), 0, 32) ÷ 2) % 8) * 2
-                        ) % 16
-                    ) * 2
-                ) + 1i32,
-            )
-            (Ein_register60, Ein_register61, Ein_register62, Ein_register63) = IndexSpaces.unsafe_load4_global(
-                Ein_memory,
-                (
-                    ((IndexSpaces.assume_inrange(IndexSpaces.cuda_blockidx(), 0, 16) % 16) % 16) * 4096 +
-                    (
-                        (
-                            (
-                                (480 + (IndexSpaces.assume_inrange(IndexSpaces.cuda_threadidx(), 0, 32) % 2) * 16) +
-                                ((IndexSpaces.assume_inrange(IndexSpaces.cuda_threadidx(), 0, 32) ÷ 16) % 2) * 8
+                    (
+                        (
+                            (
+                                (((IndexSpaces.assume_inrange(IndexSpaces.cuda_threadidx(), 0, 32) ÷ 16) % 2) * 8 + 480) +
+                                (IndexSpaces.assume_inrange(IndexSpaces.cuda_threadidx(), 0, 32) % 2) * 16
                             ) ÷ 8
                         ) % 64
-<<<<<<< HEAD
-                    ) * 32 +
-                    (
-                        (
-                            (480 + (IndexSpaces.assume_inrange(IndexSpaces.cuda_threadidx(), 0, 32) % 2) * 16) +
-                            ((IndexSpaces.assume_inrange(IndexSpaces.cuda_threadidx(), 0, 32) ÷ 16) % 2) * 8
-                        ) ÷ 4
-                    ) % 2 +
-                    (
-                        (
-                            (
-                                (
-                                    (IndexSpaces.assume_inrange(loop, 0, 1, 256) % 256) * 16 +
-                                    ((IndexSpaces.assume_inrange(IndexSpaces.cuda_warpidx(), 0, 16) ÷ 2) % 8) * 4096
-                                ) + ((IndexSpaces.assume_inrange(IndexSpaces.cuda_threadidx(), 0, 32) ÷ 2) % 8) * 2
-                            ) ÷ 16
-                        ) % 2048
-                    ) * 65536 +
-                    ((IndexSpaces.assume_inrange(IndexSpaces.cuda_warpidx(), 0, 16) % 2) % 2) * 2048 +
-                    (
-                        (
-                            (
-                                (IndexSpaces.assume_inrange(loop, 0, 1, 256) % 256) * 16 +
-                                ((IndexSpaces.assume_inrange(IndexSpaces.cuda_warpidx(), 0, 16) ÷ 2) % 8) * 4096
-                            ) + ((IndexSpaces.assume_inrange(IndexSpaces.cuda_threadidx(), 0, 32) ÷ 2) % 8) * 2
-                        ) % 16
-                    ) * 2
-=======
                     ) * 32
->>>>>>> 13357279
                 ) + 1i32,
             )
             is_lo_thread = IndexSpaces.cuda_threadidx() & 0x00000010 == 0x00
@@ -3301,16 +2721,6 @@
                     (
                         (
                             ((IndexSpaces.assume_inrange(IndexSpaces.cuda_warpidx(), 0, 16) % 2) % 2) * 128 +
-<<<<<<< HEAD
-                            (((IndexSpaces.assume_inrange(IndexSpaces.cuda_threadidx(), 0, 32) % 32) * 16) ÷ 4) % 128 +
-                            ((IndexSpaces.assume_inrange(IndexSpaces.cuda_blockidx(), 0, 16) % 16) % 16) * 256 +
-                            (
-                                (
-                                    (IndexSpaces.assume_inrange(loop, 0, 1, 256) % 256) * 16 +
-                                    ((IndexSpaces.assume_inrange(IndexSpaces.cuda_warpidx(), 0, 16) ÷ 2) % 8) * 4096
-                                ) % 32768
-                            ) * 4096
-=======
                             ((IndexSpaces.assume_inrange(IndexSpaces.cuda_blockidx(), 0, 16) % 16) % 16) * 256 +
                             (
                                 (
@@ -3319,7 +2729,6 @@
                                 ) % 2048
                             ) * 4096 +
                             (((IndexSpaces.assume_inrange(IndexSpaces.cuda_threadidx(), 0, 32) % 32) * 16) ÷ 4) % 128
->>>>>>> 13357279
                         ) + 0
                     ) + 0x01,
                     (Eout_register0, Eout_register1, Eout_register2, Eout_register3),
@@ -3331,18 +2740,6 @@
                     (
                         (
                             ((IndexSpaces.assume_inrange(IndexSpaces.cuda_warpidx(), 0, 16) % 2) % 2) * 128 +
-<<<<<<< HEAD
-                            (((IndexSpaces.assume_inrange(IndexSpaces.cuda_threadidx(), 0, 32) % 32) * 16) ÷ 4) % 128 +
-                            ((IndexSpaces.assume_inrange(IndexSpaces.cuda_blockidx(), 0, 16) % 16) % 16) * 256 +
-                            (
-                                (
-                                    (
-                                        (IndexSpaces.assume_inrange(loop, 0, 1, 256) % 256) * 16 +
-                                        ((IndexSpaces.assume_inrange(IndexSpaces.cuda_warpidx(), 0, 16) ÷ 2) % 8) * 4096
-                                    ) + 2
-                                ) % 32768
-                            ) * 4096
-=======
                             ((IndexSpaces.assume_inrange(IndexSpaces.cuda_blockidx(), 0, 16) % 16) % 16) * 256 +
                             (
                                 (
@@ -3351,7 +2748,6 @@
                                 ) % 2048
                             ) * 4096 +
                             (((IndexSpaces.assume_inrange(IndexSpaces.cuda_threadidx(), 0, 32) % 32) * 16) ÷ 4) % 128
->>>>>>> 13357279
                         ) + 0
                     ) + 0x01,
                     (Eout_register4, Eout_register5, Eout_register6, Eout_register7),
@@ -3363,18 +2759,6 @@
                     (
                         (
                             ((IndexSpaces.assume_inrange(IndexSpaces.cuda_warpidx(), 0, 16) % 2) % 2) * 128 +
-<<<<<<< HEAD
-                            (((IndexSpaces.assume_inrange(IndexSpaces.cuda_threadidx(), 0, 32) % 32) * 16) ÷ 4) % 128 +
-                            ((IndexSpaces.assume_inrange(IndexSpaces.cuda_blockidx(), 0, 16) % 16) % 16) * 256 +
-                            (
-                                (
-                                    (
-                                        (IndexSpaces.assume_inrange(loop, 0, 1, 256) % 256) * 16 +
-                                        ((IndexSpaces.assume_inrange(IndexSpaces.cuda_warpidx(), 0, 16) ÷ 2) % 8) * 4096
-                                    ) + 4
-                                ) % 32768
-                            ) * 4096
-=======
                             ((IndexSpaces.assume_inrange(IndexSpaces.cuda_blockidx(), 0, 16) % 16) % 16) * 256 +
                             (
                                 (
@@ -3383,7 +2767,6 @@
                                 ) % 2048
                             ) * 4096 +
                             (((IndexSpaces.assume_inrange(IndexSpaces.cuda_threadidx(), 0, 32) % 32) * 16) ÷ 4) % 128
->>>>>>> 13357279
                         ) + 0
                     ) + 0x01,
                     (Eout_register8, Eout_register9, Eout_register10, Eout_register11),
@@ -3395,18 +2778,6 @@
                     (
                         (
                             ((IndexSpaces.assume_inrange(IndexSpaces.cuda_warpidx(), 0, 16) % 2) % 2) * 128 +
-<<<<<<< HEAD
-                            (((IndexSpaces.assume_inrange(IndexSpaces.cuda_threadidx(), 0, 32) % 32) * 16) ÷ 4) % 128 +
-                            ((IndexSpaces.assume_inrange(IndexSpaces.cuda_blockidx(), 0, 16) % 16) % 16) * 256 +
-                            (
-                                (
-                                    (
-                                        (IndexSpaces.assume_inrange(loop, 0, 1, 256) % 256) * 16 +
-                                        ((IndexSpaces.assume_inrange(IndexSpaces.cuda_warpidx(), 0, 16) ÷ 2) % 8) * 4096
-                                    ) + 6
-                                ) % 32768
-                            ) * 4096
-=======
                             ((IndexSpaces.assume_inrange(IndexSpaces.cuda_blockidx(), 0, 16) % 16) % 16) * 256 +
                             (
                                 (
@@ -3415,7 +2786,6 @@
                                 ) % 2048
                             ) * 4096 +
                             (((IndexSpaces.assume_inrange(IndexSpaces.cuda_threadidx(), 0, 32) % 32) * 16) ÷ 4) % 128
->>>>>>> 13357279
                         ) + 0
                     ) + 0x01,
                     (Eout_register12, Eout_register13, Eout_register14, Eout_register15),
@@ -3427,18 +2797,6 @@
                     (
                         (
                             ((IndexSpaces.assume_inrange(IndexSpaces.cuda_warpidx(), 0, 16) % 2) % 2) * 128 +
-<<<<<<< HEAD
-                            (((IndexSpaces.assume_inrange(IndexSpaces.cuda_threadidx(), 0, 32) % 32) * 16) ÷ 4) % 128 +
-                            ((IndexSpaces.assume_inrange(IndexSpaces.cuda_blockidx(), 0, 16) % 16) % 16) * 256 +
-                            (
-                                (
-                                    (
-                                        (IndexSpaces.assume_inrange(loop, 0, 1, 256) % 256) * 16 +
-                                        ((IndexSpaces.assume_inrange(IndexSpaces.cuda_warpidx(), 0, 16) ÷ 2) % 8) * 4096
-                                    ) + 8
-                                ) % 32768
-                            ) * 4096
-=======
                             ((IndexSpaces.assume_inrange(IndexSpaces.cuda_blockidx(), 0, 16) % 16) % 16) * 256 +
                             (
                                 (
@@ -3447,7 +2805,6 @@
                                 ) % 2048
                             ) * 4096 +
                             (((IndexSpaces.assume_inrange(IndexSpaces.cuda_threadidx(), 0, 32) % 32) * 16) ÷ 4) % 128
->>>>>>> 13357279
                         ) + 0
                     ) + 0x01,
                     (Eout_register16, Eout_register17, Eout_register18, Eout_register19),
@@ -3459,18 +2816,6 @@
                     (
                         (
                             ((IndexSpaces.assume_inrange(IndexSpaces.cuda_warpidx(), 0, 16) % 2) % 2) * 128 +
-<<<<<<< HEAD
-                            (((IndexSpaces.assume_inrange(IndexSpaces.cuda_threadidx(), 0, 32) % 32) * 16) ÷ 4) % 128 +
-                            ((IndexSpaces.assume_inrange(IndexSpaces.cuda_blockidx(), 0, 16) % 16) % 16) * 256 +
-                            (
-                                (
-                                    (
-                                        (IndexSpaces.assume_inrange(loop, 0, 1, 256) % 256) * 16 +
-                                        ((IndexSpaces.assume_inrange(IndexSpaces.cuda_warpidx(), 0, 16) ÷ 2) % 8) * 4096
-                                    ) + 10
-                                ) % 32768
-                            ) * 4096
-=======
                             ((IndexSpaces.assume_inrange(IndexSpaces.cuda_blockidx(), 0, 16) % 16) % 16) * 256 +
                             (
                                 (
@@ -3479,7 +2824,6 @@
                                 ) % 2048
                             ) * 4096 +
                             (((IndexSpaces.assume_inrange(IndexSpaces.cuda_threadidx(), 0, 32) % 32) * 16) ÷ 4) % 128
->>>>>>> 13357279
                         ) + 0
                     ) + 0x01,
                     (Eout_register20, Eout_register21, Eout_register22, Eout_register23),
@@ -3491,18 +2835,6 @@
                     (
                         (
                             ((IndexSpaces.assume_inrange(IndexSpaces.cuda_warpidx(), 0, 16) % 2) % 2) * 128 +
-<<<<<<< HEAD
-                            (((IndexSpaces.assume_inrange(IndexSpaces.cuda_threadidx(), 0, 32) % 32) * 16) ÷ 4) % 128 +
-                            ((IndexSpaces.assume_inrange(IndexSpaces.cuda_blockidx(), 0, 16) % 16) % 16) * 256 +
-                            (
-                                (
-                                    (
-                                        (IndexSpaces.assume_inrange(loop, 0, 1, 256) % 256) * 16 +
-                                        ((IndexSpaces.assume_inrange(IndexSpaces.cuda_warpidx(), 0, 16) ÷ 2) % 8) * 4096
-                                    ) + 12
-                                ) % 32768
-                            ) * 4096
-=======
                             ((IndexSpaces.assume_inrange(IndexSpaces.cuda_blockidx(), 0, 16) % 16) % 16) * 256 +
                             (
                                 (
@@ -3511,7 +2843,6 @@
                                 ) % 2048
                             ) * 4096 +
                             (((IndexSpaces.assume_inrange(IndexSpaces.cuda_threadidx(), 0, 32) % 32) * 16) ÷ 4) % 128
->>>>>>> 13357279
                         ) + 0
                     ) + 0x01,
                     (Eout_register24, Eout_register25, Eout_register26, Eout_register27),
@@ -3523,18 +2854,6 @@
                     (
                         (
                             ((IndexSpaces.assume_inrange(IndexSpaces.cuda_warpidx(), 0, 16) % 2) % 2) * 128 +
-<<<<<<< HEAD
-                            (((IndexSpaces.assume_inrange(IndexSpaces.cuda_threadidx(), 0, 32) % 32) * 16) ÷ 4) % 128 +
-                            ((IndexSpaces.assume_inrange(IndexSpaces.cuda_blockidx(), 0, 16) % 16) % 16) * 256 +
-                            (
-                                (
-                                    (
-                                        (IndexSpaces.assume_inrange(loop, 0, 1, 256) % 256) * 16 +
-                                        ((IndexSpaces.assume_inrange(IndexSpaces.cuda_warpidx(), 0, 16) ÷ 2) % 8) * 4096
-                                    ) + 14
-                                ) % 32768
-                            ) * 4096
-=======
                             ((IndexSpaces.assume_inrange(IndexSpaces.cuda_blockidx(), 0, 16) % 16) % 16) * 256 +
                             (
                                 (
@@ -3543,7 +2862,6 @@
                                 ) % 2048
                             ) * 4096 +
                             (((IndexSpaces.assume_inrange(IndexSpaces.cuda_threadidx(), 0, 32) % 32) * 16) ÷ 4) % 128
->>>>>>> 13357279
                         ) + 0
                     ) + 0x01,
                     (Eout_register28, Eout_register29, Eout_register30, Eout_register31),
@@ -3555,16 +2873,6 @@
                     (
                         (
                             ((IndexSpaces.assume_inrange(IndexSpaces.cuda_warpidx(), 0, 16) % 2) % 2) * 128 +
-<<<<<<< HEAD
-                            (((IndexSpaces.assume_inrange(IndexSpaces.cuda_threadidx(), 0, 32) % 32) * 16) ÷ 4) % 128 +
-                            ((IndexSpaces.assume_inrange(IndexSpaces.cuda_blockidx(), 0, 16) % 16) % 16) * 256 +
-                            (
-                                (
-                                    (1 + (IndexSpaces.assume_inrange(loop, 0, 1, 256) % 256) * 16) +
-                                    ((IndexSpaces.assume_inrange(IndexSpaces.cuda_warpidx(), 0, 16) ÷ 2) % 8) * 4096
-                                ) % 32768
-                            ) * 4096
-=======
                             ((IndexSpaces.assume_inrange(IndexSpaces.cuda_blockidx(), 0, 16) % 16) % 16) * 256 +
                             (
                                 (
@@ -3575,7 +2883,6 @@
                                 ) % 2048
                             ) * 4096 +
                             (((IndexSpaces.assume_inrange(IndexSpaces.cuda_threadidx(), 0, 32) % 32) * 16) ÷ 4) % 128
->>>>>>> 13357279
                         ) + 0
                     ) + 0x01,
                     (Eout_register32, Eout_register33, Eout_register34, Eout_register35),
@@ -3587,28 +2894,16 @@
                     (
                         (
                             ((IndexSpaces.assume_inrange(IndexSpaces.cuda_warpidx(), 0, 16) % 2) % 2) * 128 +
-<<<<<<< HEAD
-                            (((IndexSpaces.assume_inrange(IndexSpaces.cuda_threadidx(), 0, 32) % 32) * 16) ÷ 4) % 128 +
-=======
->>>>>>> 13357279
                             ((IndexSpaces.assume_inrange(IndexSpaces.cuda_blockidx(), 0, 16) % 16) % 16) * 256 +
                             (
                                 (
                                     (
-<<<<<<< HEAD
-                                        (1 + (IndexSpaces.assume_inrange(loop, 0, 1, 256) % 256) * 16) +
-                                        ((IndexSpaces.assume_inrange(IndexSpaces.cuda_warpidx(), 0, 16) ÷ 2) % 8) * 4096
-                                    ) + 2
-                                ) % 32768
-                            ) * 4096
-=======
                                         ((IndexSpaces.assume_inrange(loop, 0, 1, 16) % 16) * 16 + 2) +
                                         ((IndexSpaces.assume_inrange(IndexSpaces.cuda_warpidx(), 0, 16) ÷ 2) % 8) * 256
                                     ) + 1
                                 ) % 2048
                             ) * 4096 +
                             (((IndexSpaces.assume_inrange(IndexSpaces.cuda_threadidx(), 0, 32) % 32) * 16) ÷ 4) % 128
->>>>>>> 13357279
                         ) + 0
                     ) + 0x01,
                     (Eout_register36, Eout_register37, Eout_register38, Eout_register39),
@@ -3620,28 +2915,16 @@
                     (
                         (
                             ((IndexSpaces.assume_inrange(IndexSpaces.cuda_warpidx(), 0, 16) % 2) % 2) * 128 +
-<<<<<<< HEAD
-                            (((IndexSpaces.assume_inrange(IndexSpaces.cuda_threadidx(), 0, 32) % 32) * 16) ÷ 4) % 128 +
-=======
->>>>>>> 13357279
                             ((IndexSpaces.assume_inrange(IndexSpaces.cuda_blockidx(), 0, 16) % 16) % 16) * 256 +
                             (
                                 (
                                     (
-<<<<<<< HEAD
-                                        (1 + (IndexSpaces.assume_inrange(loop, 0, 1, 256) % 256) * 16) +
-                                        ((IndexSpaces.assume_inrange(IndexSpaces.cuda_warpidx(), 0, 16) ÷ 2) % 8) * 4096
-                                    ) + 4
-                                ) % 32768
-                            ) * 4096
-=======
                                         ((IndexSpaces.assume_inrange(loop, 0, 1, 16) % 16) * 16 + 4) +
                                         ((IndexSpaces.assume_inrange(IndexSpaces.cuda_warpidx(), 0, 16) ÷ 2) % 8) * 256
                                     ) + 1
                                 ) % 2048
                             ) * 4096 +
                             (((IndexSpaces.assume_inrange(IndexSpaces.cuda_threadidx(), 0, 32) % 32) * 16) ÷ 4) % 128
->>>>>>> 13357279
                         ) + 0
                     ) + 0x01,
                     (Eout_register40, Eout_register41, Eout_register42, Eout_register43),
@@ -3653,28 +2936,16 @@
                     (
                         (
                             ((IndexSpaces.assume_inrange(IndexSpaces.cuda_warpidx(), 0, 16) % 2) % 2) * 128 +
-<<<<<<< HEAD
-                            (((IndexSpaces.assume_inrange(IndexSpaces.cuda_threadidx(), 0, 32) % 32) * 16) ÷ 4) % 128 +
-=======
->>>>>>> 13357279
                             ((IndexSpaces.assume_inrange(IndexSpaces.cuda_blockidx(), 0, 16) % 16) % 16) * 256 +
                             (
                                 (
                                     (
-<<<<<<< HEAD
-                                        (1 + (IndexSpaces.assume_inrange(loop, 0, 1, 256) % 256) * 16) +
-                                        ((IndexSpaces.assume_inrange(IndexSpaces.cuda_warpidx(), 0, 16) ÷ 2) % 8) * 4096
-                                    ) + 6
-                                ) % 32768
-                            ) * 4096
-=======
                                         ((IndexSpaces.assume_inrange(loop, 0, 1, 16) % 16) * 16 + 6) +
                                         ((IndexSpaces.assume_inrange(IndexSpaces.cuda_warpidx(), 0, 16) ÷ 2) % 8) * 256
                                     ) + 1
                                 ) % 2048
                             ) * 4096 +
                             (((IndexSpaces.assume_inrange(IndexSpaces.cuda_threadidx(), 0, 32) % 32) * 16) ÷ 4) % 128
->>>>>>> 13357279
                         ) + 0
                     ) + 0x01,
                     (Eout_register44, Eout_register45, Eout_register46, Eout_register47),
@@ -3686,28 +2957,16 @@
                     (
                         (
                             ((IndexSpaces.assume_inrange(IndexSpaces.cuda_warpidx(), 0, 16) % 2) % 2) * 128 +
-<<<<<<< HEAD
-                            (((IndexSpaces.assume_inrange(IndexSpaces.cuda_threadidx(), 0, 32) % 32) * 16) ÷ 4) % 128 +
-=======
->>>>>>> 13357279
                             ((IndexSpaces.assume_inrange(IndexSpaces.cuda_blockidx(), 0, 16) % 16) % 16) * 256 +
                             (
                                 (
                                     (
-<<<<<<< HEAD
-                                        (1 + (IndexSpaces.assume_inrange(loop, 0, 1, 256) % 256) * 16) +
-                                        ((IndexSpaces.assume_inrange(IndexSpaces.cuda_warpidx(), 0, 16) ÷ 2) % 8) * 4096
-                                    ) + 8
-                                ) % 32768
-                            ) * 4096
-=======
                                         ((IndexSpaces.assume_inrange(loop, 0, 1, 16) % 16) * 16 + 8) +
                                         ((IndexSpaces.assume_inrange(IndexSpaces.cuda_warpidx(), 0, 16) ÷ 2) % 8) * 256
                                     ) + 1
                                 ) % 2048
                             ) * 4096 +
                             (((IndexSpaces.assume_inrange(IndexSpaces.cuda_threadidx(), 0, 32) % 32) * 16) ÷ 4) % 128
->>>>>>> 13357279
                         ) + 0
                     ) + 0x01,
                     (Eout_register48, Eout_register49, Eout_register50, Eout_register51),
@@ -3719,28 +2978,16 @@
                     (
                         (
                             ((IndexSpaces.assume_inrange(IndexSpaces.cuda_warpidx(), 0, 16) % 2) % 2) * 128 +
-<<<<<<< HEAD
-                            (((IndexSpaces.assume_inrange(IndexSpaces.cuda_threadidx(), 0, 32) % 32) * 16) ÷ 4) % 128 +
-=======
->>>>>>> 13357279
                             ((IndexSpaces.assume_inrange(IndexSpaces.cuda_blockidx(), 0, 16) % 16) % 16) * 256 +
                             (
                                 (
                                     (
-<<<<<<< HEAD
-                                        (1 + (IndexSpaces.assume_inrange(loop, 0, 1, 256) % 256) * 16) +
-                                        ((IndexSpaces.assume_inrange(IndexSpaces.cuda_warpidx(), 0, 16) ÷ 2) % 8) * 4096
-                                    ) + 10
-                                ) % 32768
-                            ) * 4096
-=======
                                         ((IndexSpaces.assume_inrange(loop, 0, 1, 16) % 16) * 16 + 10) +
                                         ((IndexSpaces.assume_inrange(IndexSpaces.cuda_warpidx(), 0, 16) ÷ 2) % 8) * 256
                                     ) + 1
                                 ) % 2048
                             ) * 4096 +
                             (((IndexSpaces.assume_inrange(IndexSpaces.cuda_threadidx(), 0, 32) % 32) * 16) ÷ 4) % 128
->>>>>>> 13357279
                         ) + 0
                     ) + 0x01,
                     (Eout_register52, Eout_register53, Eout_register54, Eout_register55),
@@ -3752,28 +2999,16 @@
                     (
                         (
                             ((IndexSpaces.assume_inrange(IndexSpaces.cuda_warpidx(), 0, 16) % 2) % 2) * 128 +
-<<<<<<< HEAD
-                            (((IndexSpaces.assume_inrange(IndexSpaces.cuda_threadidx(), 0, 32) % 32) * 16) ÷ 4) % 128 +
-=======
->>>>>>> 13357279
                             ((IndexSpaces.assume_inrange(IndexSpaces.cuda_blockidx(), 0, 16) % 16) % 16) * 256 +
                             (
                                 (
                                     (
-<<<<<<< HEAD
-                                        (1 + (IndexSpaces.assume_inrange(loop, 0, 1, 256) % 256) * 16) +
-                                        ((IndexSpaces.assume_inrange(IndexSpaces.cuda_warpidx(), 0, 16) ÷ 2) % 8) * 4096
-                                    ) + 12
-                                ) % 32768
-                            ) * 4096
-=======
                                         ((IndexSpaces.assume_inrange(loop, 0, 1, 16) % 16) * 16 + 12) +
                                         ((IndexSpaces.assume_inrange(IndexSpaces.cuda_warpidx(), 0, 16) ÷ 2) % 8) * 256
                                     ) + 1
                                 ) % 2048
                             ) * 4096 +
                             (((IndexSpaces.assume_inrange(IndexSpaces.cuda_threadidx(), 0, 32) % 32) * 16) ÷ 4) % 128
->>>>>>> 13357279
                         ) + 0
                     ) + 0x01,
                     (Eout_register56, Eout_register57, Eout_register58, Eout_register59),
@@ -3785,28 +3020,16 @@
                     (
                         (
                             ((IndexSpaces.assume_inrange(IndexSpaces.cuda_warpidx(), 0, 16) % 2) % 2) * 128 +
-<<<<<<< HEAD
-                            (((IndexSpaces.assume_inrange(IndexSpaces.cuda_threadidx(), 0, 32) % 32) * 16) ÷ 4) % 128 +
-=======
->>>>>>> 13357279
                             ((IndexSpaces.assume_inrange(IndexSpaces.cuda_blockidx(), 0, 16) % 16) % 16) * 256 +
                             (
                                 (
                                     (
-<<<<<<< HEAD
-                                        (1 + (IndexSpaces.assume_inrange(loop, 0, 1, 256) % 256) * 16) +
-                                        ((IndexSpaces.assume_inrange(IndexSpaces.cuda_warpidx(), 0, 16) ÷ 2) % 8) * 4096
-                                    ) + 14
-                                ) % 32768
-                            ) * 4096
-=======
                                         ((IndexSpaces.assume_inrange(loop, 0, 1, 16) % 16) * 16 + 14) +
                                         ((IndexSpaces.assume_inrange(IndexSpaces.cuda_warpidx(), 0, 16) ÷ 2) % 8) * 256
                                     ) + 1
                                 ) % 2048
                             ) * 4096 +
                             (((IndexSpaces.assume_inrange(IndexSpaces.cuda_threadidx(), 0, 32) % 32) * 16) ÷ 4) % 128
->>>>>>> 13357279
                         ) + 0
                     ) + 0x01,
                     (Eout_register60, Eout_register61, Eout_register62, Eout_register63),
@@ -3815,11 +3038,7 @@
         end
         info = 0
         if true
-<<<<<<< HEAD
-            info_memory[((((IndexSpaces.assume_inrange(IndexSpaces.cuda_warpidx(), 0, 16) % 16) % 16) * 32 + (IndexSpaces.assume_inrange(IndexSpaces.cuda_threadidx(), 0, 32) % 32) % 32 + ((IndexSpaces.assume_inrange(IndexSpaces.cuda_blockidx(), 0, 16) % 16) % 16) * 512) + 0) + 0x01] =
-=======
             info_memory[(((IndexSpaces.assume_inrange(IndexSpaces.cuda_threadidx(), 0, 32) % 32) % 32 + ((IndexSpaces.assume_inrange(IndexSpaces.cuda_blockidx(), 0, 16) % 16) % 16) * 512 + ((IndexSpaces.assume_inrange(IndexSpaces.cuda_warpidx(), 0, 16) % 16) % 16) * 32) + 0) + 0x01] =
->>>>>>> 13357279
                 info
         end
     end
