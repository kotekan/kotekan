// SASS kernel code for the CUDA upchannelizer
// This file has been generated automatically by `upchan.jl`.
// Do not modify this file, your changes will be lost.

// PTX CompilerJob of MethodInstance for upchan(::CuDeviceVector{Int32, 1}, ::CuDeviceVector{Int32, 1}, ::CuDeviceVector{Int32, 1}, ::CuDeviceVector{Int32, 1}, ::CuDeviceVector{Float16x2, 1}, ::CuDeviceVector{Int4x8, 1}, ::CuDeviceVector{Int4x8, 1}, ::CuDeviceVector{Int32, 1}) for sm_86, minthreads=128, blocks_per_sm=8

	.headerflags	@"EF_CUDA_TEXMODE_UNIFIED EF_CUDA_64BIT_ADDRESS EF_CUDA_SM86 EF_CUDA_VIRTUAL_SM(EF_CUDA_SM86)"
	.elftype	@"ET_EXEC"


//--------------------- .text._Z6upchan13CuDeviceArrayI5Int32Li1ELi1EES_IS0_Li1ELi1EES_IS0_Li1ELi1EES_IS0_Li1ELi1EES_I9Float16x2Li1ELi1EES_I6Int4x8Li1ELi1EES_IS2_Li1ELi1EES_IS0_Li1ELi1EE --------------------------
	.section	.text._Z6upchan13CuDeviceArrayI5Int32Li1ELi1EES_IS0_Li1ELi1EES_IS0_Li1ELi1EES_IS0_Li1ELi1EES_I9Float16x2Li1ELi1EES_I6Int4x8Li1ELi1EES_IS2_Li1ELi1EES_IS0_Li1ELi1EE,"ax",@progbits
	.sectioninfo	@"SHI_REGISTERS=24"
	.align	128
        .global         _Z6upchan13CuDeviceArrayI5Int32Li1ELi1EES_IS0_Li1ELi1EES_IS0_Li1ELi1EES_IS0_Li1ELi1EES_I9Float16x2Li1ELi1EES_I6Int4x8Li1ELi1EES_IS2_Li1ELi1EES_IS0_Li1ELi1EE
        .type           _Z6upchan13CuDeviceArrayI5Int32Li1ELi1EES_IS0_Li1ELi1EES_IS0_Li1ELi1EES_IS0_Li1ELi1EES_I9Float16x2Li1ELi1EES_I6Int4x8Li1ELi1EES_IS2_Li1ELi1EES_IS0_Li1ELi1EE,@function
        .size           _Z6upchan13CuDeviceArrayI5Int32Li1ELi1EES_IS0_Li1ELi1EES_IS0_Li1ELi1EES_IS0_Li1ELi1EES_I9Float16x2Li1ELi1EES_I6Int4x8Li1ELi1EES_IS2_Li1ELi1EES_IS0_Li1ELi1EE,(.L_x_8 - _Z6upchan13CuDeviceArrayI5Int32Li1ELi1EES_IS0_Li1ELi1EES_IS0_Li1ELi1EES_IS0_Li1ELi1EES_I9Float16x2Li1ELi1EES_I6Int4x8Li1ELi1EES_IS2_Li1ELi1EES_IS0_Li1ELi1EE)
        .other          _Z6upchan13CuDeviceArrayI5Int32Li1ELi1EES_IS0_Li1ELi1EES_IS0_Li1ELi1EES_IS0_Li1ELi1EES_I9Float16x2Li1ELi1EES_I6Int4x8Li1ELi1EES_IS2_Li1ELi1EES_IS0_Li1ELi1EE,@"STO_CUDA_ENTRY STV_DEFAULT"
_Z6upchan13CuDeviceArrayI5Int32Li1ELi1EES_IS0_Li1ELi1EES_IS0_Li1ELi1EES_IS0_Li1ELi1EES_I9Float16x2Li1ELi1EES_I6Int4x8Li1ELi1EES_IS2_Li1ELi1EES_IS0_Li1ELi1EE:

.text._Z6upchan13CuDeviceArrayI5Int32Li1ELi1EES_IS0_Li1ELi1EES_IS0_Li1ELi1EES_IS0_Li1ELi1EES_I9Float16x2Li1ELi1EES_I6Int4x8Li1ELi1EES_IS2_Li1ELi1EES_IS0_Li1ELi1EE:
<<<<<<< HEAD
; Location /home/eschnett/src/kotekan/julia/kernels/upchan.jl:1411
=======
; Location /home/dstn/kotekan/julia/kernels/upchan.jl:1406
>>>>>>> bdbe7b3b
        IMAD.MOV.U32 R1, RZ, RZ, c[0x0][0x28] ;
; Location ./int.jl:480
        IMAD.MOV.U32 R0, RZ, RZ, c[0x0][0x2c] ;
        ULDC.64 UR38, c[0x0][0x118] ;
        IADD3 R1, R1, -0x8, RZ ;
; Location /home/dstn/.julia/packages/CUDA/YIj5X/src/device/intrinsics/shared_memory.jl:52
        ULDC.64 UR36, c[0x0][0x160] ;
; Location ./int.jl:480
        ISETP.GT.U32.AND P0, PT, R0, 0x141ff, PT ;
; Location /home/dstn/.julia/packages/CUDA/YIj5X/src/device/intrinsics/shared_memory.jl:51
    @P0 BRA `(.L_x_2) ;
; Location /home/dstn/.julia/packages/CUDA/YIj5X/src/device/intrinsics/shared_memory.jl:52
        UMOV UR4, 32@lo(exception1) ;
        UMOV UR5, 32@hi(exception1) ;
        MOV R16, 0xb0 ;
        CALL.REL.NOINC `($_Z6upchan13CuDeviceArrayI5Int32Li1ELi1EES_IS0_Li1ELi1EES_IS0_Li1ELi1EES_IS0_Li1ELi1EES_I9Float16x2Li1ELi1EES_I6Int4x8Li1ELi1EES_IS2_Li1ELi1EES_IS0_Li1ELi1EE$gpu_report_exception) ;
        MOV R16, 0xd0 ;
        CALL.REL.NOINC `($_Z6upchan13CuDeviceArrayI5Int32Li1ELi1EES_IS0_Li1ELi1EES_IS0_Li1ELi1EES_IS0_Li1ELi1EES_I9Float16x2Li1ELi1EES_I6Int4x8Li1ELi1EES_IS2_Li1ELi1EES_IS0_Li1ELi1EE$gpu_signal_exception) ;
        BPT.TRAP 0x1 ;

.L_x_2:
; Location /home/dstn/.julia/packages/LLVM/RpBog/src/interop/base.jl:38
        S2UR UR4, SR_CTAID.X ;
        S2R R0, SR_TID.Y ;
        IMAD.MOV.U32 R5, RZ, RZ, 0x4 ;
        IMAD.MOV.U32 R7, RZ, RZ, 0x1 ;
        S2R R3, SR_TID.X ;
        IMAD.MOV.U32 R4, RZ, RZ, c[0x0][0x170] ;
; Location ./int.jl:88
        USHF.L.U32 UR4, UR4, 0x7, URZ ;
        IMAD.SHL.U32 R0, R0, 0x20, RZ ;
; Location ./int.jl:87
        LOP3.LUT R0, R3, UR4, R0, 0xfe, !PT ;
; Location /home/dstn/.julia/packages/LLVM/RpBog/src/interop/base.jl:38
        IMAD.WIDE.U32 R2, R0, R5, c[0x0][0x250] ;
        IMAD.MOV.U32 R5, RZ, RZ, c[0x0][0x174] ;
        STG.E [R2.64], R7 ;
        LDG.E R0, [R4.64] ;
; Location ./int.jl:481
        ISETP.GE.AND P0, PT, R0, RZ, PT ;
<<<<<<< HEAD
; Location /home/eschnett/src/kotekan/julia/kernels/upchan.jl:1415
=======
; Location /home/dstn/kotekan/julia/kernels/upchan.jl:1410
>>>>>>> bdbe7b3b
   @!P0 BRA `(.L_x_3) ;
        IMAD.MOV.U32 R4, RZ, RZ, c[0x0][0x190] ;
        IMAD.MOV.U32 R5, RZ, RZ, c[0x0][0x194] ;
        LDG.E R7, [R4.64] ;
        ISETP.GT.AND P0, PT, R7, 0x40000, PT ;
        ISETP.LT.OR P0, PT, R7, R0, P0 ;
    @P0 BRA `(.L_x_3) ;
        MOV R4, c[0x0][0x1b0] ;
        IMAD.MOV.U32 R5, RZ, RZ, c[0x0][0x1b4] ;
        LDG.E R6, [R4.64] ;
; Location ./int.jl:86
        IMAD.IADD R0, R7, 0x1, -R0 ;
; Location ./promotion.jl:477
        LOP3.LUT P0, RZ, R0, 0xff, RZ, 0xc0, !PT ;
        ISETP.LT.OR P0, PT, R6, RZ, P0 ;
<<<<<<< HEAD
; Location /home/eschnett/src/kotekan/julia/kernels/upchan.jl:1415
=======
; Location /home/dstn/kotekan/julia/kernels/upchan.jl:1410
>>>>>>> bdbe7b3b
    @P0 BRA `(.L_x_3) ;
        IMAD.MOV.U32 R5, RZ, RZ, c[0x0][0x1d4] ;
        IMAD.MOV.U32 R4, RZ, RZ, c[0x0][0x1d0] ;
        LDG.E R5, [R4.64] ;
        ISETP.GT.AND P0, PT, R5.reuse, 0x10000, PT ;
; Location ./int.jl:87
        IADD3 R0, R5.reuse, 0x3, -R6 ;
        ISETP.LT.OR P0, PT, R5, R6, P0 ;
; Location ./promotion.jl:477
        LOP3.LUT P1, RZ, R0, 0x3f, RZ, 0xc0, !PT ;
<<<<<<< HEAD
; Location /home/eschnett/src/kotekan/julia/kernels/upchan.jl:1415
=======
; Location /home/dstn/kotekan/julia/kernels/upchan.jl:1410
>>>>>>> bdbe7b3b
   @!P1 BRA !P0, `(.L_x_4) ;

.L_x_3:
; Location /home/dstn/.julia/packages/LLVM/RpBog/src/interop/base.jl:38
        IMAD.MOV.U32 R5, RZ, RZ, 0x2 ;
; Location /home/dstn/.julia/packages/IndexSpaces/MMvQv/src/IndexSpaces.jl:855
        UMOV UR4, 32@lo(exception24) ;
        UMOV UR5, 32@hi(exception24) ;
; Location /home/dstn/.julia/packages/LLVM/RpBog/src/interop/base.jl:38
        STG.E [R2.64], R5 ;
; Location /home/dstn/.julia/packages/IndexSpaces/MMvQv/src/IndexSpaces.jl:855
        MOV R16, 0x380 ;
        CALL.REL.NOINC `($_Z6upchan13CuDeviceArrayI5Int32Li1ELi1EES_IS0_Li1ELi1EES_IS0_Li1ELi1EES_IS0_Li1ELi1EES_I9Float16x2Li1ELi1EES_I6Int4x8Li1ELi1EES_IS2_Li1ELi1EES_IS0_Li1ELi1EE$gpu_report_exception) ;
        MOV R16, 0x3a0 ;
        CALL.REL.NOINC `($_Z6upchan13CuDeviceArrayI5Int32Li1ELi1EES_IS0_Li1ELi1EES_IS0_Li1ELi1EES_IS0_Li1ELi1EES_I9Float16x2Li1ELi1EES_I6Int4x8Li1ELi1EES_IS2_Li1ELi1EES_IS0_Li1ELi1EE$gpu_signal_exception) ;
        BPT.TRAP 0x1 ;

.L_x_4:
<<<<<<< HEAD
; Location /home/eschnett/src/kotekan/julia/kernels/upchan.jl:1415
        MOV R2, 0x3d0 ;
        CALL.REL.NOINC `($_Z6upchan13CuDeviceArrayI5Int32Li1ELi1EES_IS0_Li1ELi1EES_IS0_Li1ELi1EES_IS0_Li1ELi1EES_I9Float16x2Li1ELi1EES_I6Int4x8Li1ELi1EES_IS2_Li1ELi1EES_IS0_Li1ELi1EE$julia_AssertionError_5934) ;
        MOV R16, 0x410 ;
=======
; Location /home/dstn/kotekan/julia/kernels/upchan.jl:1410
>>>>>>> bdbe7b3b
        UMOV UR4, 32@lo(exception1) ;
        UMOV UR5, 32@hi(exception1) ;
        MOV R16, 0x3f0 ;
        CALL.REL.NOINC `($_Z6upchan13CuDeviceArrayI5Int32Li1ELi1EES_IS0_Li1ELi1EES_IS0_Li1ELi1EES_IS0_Li1ELi1EES_I9Float16x2Li1ELi1EES_I6Int4x8Li1ELi1EES_IS2_Li1ELi1EES_IS0_Li1ELi1EE$gpu_report_exception) ;
        MOV R16, 0x410 ;
        CALL.REL.NOINC `($_Z6upchan13CuDeviceArrayI5Int32Li1ELi1EES_IS0_Li1ELi1EES_IS0_Li1ELi1EES_IS0_Li1ELi1EES_I9Float16x2Li1ELi1EES_I6Int4x8Li1ELi1EES_IS2_Li1ELi1EES_IS0_Li1ELi1EE$gpu_signal_exception) ;
        BPT.TRAP 0x1 ;
        .type           $_Z6upchan13CuDeviceArrayI5Int32Li1ELi1EES_IS0_Li1ELi1EES_IS0_Li1ELi1EES_IS0_Li1ELi1EES_I9Float16x2Li1ELi1EES_I6Int4x8Li1ELi1EES_IS2_Li1ELi1EES_IS0_Li1ELi1EE$gpu_report_exception,@function
        .size           $_Z6upchan13CuDeviceArrayI5Int32Li1ELi1EES_IS0_Li1ELi1EES_IS0_Li1ELi1EES_IS0_Li1ELi1EES_I9Float16x2Li1ELi1EES_I6Int4x8Li1ELi1EES_IS2_Li1ELi1EES_IS0_Li1ELi1EE$gpu_report_exception,($_Z6upchan13CuDeviceArrayI5Int32Li1ELi1EES_IS0_Li1ELi1EES_IS0_Li1ELi1EES_IS0_Li1ELi1EES_I9Float16x2Li1ELi1EES_I6Int4x8Li1ELi1EES_IS2_Li1ELi1EES_IS0_Li1ELi1EE$gpu_signal_exception - $_Z6upchan13CuDeviceArrayI5Int32Li1ELi1EES_IS0_Li1ELi1EES_IS0_Li1ELi1EES_IS0_Li1ELi1EES_I9Float16x2Li1ELi1EES_I6Int4x8Li1ELi1EES_IS2_Li1ELi1EES_IS0_Li1ELi1EE$gpu_report_exception)
$_Z6upchan13CuDeviceArrayI5Int32Li1ELi1EES_IS0_Li1ELi1EES_IS0_Li1ELi1EES_IS0_Li1ELi1EES_I9Float16x2Li1ELi1EES_I6Int4x8Li1ELi1EES_IS2_Li1ELi1EES_IS0_Li1ELi1EE$gpu_report_exception:
; Location /home/dstn/.julia/packages/CUDA/YIj5X/src/device/runtime.jl:54
        IMAD.U32 R2, RZ, RZ, UR4 ;
        MOV R3, UR5 ;
; Location /home/dstn/.julia/packages/LLVM/RpBog/src/interop/base.jl:38
        UMOV UR4, 32@lo(__unnamed_1) ;
; Location /home/dstn/.julia/packages/CUDA/YIj5X/src/device/runtime.jl:54
        IADD3 R6, P0, R1, c[0x0][0x20], RZ ;
; Location /home/dstn/.julia/packages/LLVM/RpBog/src/interop/base.jl:38
        UMOV UR5, 32@hi(__unnamed_1) ;
        IMAD.U32 R4, RZ, RZ, UR4 ;
        STL.64 [R1], R2 ;
        IMAD.U32 R5, RZ, RZ, UR5 ;
; Location /home/dstn/.julia/packages/CUDA/YIj5X/src/device/runtime.jl:54
        IMAD.X R7, RZ, RZ, c[0x0][0x24], P0 ;
; Location /home/dstn/.julia/packages/LLVM/RpBog/src/interop/base.jl:38
        MOV R20, 32@lo((_Z6upchan13CuDeviceArrayI5Int32Li1ELi1EES_IS0_Li1ELi1EES_IS0_Li1ELi1EES_IS0_Li1ELi1EES_I9Float16x2Li1ELi1EES_I6Int4x8Li1ELi1EES_IS2_Li1ELi1EES_IS0_Li1ELi1EE + .L_x_0@srel)) ;
        MOV R21, 32@hi((_Z6upchan13CuDeviceArrayI5Int32Li1ELi1EES_IS0_Li1ELi1EES_IS0_Li1ELi1EES_IS0_Li1ELi1EES_I9Float16x2Li1ELi1EES_I6Int4x8Li1ELi1EES_IS2_Li1ELi1EES_IS0_Li1ELi1EE + .L_x_0@srel)) ;
        CALL.ABS.NOINC `(vprintf) ;

.L_x_0:
        IMAD.MOV.U32 R2, RZ, RZ, R16 ;
        IMAD.MOV.U32 R3, RZ, RZ, 0x0 ;
; Location /home/dstn/.julia/packages/CUDA/YIj5X/src/device/runtime.jl:59
        RET.REL.NODEC R2 `(_Z6upchan13CuDeviceArrayI5Int32Li1ELi1EES_IS0_Li1ELi1EES_IS0_Li1ELi1EES_IS0_Li1ELi1EES_I9Float16x2Li1ELi1EES_I6Int4x8Li1ELi1EES_IS2_Li1ELi1EES_IS0_Li1ELi1EE) ;
        .type           $_Z6upchan13CuDeviceArrayI5Int32Li1ELi1EES_IS0_Li1ELi1EES_IS0_Li1ELi1EES_IS0_Li1ELi1EES_I9Float16x2Li1ELi1EES_I6Int4x8Li1ELi1EES_IS2_Li1ELi1EES_IS0_Li1ELi1EE$gpu_signal_exception,@function
<<<<<<< HEAD
        .size           $_Z6upchan13CuDeviceArrayI5Int32Li1ELi1EES_IS0_Li1ELi1EES_IS0_Li1ELi1EES_IS0_Li1ELi1EES_I9Float16x2Li1ELi1EES_I6Int4x8Li1ELi1EES_IS2_Li1ELi1EES_IS0_Li1ELi1EE$gpu_signal_exception,($_Z6upchan13CuDeviceArrayI5Int32Li1ELi1EES_IS0_Li1ELi1EES_IS0_Li1ELi1EES_IS0_Li1ELi1EES_I9Float16x2Li1ELi1EES_I6Int4x8Li1ELi1EES_IS2_Li1ELi1EES_IS0_Li1ELi1EE$julia_AssertionError_5934 - $_Z6upchan13CuDeviceArrayI5Int32Li1ELi1EES_IS0_Li1ELi1EES_IS0_Li1ELi1EES_IS0_Li1ELi1EES_I9Float16x2Li1ELi1EES_I6Int4x8Li1ELi1EES_IS2_Li1ELi1EES_IS0_Li1ELi1EE$gpu_signal_exception)
=======
        .size           $_Z6upchan13CuDeviceArrayI5Int32Li1ELi1EES_IS0_Li1ELi1EES_IS0_Li1ELi1EES_IS0_Li1ELi1EES_I9Float16x2Li1ELi1EES_I6Int4x8Li1ELi1EES_IS2_Li1ELi1EES_IS0_Li1ELi1EE$gpu_signal_exception,(.L_x_8 - $_Z6upchan13CuDeviceArrayI5Int32Li1ELi1EES_IS0_Li1ELi1EES_IS0_Li1ELi1EES_IS0_Li1ELi1EES_I9Float16x2Li1ELi1EES_I6Int4x8Li1ELi1EES_IS2_Li1ELi1EES_IS0_Li1ELi1EE$gpu_signal_exception)
>>>>>>> bdbe7b3b
$_Z6upchan13CuDeviceArrayI5Int32Li1ELi1EES_IS0_Li1ELi1EES_IS0_Li1ELi1EES_IS0_Li1ELi1EES_I9Float16x2Li1ELi1EES_I6Int4x8Li1ELi1EES_IS2_Li1ELi1EES_IS0_Li1ELi1EE$gpu_signal_exception:
; Location /home/dstn/.julia/packages/CUDA/YIj5X/src/device/runtime.jl:41
        ISETP.NE.U32.AND P0, PT, RZ, UR36, PT ;
        ISETP.NE.AND.EX P0, PT, RZ, UR37, PT, P0 ;
   @!P0 BRA `(.L_x_5) ;
        MOV R0, 0x1 ;
; Location /home/dstn/.julia/packages/CUDA/YIj5X/src/device/runtime.jl:39
        IMAD.U32 R2, RZ, RZ, UR36 ;
        ULDC.64 UR4, c[0x0][0x118] ;
        IMAD.U32 R3, RZ, RZ, UR37 ;
; Location ./pointer.jl:118
        ST.E.U8 [R2.64], R0 ;
        ST.E.U8 [R2.64+0x7], RZ ;
        ST.E.U8 [R2.64+0x6], RZ ;
        ST.E.U8 [R2.64+0x5], RZ ;
        ST.E.U8 [R2.64+0x4], RZ ;
        ST.E.U8 [R2.64+0x3], RZ ;
        ST.E.U8 [R2.64+0x2], RZ ;
        ST.E.U8 [R2.64+0x1], RZ ;
; Location /home/dstn/.julia/packages/CUDA/YIj5X/src/device/intrinsics/synchronization.jl:109
   @!PT LDS RZ, [RZ] ;
   @!PT LDS RZ, [RZ] ;
   @!PT LDS RZ, [RZ] ;
   @!PT LDS RZ, [RZ] ;
        MEMBAR.SC.SYS ;
        ERRBAR;
        CCTL.IVALL ;
; Location /home/dstn/.julia/packages/CUDA/YIj5X/src/device/runtime.jl:43
        EXIT ;

.L_x_5:
; Location /home/dstn/.julia/packages/LLVM/RpBog/src/interop/base.jl:38
        UMOV UR4, 32@lo(__unnamed_2) ;
        CS2R R6, SRZ ;
        UMOV UR5, 32@hi(__unnamed_2) ;
        IMAD.U32 R4, RZ, RZ, UR4 ;
        IMAD.U32 R5, RZ, RZ, UR5 ;
        MOV R20, 32@lo((_Z6upchan13CuDeviceArrayI5Int32Li1ELi1EES_IS0_Li1ELi1EES_IS0_Li1ELi1EES_IS0_Li1ELi1EES_I9Float16x2Li1ELi1EES_I6Int4x8Li1ELi1EES_IS2_Li1ELi1EES_IS0_Li1ELi1EE + .L_x_1@srel)) ;
        MOV R21, 32@hi((_Z6upchan13CuDeviceArrayI5Int32Li1ELi1EES_IS0_Li1ELi1EES_IS0_Li1ELi1EES_IS0_Li1ELi1EES_I9Float16x2Li1ELi1EES_I6Int4x8Li1ELi1EES_IS2_Li1ELi1EES_IS0_Li1ELi1EE + .L_x_1@srel)) ;
        CALL.ABS.NOINC `(vprintf) ;

.L_x_1:
        EXIT ;
<<<<<<< HEAD
        .type           $_Z6upchan13CuDeviceArrayI5Int32Li1ELi1EES_IS0_Li1ELi1EES_IS0_Li1ELi1EES_IS0_Li1ELi1EES_I9Float16x2Li1ELi1EES_I6Int4x8Li1ELi1EES_IS2_Li1ELi1EES_IS0_Li1ELi1EE$julia_AssertionError_5934,@function
        .size           $_Z6upchan13CuDeviceArrayI5Int32Li1ELi1EES_IS0_Li1ELi1EES_IS0_Li1ELi1EES_IS0_Li1ELi1EES_I9Float16x2Li1ELi1EES_I6Int4x8Li1ELi1EES_IS2_Li1ELi1EES_IS0_Li1ELi1EE$julia_AssertionError_5934,(.L_x_9 - $_Z6upchan13CuDeviceArrayI5Int32Li1ELi1EES_IS0_Li1ELi1EES_IS0_Li1ELi1EES_IS0_Li1ELi1EES_I9Float16x2Li1ELi1EES_I6Int4x8Li1ELi1EES_IS2_Li1ELi1EES_IS0_Li1ELi1EE$julia_AssertionError_5934)
$_Z6upchan13CuDeviceArrayI5Int32Li1ELi1EES_IS0_Li1ELi1EES_IS0_Li1ELi1EES_IS0_Li1ELi1EES_I9Float16x2Li1ELi1EES_I6Int4x8Li1ELi1EES_IS2_Li1ELi1EES_IS0_Li1ELi1EE$julia_AssertionError_5934:
; Location ./boot.jl:343
        IMAD.MOV.U32 R3, RZ, RZ, 0x0 ;
        RET.REL.NODEC R2 `(_Z6upchan13CuDeviceArrayI5Int32Li1ELi1EES_IS0_Li1ELi1EES_IS0_Li1ELi1EES_IS0_Li1ELi1EES_I9Float16x2Li1ELi1EES_I6Int4x8Li1ELi1EES_IS2_Li1ELi1EES_IS0_Li1ELi1EE) ;
=======
>>>>>>> bdbe7b3b

.L_x_6:
        BRA `(.L_x_6);
        NOP;
        NOP;
        NOP;
        NOP;
        NOP;
        NOP;
        NOP;
        NOP;
        NOP;
        NOP;
        NOP;
        NOP;
        NOP;
        NOP;

.L_x_8:


//--------------------- SYMBOLS --------------------------

	.type		vprintf,@function<|MERGE_RESOLUTION|>--- conflicted
+++ resolved
@@ -14,38 +14,34 @@
 	.align	128
         .global         _Z6upchan13CuDeviceArrayI5Int32Li1ELi1EES_IS0_Li1ELi1EES_IS0_Li1ELi1EES_IS0_Li1ELi1EES_I9Float16x2Li1ELi1EES_I6Int4x8Li1ELi1EES_IS2_Li1ELi1EES_IS0_Li1ELi1EE
         .type           _Z6upchan13CuDeviceArrayI5Int32Li1ELi1EES_IS0_Li1ELi1EES_IS0_Li1ELi1EES_IS0_Li1ELi1EES_I9Float16x2Li1ELi1EES_I6Int4x8Li1ELi1EES_IS2_Li1ELi1EES_IS0_Li1ELi1EE,@function
-        .size           _Z6upchan13CuDeviceArrayI5Int32Li1ELi1EES_IS0_Li1ELi1EES_IS0_Li1ELi1EES_IS0_Li1ELi1EES_I9Float16x2Li1ELi1EES_I6Int4x8Li1ELi1EES_IS2_Li1ELi1EES_IS0_Li1ELi1EE,(.L_x_8 - _Z6upchan13CuDeviceArrayI5Int32Li1ELi1EES_IS0_Li1ELi1EES_IS0_Li1ELi1EES_IS0_Li1ELi1EES_I9Float16x2Li1ELi1EES_I6Int4x8Li1ELi1EES_IS2_Li1ELi1EES_IS0_Li1ELi1EE)
+        .size           _Z6upchan13CuDeviceArrayI5Int32Li1ELi1EES_IS0_Li1ELi1EES_IS0_Li1ELi1EES_IS0_Li1ELi1EES_I9Float16x2Li1ELi1EES_I6Int4x8Li1ELi1EES_IS2_Li1ELi1EES_IS0_Li1ELi1EE,(.L_x_9 - _Z6upchan13CuDeviceArrayI5Int32Li1ELi1EES_IS0_Li1ELi1EES_IS0_Li1ELi1EES_IS0_Li1ELi1EES_I9Float16x2Li1ELi1EES_I6Int4x8Li1ELi1EES_IS2_Li1ELi1EES_IS0_Li1ELi1EE)
         .other          _Z6upchan13CuDeviceArrayI5Int32Li1ELi1EES_IS0_Li1ELi1EES_IS0_Li1ELi1EES_IS0_Li1ELi1EES_I9Float16x2Li1ELi1EES_I6Int4x8Li1ELi1EES_IS2_Li1ELi1EES_IS0_Li1ELi1EE,@"STO_CUDA_ENTRY STV_DEFAULT"
 _Z6upchan13CuDeviceArrayI5Int32Li1ELi1EES_IS0_Li1ELi1EES_IS0_Li1ELi1EES_IS0_Li1ELi1EES_I9Float16x2Li1ELi1EES_I6Int4x8Li1ELi1EES_IS2_Li1ELi1EES_IS0_Li1ELi1EE:
 
 .text._Z6upchan13CuDeviceArrayI5Int32Li1ELi1EES_IS0_Li1ELi1EES_IS0_Li1ELi1EES_IS0_Li1ELi1EES_I9Float16x2Li1ELi1EES_I6Int4x8Li1ELi1EES_IS2_Li1ELi1EES_IS0_Li1ELi1EE:
-<<<<<<< HEAD
 ; Location /home/eschnett/src/kotekan/julia/kernels/upchan.jl:1411
-=======
-; Location /home/dstn/kotekan/julia/kernels/upchan.jl:1406
->>>>>>> bdbe7b3b
         IMAD.MOV.U32 R1, RZ, RZ, c[0x0][0x28] ;
-; Location ./int.jl:480
+; Location ./int.jl:513
         IMAD.MOV.U32 R0, RZ, RZ, c[0x0][0x2c] ;
         ULDC.64 UR38, c[0x0][0x118] ;
         IADD3 R1, R1, -0x8, RZ ;
-; Location /home/dstn/.julia/packages/CUDA/YIj5X/src/device/intrinsics/shared_memory.jl:52
+; Location /home/eschnett/.julia/packages/CUDA/rXson/src/device/intrinsics/shared_memory.jl:52
         ULDC.64 UR36, c[0x0][0x160] ;
-; Location ./int.jl:480
+; Location ./int.jl:513
         ISETP.GT.U32.AND P0, PT, R0, 0x141ff, PT ;
-; Location /home/dstn/.julia/packages/CUDA/YIj5X/src/device/intrinsics/shared_memory.jl:51
+; Location /home/eschnett/.julia/packages/CUDA/rXson/src/device/intrinsics/shared_memory.jl:51
     @P0 BRA `(.L_x_2) ;
-; Location /home/dstn/.julia/packages/CUDA/YIj5X/src/device/intrinsics/shared_memory.jl:52
+; Location /home/eschnett/.julia/packages/CUDA/rXson/src/device/intrinsics/shared_memory.jl:52
+        MOV R16, 0xb0 ;
         UMOV UR4, 32@lo(exception1) ;
         UMOV UR5, 32@hi(exception1) ;
-        MOV R16, 0xb0 ;
         CALL.REL.NOINC `($_Z6upchan13CuDeviceArrayI5Int32Li1ELi1EES_IS0_Li1ELi1EES_IS0_Li1ELi1EES_IS0_Li1ELi1EES_I9Float16x2Li1ELi1EES_I6Int4x8Li1ELi1EES_IS2_Li1ELi1EES_IS0_Li1ELi1EE$gpu_report_exception) ;
         MOV R16, 0xd0 ;
         CALL.REL.NOINC `($_Z6upchan13CuDeviceArrayI5Int32Li1ELi1EES_IS0_Li1ELi1EES_IS0_Li1ELi1EES_IS0_Li1ELi1EES_I9Float16x2Li1ELi1EES_I6Int4x8Li1ELi1EES_IS2_Li1ELi1EES_IS0_Li1ELi1EE$gpu_signal_exception) ;
         BPT.TRAP 0x1 ;
 
 .L_x_2:
-; Location /home/dstn/.julia/packages/LLVM/RpBog/src/interop/base.jl:38
+; Location /home/eschnett/.julia/packages/LLVM/OLMpi/src/interop/base.jl:38
         S2UR UR4, SR_CTAID.X ;
         S2R R0, SR_TID.Y ;
         IMAD.MOV.U32 R5, RZ, RZ, 0x4 ;
@@ -56,19 +52,15 @@
         USHF.L.U32 UR4, UR4, 0x7, URZ ;
         IMAD.SHL.U32 R0, R0, 0x20, RZ ;
 ; Location ./int.jl:87
-        LOP3.LUT R0, R3, UR4, R0, 0xfe, !PT ;
-; Location /home/dstn/.julia/packages/LLVM/RpBog/src/interop/base.jl:38
+        LOP3.LUT R0, R0, UR4, R3, 0xfe, !PT ;
+; Location /home/eschnett/.julia/packages/LLVM/OLMpi/src/interop/base.jl:38
         IMAD.WIDE.U32 R2, R0, R5, c[0x0][0x250] ;
         IMAD.MOV.U32 R5, RZ, RZ, c[0x0][0x174] ;
         STG.E [R2.64], R7 ;
         LDG.E R0, [R4.64] ;
-; Location ./int.jl:481
+; Location ./int.jl:514
         ISETP.GE.AND P0, PT, R0, RZ, PT ;
-<<<<<<< HEAD
-; Location /home/eschnett/src/kotekan/julia/kernels/upchan.jl:1415
-=======
-; Location /home/dstn/kotekan/julia/kernels/upchan.jl:1410
->>>>>>> bdbe7b3b
+; Location /home/eschnett/src/kotekan/julia/kernels/upchan.jl:1415
    @!P0 BRA `(.L_x_3) ;
         IMAD.MOV.U32 R4, RZ, RZ, c[0x0][0x190] ;
         IMAD.MOV.U32 R5, RZ, RZ, c[0x0][0x194] ;
@@ -81,14 +73,10 @@
         LDG.E R6, [R4.64] ;
 ; Location ./int.jl:86
         IMAD.IADD R0, R7, 0x1, -R0 ;
-; Location ./promotion.jl:477
+; Location ./promotion.jl:521
         LOP3.LUT P0, RZ, R0, 0xff, RZ, 0xc0, !PT ;
         ISETP.LT.OR P0, PT, R6, RZ, P0 ;
-<<<<<<< HEAD
-; Location /home/eschnett/src/kotekan/julia/kernels/upchan.jl:1415
-=======
-; Location /home/dstn/kotekan/julia/kernels/upchan.jl:1410
->>>>>>> bdbe7b3b
+; Location /home/eschnett/src/kotekan/julia/kernels/upchan.jl:1415
     @P0 BRA `(.L_x_3) ;
         IMAD.MOV.U32 R5, RZ, RZ, c[0x0][0x1d4] ;
         IMAD.MOV.U32 R4, RZ, RZ, c[0x0][0x1d0] ;
@@ -97,90 +85,77 @@
 ; Location ./int.jl:87
         IADD3 R0, R5.reuse, 0x3, -R6 ;
         ISETP.LT.OR P0, PT, R5, R6, P0 ;
-; Location ./promotion.jl:477
+; Location ./promotion.jl:521
         LOP3.LUT P1, RZ, R0, 0x3f, RZ, 0xc0, !PT ;
-<<<<<<< HEAD
-; Location /home/eschnett/src/kotekan/julia/kernels/upchan.jl:1415
-=======
-; Location /home/dstn/kotekan/julia/kernels/upchan.jl:1410
->>>>>>> bdbe7b3b
+; Location /home/eschnett/src/kotekan/julia/kernels/upchan.jl:1415
    @!P1 BRA !P0, `(.L_x_4) ;
 
 .L_x_3:
-; Location /home/dstn/.julia/packages/LLVM/RpBog/src/interop/base.jl:38
+; Location /home/eschnett/.julia/packages/LLVM/OLMpi/src/interop/base.jl:38
         IMAD.MOV.U32 R5, RZ, RZ, 0x2 ;
-; Location /home/dstn/.julia/packages/IndexSpaces/MMvQv/src/IndexSpaces.jl:855
-        UMOV UR4, 32@lo(exception24) ;
-        UMOV UR5, 32@hi(exception24) ;
-; Location /home/dstn/.julia/packages/LLVM/RpBog/src/interop/base.jl:38
+; Location /home/eschnett/.julia/packages/IndexSpaces/SkQyK/src/IndexSpaces.jl:855
+        MOV R16, 0x380 ;
+        UMOV UR4, 32@lo(exception28) ;
+        UMOV UR5, 32@hi(exception28) ;
+; Location /home/eschnett/.julia/packages/LLVM/OLMpi/src/interop/base.jl:38
         STG.E [R2.64], R5 ;
-; Location /home/dstn/.julia/packages/IndexSpaces/MMvQv/src/IndexSpaces.jl:855
-        MOV R16, 0x380 ;
+; Location /home/eschnett/.julia/packages/IndexSpaces/SkQyK/src/IndexSpaces.jl:855
         CALL.REL.NOINC `($_Z6upchan13CuDeviceArrayI5Int32Li1ELi1EES_IS0_Li1ELi1EES_IS0_Li1ELi1EES_IS0_Li1ELi1EES_I9Float16x2Li1ELi1EES_I6Int4x8Li1ELi1EES_IS2_Li1ELi1EES_IS0_Li1ELi1EE$gpu_report_exception) ;
         MOV R16, 0x3a0 ;
         CALL.REL.NOINC `($_Z6upchan13CuDeviceArrayI5Int32Li1ELi1EES_IS0_Li1ELi1EES_IS0_Li1ELi1EES_IS0_Li1ELi1EES_I9Float16x2Li1ELi1EES_I6Int4x8Li1ELi1EES_IS2_Li1ELi1EES_IS0_Li1ELi1EE$gpu_signal_exception) ;
         BPT.TRAP 0x1 ;
 
 .L_x_4:
-<<<<<<< HEAD
 ; Location /home/eschnett/src/kotekan/julia/kernels/upchan.jl:1415
         MOV R2, 0x3d0 ;
-        CALL.REL.NOINC `($_Z6upchan13CuDeviceArrayI5Int32Li1ELi1EES_IS0_Li1ELi1EES_IS0_Li1ELi1EES_IS0_Li1ELi1EES_I9Float16x2Li1ELi1EES_I6Int4x8Li1ELi1EES_IS2_Li1ELi1EES_IS0_Li1ELi1EE$julia_AssertionError_5934) ;
+        CALL.REL.NOINC `($_Z6upchan13CuDeviceArrayI5Int32Li1ELi1EES_IS0_Li1ELi1EES_IS0_Li1ELi1EES_IS0_Li1ELi1EES_I9Float16x2Li1ELi1EES_I6Int4x8Li1ELi1EES_IS2_Li1ELi1EES_IS0_Li1ELi1EE$julia_AssertionError_6099) ;
         MOV R16, 0x410 ;
-=======
-; Location /home/dstn/kotekan/julia/kernels/upchan.jl:1410
->>>>>>> bdbe7b3b
         UMOV UR4, 32@lo(exception1) ;
         UMOV UR5, 32@hi(exception1) ;
-        MOV R16, 0x3f0 ;
         CALL.REL.NOINC `($_Z6upchan13CuDeviceArrayI5Int32Li1ELi1EES_IS0_Li1ELi1EES_IS0_Li1ELi1EES_IS0_Li1ELi1EES_I9Float16x2Li1ELi1EES_I6Int4x8Li1ELi1EES_IS2_Li1ELi1EES_IS0_Li1ELi1EE$gpu_report_exception) ;
-        MOV R16, 0x410 ;
+        MOV R16, 0x430 ;
         CALL.REL.NOINC `($_Z6upchan13CuDeviceArrayI5Int32Li1ELi1EES_IS0_Li1ELi1EES_IS0_Li1ELi1EES_IS0_Li1ELi1EES_I9Float16x2Li1ELi1EES_I6Int4x8Li1ELi1EES_IS2_Li1ELi1EES_IS0_Li1ELi1EE$gpu_signal_exception) ;
         BPT.TRAP 0x1 ;
         .type           $_Z6upchan13CuDeviceArrayI5Int32Li1ELi1EES_IS0_Li1ELi1EES_IS0_Li1ELi1EES_IS0_Li1ELi1EES_I9Float16x2Li1ELi1EES_I6Int4x8Li1ELi1EES_IS2_Li1ELi1EES_IS0_Li1ELi1EE$gpu_report_exception,@function
         .size           $_Z6upchan13CuDeviceArrayI5Int32Li1ELi1EES_IS0_Li1ELi1EES_IS0_Li1ELi1EES_IS0_Li1ELi1EES_I9Float16x2Li1ELi1EES_I6Int4x8Li1ELi1EES_IS2_Li1ELi1EES_IS0_Li1ELi1EE$gpu_report_exception,($_Z6upchan13CuDeviceArrayI5Int32Li1ELi1EES_IS0_Li1ELi1EES_IS0_Li1ELi1EES_IS0_Li1ELi1EES_I9Float16x2Li1ELi1EES_I6Int4x8Li1ELi1EES_IS2_Li1ELi1EES_IS0_Li1ELi1EE$gpu_signal_exception - $_Z6upchan13CuDeviceArrayI5Int32Li1ELi1EES_IS0_Li1ELi1EES_IS0_Li1ELi1EES_IS0_Li1ELi1EES_I9Float16x2Li1ELi1EES_I6Int4x8Li1ELi1EES_IS2_Li1ELi1EES_IS0_Li1ELi1EE$gpu_report_exception)
 $_Z6upchan13CuDeviceArrayI5Int32Li1ELi1EES_IS0_Li1ELi1EES_IS0_Li1ELi1EES_IS0_Li1ELi1EES_I9Float16x2Li1ELi1EES_I6Int4x8Li1ELi1EES_IS2_Li1ELi1EES_IS0_Li1ELi1EE$gpu_report_exception:
-; Location /home/dstn/.julia/packages/CUDA/YIj5X/src/device/runtime.jl:54
+; Location /home/eschnett/.julia/packages/CUDA/rXson/src/device/runtime.jl:54
         IMAD.U32 R2, RZ, RZ, UR4 ;
         MOV R3, UR5 ;
-; Location /home/dstn/.julia/packages/LLVM/RpBog/src/interop/base.jl:38
+; Location /home/eschnett/.julia/packages/LLVM/OLMpi/src/interop/base.jl:38
         UMOV UR4, 32@lo(__unnamed_1) ;
-; Location /home/dstn/.julia/packages/CUDA/YIj5X/src/device/runtime.jl:54
+; Location /home/eschnett/.julia/packages/CUDA/rXson/src/device/runtime.jl:54
         IADD3 R6, P0, R1, c[0x0][0x20], RZ ;
-; Location /home/dstn/.julia/packages/LLVM/RpBog/src/interop/base.jl:38
+; Location /home/eschnett/.julia/packages/LLVM/OLMpi/src/interop/base.jl:38
         UMOV UR5, 32@hi(__unnamed_1) ;
         IMAD.U32 R4, RZ, RZ, UR4 ;
         STL.64 [R1], R2 ;
         IMAD.U32 R5, RZ, RZ, UR5 ;
-; Location /home/dstn/.julia/packages/CUDA/YIj5X/src/device/runtime.jl:54
+        MOV R20, 32@lo((_Z6upchan13CuDeviceArrayI5Int32Li1ELi1EES_IS0_Li1ELi1EES_IS0_Li1ELi1EES_IS0_Li1ELi1EES_I9Float16x2Li1ELi1EES_I6Int4x8Li1ELi1EES_IS2_Li1ELi1EES_IS0_Li1ELi1EE + .L_x_0@srel)) ;
+; Location /home/eschnett/.julia/packages/CUDA/rXson/src/device/runtime.jl:54
         IMAD.X R7, RZ, RZ, c[0x0][0x24], P0 ;
-; Location /home/dstn/.julia/packages/LLVM/RpBog/src/interop/base.jl:38
-        MOV R20, 32@lo((_Z6upchan13CuDeviceArrayI5Int32Li1ELi1EES_IS0_Li1ELi1EES_IS0_Li1ELi1EES_IS0_Li1ELi1EES_I9Float16x2Li1ELi1EES_I6Int4x8Li1ELi1EES_IS2_Li1ELi1EES_IS0_Li1ELi1EE + .L_x_0@srel)) ;
+; Location /home/eschnett/.julia/packages/LLVM/OLMpi/src/interop/base.jl:38
         MOV R21, 32@hi((_Z6upchan13CuDeviceArrayI5Int32Li1ELi1EES_IS0_Li1ELi1EES_IS0_Li1ELi1EES_IS0_Li1ELi1EES_I9Float16x2Li1ELi1EES_I6Int4x8Li1ELi1EES_IS2_Li1ELi1EES_IS0_Li1ELi1EE + .L_x_0@srel)) ;
         CALL.ABS.NOINC `(vprintf) ;
 
 .L_x_0:
         IMAD.MOV.U32 R2, RZ, RZ, R16 ;
         IMAD.MOV.U32 R3, RZ, RZ, 0x0 ;
-; Location /home/dstn/.julia/packages/CUDA/YIj5X/src/device/runtime.jl:59
+; Location /home/eschnett/.julia/packages/CUDA/rXson/src/device/runtime.jl:59
         RET.REL.NODEC R2 `(_Z6upchan13CuDeviceArrayI5Int32Li1ELi1EES_IS0_Li1ELi1EES_IS0_Li1ELi1EES_IS0_Li1ELi1EES_I9Float16x2Li1ELi1EES_I6Int4x8Li1ELi1EES_IS2_Li1ELi1EES_IS0_Li1ELi1EE) ;
         .type           $_Z6upchan13CuDeviceArrayI5Int32Li1ELi1EES_IS0_Li1ELi1EES_IS0_Li1ELi1EES_IS0_Li1ELi1EES_I9Float16x2Li1ELi1EES_I6Int4x8Li1ELi1EES_IS2_Li1ELi1EES_IS0_Li1ELi1EE$gpu_signal_exception,@function
-<<<<<<< HEAD
-        .size           $_Z6upchan13CuDeviceArrayI5Int32Li1ELi1EES_IS0_Li1ELi1EES_IS0_Li1ELi1EES_IS0_Li1ELi1EES_I9Float16x2Li1ELi1EES_I6Int4x8Li1ELi1EES_IS2_Li1ELi1EES_IS0_Li1ELi1EE$gpu_signal_exception,($_Z6upchan13CuDeviceArrayI5Int32Li1ELi1EES_IS0_Li1ELi1EES_IS0_Li1ELi1EES_IS0_Li1ELi1EES_I9Float16x2Li1ELi1EES_I6Int4x8Li1ELi1EES_IS2_Li1ELi1EES_IS0_Li1ELi1EE$julia_AssertionError_5934 - $_Z6upchan13CuDeviceArrayI5Int32Li1ELi1EES_IS0_Li1ELi1EES_IS0_Li1ELi1EES_IS0_Li1ELi1EES_I9Float16x2Li1ELi1EES_I6Int4x8Li1ELi1EES_IS2_Li1ELi1EES_IS0_Li1ELi1EE$gpu_signal_exception)
-=======
-        .size           $_Z6upchan13CuDeviceArrayI5Int32Li1ELi1EES_IS0_Li1ELi1EES_IS0_Li1ELi1EES_IS0_Li1ELi1EES_I9Float16x2Li1ELi1EES_I6Int4x8Li1ELi1EES_IS2_Li1ELi1EES_IS0_Li1ELi1EE$gpu_signal_exception,(.L_x_8 - $_Z6upchan13CuDeviceArrayI5Int32Li1ELi1EES_IS0_Li1ELi1EES_IS0_Li1ELi1EES_IS0_Li1ELi1EES_I9Float16x2Li1ELi1EES_I6Int4x8Li1ELi1EES_IS2_Li1ELi1EES_IS0_Li1ELi1EE$gpu_signal_exception)
->>>>>>> bdbe7b3b
+        .size           $_Z6upchan13CuDeviceArrayI5Int32Li1ELi1EES_IS0_Li1ELi1EES_IS0_Li1ELi1EES_IS0_Li1ELi1EES_I9Float16x2Li1ELi1EES_I6Int4x8Li1ELi1EES_IS2_Li1ELi1EES_IS0_Li1ELi1EE$gpu_signal_exception,($_Z6upchan13CuDeviceArrayI5Int32Li1ELi1EES_IS0_Li1ELi1EES_IS0_Li1ELi1EES_IS0_Li1ELi1EES_I9Float16x2Li1ELi1EES_I6Int4x8Li1ELi1EES_IS2_Li1ELi1EES_IS0_Li1ELi1EE$julia_AssertionError_6099 - $_Z6upchan13CuDeviceArrayI5Int32Li1ELi1EES_IS0_Li1ELi1EES_IS0_Li1ELi1EES_IS0_Li1ELi1EES_I9Float16x2Li1ELi1EES_I6Int4x8Li1ELi1EES_IS2_Li1ELi1EES_IS0_Li1ELi1EE$gpu_signal_exception)
 $_Z6upchan13CuDeviceArrayI5Int32Li1ELi1EES_IS0_Li1ELi1EES_IS0_Li1ELi1EES_IS0_Li1ELi1EES_I9Float16x2Li1ELi1EES_I6Int4x8Li1ELi1EES_IS2_Li1ELi1EES_IS0_Li1ELi1EE$gpu_signal_exception:
-; Location /home/dstn/.julia/packages/CUDA/YIj5X/src/device/runtime.jl:41
+; Location /home/eschnett/.julia/packages/CUDA/rXson/src/device/runtime.jl:41
         ISETP.NE.U32.AND P0, PT, RZ, UR36, PT ;
         ISETP.NE.AND.EX P0, PT, RZ, UR37, PT, P0 ;
    @!P0 BRA `(.L_x_5) ;
-        MOV R0, 0x1 ;
-; Location /home/dstn/.julia/packages/CUDA/YIj5X/src/device/runtime.jl:39
-        IMAD.U32 R2, RZ, RZ, UR36 ;
+        IMAD.MOV.U32 R0, RZ, RZ, 0x1 ;
+; Location /home/eschnett/.julia/packages/CUDA/rXson/src/device/runtime.jl:39
+        MOV R2, UR36 ;
+        IMAD.U32 R3, RZ, RZ, UR37 ;
         ULDC.64 UR4, c[0x0][0x118] ;
-        IMAD.U32 R3, RZ, RZ, UR37 ;
-; Location ./pointer.jl:118
+; Location ./pointer.jl:146
         ST.E.U8 [R2.64], R0 ;
         ST.E.U8 [R2.64+0x7], RZ ;
         ST.E.U8 [R2.64+0x6], RZ ;
@@ -189,7 +164,7 @@
         ST.E.U8 [R2.64+0x3], RZ ;
         ST.E.U8 [R2.64+0x2], RZ ;
         ST.E.U8 [R2.64+0x1], RZ ;
-; Location /home/dstn/.julia/packages/CUDA/YIj5X/src/device/intrinsics/synchronization.jl:109
+; Location /home/eschnett/.julia/packages/CUDA/rXson/src/device/intrinsics/synchronization.jl:109
    @!PT LDS RZ, [RZ] ;
    @!PT LDS RZ, [RZ] ;
    @!PT LDS RZ, [RZ] ;
@@ -197,31 +172,28 @@
         MEMBAR.SC.SYS ;
         ERRBAR;
         CCTL.IVALL ;
-; Location /home/dstn/.julia/packages/CUDA/YIj5X/src/device/runtime.jl:43
+; Location /home/eschnett/.julia/packages/CUDA/rXson/src/device/runtime.jl:43
         EXIT ;
 
 .L_x_5:
-; Location /home/dstn/.julia/packages/LLVM/RpBog/src/interop/base.jl:38
+; Location /home/eschnett/.julia/packages/LLVM/OLMpi/src/interop/base.jl:38
         UMOV UR4, 32@lo(__unnamed_2) ;
         CS2R R6, SRZ ;
         UMOV UR5, 32@hi(__unnamed_2) ;
         IMAD.U32 R4, RZ, RZ, UR4 ;
+        MOV R20, 32@lo((_Z6upchan13CuDeviceArrayI5Int32Li1ELi1EES_IS0_Li1ELi1EES_IS0_Li1ELi1EES_IS0_Li1ELi1EES_I9Float16x2Li1ELi1EES_I6Int4x8Li1ELi1EES_IS2_Li1ELi1EES_IS0_Li1ELi1EE + .L_x_1@srel)) ;
         IMAD.U32 R5, RZ, RZ, UR5 ;
-        MOV R20, 32@lo((_Z6upchan13CuDeviceArrayI5Int32Li1ELi1EES_IS0_Li1ELi1EES_IS0_Li1ELi1EES_IS0_Li1ELi1EES_I9Float16x2Li1ELi1EES_I6Int4x8Li1ELi1EES_IS2_Li1ELi1EES_IS0_Li1ELi1EE + .L_x_1@srel)) ;
         MOV R21, 32@hi((_Z6upchan13CuDeviceArrayI5Int32Li1ELi1EES_IS0_Li1ELi1EES_IS0_Li1ELi1EES_IS0_Li1ELi1EES_I9Float16x2Li1ELi1EES_I6Int4x8Li1ELi1EES_IS2_Li1ELi1EES_IS0_Li1ELi1EE + .L_x_1@srel)) ;
         CALL.ABS.NOINC `(vprintf) ;
 
 .L_x_1:
         EXIT ;
-<<<<<<< HEAD
-        .type           $_Z6upchan13CuDeviceArrayI5Int32Li1ELi1EES_IS0_Li1ELi1EES_IS0_Li1ELi1EES_IS0_Li1ELi1EES_I9Float16x2Li1ELi1EES_I6Int4x8Li1ELi1EES_IS2_Li1ELi1EES_IS0_Li1ELi1EE$julia_AssertionError_5934,@function
-        .size           $_Z6upchan13CuDeviceArrayI5Int32Li1ELi1EES_IS0_Li1ELi1EES_IS0_Li1ELi1EES_IS0_Li1ELi1EES_I9Float16x2Li1ELi1EES_I6Int4x8Li1ELi1EES_IS2_Li1ELi1EES_IS0_Li1ELi1EE$julia_AssertionError_5934,(.L_x_9 - $_Z6upchan13CuDeviceArrayI5Int32Li1ELi1EES_IS0_Li1ELi1EES_IS0_Li1ELi1EES_IS0_Li1ELi1EES_I9Float16x2Li1ELi1EES_I6Int4x8Li1ELi1EES_IS2_Li1ELi1EES_IS0_Li1ELi1EE$julia_AssertionError_5934)
-$_Z6upchan13CuDeviceArrayI5Int32Li1ELi1EES_IS0_Li1ELi1EES_IS0_Li1ELi1EES_IS0_Li1ELi1EES_I9Float16x2Li1ELi1EES_I6Int4x8Li1ELi1EES_IS2_Li1ELi1EES_IS0_Li1ELi1EE$julia_AssertionError_5934:
-; Location ./boot.jl:343
+        .type           $_Z6upchan13CuDeviceArrayI5Int32Li1ELi1EES_IS0_Li1ELi1EES_IS0_Li1ELi1EES_IS0_Li1ELi1EES_I9Float16x2Li1ELi1EES_I6Int4x8Li1ELi1EES_IS2_Li1ELi1EES_IS0_Li1ELi1EE$julia_AssertionError_6099,@function
+        .size           $_Z6upchan13CuDeviceArrayI5Int32Li1ELi1EES_IS0_Li1ELi1EES_IS0_Li1ELi1EES_IS0_Li1ELi1EES_I9Float16x2Li1ELi1EES_I6Int4x8Li1ELi1EES_IS2_Li1ELi1EES_IS0_Li1ELi1EE$julia_AssertionError_6099,(.L_x_9 - $_Z6upchan13CuDeviceArrayI5Int32Li1ELi1EES_IS0_Li1ELi1EES_IS0_Li1ELi1EES_IS0_Li1ELi1EES_I9Float16x2Li1ELi1EES_I6Int4x8Li1ELi1EES_IS2_Li1ELi1EES_IS0_Li1ELi1EE$julia_AssertionError_6099)
+$_Z6upchan13CuDeviceArrayI5Int32Li1ELi1EES_IS0_Li1ELi1EES_IS0_Li1ELi1EES_IS0_Li1ELi1EES_I9Float16x2Li1ELi1EES_I6Int4x8Li1ELi1EES_IS2_Li1ELi1EES_IS0_Li1ELi1EE$julia_AssertionError_6099:
+; Location ./boot.jl:356
         IMAD.MOV.U32 R3, RZ, RZ, 0x0 ;
         RET.REL.NODEC R2 `(_Z6upchan13CuDeviceArrayI5Int32Li1ELi1EES_IS0_Li1ELi1EES_IS0_Li1ELi1EES_IS0_Li1ELi1EES_I9Float16x2Li1ELi1EES_I6Int4x8Li1ELi1EES_IS2_Li1ELi1EES_IS0_Li1ELi1EE) ;
-=======
->>>>>>> bdbe7b3b
 
 .L_x_6:
         BRA `(.L_x_6);
@@ -235,12 +207,8 @@
         NOP;
         NOP;
         NOP;
-        NOP;
-        NOP;
-        NOP;
-        NOP;
-
-.L_x_8:
+
+.L_x_9:
 
 
 //--------------------- SYMBOLS --------------------------
