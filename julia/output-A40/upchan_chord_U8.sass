--- conflicted
+++ resolved
@@ -20,57 +20,49 @@
 _Z6upchan13CuDeviceArrayI5Int32Li1ELi1EES_IS0_Li1ELi1EES_IS0_Li1ELi1EES_IS0_Li1ELi1EES_I9Float16x2Li1ELi1EES_I6Int4x8Li1ELi1EES_IS2_Li1ELi1EES_IS0_Li1ELi1EE:
 
 .text._Z6upchan13CuDeviceArrayI5Int32Li1ELi1EES_IS0_Li1ELi1EES_IS0_Li1ELi1EES_IS0_Li1ELi1EES_I9Float16x2Li1ELi1EES_I6Int4x8Li1ELi1EES_IS2_Li1ELi1EES_IS0_Li1ELi1EE:
-<<<<<<< HEAD
 ; Location /home/eschnett/src/kotekan/julia/kernels/upchan.jl:1411
-=======
-; Location /home/dstn/kotekan/julia/kernels/upchan.jl:1406
->>>>>>> bdbe7b3b
         IMAD.MOV.U32 R1, RZ, RZ, c[0x0][0x28] ;
-; Location ./int.jl:480
+; Location ./int.jl:513
         IMAD.MOV.U32 R0, RZ, RZ, c[0x0][0x2c] ;
         ULDC.64 UR38, c[0x0][0x118] ;
         IADD3 R1, R1, -0xb0, RZ ;
-; Location /home/dstn/.julia/packages/CUDA/YIj5X/src/device/intrinsics/shared_memory.jl:52
+; Location /home/eschnett/.julia/packages/CUDA/rXson/src/device/intrinsics/shared_memory.jl:52
         ULDC.64 UR36, c[0x0][0x160] ;
-; Location ./int.jl:480
+; Location ./int.jl:513
         ISETP.GT.U32.AND P0, PT, R0, 0x120ff, PT ;
-; Location /home/dstn/.julia/packages/CUDA/YIj5X/src/device/intrinsics/shared_memory.jl:51
+; Location /home/eschnett/.julia/packages/CUDA/rXson/src/device/intrinsics/shared_memory.jl:51
     @P0 BRA `(.L_x_2) ;
-; Location /home/dstn/.julia/packages/CUDA/YIj5X/src/device/intrinsics/shared_memory.jl:52
-        MOV R18, 0xb0 ;
+; Location /home/eschnett/.julia/packages/CUDA/rXson/src/device/intrinsics/shared_memory.jl:52
+        MOV R19, 0xb0 ;
         UMOV UR4, 32@lo(exception1) ;
         UMOV UR5, 32@hi(exception1) ;
         CALL.REL.NOINC `($_Z6upchan13CuDeviceArrayI5Int32Li1ELi1EES_IS0_Li1ELi1EES_IS0_Li1ELi1EES_IS0_Li1ELi1EES_I9Float16x2Li1ELi1EES_I6Int4x8Li1ELi1EES_IS2_Li1ELi1EES_IS0_Li1ELi1EE$gpu_report_exception) ;
-        MOV R18, 0xd0 ;
+        MOV R19, 0xd0 ;
         CALL.REL.NOINC `($_Z6upchan13CuDeviceArrayI5Int32Li1ELi1EES_IS0_Li1ELi1EES_IS0_Li1ELi1EES_IS0_Li1ELi1EES_I9Float16x2Li1ELi1EES_I6Int4x8Li1ELi1EES_IS2_Li1ELi1EES_IS0_Li1ELi1EE$gpu_signal_exception) ;
         BPT.TRAP 0x1 ;
 
 .L_x_2:
-; Location /home/dstn/.julia/packages/LLVM/RpBog/src/interop/base.jl:38
+; Location /home/eschnett/.julia/packages/LLVM/OLMpi/src/interop/base.jl:38
         S2UR UR40, SR_CTAID.X ;
         S2R R0, SR_TID.Y ;
-        IMAD.MOV.U32 R17, RZ, RZ, 0x4 ;
+        IMAD.MOV.U32 R18, RZ, RZ, 0x4 ;
         IMAD.MOV.U32 R7, RZ, RZ, 0x1 ;
         S2R R16, SR_TID.X ;
         IMAD.MOV.U32 R4, RZ, RZ, c[0x0][0x170] ;
         IMAD.MOV.U32 R5, RZ, RZ, c[0x0][0x174] ;
 ; Location ./int.jl:88
         USHF.L.U32 UR41, UR40, 0x8, URZ ;
-        IMAD.SHL.U32 R3, R0, 0x20, RZ ;
-; Location ./int.jl:87
-        LOP3.LUT R2, R16, UR41, R3, 0xfe, !PT ;
-; Location /home/dstn/.julia/packages/LLVM/RpBog/src/interop/base.jl:38
-        IMAD.WIDE.U32 R2, R2, R17, c[0x0][0x250] ;
+        IMAD.SHL.U32 R17, R0, 0x20, RZ ;
+; Location ./int.jl:87
+        LOP3.LUT R3, R17, UR41, R16, 0xfe, !PT ;
+; Location /home/eschnett/.julia/packages/LLVM/OLMpi/src/interop/base.jl:38
+        IMAD.WIDE.U32 R2, R3, R18, c[0x0][0x250] ;
         STG.E [R2.64], R7 ;
         LDG.E R4, [R4.64] ;
         R2UR UR42, R4 ;
-; Location ./int.jl:481
+; Location ./int.jl:514
         ISETP.LE.AND P0, PT, RZ, UR42, PT ;
-<<<<<<< HEAD
-; Location /home/eschnett/src/kotekan/julia/kernels/upchan.jl:1415
-=======
-; Location /home/dstn/kotekan/julia/kernels/upchan.jl:1410
->>>>>>> bdbe7b3b
+; Location /home/eschnett/src/kotekan/julia/kernels/upchan.jl:1415
    @!P0 BRA `(.L_x_3) ;
         IMAD.MOV.U32 R4, RZ, RZ, c[0x0][0x190] ;
         IMAD.MOV.U32 R5, RZ, RZ, c[0x0][0x194] ;
@@ -85,15 +77,11 @@
         LDG.E R4, [R4.64] ;
 ; Location ./int.jl:86
         UIADD3 UR4, -UR42, UR43, URZ ;
-; Location ./promotion.jl:477
+; Location ./promotion.jl:521
         ULOP3.LUT UP0, URZ, UR4, 0xff, URZ, 0xc0, !UPT ;
         R2UR UR44, R4 ;
         UISETP.LT.OR UP0, UPT, UR44, URZ, UP0 ;
-<<<<<<< HEAD
-; Location /home/eschnett/src/kotekan/julia/kernels/upchan.jl:1415
-=======
-; Location /home/dstn/kotekan/julia/kernels/upchan.jl:1410
->>>>>>> bdbe7b3b
+; Location /home/eschnett/src/kotekan/julia/kernels/upchan.jl:1415
         PLOP3.LUT P0, PT, PT, PT, UP0, 0x80, 0x0 ;
     @P0 BRA `(.L_x_3) ;
         IMAD.MOV.U32 R4, RZ, RZ, c[0x0][0x1d0] ;
@@ -104,2043 +92,1764 @@
         IMAD.U32 R0, RZ, RZ, UR4 ;
 ; Location ./int.jl:87
         UIADD3 UR5, UR4, 0x3, -UR44 ;
-; Location ./promotion.jl:477
+; Location ./promotion.jl:521
         ULOP3.LUT UP1, URZ, UR5, 0x1f, URZ, 0xc0, !UPT ;
         PLOP3.LUT P0, PT, PT, PT, UP0, 0x80, 0x0 ;
         ISETP.LT.OR P0, PT, R0, UR44, P0 ;
-<<<<<<< HEAD
-; Location /home/eschnett/src/kotekan/julia/kernels/upchan.jl:1415
-=======
-; Location /home/dstn/kotekan/julia/kernels/upchan.jl:1410
->>>>>>> bdbe7b3b
+; Location /home/eschnett/src/kotekan/julia/kernels/upchan.jl:1415
         PLOP3.LUT P1, PT, PT, PT, UP1, 0x80, 0x0 ;
    @!P1 BRA !P0, `(.L_x_4) ;
 
 .L_x_3:
-; Location /home/dstn/.julia/packages/LLVM/RpBog/src/interop/base.jl:38
+; Location /home/eschnett/.julia/packages/LLVM/OLMpi/src/interop/base.jl:38
         IMAD.MOV.U32 R5, RZ, RZ, 0x2 ;
-; Location /home/dstn/.julia/packages/IndexSpaces/MMvQv/src/IndexSpaces.jl:855
-        MOV R18, 0x410 ;
-        UMOV UR4, 32@lo(exception2656) ;
-        UMOV UR5, 32@hi(exception2656) ;
-; Location /home/dstn/.julia/packages/LLVM/RpBog/src/interop/base.jl:38
+; Location /home/eschnett/.julia/packages/IndexSpaces/SkQyK/src/IndexSpaces.jl:855
+        MOV R19, 0x410 ;
+        UMOV UR4, 32@lo(exception2668) ;
+        UMOV UR5, 32@hi(exception2668) ;
+; Location /home/eschnett/.julia/packages/LLVM/OLMpi/src/interop/base.jl:38
         STG.E [R2.64], R5 ;
-; Location /home/dstn/.julia/packages/IndexSpaces/MMvQv/src/IndexSpaces.jl:855
+; Location /home/eschnett/.julia/packages/IndexSpaces/SkQyK/src/IndexSpaces.jl:855
         CALL.REL.NOINC `($_Z6upchan13CuDeviceArrayI5Int32Li1ELi1EES_IS0_Li1ELi1EES_IS0_Li1ELi1EES_IS0_Li1ELi1EES_I9Float16x2Li1ELi1EES_I6Int4x8Li1ELi1EES_IS2_Li1ELi1EES_IS0_Li1ELi1EE$gpu_report_exception) ;
-        MOV R18, 0x430 ;
+        MOV R19, 0x430 ;
         CALL.REL.NOINC `($_Z6upchan13CuDeviceArrayI5Int32Li1ELi1EES_IS0_Li1ELi1EES_IS0_Li1ELi1EES_IS0_Li1ELi1EES_I9Float16x2Li1ELi1EES_I6Int4x8Li1ELi1EES_IS2_Li1ELi1EES_IS0_Li1ELi1EE$gpu_signal_exception) ;
         BPT.TRAP 0x1 ;
 
 .L_x_4:
-; Location ./int.jl:340
-        SHF.R.U32.HI R5, RZ, 0x1, R16 ;
-; Location ./fastmath.jl:181
-        IMAD.MOV.U32 R19, RZ, RZ, 0x3f800000 ;
-; Location ./int.jl:340
-        LOP3.LUT R0, R16, 0x1, RZ, 0xc0, !PT ;
-; Location ./fastmath.jl:181
-        IMAD.MOV.U32 R35, RZ, RZ, 0x3f800000 ;
-; Location ./int.jl:340
-        SGXT.U32 R5, R5, 0x1 ;
-; Location ./fastmath.jl:181
-        IMAD.MOV.U32 R36, RZ, RZ, 0x3f800000 ;
-; Location /home/dstn/.julia/packages/CUDA/YIj5X/src/device/intrinsics/math.jl:378
+; Location ./int.jl:372
+        LOP3.LUT R32, R16, 0x3, RZ, 0xc0, !PT ;
+; Location ./fastmath.jl:178
+        IMAD.MOV.U32 R28, RZ, RZ, 0x3f800000 ;
+; Location /home/eschnett/.julia/packages/CUDA/rXson/src/device/intrinsics/math.jl:378
+        PLOP3.LUT P3, PT, PT, PT, PT, 0x80, 0x0 ;
+; Location ./fastmath.jl:178
+        IMAD.MOV.U32 R29, RZ, RZ, 0x3f800000 ;
+; Location ./float.jl:159
+        I2FP.F32.S32 R0, R32 ;
+; Location ./fastmath.jl:178
+        IMAD.MOV.U32 R27, RZ, RZ, 0x3f800000 ;
+; Location ./int.jl:87
+        LOP3.LUT R2, R32.reuse, 0x4, RZ, 0xfc, !PT ;
+; Location ./int.jl:88
+        IMAD R24, R32.reuse, 0x7, RZ ;
+; Location ./int.jl:87
+        LOP3.LUT R3, R32, 0x8, RZ, 0xfc, !PT ;
+; Location ./fastmath.jl:164
+        FADD R0, R0, -15.5 ;
+; Location ./float.jl:159
+        I2FP.F32.S32 R2, R2 ;
+; Location /home/eschnett/.julia/packages/CUDA/rXson/src/device/intrinsics/math.jl:371
+        BSSY B0, `(.L_x_5) ;
+; Location ./float.jl:159
+        I2FP.F32.S32 R3, R3 ;
+; Location /home/eschnett/.julia/packages/CUDA/rXson/src/device/intrinsics/math.jl:378
+        FMUL R4, R0, 0.125 ;
+; Location ./int.jl:87
+        LOP3.LUT R5, R32, 0xc, RZ, 0xfc, !PT ;
+; Location ./fastmath.jl:164
+        FADD R2, R2, -15.5 ;
+; Location ./int.jl:87
+        LOP3.LUT R11, R32, 0x10, RZ, 0xfc, !PT ;
+; Location ./fastmath.jl:164
+        FADD R3, R3, -15.5 ;
+; Location ./fastmath.jl:178
+        FSETP.NE.AND P4, PT, R4, RZ, PT ;
+; Location /home/eschnett/.julia/packages/CUDA/rXson/src/device/intrinsics/math.jl:378
+        FMUL R8, R2, 0.125 ;
+; Location ./float.jl:159
+        I2FP.F32.S32 R5, R5 ;
+; Location /home/eschnett/.julia/packages/CUDA/rXson/src/device/intrinsics/math.jl:378
+        FMUL R10, R3, 0.125 ;
+; Location ./float.jl:159
+        I2FP.F32.S32 R11, R11 ;
+; Location ./fastmath.jl:178
+        FSETP.NEU.AND P2, PT, R8, RZ, PT ;
+; Location ./fastmath.jl:164
+        FADD R5, R5, -15.5 ;
+; Location ./fastmath.jl:178
+        FSETP.NEU.AND P6, PT, R10, RZ, PT ;
+; Location ./fastmath.jl:164
+        FADD R11, R11, -15.5 ;
+; Location ./int.jl:87
+        LOP3.LUT R13, R16, 0x1c, RZ, 0xfc, !PT ;
+; Location ./float.jl:159
+        I2FP.F32.S32 R25, R24 ;
+; Location /home/eschnett/.julia/packages/CUDA/rXson/src/device/intrinsics/math.jl:22
+    @P4 FMUL.RZ R6, R4.reuse, 0.15915493667125701904 ;
+; Location /home/eschnett/.julia/packages/CUDA/rXson/src/device/intrinsics/math.jl:378
+    @P4 FSETP.GEU.AND P0, PT, |R4|, 1.175494350822287508e-38, PT ;
+        FMUL R14, R11, 0.125 ;
+; Location ./float.jl:159
+        I2FP.F32.S32 R34, R13 ;
+; Location /home/eschnett/.julia/packages/CUDA/rXson/src/device/intrinsics/math.jl:378
+        FMUL R25, R25, 0.125 ;
+    @P4 PLOP3.LUT P3, PT, P0, PT, PT, 0x80, 0x0 ;
+; Location /home/eschnett/.julia/packages/CUDA/rXson/src/device/intrinsics/math.jl:22
+    @P4 MUFU.SIN R6, R6 ;
+; Location /home/eschnett/.julia/packages/CUDA/rXson/src/device/intrinsics/math.jl:378
+    @P2 FSETP.GEU.AND P1, PT, |R8|, 1.175494350822287508e-38, PT ;
+; Location /home/eschnett/.julia/packages/CUDA/rXson/src/device/intrinsics/math.jl:22
+    @P6 FMUL.RZ R12, R10.reuse, 0.15915493667125701904 ;
+; Location /home/eschnett/.julia/packages/CUDA/rXson/src/device/intrinsics/math.jl:378
+    @P6 FSETP.GEU.AND P5, PT, |R10|, 1.175494350822287508e-38, PT ;
+; Location /home/eschnett/.julia/packages/CUDA/rXson/src/device/intrinsics/math.jl:22
+    @P2 FMUL.RZ R9, R8, 0.15915493667125701904 ;
+; Location /home/eschnett/.julia/packages/CUDA/rXson/src/device/intrinsics/math.jl:378
         PLOP3.LUT P0, PT, PT, PT, PT, 0x80, 0x0 ;
-; Location /home/dstn/.julia/packages/CUDA/YIj5X/src/device/intrinsics/math.jl:371
-        BSSY B0, `(.L_x_5) ;
-; Location /home/dstn/.julia/packages/CUDA/YIj5X/src/device/intrinsics/math.jl:378
-        PLOP3.LUT P3, PT, PT, PT, PT, 0x80, 0x0 ;
-; Location ./int.jl:365
-        IMAD R5, R5, 0x2, R0 ;
-; Location ./fastmath.jl:181
-        IMAD.MOV.U32 R33, RZ, RZ, 0x3f800000 ;
-; Location ./float.jl:146
-        I2FP.F32.S32 R0, R5 ;
-; Location ./int.jl:87
-        LOP3.LUT R2, R5.reuse, 0x4, RZ, 0xfc, !PT ;
-        LOP3.LUT R3, R5.reuse, 0x8, RZ, 0xfc, !PT ;
-; Location ./fastmath.jl:166
-        FADD R0, R0, -15.5 ;
-; Location ./float.jl:146
-        I2FP.F32.S32 R2, R2 ;
-; Location ./int.jl:87
-        LOP3.LUT R4, R5, 0xc, RZ, 0xfc, !PT ;
-; Location /home/dstn/.julia/packages/CUDA/YIj5X/src/device/intrinsics/math.jl:378
-        FMUL R6, R0, 0.125 ;
-; Location ./float.jl:146
-        I2FP.F32.S32 R3, R3 ;
-; Location ./fastmath.jl:166
-        FADD R2, R2, -15.5 ;
-; Location ./float.jl:146
-        I2FP.F32.S32 R4, R4 ;
-; Location ./fastmath.jl:181
-        FSETP.NEU.AND P5, PT, R6, RZ, PT ;
-; Location /home/dstn/.julia/packages/CUDA/YIj5X/src/device/intrinsics/math.jl:378
-        FMUL R9, R2, 0.125 ;
-; Location ./fastmath.jl:166
-        FADD R3, R3, -15.5 ;
-        FADD R4, R4, -15.5 ;
-; Location ./int.jl:87
-        LOP3.LUT R21, R5, 0x18, RZ, 0xfc, !PT ;
-; Location /home/dstn/.julia/packages/CUDA/YIj5X/src/device/intrinsics/math.jl:378
-        FMUL R12, R3, 0.125 ;
-; Location ./fastmath.jl:181
-        FSETP.NEU.AND P4, PT, R9, RZ, PT ;
-; Location /home/dstn/.julia/packages/CUDA/YIj5X/src/device/intrinsics/math.jl:378
-        FMUL R18, R4, 0.125 ;
-; Location ./int.jl:87
-        LOP3.LUT R13, R5, 0x14, RZ, 0xfc, !PT ;
-; Location ./fastmath.jl:181
-        FSETP.NEU.AND P2, PT, R12, RZ, PT ;
-; Location /home/dstn/.julia/packages/CUDA/YIj5X/src/device/intrinsics/math.jl:22
-    @P5 FMUL.RZ R8, R6.reuse, 0.15915493667125701904 ;
-; Location /home/dstn/.julia/packages/CUDA/YIj5X/src/device/intrinsics/math.jl:378
-    @P5 FSETP.GEU.AND P1, PT, |R6|, 1.175494350822287508e-38, PT ;
-; Location ./fastmath.jl:181
-        FSETP.NEU.AND P6, PT, R18, RZ, PT ;
-; Location /home/dstn/.julia/packages/CUDA/YIj5X/src/device/intrinsics/math.jl:22
-    @P5 MUFU.SIN R7, R8 ;
-; Location /home/dstn/.julia/packages/CUDA/YIj5X/src/device/intrinsics/math.jl:378
+; Location ./fastmath.jl:164
+        FADD R34, R34, -15.5 ;
+; Location /home/eschnett/.julia/packages/CUDA/rXson/src/device/intrinsics/math.jl:378
+    @P2 PLOP3.LUT P0, PT, P1, PT, PT, 0x80, 0x0 ;
+; Location /home/eschnett/.julia/packages/CUDA/rXson/src/device/intrinsics/math.jl:22
+    @P6 MUFU.SIN R12, R12 ;
+; Location /home/eschnett/.julia/packages/CUDA/rXson/src/device/intrinsics/math.jl:378
+        PLOP3.LUT P1, PT, PT, PT, PT, 0x80, 0x0 ;
+        FMUL R23, R34, 0.125 ;
+    @P6 PLOP3.LUT P1, PT, P5, PT, PT, 0x80, 0x0 ;
+   @!P3 FMUL R4, R4, 16777216 ;
+; Location ./fastmath.jl:178
+        FSETP.NEU.AND P5, PT, R23, RZ, PT ;
+; Location /home/eschnett/.julia/packages/CUDA/rXson/src/device/intrinsics/math.jl:378
+    @P4 MUFU.RCP R7, R4 ;
+   @!P3 FMUL R6, R6, 16777216 ;
+; Location ./fastmath.jl:178
+        FSETP.NEU.AND P3, PT, R14, RZ, PT ;
+; Location /home/eschnett/.julia/packages/CUDA/rXson/src/device/intrinsics/math.jl:378
+   @!P0 FMUL R8, R8, 16777216 ;
+   @!P1 FMUL R10, R10, 16777216 ;
+        FMUL R4, R5, 0.125 ;
+; Location /home/eschnett/.julia/packages/CUDA/rXson/src/device/intrinsics/math.jl:22
+    @P2 MUFU.SIN R9, R9 ;
+; Location /home/eschnett/.julia/packages/CUDA/rXson/src/device/intrinsics/math.jl:378
+   @!P1 FMUL R12, R12, 16777216 ;
+    @P3 FSETP.GEU.AND P1, PT, |R14|, 1.175494350822287508e-38, PT ;
+    @P4 FMUL R28, R7, R6 ;
+; Location ./fastmath.jl:178
+        FSETP.NEU.AND P4, PT, R4, RZ, PT ;
+; Location /home/eschnett/.julia/packages/CUDA/rXson/src/device/intrinsics/math.jl:378
+    @P6 MUFU.RCP R13, R10 ;
+; Location ./int.jl:87
+        LOP3.LUT R6, R32, 0x14, RZ, 0xfc, !PT ;
+; Location ./float.jl:159
+        I2FP.F32.S32 R6, R6 ;
+; Location /home/eschnett/.julia/packages/CUDA/rXson/src/device/intrinsics/math.jl:378
+    @P2 MUFU.RCP R8, R8 ;
+   @!P0 FMUL R9, R9, 16777216 ;
+; Location ./fastmath.jl:164
+        FADD R35, R6, -15.5 ;
+        P2R R10, PR, RZ, 0x8 ;
+; Location /home/eschnett/.julia/packages/CUDA/rXson/src/device/intrinsics/math.jl:378
+    @P4 FSETP.GEU.AND P0, PT, |R4|, 1.175494350822287508e-38, PT ;
+        FMUL R6, R35, 0.125 ;
+    @P6 FMUL R29, R13, R12 ;
+        PLOP3.LUT P6, PT, PT, PT, PT, 0x80, 0x0 ;
+; Location /home/eschnett/.julia/packages/CUDA/rXson/src/device/intrinsics/math.jl:22
+    @P5 FMUL.RZ R13, R23, 0.15915493667125701904 ;
+; Location /home/eschnett/.julia/packages/CUDA/rXson/src/device/intrinsics/math.jl:378
+    @P4 PLOP3.LUT P6, PT, P0, PT, PT, 0x80, 0x0 ;
+        PLOP3.LUT P0, PT, PT, PT, PT, 0x80, 0x0 ;
+    @P2 FMUL R27, R8, R9 ;
+        PLOP3.LUT P2, PT, PT, PT, PT, 0x80, 0x0 ;
+    @P3 PLOP3.LUT P2, PT, P1, PT, PT, 0x80, 0x0 ;
+    @P5 FSETP.GEU.AND P1, PT, |R23|, 1.175494350822287508e-38, PT ;
+        P2R R8, PR, RZ, 0x10 ;
+        P2R R7, PR, RZ, 0x40 ;
     @P5 PLOP3.LUT P0, PT, P1, PT, PT, 0x80, 0x0 ;
-    @P4 FSETP.GEU.AND P1, PT, |R9|.reuse, 1.175494350822287508e-38, PT ;
-; Location /home/dstn/.julia/packages/CUDA/YIj5X/src/device/intrinsics/math.jl:22
-    @P4 FMUL.RZ R10, R9, 0.15915493667125701904 ;
-; Location ./float.jl:146
-        I2FP.F32.S32 R13, R13 ;
-; Location /home/dstn/.julia/packages/CUDA/YIj5X/src/device/intrinsics/math.jl:378
-    @P4 PLOP3.LUT P3, PT, P1, PT, PT, 0x80, 0x0 ;
-; Location /home/dstn/.julia/packages/CUDA/YIj5X/src/device/intrinsics/math.jl:22
-    @P2 FMUL.RZ R14, R12.reuse, 0.15915493667125701904 ;
-; Location /home/dstn/.julia/packages/CUDA/YIj5X/src/device/intrinsics/math.jl:378
-    @P2 FSETP.GEU.AND P1, PT, |R12|, 1.175494350822287508e-38, PT ;
-; Location /home/dstn/.julia/packages/CUDA/YIj5X/src/device/intrinsics/math.jl:22
-    @P4 MUFU.SIN R10, R10 ;
-        P2R R8, PR, RZ, 0x20 ;
-    @P6 FMUL.RZ R20, R18.reuse, 0.15915493667125701904 ;
-; Location /home/dstn/.julia/packages/CUDA/YIj5X/src/device/intrinsics/math.jl:378
-    @P6 FSETP.GEU.AND P5, PT, |R18|, 1.175494350822287508e-38, PT ;
+        ISETP.NE.AND P3, PT, R7, RZ, PT ;
+        PLOP3.LUT P4, PT, PT, PT, PT, 0x80, 0x0 ;
+        P2R R7, PR, RZ, 0x4 ;
+; Location ./fastmath.jl:178
+        FSETP.NEU.AND P2, PT, R6, RZ, PT ;
+        P2R R15, PR, RZ, 0x4 ;
+; Location /home/eschnett/.julia/packages/CUDA/rXson/src/device/intrinsics/math.jl:378
+   @!P0 FMUL R23, R23, 16777216 ;
+    @P2 FSETP.GEU.AND P1, PT, |R6|, 1.175494350822287508e-38, PT ;
+    @P2 PLOP3.LUT P4, PT, P1, PT, PT, 0x80, 0x0 ;
+        ISETP.NE.AND P2, PT, R7, RZ, PT ;
+; Location ./int.jl:87
+        LOP3.LUT R7, R32, 0x18, RZ, 0xfc, !PT ;
+; Location /home/eschnett/.julia/packages/CUDA/rXson/src/device/intrinsics/math.jl:378
+        PLOP3.LUT P1, PT, PT, PT, PT, 0x80, 0x0 ;
+; Location ./float.jl:159
+        I2FP.F32.S32 R7, R7 ;
+; Location ./fastmath.jl:164
+        FADD R41, R7, -15.5 ;
+        P2R R9, PR, RZ, 0x10 ;
+; Location /home/eschnett/.julia/packages/CUDA/rXson/src/device/intrinsics/math.jl:22
+    @P5 MUFU.SIN R7, R13 ;
+; Location /home/eschnett/.julia/packages/CUDA/rXson/src/device/intrinsics/math.jl:378
+        FMUL R21, R41, 0.125 ;
+; Location ./fastmath.jl:178
+        FSETP.NEU.AND P6, PT, R21, RZ, PT ;
+        IMAD.MOV.U32 R13, RZ, RZ, 0x3f800000 ;
+; Location /home/eschnett/.julia/packages/CUDA/rXson/src/device/intrinsics/math.jl:378
+   @!P0 FMUL R7, R7, 16777216 ;
+        ISETP.NE.AND P0, PT, R9, RZ, PT ;
+    @P6 FSETP.GEU.AND P4, PT, |R21|.reuse, 1.175494350822287508e-38, PT ;
+; Location /home/eschnett/.julia/packages/CUDA/rXson/src/device/intrinsics/math.jl:22
+    @P6 FMUL.RZ R22, R21, 0.15915493667125701904 ;
+; Location /home/eschnett/.julia/packages/CUDA/rXson/src/device/intrinsics/math.jl:378
+    @P6 PLOP3.LUT P1, PT, P4, PT, PT, 0x80, 0x0 ;
+        ISETP.NE.AND P4, PT, R8, RZ, PT ;
+; Location /home/eschnett/.julia/packages/CUDA/rXson/src/device/intrinsics/math.jl:22
+    @P6 MUFU.SIN R22, R22 ;
+; Location /home/eschnett/.julia/packages/CUDA/rXson/src/device/intrinsics/math.jl:378
+   @!P1 FMUL R21, R21, 16777216 ;
+; Location /home/eschnett/.julia/packages/CUDA/rXson/src/device/intrinsics/math.jl:22
+    @P4 FMUL.RZ R8, R4.reuse, 0.15915493667125701904 ;
+; Location /home/eschnett/.julia/packages/CUDA/rXson/src/device/intrinsics/math.jl:378
+   @!P3 FMUL R4, R4, 16777216 ;
+; Location /home/eschnett/.julia/packages/CUDA/rXson/src/device/intrinsics/math.jl:22
+    @P4 MUFU.SIN R9, R8 ;
+; Location /home/eschnett/.julia/packages/CUDA/rXson/src/device/intrinsics/math.jl:378
+   @!P1 FMUL R22, R22, 16777216 ;
+    @P5 MUFU.RCP R8, R23 ;
+   @!P3 FMUL R9, R9, 16777216 ;
+        ISETP.NE.AND P3, PT, R10, RZ, PT ;
+    @P6 MUFU.RCP R21, R21 ;
+    @P5 FMUL R13, R8, R7 ;
+; Location ./fastmath.jl:178
+        IMAD.MOV.U32 R8, RZ, RZ, 0x3f800000 ;
+; Location /home/eschnett/.julia/packages/CUDA/rXson/src/device/intrinsics/math.jl:378
+    @P4 MUFU.RCP R4, R4 ;
+; Location ./fastmath.jl:178
+        IMAD.MOV.U32 R7, RZ, RZ, 0x3f800000 ;
+; Location /home/eschnett/.julia/packages/CUDA/rXson/src/device/intrinsics/math.jl:22
+    @P3 FMUL.RZ R10, R14.reuse, 0.15915493667125701904 ;
+; Location /home/eschnett/.julia/packages/CUDA/rXson/src/device/intrinsics/math.jl:378
+   @!P2 FMUL R14, R14, 16777216 ;
+; Location /home/eschnett/.julia/packages/CUDA/rXson/src/device/intrinsics/math.jl:22
+    @P3 MUFU.SIN R12, R10 ;
+; Location ./fastmath.jl:178
+        IMAD.MOV.U32 R10, RZ, RZ, 0x3f800000 ;
+; Location /home/eschnett/.julia/packages/CUDA/rXson/src/device/intrinsics/math.jl:378
+    @P4 FMUL R10, R4, R9 ;
+   @!P2 FMUL R12, R12, 16777216 ;
+        ISETP.NE.AND P2, PT, R15, RZ, PT ;
+    @P3 MUFU.RCP R15, R14 ;
+; Location /home/eschnett/.julia/packages/CUDA/rXson/src/device/intrinsics/math.jl:22
+    @P2 FMUL.RZ R19, R6.reuse, 0.15915493667125701904 ;
+; Location /home/eschnett/.julia/packages/CUDA/rXson/src/device/intrinsics/math.jl:378
    @!P0 FMUL R6, R6, 16777216 ;
-; Location ./fastmath.jl:166
-        FADD R26, R13, -15.5 ;
-; Location /home/dstn/.julia/packages/CUDA/YIj5X/src/device/intrinsics/math.jl:378
-   @!P0 FMUL R7, R7, 16777216 ;
-        PLOP3.LUT P0, PT, PT, PT, PT, 0x80, 0x0 ;
-; Location /home/dstn/.julia/packages/CUDA/YIj5X/src/device/intrinsics/math.jl:22
-    @P6 MUFU.SIN R20, R20 ;
-; Location /home/dstn/.julia/packages/CUDA/YIj5X/src/device/intrinsics/math.jl:378
-    @P2 PLOP3.LUT P0, PT, P1, PT, PT, 0x80, 0x0 ;
-   @!P3 FMUL R9, R9, 16777216 ;
-        PLOP3.LUT P1, PT, PT, PT, PT, 0x80, 0x0 ;
-; Location ./fastmath.jl:181
-        IMAD.MOV.U32 R13, RZ, RZ, 0x3f800000 ;
-; Location /home/dstn/.julia/packages/CUDA/YIj5X/src/device/intrinsics/math.jl:378
-    @P6 PLOP3.LUT P1, PT, P5, PT, PT, 0x80, 0x0 ;
-        ISETP.NE.AND P5, PT, R8, RZ, PT ;
-    @P4 MUFU.RCP R11, R9 ;
-; Location ./int.jl:87
-        LOP3.LUT R8, R5, 0x10, RZ, 0xfc, !PT ;
-; Location /home/dstn/.julia/packages/CUDA/YIj5X/src/device/intrinsics/math.jl:378
-   @!P3 FMUL R10, R10, 16777216 ;
-; Location ./float.jl:146
-        I2FP.F32.S32 R8, R8 ;
-; Location /home/dstn/.julia/packages/CUDA/YIj5X/src/device/intrinsics/math.jl:378
-   @!P0 FMUL R12, R12, 16777216 ;
-; Location /home/dstn/.julia/packages/CUDA/YIj5X/src/device/intrinsics/math.jl:22
-    @P2 MUFU.SIN R14, R14 ;
-; Location ./float.jl:146
-        I2FP.F32.S32 R9, R21 ;
-; Location ./fastmath.jl:166
-        FADD R8, R8, -15.5 ;
-; Location /home/dstn/.julia/packages/CUDA/YIj5X/src/device/intrinsics/math.jl:378
-   @!P1 FMUL R18, R18, 16777216 ;
-   @!P1 FMUL R20, R20, 16777216 ;
-        FMUL R22, R8, 0.125 ;
-; Location ./fastmath.jl:166
-        FADD R9, R9, -15.5 ;
-; Location /home/dstn/.julia/packages/CUDA/YIj5X/src/device/intrinsics/math.jl:378
-    @P5 MUFU.RCP R6, R6 ;
-    @P4 FMUL R36, R11, R10 ;
-        FMUL R23, R9, 0.125 ;
-    @P6 MUFU.RCP R21, R18 ;
-; Location ./fastmath.jl:181
-        FSETP.NEU.AND P3, PT, R23, RZ, PT ;
-; Location /home/dstn/.julia/packages/CUDA/YIj5X/src/device/intrinsics/math.jl:378
-   @!P0 FMUL R14, R14, 16777216 ;
-        PLOP3.LUT P0, PT, PT, PT, PT, 0x80, 0x0 ;
-    @P5 FMUL R19, R6, R7 ;
-; Location ./fastmath.jl:181
-        FSETP.NEU.AND P5, PT, R22, RZ, PT ;
-; Location /home/dstn/.julia/packages/CUDA/YIj5X/src/device/intrinsics/math.jl:378
-    @P2 MUFU.RCP R15, R12 ;
-; Location ./int.jl:87
-        LOP3.LUT R6, R5.reuse, 0x1c, RZ, 0xfc, !PT ;
-; Location ./int.jl:88
-        IMAD R5, R5, 0x7, RZ ;
-; Location /home/dstn/.julia/packages/CUDA/YIj5X/src/device/intrinsics/math.jl:22
-    @P3 FMUL.RZ R18, R23, 0.15915493667125701904 ;
-; Location ./float.jl:146
-        I2FP.F32.S32 R6, R6 ;
-; Location /home/dstn/.julia/packages/CUDA/YIj5X/src/device/intrinsics/math.jl:378
-    @P6 FMUL R35, R21, R20 ;
-        PLOP3.LUT P6, PT, PT, PT, PT, 0x80, 0x0 ;
-        FMUL R12, R26, 0.125 ;
-; Location ./fastmath.jl:166
-        FADD R45, R6, -15.5 ;
-        P2R R6, PR, RZ, 0x20 ;
-; Location /home/dstn/.julia/packages/CUDA/YIj5X/src/device/intrinsics/math.jl:22
-    @P3 MUFU.SIN R18, R18 ;
-; Location /home/dstn/.julia/packages/CUDA/YIj5X/src/device/intrinsics/math.jl:378
-    @P5 FSETP.GEU.AND P1, PT, |R22|, 1.175494350822287508e-38, PT ;
-        FMUL R20, R45, 0.125 ;
-; Location ./fastmath.jl:181
-        FSETP.NEU.AND P4, PT, R12, RZ, PT ;
-; Location /home/dstn/.julia/packages/CUDA/YIj5X/src/device/intrinsics/math.jl:378
-    @P2 FMUL R13, R15, R14 ;
-    @P5 PLOP3.LUT P6, PT, P1, PT, PT, 0x80, 0x0 ;
-; Location ./fastmath.jl:181
-        IMAD.MOV.U32 R14, RZ, RZ, 0x3f800000 ;
-; Location /home/dstn/.julia/packages/CUDA/YIj5X/src/device/intrinsics/math.jl:378
-        PLOP3.LUT P1, PT, PT, PT, PT, 0x80, 0x0 ;
-        P2R R7, PR, RZ, 0x10 ;
-    @P4 FSETP.GEU.AND P2, PT, |R12|, 1.175494350822287508e-38, PT ;
-        P2R R10, PR, RZ, 0x40 ;
-; Location ./fastmath.jl:181
-        FSETP.NEU.AND P6, PT, R20, RZ, PT ;
-; Location /home/dstn/.julia/packages/CUDA/YIj5X/src/device/intrinsics/math.jl:378
-    @P4 PLOP3.LUT P0, PT, P2, PT, PT, 0x80, 0x0 ;
-    @P3 FSETP.GEU.AND P2, PT, |R23|, 1.175494350822287508e-38, PT ;
-        ISETP.NE.AND P4, PT, R10, RZ, PT ;
-    @P3 PLOP3.LUT P1, PT, P2, PT, PT, 0x80, 0x0 ;
-        PLOP3.LUT P2, PT, PT, PT, PT, 0x80, 0x0 ;
-    @P6 FSETP.GEU.AND P5, PT, |R20|.reuse, 1.175494350822287508e-38, PT ;
-; Location /home/dstn/.julia/packages/CUDA/YIj5X/src/device/intrinsics/math.jl:22
-    @P6 FMUL.RZ R21, R20, 0.15915493667125701904 ;
-; Location /home/dstn/.julia/packages/CUDA/YIj5X/src/device/intrinsics/math.jl:378
-    @P6 PLOP3.LUT P2, PT, P5, PT, PT, 0x80, 0x0 ;
-        ISETP.NE.AND P5, PT, R6, RZ, PT ;
-; Location /home/dstn/.julia/packages/CUDA/YIj5X/src/device/intrinsics/math.jl:22
-    @P6 MUFU.SIN R21, R21 ;
-; Location /home/dstn/.julia/packages/CUDA/YIj5X/src/device/intrinsics/math.jl:378
-   @!P1 FMUL R23, R23, 16777216 ;
-   @!P1 FMUL R18, R18, 16777216 ;
-    @P3 MUFU.RCP R23, R23 ;
-   @!P2 FMUL R20, R20, 16777216 ;
-; Location /home/dstn/.julia/packages/CUDA/YIj5X/src/device/intrinsics/math.jl:22
-    @P5 FMUL.RZ R11, R22.reuse, 0.15915493667125701904 ;
-; Location /home/dstn/.julia/packages/CUDA/YIj5X/src/device/intrinsics/math.jl:378
-   @!P4 FMUL R22, R22, 16777216 ;
-; Location /home/dstn/.julia/packages/CUDA/YIj5X/src/device/intrinsics/math.jl:22
-    @P5 MUFU.SIN R6, R11 ;
-; Location /home/dstn/.julia/packages/CUDA/YIj5X/src/device/intrinsics/math.jl:378
-   @!P2 FMUL R21, R21, 16777216 ;
-    @P6 MUFU.RCP R20, R20 ;
-; Location ./float.jl:146
-        I2FP.F32.S32 R11, R5 ;
-; Location /home/dstn/.julia/packages/CUDA/YIj5X/src/device/intrinsics/math.jl:378
-    @P3 FMUL R14, R23, R18 ;
-        FMUL R25, R11, 0.125 ;
-; Location ./fastmath.jl:181
-        IMAD.MOV.U32 R11, RZ, RZ, 0x3f800000 ;
-; Location /home/dstn/.julia/packages/CUDA/YIj5X/src/device/intrinsics/math.jl:378
-   @!P4 FMUL R6, R6, 16777216 ;
-        ISETP.NE.AND P4, PT, R7, RZ, PT ;
-    @P5 MUFU.RCP R7, R22 ;
-; Location /home/dstn/.julia/packages/CUDA/YIj5X/src/device/intrinsics/math.jl:371
+    @P2 MUFU.RCP R20, R6 ;
+    @P3 FMUL R8, R15, R12 ;
+; Location /home/eschnett/.julia/packages/CUDA/rXson/src/device/intrinsics/math.jl:22
+    @P2 MUFU.SIN R19, R19 ;
+; Location ./fastmath.jl:178
+        IMAD.MOV.U32 R6, RZ, RZ, 0x3f800000 ;
+; Location /home/eschnett/.julia/packages/CUDA/rXson/src/device/intrinsics/math.jl:378
+    @P6 FMUL R6, R21, R22 ;
+; Location /home/eschnett/.julia/packages/CUDA/rXson/src/device/intrinsics/math.jl:371
         FADD R22, -RZ, |R25| ;
-; Location /home/dstn/.julia/packages/CUDA/YIj5X/src/device/intrinsics/math.jl:22
-    @P4 FMUL.RZ R10, R12.reuse, 0.15915493667125701904 ;
-; Location /home/dstn/.julia/packages/CUDA/YIj5X/src/device/intrinsics/math.jl:378
-   @!P0 FMUL R12, R12, 16777216 ;
-    @P4 MUFU.RCP R15, R12 ;
-    @P5 FMUL R33, R7, R6 ;
-; Location /home/dstn/.julia/packages/CUDA/YIj5X/src/device/intrinsics/math.jl:22
-    @P4 MUFU.SIN R10, R10 ;
-; Location ./fastmath.jl:181
-        IMAD.MOV.U32 R12, RZ, RZ, 0x3f800000 ;
-; Location /home/dstn/.julia/packages/CUDA/YIj5X/src/device/intrinsics/math.jl:378
-    @P6 FMUL R12, R20, R21 ;
-   @!P0 FMUL R10, R10, 16777216 ;
-; Location /home/dstn/.julia/packages/CUDA/YIj5X/src/device/intrinsics/math.jl:371
+; Location /home/eschnett/.julia/packages/CUDA/rXson/src/device/intrinsics/math.jl:378
+   @!P0 FMUL R19, R19, 16777216 ;
+; Location /home/eschnett/.julia/packages/CUDA/rXson/src/device/intrinsics/math.jl:371
         FSETP.GEU.AND P0, PT, |R25|, 2, PT ;
-; Location /home/dstn/.julia/packages/CUDA/YIj5X/src/device/intrinsics/math.jl:378
-    @P4 FMUL R11, R15, R10 ;
-; Location /home/dstn/.julia/packages/CUDA/YIj5X/src/device/intrinsics/math.jl:371
+; Location /home/eschnett/.julia/packages/CUDA/rXson/src/device/intrinsics/math.jl:378
+    @P2 FMUL R7, R20, R19 ;
+; Location /home/eschnett/.julia/packages/CUDA/rXson/src/device/intrinsics/math.jl:371
    @!P0 BRA `(.L_x_6) ;
         FSETP.GTU.AND P0, PT, R22, 16777216, PT ;
     @P0 BRA `(.L_x_7) ;
-        FMUL R6, R22, 0.5 ;
+        FMUL R4, R22, 0.5 ;
         BSSY B1, `(.L_x_8) ;
-        FRND.TRUNC R15, R6 ;
-        FFMA R21, R15, -2, R22 ;
-        IMAD.MOV.U32 R7, RZ, RZ, R15 ;
-        ISETP.GE.U32.AND P0, PT, R21, 0x40000000, PT ;
+        FRND.TRUNC R9, R4 ;
+        FFMA R15, R9, -2, R22 ;
+        ISETP.GE.U32.AND P0, PT, R15, 0x40000000, PT ;
    @!P0 BRA `(.L_x_9) ;
-        ISETP.GE.U32.AND P0, PT, R21, -0x7fffffff, PT ;
-    @P0 FADD R6, R15, -1 ;
-    @P0 FSETP.GEU.AND P1, PT, R21, -2, PT ;
-    @P0 FSEL R6, R6, R15, !P1 ;
-    @P0 FADD R7, R6, -1 ;
+        ISETP.GE.U32.AND P0, PT, R15, -0x7fffffff, PT ;
+        FSETP.GEU.OR P1, PT, R15, -2, !P0 ;
+    @P0 FADD R4, R9, -1 ;
+   @!P1 FADD R4, R4, -1 ;
+    @P0 IMAD.MOV.U32 R9, RZ, RZ, R4 ;
     @P0 BRA `(.L_x_9) ;
-        FSETP.GE.AND P1, PT, R21, 4, PT ;
-        FADD R7, R15, 1 ;
-    @P1 IMAD.MOV.U32 R6, RZ, RZ, 0x40400000 ;
-    @P1 FFMA R6, -R6, 2, R21 ;
-    @P1 FSETP.GE.AND P0, PT, R6, RZ, PT ;
-    @P1 FSEL R6, R7, R15, P0 ;
-    @P1 FADD R6, R6, 1 ;
-    @P1 FADD R7, R6, 1 ;
+        FSETP.GE.AND P0, PT, R15, 4, PT ;
+        FADD R9, R9, 1 ;
+    @P0 IMAD.MOV.U32 R4, RZ, RZ, 0x40400000 ;
+    @P0 FFMA R4, -R4, 2, R15 ;
+        FSETP.GE.AND P1, PT, R4, RZ, P0 ;
+    @P0 FADD R4, R9, 1 ;
+    @P1 FADD R4, R4, 1 ;
+    @P0 IMAD.MOV.U32 R9, RZ, RZ, R4 ;
 
 .L_x_9:
         BSYNC B1 ;
 
 .L_x_8:
-        FFMA R22, R7, -2, R22 ;
+        FFMA R22, R9, -2, R22 ;
         BRA `(.L_x_6) ;
 
 .L_x_7:
-        IADD3 R7, R22.reuse, -0x40000000, RZ ;
+        IADD3 R9, R22.reuse, -0x40000000, RZ ;
         BSSY B1, `(.L_x_10) ;
-        LOP3.LUT R6, R22.reuse, 0x7fffff, RZ, 0xc0, !PT ;
-        LOP3.LUT P1, R7, R7, 0xff800000, RZ, 0xc0, !PT ;
+        LOP3.LUT R4, R22.reuse, 0x7fffff, RZ, 0xc0, !PT ;
+        LOP3.LUT P1, R9, R9, 0xff800000, RZ, 0xc0, !PT ;
         ISETP.GT.U32.AND P0, PT, R22, 0x7f7fffff, PT ;
         IMAD.MOV.U32 R22, RZ, RZ, 0x7fffffff ;
-        LOP3.LUT R6, R6, 0x3f800000, RZ, 0xfc, !PT ;
+        LOP3.LUT R4, R4, 0x3f800000, RZ, 0xfc, !PT ;
         FSEL R22, R22, 16777216, P0 ;
    @!P1 BRA `(.L_x_11) ;
 
 .L_x_12:
-        IMNMX.U32 R10, R7, 0xb800000, PT ;
-        IMAD.IADD R6, R10, 0x1, R6 ;
-        IMAD.IADD R7, R7, 0x1, -R10 ;
-        FADD R15, R6, -R6 ;
-        ISETP.NE.AND P1, PT, R7, RZ, PT ;
-        FFMA R15, R15, 1, R6 ;
-        FADD R18, R6, -R15 ;
-        FFMA.RZ R18, R18, 1, R15 ;
-        FRND.TRUNC R15, R18 ;
-        FADD R6, R6, -R15 ;
-        ISETP.NE.AND P0, PT, R6, RZ, PT ;
+        IMNMX.U32 R12, R9, 0xb800000, PT ;
+        IMAD.IADD R4, R12, 0x1, R4 ;
+        IMAD.IADD R9, R9, 0x1, -R12 ;
+        FADD R15, R4, -R4 ;
+        ISETP.NE.AND P1, PT, R9, RZ, PT ;
+        FFMA R15, R15, 1, R4 ;
+        FADD R14, R4, -R15 ;
+        FFMA.RZ R14, R14, 1, R15 ;
+        FRND.TRUNC R15, R14 ;
+        FADD R4, R4, -R15 ;
+        ISETP.NE.AND P0, PT, R4, RZ, PT ;
     @P0 BRA P1, `(.L_x_12) ;
 
 .L_x_11:
         BSYNC B1 ;
 
 .L_x_10:
-        FMUL R7, R6, 1.1920928955078125e-07 ;
-        FMUL R22, R22, R7 ;
+        FMUL R9, R4, 1.1920928955078125e-07 ;
+        FMUL R22, R22, R9 ;
 
 .L_x_6:
         BSYNC B0 ;
 
 .L_x_5:
 ; Location ./int.jl:88
-        IADD3 R5, R5, 0x1c, RZ ;
-; Location /home/dstn/.julia/packages/CUDA/YIj5X/src/device/intrinsics/math.jl:371
+        IADD3 R24, R24, 0x1c, RZ ;
+; Location /home/eschnett/.julia/packages/CUDA/rXson/src/device/intrinsics/math.jl:371
         BSSY B0, `(.L_x_13) ;
         FSETP.GTU.AND P0, PT, |R22|, +INF , PT ;
-; Location ./float.jl:146
-        I2FP.F32.S32 R5, R5 ;
-; Location /home/dstn/.julia/packages/CUDA/YIj5X/src/device/intrinsics/math.jl:378
-        FMUL R6, R5, 0.125 ;
-; Location /home/dstn/.julia/packages/CUDA/YIj5X/src/device/intrinsics/math.jl:371
-        FADD R15, -RZ, |R6| ;
-        FSETP.GEU.AND P1, PT, |R6|, 2, PT ;
+; Location ./float.jl:159
+        I2FP.F32.S32 R24, R24 ;
+; Location /home/eschnett/.julia/packages/CUDA/rXson/src/device/intrinsics/math.jl:378
+        FMUL R9, R24, 0.125 ;
+; Location /home/eschnett/.julia/packages/CUDA/rXson/src/device/intrinsics/math.jl:371
+        FADD R20, -RZ, |R9| ;
+        FSETP.GEU.AND P1, PT, |R9|, 2, PT ;
    @!P0 LOP3.LUT R22, R22, 0x80000000, R25, 0xf8, !PT ;
    @!P1 BRA `(.L_x_14) ;
-        FSETP.GTU.AND P0, PT, R15, 16777216, PT ;
+        FSETP.GTU.AND P0, PT, R20, 16777216, PT ;
     @P0 BRA `(.L_x_15) ;
-        FMUL R5, R15, 0.5 ;
+        FMUL R4, R20, 0.5 ;
         BSSY B1, `(.L_x_16) ;
-        FRND.TRUNC R18, R5 ;
-        FFMA R7, R18, -2, R15 ;
-        IMAD.MOV.U32 R10, RZ, RZ, R18 ;
-        ISETP.GE.U32.AND P0, PT, R7, 0x40000000, PT ;
+        FRND.TRUNC R15, R4 ;
+        FFMA R12, R15, -2, R20 ;
+        ISETP.GE.U32.AND P0, PT, R12, 0x40000000, PT ;
    @!P0 BRA `(.L_x_17) ;
-        ISETP.GE.U32.AND P0, PT, R7, -0x7fffffff, PT ;
-    @P0 FADD R5, R18, -1 ;
-    @P0 FSETP.GEU.AND P1, PT, R7, -2, PT ;
-    @P0 FSEL R5, R5, R18, !P1 ;
-    @P0 FADD R10, R5, -1 ;
+        ISETP.GE.U32.AND P0, PT, R12, -0x7fffffff, PT ;
+        FSETP.GEU.OR P1, PT, R12, -2, !P0 ;
+    @P0 FADD R4, R15, -1 ;
+   @!P1 FADD R4, R4, -1 ;
+    @P0 IMAD.MOV.U32 R15, RZ, RZ, R4 ;
     @P0 BRA `(.L_x_17) ;
-        FSETP.GE.AND P1, PT, R7, 4, PT ;
-    @P1 IMAD.MOV.U32 R10, RZ, RZ, 0x40400000 ;
-    @P1 FFMA R5, -R10, 2, R7 ;
-        FADD R10, R18, 1 ;
-    @P1 FSETP.GE.AND P0, PT, R5, RZ, PT ;
-    @P1 FSEL R5, R10, R18, P0 ;
-    @P1 FADD R5, R5, 1 ;
-    @P1 FADD R10, R5, 1 ;
+        FSETP.GE.AND P0, PT, R12, 4, PT ;
+        FADD R15, R15, 1 ;
+    @P0 IMAD.MOV.U32 R19, RZ, RZ, 0x40400000 ;
+    @P0 FFMA R4, -R19, 2, R12 ;
+        FSETP.GE.AND P1, PT, R4, RZ, P0 ;
+    @P0 FADD R4, R15, 1 ;
+    @P1 FADD R4, R4, 1 ;
+    @P0 IMAD.MOV.U32 R15, RZ, RZ, R4 ;
 
 .L_x_17:
         BSYNC B1 ;
 
 .L_x_16:
-        FFMA R15, R10, -2, R15 ;
+        FFMA R20, R15, -2, R20 ;
         BRA `(.L_x_14) ;
 
 .L_x_15:
-        IADD3 R7, R15.reuse, -0x40000000, RZ ;
+        IADD3 R12, R20.reuse, -0x40000000, RZ ;
+        BSSY B1, `(.L_x_18) ;
+        LOP3.LUT R4, R20, 0x7fffff, RZ, 0xc0, !PT ;
+        LOP3.LUT P1, R12, R12, 0xff800000, RZ, 0xc0, !PT ;
+        ISETP.GT.U32.AND P0, PT, R20, 0x7f7fffff, PT ;
         IMAD.MOV.U32 R20, RZ, RZ, 0x7fffffff ;
-        LOP3.LUT R5, R15, 0x7fffff, RZ, 0xc0, !PT ;
-        BSSY B1, `(.L_x_18) ;
-        LOP3.LUT P1, R7, R7, 0xff800000, RZ, 0xc0, !PT ;
-        ISETP.GT.U32.AND P0, PT, R15, 0x7f7fffff, PT ;
-        LOP3.LUT R5, R5, 0x3f800000, RZ, 0xfc, !PT ;
+        LOP3.LUT R4, R4, 0x3f800000, RZ, 0xfc, !PT ;
         FSEL R20, R20, 16777216, P0 ;
    @!P1 BRA `(.L_x_19) ;
 
 .L_x_20:
-        IMNMX.U32 R10, R7, 0xb800000, PT ;
-        IMAD.IADD R5, R10, 0x1, R5 ;
-        IMAD.IADD R7, R7, 0x1, -R10 ;
-        FADD R18, R5, -R5 ;
-        ISETP.NE.AND P1, PT, R7, RZ, PT ;
-        FFMA R18, R18, 1, R5 ;
-        FADD R15, R5, -R18 ;
-        FFMA.RZ R15, R15, 1, R18 ;
-        FRND.TRUNC R18, R15 ;
-        FADD R5, R5, -R18 ;
-        ISETP.NE.AND P0, PT, R5, RZ, PT ;
+        IMNMX.U32 R15, R12, 0xb800000, PT ;
+        IMAD.IADD R4, R15, 0x1, R4 ;
+        IMAD.IADD R12, R12, 0x1, -R15 ;
+        FADD R19, R4, -R4 ;
+        ISETP.NE.AND P1, PT, R12, RZ, PT ;
+        FFMA R19, R19, 1, R4 ;
+        FADD R14, R4, -R19 ;
+        FFMA.RZ R14, R14, 1, R19 ;
+        FRND.TRUNC R19, R14 ;
+        FADD R4, R4, -R19 ;
+        ISETP.NE.AND P0, PT, R4, RZ, PT ;
     @P0 BRA P1, `(.L_x_20) ;
 
 .L_x_19:
         BSYNC B1 ;
 
 .L_x_18:
-        FMUL R5, R5, 1.1920928955078125e-07 ;
-        FMUL R15, R20, R5 ;
+        FMUL R15, R4, 1.1920928955078125e-07 ;
+        FMUL R20, R20, R15 ;
 
 .L_x_14:
         BSYNC B0 ;
 
 .L_x_13:
-; Location ./int.jl:289
-        SHF.R.U32.HI R7, RZ, 0x2, R16.reuse ;
-; Location /home/dstn/.julia/packages/CUDA/YIj5X/src/device/intrinsics/math.jl:371
+; Location ./int.jl:296
+        SHF.R.U32.HI R12, RZ, 0x2, R16.reuse ;
+; Location /home/eschnett/.julia/packages/CUDA/rXson/src/device/intrinsics/math.jl:371
         BSSY B0, `(.L_x_21) ;
 ; Location ./int.jl:88
-        SHF.R.U32.HI R18, RZ, 0x3, R16.reuse ;
-        SHF.R.U32.HI R5, RZ, 0x1, R16 ;
-; Location ./int.jl:289
-        SGXT.U32 R7, R7, 0x1 ;
-; Location ./int.jl:88
-        LOP3.LUT R10, R5, 0x4, RZ, 0xc0, !PT ;
-; Location ./int.jl:87
-        LOP3.LUT R7, R7, 0x2, R18, 0xf8, !PT ;
-        LOP3.LUT R5, R16, 0x3, RZ, 0xc0, !PT ;
-        LOP3.LUT R20, R7, R10, RZ, 0xfc, !PT ;
-; Location /home/dstn/.julia/packages/CUDA/YIj5X/src/device/intrinsics/math.jl:371
-        FSETP.GTU.AND P0, PT, |R15|, +INF , PT ;
-; Location ./int.jl:88
-        IMAD R5, R20, R5, RZ ;
-; Location ./float.jl:146
-        IMAD.U32 R5, R5, -0x2, RZ ;
-        I2FP.F32.S32 R5, R5 ;
-   @!P0 LOP3.LUT R15, R15, 0x80000000, R6, 0xf8, !PT ;
-; Location /home/dstn/.julia/packages/CUDA/YIj5X/src/device/intrinsics/math.jl:378
-        FMUL R5, R5, 0.125 ;
-; Location /home/dstn/.julia/packages/CUDA/YIj5X/src/device/intrinsics/math.jl:371
-        FADD R10, -RZ, |R5| ;
-        FSETP.GEU.AND P1, PT, |R5|, 2, PT ;
+        SHF.R.U32.HI R15, RZ, 0x3, R16.reuse ;
+        SHF.R.U32.HI R4, RZ, 0x1, R16 ;
+; Location ./int.jl:296
+        SGXT.U32 R12, R12, 0x1 ;
+; Location ./int.jl:88
+        LOP3.LUT R14, R4, 0x4, RZ, 0xc0, !PT ;
+; Location ./int.jl:87
+        LOP3.LUT R12, R12, 0x2, R15, 0xf8, !PT ;
+; Location /home/eschnett/.julia/packages/CUDA/rXson/src/device/intrinsics/math.jl:371
+        FSETP.GTU.AND P0, PT, |R20|, +INF , PT ;
+; Location ./int.jl:87
+        LOP3.LUT R21, R12, R14, RZ, 0xfc, !PT ;
+; Location ./int.jl:88
+        IMAD R4, R32, R21, RZ ;
+; Location ./float.jl:159
+        IMAD.U32 R4, R4, -0x2, RZ ;
+   @!P0 LOP3.LUT R20, R20, 0x80000000, R9, 0xf8, !PT ;
+        I2FP.F32.S32 R4, R4 ;
+; Location /home/eschnett/.julia/packages/CUDA/rXson/src/device/intrinsics/math.jl:378
+        FMUL R15, R4, 0.125 ;
+; Location /home/eschnett/.julia/packages/CUDA/rXson/src/device/intrinsics/math.jl:371
+        FADD R4, -RZ, |R15| ;
+        FSETP.GEU.AND P1, PT, |R15|, 2, PT ;
    @!P1 BRA `(.L_x_22) ;
-        FSETP.GTU.AND P0, PT, R10, 16777216, PT ;
+        FSETP.GTU.AND P0, PT, R4, 16777216, PT ;
     @P0 BRA `(.L_x_23) ;
-        FMUL R6, R10, 0.5 ;
+        FMUL R9, R4, 0.5 ;
         BSSY B1, `(.L_x_24) ;
-        FRND.TRUNC R21, R6 ;
-        FFMA R18, R21, -2, R10 ;
-        IMAD.MOV.U32 R7, RZ, RZ, R21 ;
-        ISETP.GE.U32.AND P0, PT, R18, 0x40000000, PT ;
+        FRND.TRUNC R9, R9 ;
+        FFMA R12, R9, -2, R4 ;
+        ISETP.GE.U32.AND P0, PT, R12, 0x40000000, PT ;
    @!P0 BRA `(.L_x_25) ;
-        ISETP.GE.U32.AND P0, PT, R18, -0x7fffffff, PT ;
-    @P0 FADD R6, R21, -1 ;
-    @P0 FSETP.GEU.AND P1, PT, R18, -2, PT ;
-    @P0 FSEL R6, R6, R21, !P1 ;
-    @P0 FADD R7, R6, -1 ;
+        ISETP.GE.U32.AND P0, PT, R12, -0x7fffffff, PT ;
+        FSETP.GEU.OR P1, PT, R12, -2, !P0 ;
+    @P0 FADD R14, R9, -1 ;
+   @!P1 FADD R14, R14, -1 ;
+    @P0 IMAD.MOV.U32 R9, RZ, RZ, R14 ;
     @P0 BRA `(.L_x_25) ;
-        FSETP.GE.AND P1, PT, R18, 4, PT ;
-    @P1 IMAD.MOV.U32 R7, RZ, RZ, 0x40400000 ;
-    @P1 FFMA R6, -R7, 2, R18 ;
-        FADD R7, R21, 1 ;
-    @P1 FSETP.GE.AND P0, PT, R6, RZ, PT ;
-    @P1 FSEL R6, R7, R21, P0 ;
-    @P1 FADD R6, R6, 1 ;
-    @P1 FADD R7, R6, 1 ;
+        FSETP.GE.AND P0, PT, R12, 4, PT ;
+        FADD R9, R9, 1 ;
+    @P0 IMAD.MOV.U32 R19, RZ, RZ, 0x40400000 ;
+    @P0 FFMA R12, -R19, 2, R12 ;
+        FSETP.GE.AND P1, PT, R12, RZ, P0 ;
+    @P0 FADD R12, R9, 1 ;
+    @P1 FADD R12, R12, 1 ;
+    @P0 IMAD.MOV.U32 R9, RZ, RZ, R12 ;
 
 .L_x_25:
         BSYNC B1 ;
 
 .L_x_24:
-        FFMA R10, R7, -2, R10 ;
+        FFMA R4, R9, -2, R4 ;
         BRA `(.L_x_22) ;
 
 .L_x_23:
-        IADD3 R7, R10.reuse, -0x40000000, RZ ;
+        IADD3 R12, R4.reuse, -0x40000000, RZ ;
         IMAD.MOV.U32 R23, RZ, RZ, 0x7fffffff ;
-        LOP3.LUT R6, R10.reuse, 0x7fffff, RZ, 0xc0, !PT ;
+        LOP3.LUT R9, R4, 0x7fffff, RZ, 0xc0, !PT ;
         BSSY B1, `(.L_x_26) ;
-        LOP3.LUT P1, R7, R7, 0xff800000, RZ, 0xc0, !PT ;
-        ISETP.GT.U32.AND P0, PT, R10, 0x7f7fffff, PT ;
-        LOP3.LUT R6, R6, 0x3f800000, RZ, 0xfc, !PT ;
+        LOP3.LUT P1, R12, R12, 0xff800000, RZ, 0xc0, !PT ;
+        ISETP.GT.U32.AND P0, PT, R4, 0x7f7fffff, PT ;
+        LOP3.LUT R9, R9, 0x3f800000, RZ, 0xfc, !PT ;
         FSEL R23, R23, 16777216, P0 ;
    @!P1 BRA `(.L_x_27) ;
 
 .L_x_28:
-        IMNMX.U32 R10, R7, 0xb800000, PT ;
-        IMAD.IADD R6, R10, 0x1, R6 ;
-        IMAD.IADD R7, R7, 0x1, -R10 ;
-        FADD R21, R6, -R6 ;
-        ISETP.NE.AND P1, PT, R7, RZ, PT ;
-        FFMA R21, R21, 1, R6 ;
-        FADD R18, R6, -R21 ;
-        FFMA.RZ R18, R18, 1, R21 ;
-        FRND.TRUNC R21, R18 ;
-        FADD R6, R6, -R21 ;
-        ISETP.NE.AND P0, PT, R6, RZ, PT ;
+        IMNMX.U32 R4, R12, 0xb800000, PT ;
+        IMAD.IADD R9, R4, 0x1, R9 ;
+        IMAD.IADD R12, R12, 0x1, -R4 ;
+        FADD R14, R9, -R9 ;
+        ISETP.NE.AND P1, PT, R12, RZ, PT ;
+        FFMA R14, R14, 1, R9 ;
+        FADD R19, R9, -R14 ;
+        FFMA.RZ R19, R19, 1, R14 ;
+        FRND.TRUNC R14, R19 ;
+        FADD R9, R9, -R14 ;
+        ISETP.NE.AND P0, PT, R9, RZ, PT ;
     @P0 BRA P1, `(.L_x_28) ;
 
 .L_x_27:
         BSYNC B1 ;
 
 .L_x_26:
-        FMUL R6, R6, 1.1920928955078125e-07 ;
-        FMUL R10, R23, R6 ;
+        FMUL R4, R9, 1.1920928955078125e-07 ;
+        FMUL R4, R23, R4 ;
 
 .L_x_22:
         BSYNC B0 ;
 
 .L_x_21:
 ; Location ./int.jl:88
-        IMAD.SHL.U32 R6, R16, 0x2, RZ ;
-; Location /home/dstn/.julia/packages/CUDA/YIj5X/src/device/intrinsics/math.jl:371
-        FSETP.GTU.AND P0, PT, |R10|, +INF , PT ;
+        IMAD.SHL.U32 R19, R16, 0x2, RZ ;
+; Location /home/eschnett/.julia/packages/CUDA/rXson/src/device/intrinsics/math.jl:371
+        FSETP.GTU.AND P0, PT, |R4|, +INF , PT ;
         BSSY B0, `(.L_x_29) ;
 ; Location ./int.jl:88
-        LOP3.LUT R6, R6, 0x6, RZ, 0xc0, !PT ;
-        IADD3 R7, -R6, -0x8, RZ ;
-        IMAD R7, R20, R7, RZ ;
-   @!P0 LOP3.LUT R10, R10, 0x80000000, R5, 0xf8, !PT ;
-; Location ./float.jl:146
-        I2FP.F32.S32 R7, R7 ;
-; Location /home/dstn/.julia/packages/CUDA/YIj5X/src/device/intrinsics/math.jl:378
-        FMUL R7, R7, 0.125 ;
-; Location /home/dstn/.julia/packages/CUDA/YIj5X/src/device/intrinsics/math.jl:371
-        FADD R28, -RZ, |R7| ;
-        FSETP.GEU.AND P1, PT, |R7|, 2, PT ;
+        LOP3.LUT R9, R19, 0x6, RZ, 0xc0, !PT ;
+        IADD3 R12, -R9, -0x8, RZ ;
+        IMAD R12, R21, R12, RZ ;
+   @!P0 LOP3.LUT R4, R4, 0x80000000, R15, 0xf8, !PT ;
+; Location ./float.jl:159
+        I2FP.F32.S32 R12, R12 ;
+; Location /home/eschnett/.julia/packages/CUDA/rXson/src/device/intrinsics/math.jl:378
+        FMUL R12, R12, 0.125 ;
+; Location /home/eschnett/.julia/packages/CUDA/rXson/src/device/intrinsics/math.jl:371
+        FADD R25, -RZ, |R12| ;
+        FSETP.GEU.AND P1, PT, |R12|, 2, PT ;
    @!P1 BRA `(.L_x_30) ;
-        FSETP.GTU.AND P0, PT, R28, 16777216, PT ;
+        FSETP.GTU.AND P0, PT, R25, 16777216, PT ;
     @P0 BRA `(.L_x_31) ;
-        FMUL R5, R28, 0.5 ;
+        FMUL R9, R25, 0.5 ;
         BSSY B1, `(.L_x_32) ;
-        FRND.TRUNC R23, R5 ;
-        FFMA R6, R23, -2, R28 ;
-        IMAD.MOV.U32 R21, RZ, RZ, R23 ;
-        ISETP.GE.U32.AND P0, PT, R6, 0x40000000, PT ;
+        FRND.TRUNC R14, R9 ;
+        FFMA R15, R14, -2, R25 ;
+        ISETP.GE.U32.AND P0, PT, R15, 0x40000000, PT ;
    @!P0 BRA `(.L_x_33) ;
-        ISETP.GE.U32.AND P0, PT, R6, -0x7fffffff, PT ;
-    @P0 FADD R5, R23, -1 ;
-    @P0 FSETP.GEU.AND P1, PT, R6, -2, PT ;
-    @P0 FSEL R5, R5, R23, !P1 ;
-    @P0 FADD R21, R5, -1 ;
+        ISETP.GE.U32.AND P0, PT, R15, -0x7fffffff, PT ;
+        FSETP.GEU.OR P1, PT, R15, -2, !P0 ;
+    @P0 FADD R9, R14, -1 ;
+   @!P1 FADD R9, R9, -1 ;
+    @P0 IMAD.MOV.U32 R14, RZ, RZ, R9 ;
     @P0 BRA `(.L_x_33) ;
-        FSETP.GE.AND P1, PT, R6, 4, PT ;
-        FADD R21, R23, 1 ;
-    @P1 IMAD.MOV.U32 R5, RZ, RZ, 0x40400000 ;
-    @P1 FFMA R5, -R5, 2, R6 ;
-    @P1 FSETP.GE.AND P0, PT, R5, RZ, PT ;
-    @P1 FSEL R5, R21, R23, P0 ;
-    @P1 FADD R5, R5, 1 ;
-    @P1 FADD R21, R5, 1 ;
+        FSETP.GE.AND P0, PT, R15, 4, PT ;
+        FADD R14, R14, 1 ;
+    @P0 IMAD.MOV.U32 R24, RZ, RZ, 0x40400000 ;
+    @P0 FFMA R9, -R24, 2, R15 ;
+        FSETP.GE.AND P1, PT, R9, RZ, P0 ;
+    @P0 FADD R9, R14, 1 ;
+    @P1 FADD R9, R9, 1 ;
+    @P0 IMAD.MOV.U32 R14, RZ, RZ, R9 ;
 
 .L_x_33:
         BSYNC B1 ;
 
 .L_x_32:
-        FFMA R28, R21, -2, R28 ;
+        FFMA R25, R14, -2, R25 ;
         BRA `(.L_x_30) ;
 
 .L_x_31:
-        IADD3 R6, R28.reuse, -0x40000000, RZ ;
+        IADD3 R14, R25.reuse, -0x40000000, RZ ;
         BSSY B1, `(.L_x_34) ;
-        LOP3.LUT R5, R28, 0x7fffff, RZ, 0xc0, !PT ;
-        LOP3.LUT P1, R6, R6, 0xff800000, RZ, 0xc0, !PT ;
-        ISETP.GT.U32.AND P0, PT, R28, 0x7f7fffff, PT ;
-        IMAD.MOV.U32 R28, RZ, RZ, 0x7fffffff ;
-        LOP3.LUT R5, R5, 0x3f800000, RZ, 0xfc, !PT ;
-        FSEL R28, R28, 16777216, P0 ;
+        LOP3.LUT R9, R25.reuse, 0x7fffff, RZ, 0xc0, !PT ;
+        LOP3.LUT P1, R14, R14, 0xff800000, RZ, 0xc0, !PT ;
+        ISETP.GT.U32.AND P0, PT, R25, 0x7f7fffff, PT ;
+        IMAD.MOV.U32 R25, RZ, RZ, 0x7fffffff ;
+        LOP3.LUT R9, R9, 0x3f800000, RZ, 0xfc, !PT ;
+        FSEL R25, R25, 16777216, P0 ;
    @!P1 BRA `(.L_x_35) ;
 
 .L_x_36:
-        IMNMX.U32 R18, R6, 0xb800000, PT ;
-        IMAD.IADD R5, R18, 0x1, R5 ;
-        IMAD.IADD R6, R6, 0x1, -R18 ;
-        FADD R24, R5, -R5 ;
-        ISETP.NE.AND P1, PT, R6, RZ, PT ;
-        FFMA R24, R24, 1, R5 ;
-        FADD R21, R5, -R24 ;
-        FFMA.RZ R21, R21, 1, R24 ;
-        FRND.TRUNC R24, R21 ;
-        FADD R5, R5, -R24 ;
-        ISETP.NE.AND P0, PT, R5, RZ, PT ;
+        IMNMX.U32 R15, R14, 0xb800000, PT ;
+        IMAD.IADD R9, R15, 0x1, R9 ;
+        IMAD.IADD R14, R14, 0x1, -R15 ;
+        FADD R24, R9, -R9 ;
+        ISETP.NE.AND P1, PT, R14, RZ, PT ;
+        FFMA R24, R24, 1, R9 ;
+        FADD R23, R9, -R24 ;
+        FFMA.RZ R23, R23, 1, R24 ;
+        FRND.TRUNC R24, R23 ;
+        FADD R9, R9, -R24 ;
+        ISETP.NE.AND P0, PT, R9, RZ, PT ;
     @P0 BRA P1, `(.L_x_36) ;
 
 .L_x_35:
         BSYNC B1 ;
 
 .L_x_34:
-        FMUL R5, R5, 1.1920928955078125e-07 ;
-        FMUL R28, R28, R5 ;
+        FMUL R14, R9, 1.1920928955078125e-07 ;
+        FMUL R25, R25, R14 ;
 
 .L_x_30:
         BSYNC B0 ;
 
 .L_x_29:
-; Location ./int.jl:481
+; Location ./int.jl:514
         UISETP.GT.AND UP0, UPT, UR43, UR42, UPT ;
-<<<<<<< HEAD
-; Location /home/eschnett/.julia/packages/CUDA/YIj5X/src/device/intrinsics/math.jl:371
-        FSETP.GTU.AND P0, PT, |R13|, +INF , PT ;
-; Location /home/eschnett/src/kotekan/julia/kernels/upchan.jl:1415
-=======
-; Location /home/dstn/.julia/packages/CUDA/YIj5X/src/device/intrinsics/math.jl:371
-        FSETP.GTU.AND P0, PT, |R28|, +INF , PT ;
-; Location /home/dstn/kotekan/julia/kernels/upchan.jl:1410
->>>>>>> bdbe7b3b
+; Location /home/eschnett/.julia/packages/CUDA/rXson/src/device/intrinsics/math.jl:371
+        FSETP.GTU.AND P0, PT, |R25|, +INF , PT ;
+; Location /home/eschnett/src/kotekan/julia/kernels/upchan.jl:1415
         PLOP3.LUT P1, PT, PT, PT, UP0, 0x80, 0x0 ;
-   @!P0 LOP3.LUT R28, R28, 0x80000000, R7, 0xf8, !PT ;
+   @!P0 LOP3.LUT R25, R25, 0x80000000, R12, 0xf8, !PT ;
    @!P1 BRA `(.L_x_37) ;
-        FMUL R6, R0, 0.030303031206130981445 ;
-        FADD R21, R10, R10 ;
-        FMUL R7, R2, 0.030303031206130981445 ;
-        FADD R0, R28, R28 ;
-        FMUL R3, R3, 0.030303031206130981445 ;
-        FSETP.GT.AND P0, PT, |R6|, 16777216, PT ;
-        FMUL R8, R8, 0.030303031206130981445 ;
-        LOP3.LUT R5, R21, 0x80000000, RZ, 0xc0, !PT ;
-        FMUL R26, R26, 0.030303031206130981445 ;
-        FSETP.GT.AND P1, PT, |R7|, 16777216, PT ;
-        FMUL R9, R9, 0.030303031206130981445 ;
-        LOP3.LUT R18, R5, 0x3f000000, RZ, 0xfc, !PT ;
-        FMUL R45, R45, 0.030303031206130981445 ;
-        LOP3.LUT R2, R0, 0x80000000, RZ, 0xc0, !PT ;
-        IMAD.SHL.U32 R32, R16, 0x10, RZ ;
-        FSETP.GEU.AND P2, PT, |R21|.reuse, 0.5, PT ;
-        FADD R23, R21.reuse, R18 ;
-        LOP3.LUT R5, R2, 0x3f000000, RZ, 0xfc, !PT ;
-    @P0 FMUL R6, RZ, R6 ;
-        FSETP.GT.AND P0, PT, |R21|, 8388608, PT ;
-        FRND.TRUNC R30, R23 ;
+        FMUL R15, R0, 0.030303031206130981445 ;
+        FADD R0, R4, R4 ;
+        FADD R14, R25, R25 ;
+        FMUL R30, R5, 0.030303031206130981445 ;
+        FMUL R11, R11, 0.030303031206130981445 ;
+        FSETP.GT.AND P0, PT, |R15|, 16777216, PT ;
+        FMUL R35, R35, 0.030303031206130981445 ;
+        LOP3.LUT R9, R0.reuse, 0x80000000, RZ, 0xc0, !PT ;
+        FMUL R41, R41, 0.030303031206130981445 ;
+        FSETP.GT.AND P2, PT, |R0|, 8388608, PT ;
+        FMUL R34, R34, 0.030303031206130981445 ;
+        LOP3.LUT R23, R9, 0x3f000000, RZ, 0xfc, !PT ;
+        FRND.TRUNC R43, R4 ;
+        LOP3.LUT R9, R14, 0x80000000, RZ, 0xc0, !PT ;
+; Location /home/eschnett/.julia/packages/LLVM/OLMpi/src/interop/base.jl:38
+        S2R R55, SR_TID.Y ;
+        FSETP.GEU.AND P3, PT, |R0|.reuse, 0.5, PT ;
+        FADD R24, R0, R23 ;
+        LOP3.LUT R9, R9, 0x3f000000, RZ, 0xfc, !PT ;
+    @P0 FMUL R15, RZ, R15 ;
+        FSETP.GT.AND P4, PT, |R14|.reuse, 8388608, PT ;
+        FRND.TRUNC R31, R24 ;
+        FSETP.GEU.AND P0, PT, |R14|.reuse, 0.5, PT ;
+        FADD R26, R14, R9 ;
+        FMUL R9, R2, 0.030303031206130981445 ;
+        FADD R23, R15, R15 ;
         ULOP3.LUT UR4, UR40, 0x78, URZ, 0xc0, !UPT ;
-        FADD R2, R6, R6 ;
-        FADD R24, R0.reuse, R5 ;
-    @P1 FMUL R7, RZ, R7 ;
-        FSETP.GT.AND P1, PT, |R0|, 8388608, PT ;
-        LOP3.LUT R18, R2, 0x80000000, RZ, 0xc0, !PT ;
-        FRND.TRUNC R29, R24 ;
-        FADD R23, R7, R7 ;
-        LOP3.LUT R25, R18, 0x3f000000, RZ, 0xfc, !PT ;
-        FMUL R18, R4, 0.030303031206130981445 ;
-        LOP3.LUT R4, R23, 0x80000000, RZ, 0xc0, !PT ;
-        FSEL R5, R21, R30, P0 ;
-        FADD R25, R2, R25 ;
-        FSETP.GT.AND P0, PT, |R3|, 16777216, PT ;
-        FRND.TRUNC R37, R10 ;
-        LOP3.LUT R24, R4, 0x3f000000, RZ, 0xfc, !PT ;
-        FSEL R29, R0, R29, P1 ;
-        FADD R24, R23, R24 ;
-        FSETP.GT.AND P1, PT, |R18|, 16777216, PT ;
-        FRND.TRUNC R25, R25 ;
-    @P0 FMUL R3, RZ, R3 ;
-        FSETP.GT.AND P0, PT, |R2|, 8388608, PT ;
-   @!P2 FRND.TRUNC R5, R21 ;
-        FSETP.GEU.AND P2, PT, |R0|, 0.5, PT ;
-        FADD R4, R3, R3 ;
-        FSETP.NEU.AND P6, PT, R37, R10, PT ;
-    @P1 FMUL R18, RZ, R18 ;
-        FSETP.GT.AND P1, PT, |R23|, 8388608, PT ;
+        USHF.L.U32 UR5, UR40, 0x7, URZ ;
+        FSETP.GT.AND P1, PT, |R9|, 16777216, PT ;
+        FRND.TRUNC R33, R26 ;
+        LOP3.LUT R12, R23, 0x80000000, RZ, 0xc0, !PT ;
+        LOP3.LUT R2, R12, 0x3f000000, RZ, 0xfc, !PT ;
+        FMUL R12, R3, 0.030303031206130981445 ;
+        FSEL R3, R0, R31, P2 ;
+        FRND.TRUNC R45, R22 ;
+        FADD R2, R23.reuse, R2 ;
+        FSETP.GT.AND P2, PT, |R12|, 16777216, PT ;
+    @P1 FMUL R9, RZ, R9 ;
+        FSETP.GEU.AND P1, PT, |R23|, 0.5, PT ;
+        FRND.TRUNC R36, R2 ;
+        FSEL R26, R14, R33, P4 ;
+   @!P3 FRND.TRUNC R3, R0 ;
+        FADD R2, R9, R9 ;
+        FSETP.GT.AND P3, PT, |R30|, 16777216, PT ;
+    @P2 FMUL R12, RZ, R12 ;
+        FSETP.GT.AND P2, PT, |R11|, 16777216, PT ;
+        LOP3.LUT R5, R2, 0x80000000, RZ, 0xc0, !PT ;
+   @!P0 FRND.TRUNC R26, R14 ;
+        FADD R0, R12, R12 ;
+        LOP3.LUT R31, R5, 0x3f000000, RZ, 0xfc, !PT ;
+        FSETP.GT.AND P0, PT, |R23|.reuse, 8388608, PT ;
+        LOP3.LUT R24, R0, 0x80000000, RZ, 0xc0, !PT ;
+        FADD R33, R2.reuse, R31 ;
+    @P3 FMUL R30, RZ, R30 ;
+        FSETP.GEU.AND P4, PT, |R2|, 0.5, PT ;
+    @P2 FMUL R11, RZ, R11 ;
+        LOP3.LUT R31, R24, 0x3f000000, RZ, 0xfc, !PT ;
+        FADD R5, R30, R30 ;
+        FRND.TRUNC R33, R33 ;
+        FSEL R36, R23, R36, P0 ;
+        FADD R31, R0, R31 ;
+        LOP3.LUT R14, R5.reuse, 0x80000000, RZ, 0xc0, !PT ;
+        FSETP.GT.AND P3, PT, |R2|, 8388608, PT ;
+        LOP3.LUT R14, R14, 0x3f000000, RZ, 0xfc, !PT ;
+        FRND.TRUNC R31, R31 ;
+        FSETP.GEU.AND P0, PT, |R0|, 0.5, PT ;
+        FSETP.GEU.AND P2, PT, |R5|.reuse, 0.5, PT ;
+        FADD R14, R5, R14 ;
+        FSEL R40, R2, R33, P3 ;
+   @!P1 FRND.TRUNC R36, R23 ;
+        FSETP.GT.AND P1, PT, |R35|, 16777216, PT ;
+        FSETP.GT.AND P3, PT, |R41|, 16777216, PT ;
+        FRND.TRUNC R24, R14 ;
+    @P1 FMUL R35, RZ, R35 ;
+   @!P4 FRND.TRUNC R40, R2 ;
+        FSETP.GT.AND P4, PT, |R0|.reuse, 8388608, PT ;
+        FADD R14, R11, R11 ;
+        FADD R23, R35, R35 ;
+    @P3 FMUL R41, RZ, R41 ;
+        FSEL R39, R0, R31, P4 ;
+        FSETP.GEU.AND P1, PT, |R14|.reuse, 0.5, PT ;
+        F2I.TRUNC.NTZ R47, R36 ;
+        LOP3.LUT R2, R14, 0x80000000, RZ, 0xc0, !PT ;
+        FSETP.NEU.AND P4, PT, R45, R22, PT ;
+        LOP3.LUT R33, R2, 0x3f000000, RZ, 0xfc, !PT ;
+        FADD R2, R41, R41 ;
+   @!P0 FRND.TRUNC R39, R0 ;
+        FSETP.GT.AND P0, PT, |R5|, 8388608, PT ;
+        FADD R37, R14, R33 ;
+        FSETP.GEU.AND P3, PT, |R2|, 0.5, PT ;
+        FSEL R31, R5, R24, P0 ;
+        LOP3.LUT R24, R23, 0x80000000, RZ, 0xc0, !PT ;
+        FRND.TRUNC R37, R37 ;
+        FSETP.GT.AND P0, PT, |R14|, 8388608, PT ;
+        LOP3.LUT R24, R24, 0x3f000000, RZ, 0xfc, !PT ;
+        LOP3.LUT R0, R2, 0x80000000, RZ, 0xc0, !PT ;
+        FADD R24, R23.reuse, R24 ;
+        LOP3.LUT R33, R0, 0x3f000000, RZ, 0xfc, !PT ;
+   @!P2 FRND.TRUNC R31, R5 ;
+        FSETP.GEU.AND P2, PT, |R23|, 0.5, PT ;
+        FADD R33, R2, R33 ;
+        FSEL R38, R14, R37, P0 ;
         FRND.TRUNC R24, R24 ;
-        LOP3.LUT R21, R4, 0x80000000, RZ, 0xc0, !PT ;
-        FSEL R39, R2, R25, P0 ;
-        FSETP.GT.AND P0, PT, |R8|, 16777216, PT ;
-        LOP3.LUT R21, R21, 0x3f000000, RZ, 0xfc, !PT ;
-   @!P2 FRND.TRUNC R29, R0 ;
-        FSETP.GEU.AND P2, PT, |R2|, 0.5, PT ;
-        FADD R27, R4, R21 ;
-        FSEL R34, R23, R24, P1 ;
-        FADD R0, R18, R18 ;
-        FSETP.GT.AND P1, PT, |R26|, 16777216, PT ;
-    @P0 FMUL R8, RZ, R8 ;
-        FRND.TRUNC R27, R27 ;
-        FSETP.GT.AND P0, PT, |R4|, 8388608, PT ;
-        LOP3.LUT R21, R0, 0x80000000, RZ, 0xc0, !PT ;
-        LOP3.LUT R25, R21, 0x3f000000, RZ, 0xfc, !PT ;
-   @!P2 FRND.TRUNC R39, R2 ;
-        FSETP.GEU.AND P2, PT, |R23|, 0.5, PT ;
-        FADD R21, R8, R8 ;
-    @P1 FMUL R26, RZ, R26 ;
-        FADD R25, R0.reuse, R25 ;
-        FSETP.GEU.AND P1, PT, |R0|, 0.5, PT ;
-        FSETP.GEU.AND P3, PT, |R21|.reuse, 0.5, PT ;
-        LOP3.LUT R2, R21, 0x80000000, RZ, 0xc0, !PT ;
-        FRND.TRUNC R25, R25 ;
-        FSEL R30, R4, R27, P0 ;
-        LOP3.LUT R2, R2, 0x3f000000, RZ, 0xfc, !PT ;
+        FSETP.GT.AND P0, PT, |R23|, 8388608, PT ;
+        FRND.TRUNC R33, R33 ;
+        FSEL R44, R23, R24, P0 ;
+   @!P1 FRND.TRUNC R38, R14 ;
+        FSETP.GT.AND P0, PT, |R34|, 16777216, PT ;
+        IMAD.MOV.U32 R24, RZ, RZ, 0x3f17acc9 ;
+        FSETP.GT.AND P1, PT, |R2|, 8388608, PT ;
+        FSEL R42, R2, R33, P1 ;
+        FRND.TRUNC R14, R25 ;
+    @P0 FMUL R34, RZ, R34 ;
+   @!P2 FRND.TRUNC R44, R23 ;
+        FADD R0, R34, R34 ;
+        LOP3.LUT R5, R0.reuse, 0x80000000, RZ, 0xc0, !PT ;
+        FRND.TRUNC R23, R20 ;
+        FSETP.GEU.AND P1, PT, |R0|.reuse, 0.5, PT ;
+        LOP3.LUT R5, R5, 0x3f000000, RZ, 0xfc, !PT ;
         FSETP.GT.AND P0, PT, |R0|, 8388608, PT ;
-        FFMA R6, R39, -0.5, R6 ;
-   @!P2 FRND.TRUNC R34, R23 ;
-        FADD R24, R21, R2 ;
-        FSETP.GEU.AND P2, PT, |R4|, 0.5, PT ;
-        FSEL R27, R0, R25, P0 ;
-        FADD R23, R26, R26 ;
-        FSETP.GT.AND P0, PT, |R9|, 16777216, PT ;
-        FRND.TRUNC R24, R24 ;
-        LOP3.LUT R2, R23, 0x80000000, RZ, 0xc0, !PT ;
-        FFMA R7, R34, -0.5, R7 ;
-        LOP3.LUT R2, R2, 0x3f000000, RZ, 0xfc, !PT ;
-   @!P1 FRND.TRUNC R27, R0 ;
-        FSETP.GT.AND P1, PT, |R45|, 16777216, PT ;
-        FMUL R51, R7, R7 ;
-        FADD R2, R23.reuse, R2 ;
-    @P0 FMUL R9, RZ, R9 ;
-        FSETP.GT.AND P0, PT, |R23|, 8388608, PT ;
-   @!P2 FRND.TRUNC R30, R4 ;
-        FSETP.GT.AND P2, PT, |R21|, 8388608, PT ;
-        FADD R0, R9, R9 ;
-        FSEL R25, R21, R24, P2 ;
-    @P1 FMUL R45, RZ, R45 ;
-        FSETP.GEU.AND P2, PT, |R23|, 0.5, PT ;
-        FRND.TRUNC R2, R2 ;
-        LOP3.LUT R4, R0.reuse, 0x80000000, RZ, 0xc0, !PT ;
-        FSETP.GEU.AND P1, PT, |R0|, 0.5, PT ;
-        LOP3.LUT R41, R4, 0x3f000000, RZ, 0xfc, !PT ;
-        LOP3.LUT R4, R16, 0xffff, RZ, 0xc0, !PT ;
-   @!P3 FRND.TRUNC R25, R21 ;
-        FFMA R3, R30, -0.5, R3 ;
-        FADD R41, R0, R41 ;
-        SHF.R.U32.HI R4, RZ, 0x8, R4 ;
-        FSEL R31, R23, R2, P0 ;
-        FADD R2, R45, R45 ;
-        FRND.TRUNC R41, R41 ;
-        FSETP.GT.AND P0, PT, |R0|, 8388608, PT ;
-        LOP3.LUT R24, R2, 0x80000000, RZ, 0xc0, !PT ;
-        LOP3.LUT R21, R24, 0x3f000000, RZ, 0xfc, !PT ;
-   @!P2 FRND.TRUNC R31, R23 ;
-        FSETP.GEU.AND P2, PT, |R2|, 0.5, PT ;
-        FADD R24, R2, R21 ;
-        IMAD.SHL.U32 R21, R16, 0x100, RZ ;
-        FSEL R38, R0, R41, P0 ;
-        FRND.TRUNC R43, R24 ;
-        FSETP.GT.AND P0, PT, |R2|, 8388608, PT ;
-        LOP3.LUT R4, R21, R4, RZ, 0xfc, !PT ;
-        IMAD.SHL.U32 R47, R4, 0x10, RZ ;
-        F2I.TRUNC.NTZ R21, R5 ;
-        LOP3.LUT R32, R47, 0xf00, R32, 0xf8, !PT ;
-        FMUL R47, R6, R6 ;
-        FSEL R42, R2, R43, P0 ;
-        F2I.TRUNC.NTZ R23, R29 ;
-        LOP3.LUT R4, R32, 0xffff, RZ, 0xc0, !PT ;
-        FFMA R49, R6, R47, RZ ;
-        LOP3.LUT R32, R32, 0x3330, RZ, 0xc0, !PT ;
-        SHF.R.U32.HI R4, RZ, 0x2, R4 ;
-        IMAD.SHL.U32 R41, R32.reuse, 0x4, RZ ;
-   @!P1 FRND.TRUNC R38, R0 ;
-        IMAD.SHL.U32 R32, R32, 0x2, RZ ;
-        LOP3.LUT R4, R4, 0x5000, R41, 0xc8, !PT ;
-        LOP3.LUT R41, R32, 0x4000, RZ, 0xc0, !PT ;
-        LOP3.LUT R32, R23, 0x1, RZ, 0xc0, !PT ;
-   @!P2 FRND.TRUNC R42, R2 ;
-        LOP3.LUT R0, R21, 0x1, RZ, 0xc0, !PT ;
-        IMAD R24, R4, 0x2, R41 ;
-        ISETP.NE.U32.AND P1, PT, R32, 0x1, PT ;
-        IMAD.MOV.U32 R32, RZ, RZ, 0x3f17acc9 ;
-        ISETP.NE.U32.AND P4, PT, R0, 0x1, PT ;
-        FFMA R0, R5, -0.5, R10 ;
-; Location /home/dstn/.julia/packages/LLVM/RpBog/src/interop/base.jl:38
-        S2R R56, SR_TID.Y ;
-        F2I.TRUNC.NTZ R44, R39 ;
-        FFMA R2, R29, -0.5, R28 ;
-        FMUL R29, R0, R0 ;
-        LOP3.LUT R24, R24, 0xffff, RZ, 0xc0, !PT ;
-        FMUL R37, R2, R2 ;
-        FFMA R4, R29, -R32.reuse, 2.550144195556640625 ;
-        F2I.TRUNC.NTZ R41, R34 ;
-        FFMA R40, R37, -R32, 2.550144195556640625 ;
-        FFMA R39, R0, R29, RZ ;
-        FFMA R4, R29, R4, -5.1677198410034179688 ;
-        FFMA R46, R2, R37, RZ ;
-        FFMA R5, R37, R40, -5.1677198410034179688 ;
-        FFMA R39, R4, R39, RZ ;
-        FFMA R4, R47, -R32, 2.550144195556640625 ;
-        FFMA R43, R5, R46, RZ ;
-        FFMA R5, R27, -0.5, R18 ;
-        IADD3 R18, R44, 0x1, RZ ;
-        FFMA R4, R47, R4, -5.1677198410034179688 ;
-        F2I.TRUNC.NTZ R40, R30 ;
-        FFMA R2, R2, 3.1415927410125732422, R43 ;
-        LOP3.LUT R34, R18, 0x1, RZ, 0xc0, !PT ;
-        FFMA R49, R4, R49, RZ ;
-        FFMA R4, R25, -0.5, R8 ;
-        LOP3.LUT P5, RZ, R18, 0x2, RZ, 0xc0, !PT ;
-        ISETP.NE.U32.AND P0, PT, R34, 0x1, PT ;
-        F2I.TRUNC.NTZ R44, R27 ;
-        IMAD.MOV.U32 R30, RZ, RZ, 0x3e684e12 ;
-        IADD3 R18, R41, 0x1, RZ ;
-        SHF.R.U32.HI R43, RZ, 0xd, R24 ;
-        FFMA R8, R47, R30.reuse, -1.334560394287109375 ;
-        FFMA R34, R51, R30, -1.334560394287109375 ;
-        LOP3.LUT R41, R18, 0x1, RZ, 0xc0, !PT ;
-        F2I.TRUNC.NTZ R46, R25 ;
-        FFMA R48, R47, R8, 4.0586924552917480469 ;
-        FFMA R8, R51.reuse, -R32, 2.550144195556640625 ;
-        FFMA R34, R51, R34, 4.0586924552917480469 ;
-        FFMA R27, R7, R51, RZ ;
-        ISETP.NE.U32.AND P2, PT, R41, 0x1, PT ;
-        FFMA R8, R51.reuse, R8, -5.1677198410034179688 ;
-        FFMA R34, R51, R34, -4.9348020553588867188 ;
+        FADD R5, R0, R5 ;
+        F2I.TRUNC.NTZ R33, R3 ;
+        FSETP.NEU.AND P5, PT, R23, R20, PT ;
+        FRND.TRUNC R5, R5 ;
+        IMAD.MOV.U32 R23, RZ, RZ, 0x3e684e12 ;
+   @!P3 FRND.TRUNC R42, R2 ;
+        FSETP.NEU.AND P3, PT, R14, R25, PT ;
+        LOP3.LUT R14, R16, 0xffff, RZ, 0xc0, !PT ;
+        LOP3.LUT R45, R33, 0x1, RZ, 0xc0, !PT ;
+        SHF.R.U32.HI R14, RZ, 0x8, R14 ;
+        FFMA R2, R3, -0.5, R4 ;
+        FSEL R37, R0, R5, P0 ;
+        IMAD.SHL.U32 R3, R16, 0x100, RZ ;
+        FSETP.NEU.AND P0, PT, R43, R4, PT ;
+        FMUL R43, R2, R2 ;
+        ISETP.NE.U32.AND P2, PT, R45, 0x1, PT ;
+   @!P1 FRND.TRUNC R37, R0 ;
+        FFMA R46, R43, -R24, 2.550144195556640625 ;
+        FFMA R5, R2, R43, RZ ;
+        LOP3.LUT R14, R3, R14, RZ, 0xfc, !PT ;
+        FFMA R3, R36, -0.5, R15 ;
+        IADD3 R36, R47, 0x1, RZ ;
+        F2I.TRUNC.NTZ R45, R40 ;
+        FFMA R0, R43.reuse, R46, -5.1677198410034179688 ;
+        FFMA R46, R43, R23, -1.334560394287109375 ;
+        FFMA R5, R0, R5, RZ ;
+        FFMA R0, R40, -0.5, R9 ;
+        F2I.TRUNC.NTZ R47, R39 ;
+        FFMA R49, R2, 3.1415927410125732422, R5 ;
+        FFMA R2, R43, R46, 4.0586924552917480469 ;
+        FFMA R5, R39, -0.5, R12 ;
+        FMUL R46, R3, R3 ;
+        LOP3.LUT R12, R36, 0x1, RZ, 0xc0, !PT ;
+        FFMA R2, R43.reuse, R2, -4.9348020553588867188 ;
+        FFMA R15, R46.reuse, R23, -1.334560394287109375 ;
+        FFMA R9, R46, -R24, 2.550144195556640625 ;
+        FFMA R40, R43, R2, 1 ;
+        ISETP.NE.U32.AND P1, PT, R12, 0x1, PT ;
+        FFMA R15, R46.reuse, R15, 4.0586924552917480469 ;
+        FFMA R43, R3, R46, RZ ;
+        FFMA R2, R46, R9, -5.1677198410034179688 ;
+        FSEL R9, R40, R49, !P2 ;
+        FFMA R15, R46, R15, -4.9348020553588867188 ;
+        FSEL R12, R49, R40, !P2 ;
+        FFMA R48, R2, R43, RZ ;
+        IADD3 R39, R45, 0x1, RZ ;
+        FFMA R2, R31, -0.5, R30 ;
+        IADD3 R40, R47, 0x1, RZ ;
+        FFMA R15, R46, R15, 1 ;
+        LOP3.LUT P2, RZ, R33, 0x2, RZ, 0xc0, !PT ;
+        F2I.TRUNC.NTZ R45, R31 ;
+        LOP3.LUT R43, R39, 0x1, RZ, 0xc0, !PT ;
+    @P1 FFMA R15, R3, 3.1415927410125732422, R48 ;
+        LOP3.LUT R30, R40, 0x1, RZ, 0xc0, !PT ;
+        FSEL R9, R9, -R9, !P2 ;
+   @!P0 FMUL R9, RZ, R4 ;
+        ISETP.NE.U32.AND P0, PT, R43, 0x1, PT ;
+        FMUL R43, R0, R0 ;
+        ISETP.NE.U32.AND P1, PT, R30, 0x1, PT ;
+        FMUL R30, R5, R5 ;
+        FSETP.GT.AND P2, PT, |R4|, 16777216, PT ;
+        FFMA R46, R43.reuse, -R24, 2.550144195556640625 ;
+        FFMA R4, R38, -0.5, R11 ;
+        FFMA R31, R30, R23, -1.334560394287109375 ;
+        F2I.TRUNC.NTZ R38, R38 ;
+        FFMA R50, R0, R43, RZ ;
+        FFMA R3, R43.reuse, R46, -5.1677198410034179688 ;
+        FFMA R48, R43, R23, -1.334560394287109375 ;
+        FFMA R31, R30.reuse, R31, 4.0586924552917480469 ;
+        FFMA R11, R30.reuse, -R24, 2.550144195556640625 ;
+        FFMA R47, R3, R50, RZ ;
+        FFMA R48, R43, R48, 4.0586924552917480469 ;
+        FFMA R3, R30.reuse, R31, -4.9348020553588867188 ;
+        IADD3 R45, R45, 0x1, RZ ;
+        FFMA R52, R5, R30, RZ ;
+        FFMA R11, R30.reuse, R11, -5.1677198410034179688 ;
+        FFMA R48, R43, R48, -4.9348020553588867188 ;
+        FFMA R30, R30, R3, 1 ;
+        FFMA R3, R44, -0.5, R35 ;
+        LOP3.LUT R35, R45, 0x1, RZ, 0xc0, !PT ;
+        FFMA R31, R43, R48, 1 ;
+        F2I.TRUNC.NTZ R44, R44 ;
+    @P0 FFMA R31, R0, 3.1415927410125732422, R47 ;
+        FFMA R52, R11, R52, RZ ;
+        IADD3 R38, R38, 0x1, RZ ;
+        FMUL R47, R4, R4 ;
+        ISETP.NE.U32.AND P0, PT, R35, 0x1, PT ;
+        FMUL R35, R2, R2 ;
+        LOP3.LUT R11, R38, 0x1, RZ, 0xc0, !PT ;
+        F2I.TRUNC.NTZ R43, R42 ;
+    @P1 FFMA R30, R5, 3.1415927410125732422, R52 ;
+        FFMA R48, R35, R23.reuse, -1.334560394287109375 ;
+        FFMA R52, R47, R23, -1.334560394287109375 ;
+        FFMA R46, R35, -R24.reuse, 2.550144195556640625 ;
+        ISETP.NE.U32.AND P1, PT, R11, 0x1, PT ;
+        FFMA R50, R47, -R24, 2.550144195556640625 ;
+        FFMA R48, R35, R48, 4.0586924552917480469 ;
+        FFMA R52, R47, R52, 4.0586924552917480469 ;
+        FFMA R54, R2, R35, RZ ;
+        FFMA R5, R35, R46, -5.1677198410034179688 ;
+        FFMA R0, R42, -0.5, R41 ;
+        FFMA R56, R4, R47, RZ ;
+        FFMA R11, R47, R50, -5.1677198410034179688 ;
+        FFMA R48, R35, R48, -4.9348020553588867188 ;
+        FFMA R52, R47, R52, -4.9348020553588867188 ;
+        FFMA R49, R5, R54, RZ ;
+        IADD3 R41, R44, 0x1, RZ ;
+        FMUL R46, R3, R3 ;
+        FFMA R51, R11, R56, RZ ;
+        FFMA R35, R35, R48, 1 ;
+        FFMA R5, R47, R52, 1 ;
+        LOP3.LUT R42, R41, 0x1, RZ, 0xc0, !PT ;
+    @P0 FFMA R35, R2, 3.1415927410125732422, R49 ;
+        FADD R11, R22, R22 ;
+        FFMA R47, R46.reuse, R23, -1.334560394287109375 ;
+        IADD3 R43, R43, 0x1, RZ ;
+        FFMA R49, R46, -R24, 2.550144195556640625 ;
+    @P1 FFMA R5, R4, 3.1415927410125732422, R51 ;
+        ISETP.NE.U32.AND P0, PT, R42, 0x1, PT ;
+        FFMA R51, R46, R47, 4.0586924552917480469 ;
+        LOP3.LUT R2, R43, 0x1, RZ, 0xc0, !PT ;
+        FMUL R47, R0, R0 ;
+        LOP3.LUT R42, R11, 0x80000000, RZ, 0xc0, !PT ;
+        FFMA R53, R3, R46, RZ ;
+        FFMA R4, R46, R49, -5.1677198410034179688 ;
+        ISETP.NE.U32.AND P1, PT, R2, 0x1, PT ;
+        FFMA R48, R47.reuse, R23, -1.334560394287109375 ;
+        LOP3.LUT R42, R42, 0x3f000000, RZ, 0xfc, !PT ;
+        FFMA R50, R4, R53, RZ ;
+        FFMA R4, R47, -R24, 2.550144195556640625 ;
+        F2I.TRUNC.NTZ R44, R37 ;
+        FFMA R2, R37, -0.5, R34 ;
+        FFMA R51, R46.reuse, R51, -4.9348020553588867188 ;
+        FFMA R48, R47, R48, 4.0586924552917480469 ;
+        FADD R42, R11, R42 ;
+        FFMA R4, R47.reuse, R4, -5.1677198410034179688 ;
+        FFMA R34, R46, R51, 1 ;
         FFMA R48, R47, R48, -4.9348020553588867188 ;
-        FRND.TRUNC R24, R15 ;
-        FFMA R8, R8, R27, RZ ;
-        FFMA R27, R51, R34, 1 ;
-        IADD3 R34, R40, 0x1, RZ ;
-        FFMA R25, R47, R48, 1 ;
-        IADD3 R40, R44, 0x1, RZ ;
-    @P0 FFMA R25, R6, 3.1415927410125732422, R49 ;
-        FFMA R6, R31, -0.5, R26 ;
-        IADD3 R26, R46, 0x1, RZ ;
-        F2I.TRUNC.NTZ R31, R31 ;
-        LOP3.LUT R41, R40, 0x1, RZ, 0xc0, !PT ;
-        FMUL R47, R5, R5 ;
-    @P2 FFMA R27, R7, 3.1415927410125732422, R8 ;
-        LOP3.LUT R44, R26, 0x1, RZ, 0xc0, !PT ;
-        FFMA R7, R38, -0.5, R9 ;
-        ISETP.NE.U32.AND P2, PT, R41, 0x1, PT ;
-        FMUL R41, R3, R3 ;
-        LOP3.LUT R46, R34, 0x1, RZ, 0xc0, !PT ;
-        FFMA R50, R47, R30, -1.334560394287109375 ;
-        ISETP.NE.U32.AND P0, PT, R44, 0x1, PT ;
-        FFMA R8, R41.reuse, -R32, 2.550144195556640625 ;
-        ISETP.NE.U32.AND P3, PT, R46, 0x1, PT ;
-        F2I.TRUNC.NTZ R44, R38 ;
-        FFMA R46, R41, R30, -1.334560394287109375 ;
-        FFMA R50, R47.reuse, R50, 4.0586924552917480469 ;
-        FFMA R48, R47, -R32, 2.550144195556640625 ;
-        FFMA R49, R3, R41, RZ ;
-        FFMA R8, R41.reuse, R8, -5.1677198410034179688 ;
-        FFMA R46, R41, R46, 4.0586924552917480469 ;
-        FFMA R50, R47.reuse, R50, -4.9348020553588867188 ;
-        FFMA R9, R47, R48, -5.1677198410034179688 ;
-        FFMA R48, R8, R49, RZ ;
-        IADD3 R38, R31, 0x1, RZ ;
-        FFMA R52, R5, R47, RZ ;
-        FFMA R46, R41, R46, -4.9348020553588867188 ;
-        FFMA R31, R47, R50, 1 ;
-        FFMA R8, R42, -0.5, R45 ;
-        FMUL R47, R4, R4 ;
-        F2I.TRUNC.NTZ R42, R42 ;
-        FFMA R52, R9, R52, RZ ;
-        FFMA R41, R41, R46, 1 ;
-        LOP3.LUT R9, R38, 0x1, RZ, 0xc0, !PT ;
-        FFMA R46, R47, R30, -1.334560394287109375 ;
-    @P3 FFMA R41, R3, 3.1415927410125732422, R48 ;
-        IADD3 R45, R44, 0x1, RZ ;
-        FFMA R44, R47, -R32, 2.550144195556640625 ;
-        ISETP.NE.U32.AND P3, PT, R9, 0x1, PT ;
-        FFMA R46, R47, R46, 4.0586924552917480469 ;
-        FMUL R9, R6, R6 ;
-    @P2 FFMA R31, R5, 3.1415927410125732422, R52 ;
-        LOP3.LUT R5, R45, 0x1, RZ, 0xc0, !PT ;
-        FFMA R48, R4, R47, RZ ;
-        FFMA R3, R47.reuse, R44, -5.1677198410034179688 ;
-        FFMA R50, R47, R46, -4.9348020553588867188 ;
-        FFMA R46, R9, -R32, 2.550144195556640625 ;
-        ISETP.NE.U32.AND P2, PT, R5, 0x1, PT ;
-        FFMA R5, R3, R48, RZ ;
-        IADD3 R44, R42, 0x1, RZ ;
-        FFMA R42, R47, R50, 1 ;
-        FFMA R48, R6, R9, RZ ;
-        FFMA R3, R9, R46, -5.1677198410034179688 ;
-        FMUL R47, R7, R7 ;
-    @P0 FFMA R42, R4, 3.1415927410125732422, R5 ;
-        LOP3.LUT R49, R44, 0x1, RZ, 0xc0, !PT ;
-        FFMA R5, R3, R48, RZ ;
-        FFMA R4, R9, R30.reuse, -1.334560394287109375 ;
-        FFMA R48, R47, R30, -1.334560394287109375 ;
-        ISETP.NE.U32.AND P0, PT, R49, 0x1, PT ;
-        FFMA R46, R47, -R32, 2.550144195556640625 ;
-        FFMA R4, R9, R4, 4.0586924552917480469 ;
-        FMUL R49, R8.reuse, R8 ;
-        FFMA R48, R47, R48, 4.0586924552917480469 ;
-        FFMA R50, R7, R47, RZ ;
-        FFMA R3, R47, R46, -5.1677198410034179688 ;
-        FFMA R52, R9, R4, -4.9348020553588867188 ;
-        FFMA R4, R49, R30, -1.334560394287109375 ;
-        FFMA R54, R47, R48, -4.9348020553588867188 ;
-        FFMA R48, R49, -R32, 2.550144195556640625 ;
-        FFMA R46, R3, R50, RZ ;
-        FFMA R9, R9, R52, 1 ;
-        FFMA R50, R49.reuse, R4, 4.0586924552917480469 ;
-        FFMA R52, R8, R49, RZ ;
-        FFMA R3, R49, R48, -5.1677198410034179688 ;
-        FFMA R4, R47, R54, 1 ;
-        FFMA R50, R49, R50, -4.9348020553588867188 ;
-    @P2 FFMA R4, R7, 3.1415927410125732422, R46 ;
-        FFMA R3, R3, R52, RZ ;
-        FADD R46, R22, R22 ;
-    @P3 FFMA R9, R6, 3.1415927410125732422, R5 ;
-        FFMA R5, R49, R50, 1 ;
-    @P0 FFMA R5, R8, 3.1415927410125732422, R3 ;
-        FFMA R49, R0, 3.1415927410125732422, R39 ;
-        LOP3.LUT R3, R46, 0x80000000, RZ, 0xc0, !PT ;
-        FFMA R0, R29, R30.reuse, -1.334560394287109375 ;
-        FADD R8, R15, R15 ;
-        LOP3.LUT P3, RZ, R18, 0x2, RZ, 0xc0, !PT ;
-        FFMA R6, R37, R30, -1.334560394287109375 ;
-        LOP3.LUT R3, R3, 0x3f000000, RZ, 0xfc, !PT ;
-        FFMA R18, R29, R0, 4.0586924552917480469 ;
-        LOP3.LUT P2, RZ, R34, 0x2, RZ, 0xc0, !PT ;
-        FFMA R34, R37, R6, 4.0586924552917480469 ;
-        LOP3.LUT R0, R8, 0x80000000, RZ, 0xc0, !PT ;
-        FFMA R18, R29.reuse, R18, -4.9348020553588867188 ;
-        FADD R6, R46, R3 ;
-    @P5 FADD R25, RZ, -R25 ;
-        LOP3.LUT R3, R0, 0x3f000000, RZ, 0xfc, !PT ;
-        FFMA R18, R29, R18, 1 ;
-        FRND.TRUNC R7, R6 ;
-        FSETP.GEU.AND P5, PT, |R46|, 0.5, PT ;
-        FFMA R34, R37, R34, -4.9348020553588867188 ;
-        FADD R0, R8, R3 ;
-        FSEL R3, R18, R49, !P4 ;
-    @P3 FADD R27, RZ, -R27 ;
-        FSEL R18, R49, R18, !P4 ;
-        FFMA R29, R37, R34, 1 ;
-        LOP3.LUT P4, RZ, R21, 0x2, RZ, 0xc0, !PT ;
-        IMAD.U32 R6, RZ, RZ, UR4 ;
-        FRND.TRUNC R37, R0 ;
-        LOP3.LUT P0, RZ, R40, 0x2, RZ, 0xc0, !PT ;
-    @P2 FADD R41, RZ, -R41 ;
-        FSEL R3, R3, -R3, !P4 ;
-   @!P6 FMUL R3, RZ, R10 ;
-        FSETP.GT.AND P6, PT, |R46|, 8388608, PT ;
-        FSEL R34, R29, R2, !P1 ;
-        FRND.TRUNC R39, R22 ;
-        FSEL R49, R46, R7, P6 ;
-        LOP3.LUT R0, R6, 0x6, R43, 0xf8, !PT ;
-        FSEL R29, R2, R29, !P1 ;
-        SHF.R.U32.HI R0, RZ, 0x1, R0 ;
-   @!P5 FRND.TRUNC R49, R46 ;
-        FSETP.GEU.AND P1, PT, |R8|, 0.5, PT ;
-        FSETP.GT.AND P6, PT, |R8|, 8388608, PT ;
-        IMAD.WIDE.U32 R6, R0, R17, c[0x0][0x1f0] ;
-        LOP3.LUT R17, R16, 0x8, RZ, 0xc0, !PT ;
-        FSEL R40, R8, R37, P6 ;
-        FRND.TRUNC R47, R28 ;
-        FSETP.GT.AND P4, PT, |R10|, 16777216, PT ;
-        IMAD R17, R16, 0x10, R17 ;
-        LOP3.LUT R2, R56, 0x1, RZ, 0xc0, !PT ;
-        LDG.E R10, [R6.64] ;
-    @P0 FADD R31, RZ, -R31 ;
-        LOP3.LUT P3, RZ, R26, 0x2, RZ, 0xc0, !PT ;
-        FFMA R0, R49, -0.5, R22 ;
-   @!P1 FRND.TRUNC R40, R8 ;
-        SHF.R.U32.HI R17, RZ, 0x2, R17 ;
-        IMAD R37, R2, 0x82, RZ ;
-        FSETP.NEU.AND P2, PT, R39, R22, PT ;
-        FMUL R7, R0, R0 ;
-        LOP3.LUT P0, RZ, R38, 0x2, RZ, 0xc0, !PT ;
-        FSETP.NEU.AND P6, PT, R24, R15, PT ;
-        FFMA R2, R7, -R32, 2.550144195556640625 ;
-        LOP3.LUT R38, R17, 0x1e, RZ, 0xc0, !PT ;
-        F2I.TRUNC.NTZ R6, R49 ;
-        FFMA R8, R7.reuse, R30, -1.334560394287109375 ;
-        FFMA R17, R0, R7, RZ ;
-        FFMA R2, R7, R2, -5.1677198410034179688 ;
-        LOP3.LUT P1, RZ, R45, 0x2, RZ, 0xc0, !PT ;
-        FFMA R8, R7, R8, 4.0586924552917480469 ;
-        SHF.R.U32.HI R45, RZ, 0x4, R16 ;
-        FFMA R17, R2, R17, RZ ;
-        FSETP.NEU.AND P5, PT, R47, R28, PT ;
-        FFMA R8, R7, R8, -4.9348020553588867188 ;
-        FFMA R39, R0, 3.1415927410125732422, R17 ;
-        IMAD R24, R45, 0x41, RZ ;
-        FFMA R0, R40, -0.5, R15 ;
-        FFMA R8, R7, R8, 1 ;
+        FRND.TRUNC R46, R42 ;
+        FFMA R37, R0, R47, RZ ;
+        IMAD.U32 R49, RZ, RZ, UR4 ;
+    @P0 FFMA R34, R3, 3.1415927410125732422, R50 ;
+        IMAD.U32 R51, RZ, RZ, UR5 ;
+        FFMA R37, R4, R37, RZ ;
+        FFMA R4, R47, R48, 1 ;
+        LOP3.LUT P0, RZ, R36, 0x2, RZ, 0xc0, !PT ;
+    @P1 FFMA R4, R0, 3.1415927410125732422, R37 ;
+        IMAD.SHL.U32 R37, R16, 0x4, RZ ;
+        IADD3 R44, R44, 0x1, RZ ;
+        IMAD.SHL.U32 R42, R55, 0x2, RZ ;
+        LOP3.LUT R0, R49, 0x2, R16.reuse, 0xf8, !PT ;
+        FMUL R49, R2, R2 ;
+        LOP3.LUT R36, R37, 0x2, R16, 0xf8, !PT ;
+        FSETP.GT.AND P6, PT, |R11|, 8388608, PT ;
+        LOP3.LUT R48, R42, 0x180, R51, 0xf8, !PT ;
+        LOP3.LUT R3, R44, 0x1, RZ, 0xc0, !PT ;
+        SHF.R.U32.HI R51, RZ, 0x1, R36 ;
+        FFMA R36, R49, R23, -1.334560394287109375 ;
+        FSEL R47, R11.reuse, R46, P6 ;
+        FSETP.GEU.AND P6, PT, |R11|, 0.5, PT ;
+        FFMA R36, R49, R36, 4.0586924552917480469 ;
+        ISETP.NE.U32.AND P1, PT, R3, 0x1, PT ;
+        LOP3.LUT R46, R0, 0x4, R37.reuse, 0xf8, !PT ;
+        FFMA R0, R49.reuse, -R24, 2.550144195556640625 ;
+        LOP3.LUT R50, R48, 0x10, R37, 0xf8, !PT ;
+        FFMA R36, R49, R36, -4.9348020553588867188 ;
+        SGXT.U32 R48, R51, 0x2 ;
+        FFMA R51, R2, R49, RZ ;
+        FFMA R0, R49.reuse, R0, -5.1677198410034179688 ;
+        SHF.R.U32.HI R53, RZ, 0x1, R46 ;
+        FFMA R36, R49, R36, 1 ;
+        LOP3.LUT R46, R50, 0x20, R19, 0xf8, !PT ;
+        FFMA R51, R0, R51, RZ ;
+        FADD R50, R20, R20 ;
+        LOP3.LUT R49, R16, 0x8, RZ, 0xc0, !PT ;
+   @!P6 FRND.TRUNC R47, R11 ;
+    @P1 FFMA R36, R2, 3.1415927410125732422, R51 ;
+        LOP3.LUT P6, RZ, R39, 0x2, RZ, 0xc0, !PT ;
+        IMAD.WIDE.U32 R18, R53, R18, c[0x0][0x1f0] ;
+        LOP3.LUT R39, R55, 0x1, RZ, 0xc0, !PT ;
+        LOP3.LUT R2, R50, 0x80000000, RZ, 0xc0, !PT ;
+        IMAD R49, R16, 0x10, R49 ;
+        SHF.R.U32.HI R51, RZ, 0x4, R16 ;
+        IMAD.MOV R39, RZ, RZ, -R39 ;
+        LOP3.LUT R11, R2, 0x3f000000, RZ, 0xfc, !PT ;
+    @P0 FADD R15, RZ, -R15 ;
+        SHF.R.U32.HI R49, RZ, 0x2, R49 ;
+        LDG.E R0, [R18.64] ;
+; Location /home/eschnett/src/kotekan/julia/kernels/upchan.jl:1415
+        LOP3.LUT P0, RZ, R55, 0x1, RZ, 0xc0, !PT ;
+        FADD R11, R50, R11 ;
+        LOP3.LUT R2, R39, 0x82, RZ, 0xc0, !PT ;
+        LOP3.LUT R49, R49, 0x1e, RZ, 0xc0, !PT ;
+        SEL R39, RZ, 0x82, !P0 ;
+        LOP3.LUT R3, R17, 0x20, RZ, 0xc0, !PT ;
+        LOP3.LUT R18, R51.reuse, 0x2, R42, 0xf8, !PT ;
+        IMAD R42, R51, 0x41, RZ ;
+        LOP3.LUT P1, RZ, R40, 0x2, RZ, 0xc0, !PT ;
+        FRND.TRUNC R11, R11 ;
+        LOP3.LUT P0, RZ, R45, 0x2, RZ, 0xc0, !PT ;
+    @P6 FADD R31, RZ, -R31 ;
+        IADD3 R19, R42, R2, R49 ;
+        IMAD R18, R18, 0x41, RZ ;
+        IADD3 R42, R42, R49, R39 ;
+        IMAD.SHL.U32 R39, R16, 0x8, RZ ;
         FFMA R2, RZ, -0.5, RZ ;
-        FMUL R7, R0, R0 ;
-        IADD3 R26, R24.reuse, R38, R37 ;
-    @P3 FADD R42, RZ, -R42 ;
-        IADD3 R24, R24, R37, R38 ;
-    @P1 FADD R4, RZ, -R4 ;
-        LOP3.LUT R37, R6, 0x1, RZ, 0xc0, !PT ;
+        IMAD.IADD R40, R49, 0x1, R18 ;
+        IMAD R3, R48, 0x41, R3 ;
+        FMUL R2, R2, R2 ;
+        LOP3.LUT R18, R46, 0x40, R39, 0xf8, !PT ;
+        LOP3.LUT R46, R14, 0xffff, RZ, 0xc0, !PT ;
+        FFMA R49, R2, R23, -1.334560394287109375 ;
+        IMAD.SHL.U32 R45, R14, 0x10, RZ ;
+        F2I.TRUNC.NTZ R39, R26 ;
+    @P1 FADD R30, RZ, -R30 ;
+        SHF.R.U32.HI R46, RZ, 0x4, R46 ;
+        FFMA R51, R2, R49, 4.0586924552917480469 ;
+        FSETP.GT.AND P1, PT, |R50|, 8388608, PT ;
+        FSETP.GEU.AND P6, PT, |R50|, 0.5, PT ;
+        SHF.R.U32.HI R18, RZ, 0x2, R18 ;
+        LOP3.LUT R46, R45, 0xf00, R46, 0xf8, !PT ;
+        FFMA R51, R2, R51, -4.9348020553588867188 ;
+        FSEL R45, R50, R11, P1 ;
+        LOP3.LUT P1, RZ, R38, 0x2, RZ, 0xc0, !PT ;
+        SGXT.U32 R18, R18, 0x5 ;
+        FFMA R14, R2, R51, 1 ;
+        FFMA R2, R47, -0.5, R22 ;
+        F2I.TRUNC.NTZ R49, R47 ;
+        IMAD.IADD R11, R18, 0x1, R3 ;
+        FFMA R3, R26, -0.5, R25 ;
+        LOP3.LUT R48, R18, 0x20, R17, 0xf8, !PT ;
+        LOP3.LUT R17, R39, 0x1, RZ, 0xc0, !PT ;
+   @!P6 FRND.TRUNC R45, R50 ;
+        FMUL R47, R2, R2 ;
+        FMUL R26, R3, R3 ;
+        IADD3 R33, R33, 0x1, RZ ;
+    @P1 FADD R5, RZ, -R5 ;
+        FFMA R18, R47, -R24.reuse, 2.550144195556640625 ;
+        ISETP.NE.U32.AND P1, PT, R17, 0x1, PT ;
+    @P0 FADD R35, RZ, -R35 ;
+        FFMA R17, R26.reuse, -R24, 2.550144195556640625 ;
+        LOP3.LUT P0, RZ, R33, 0x2, RZ, 0xc0, !PT ;
+        FFMA R33, R26, R23, -1.334560394287109375 ;
+        FFMA R51, R2, R47, RZ ;
+        FFMA R18, R47, R18, -5.1677198410034179688 ;
+        FFMA R17, R26.reuse, R17, -5.1677198410034179688 ;
+        FFMA R38, R3, R26, RZ ;
+        FFMA R33, R26, R33, 4.0586924552917480469 ;
+        FFMA R51, R18, R51, RZ ;
+        FFMA R18, R47, R23, -1.334560394287109375 ;
+        FFMA R38, R17, R38, RZ ;
+        FFMA R33, R26.reuse, R33, -4.9348020553588867188 ;
+        F2I.TRUNC.NTZ R17, R45 ;
+        FFMA R18, R47, R18, 4.0586924552917480469 ;
+        FFMA R38, R3, 3.1415927410125732422, R38 ;
+        FFMA R33, R26, R33, 1 ;
+        LOP3.LUT R50, R49, 0x1, RZ, 0xc0, !PT ;
+        FFMA R26, R47, R18, -4.9348020553588867188 ;
+    @P0 FADD R12, RZ, -R12 ;
+        LOP3.LUT P0, RZ, R39, 0x2, RZ, 0xc0, !PT ;
+        FFMA R51, R2, 3.1415927410125732422, R51 ;
+        FSEL R3, R33, R38, !P1 ;
+        FFMA R26, R47, R26, 1 ;
+        ISETP.NE.U32.AND P6, PT, R50, 0x1, PT ;
+    @P2 FADD R12, R9, 1 ;
+        LOP3.LUT P2, RZ, R49, 0x2, RZ, 0xc0, !PT ;
+        FSEL R18, R3, -R3, !P0 ;
+   @!P3 FMUL R18, RZ, R25 ;
+        IADD3 R49, R49, 0x1, RZ ;
+        FSEL R3, R26, R51, !P6 ;
+        FSETP.GT.AND P0, PT, |R25|, 16777216, PT ;
+        LOP3.LUT R2, R17, 0x1, RZ, 0xc0, !PT ;
+        LOP3.LUT R25, R46, 0xffff, RZ, 0xc0, !PT ;
+        FSEL R33, R38, R33, !P1 ;
+        LOP3.LUT P1, RZ, R49, 0x2, RZ, 0xc0, !PT ;
+        FSEL R3, R3, -R3, !P2 ;
+        LOP3.LUT P2, RZ, R17, 0x2, RZ, 0xc0, !PT ;
+        ISETP.NE.U32.AND P3, PT, R2, 0x1, PT ;
+        FFMA R2, R45, -0.5, R20 ;
+        SHF.R.U32.HI R25, RZ, 0x2, R25 ;
+        IADD3 R17, R17, 0x1, RZ ;
+   @!P4 FMUL R3, RZ, R22 ;
+        LOP3.LUT R46, R46, 0x3333, RZ, 0xc0, !PT ;
+        LOP3.LUT R25, R25, 0x3333, RZ, 0xc0, !PT ;
+        LOP3.LUT P4, RZ, R17, 0x2, RZ, 0xc0, !PT ;
         FMUL R17, R2, R2 ;
-        F2I.TRUNC.NTZ R40, R40 ;
-        LOP3.LUT P3, RZ, R44, 0x2, RZ, 0xc0, !PT ;
-        FFMA R2, R7, -R32, 2.550144195556640625 ;
-        LOP3.LUT P1, RZ, R23, 0x2, RZ, 0xc0, !PT ;
-    @P0 FADD R9, RZ, -R9 ;
-        IADD3 R32, R6, 0x1, RZ ;
-        FFMA R2, R7, R2, -5.1677198410034179688 ;
-        ISETP.NE.U32.AND P0, PT, R37, 0x1, PT ;
-        FFMA R37, R0, R7, RZ ;
-        FSEL R34, R34, -R34, !P1 ;
-   @!P5 FMUL R34, RZ, R28 ;
-        LOP3.LUT P1, RZ, R6, 0x2, RZ, 0xc0, !PT ;
-        FFMA R6, R17, R30.reuse, -1.334560394287109375 ;
-        LOP3.LUT P5, RZ, R32, 0x2, RZ, 0xc0, !PT ;
-        FFMA R30, R7, R30, -1.334560394287109375 ;
-        FFMA R37, R2, R37, RZ ;
-        FSEL R2, R8, R39, !P0 ;
-        FFMA R30, R7, R30, 4.0586924552917480469 ;
-        FSEL R8, R39, R8, !P0 ;
-    @P3 FADD R5, RZ, -R5 ;
-        FSEL R39, R2, -R2, !P1 ;
-   @!P2 FMUL R39, RZ, R22 ;
-        FSETP.GT.AND P3, PT, |R28|, 16777216, PT ;
-        FFMA R30, R7, R30, -4.9348020553588867188 ;
-        IADD3 R28, R40.reuse, 0x1, RZ ;
-        LOP3.LUT P2, RZ, R40.reuse, 0x2, RZ, 0xc0, !PT ;
-        LOP3.LUT R40, R40, 0x1, RZ, 0xc0, !PT ;
-        FFMA R6, R17, R6, 4.0586924552917480469 ;
-        FFMA R37, R0, 3.1415927410125732422, R37 ;
-    @P5 FADD R8, RZ, -R8 ;
-        FFMA R30, R7, R30, 1 ;
-        ISETP.NE.U32.AND P5, PT, R40, 0x1, PT ;
-        FFMA R6, R17, R6, -4.9348020553588867188 ;
-        FMUL R25, R25, R25 ;
-        FMUL R41, R41, R41 ;
-        FSEL R40, R30, R37, !P5 ;
-        FFMA R17, R17, R6, 1 ;
-        LOP3.LUT R7, R43, 0x6, RZ, 0xc0, !PT ;
-        FMUL R0, R25, 0.06636127084493637085 ;
-        FMUL R6, R41, 0.06636127084493637085 ;
-        FSEL R40, R40, -R40, !P2 ;
-        ISETP.EQ.AND P2, PT, R20, R7, PT ;
-        FMUL R7, R0, R19 ;
-        FMUL R6, R6, R13 ;
-        IMAD.SHL.U32 R0, R56, 0x2, RZ ;
-        SHF.R.U32.HI R13, RZ, 0x1, R56 ;
+        FSEL R38, R51, R26, !P6 ;
+        IMAD R25, R46, 0x4, R25 ;
+        FFMA R24, R17.reuse, -R24, 2.550144195556640625 ;
+        FSETP.GT.AND P6, PT, |R22|, 16777216, PT ;
+    @P1 FADD R38, RZ, -R38 ;
+        LOP3.LUT P1, RZ, R16.reuse, 0x8, RZ, 0xc0, !PT ;
+        FFMA R22, R17.reuse, R23, -1.334560394287109375 ;
+        LOP3.LUT R26, R16, 0x1, RZ, 0xc0, !PT ;
+        FFMA R23, R2, R17, RZ ;
+        FFMA R16, R17, R24, -5.1677198410034179688 ;
+        LOP3.LUT R24, R25, 0xffff, RZ, 0xc0, !PT ;
+        FFMA R23, R16, R23, RZ ;
+        SHF.R.U32.HI R16, RZ, 0x1, R24 ;
+        FFMA R22, R17, R22, 4.0586924552917480469 ;
+        LOP3.LUT R25, R25, 0x5000, RZ, 0xc0, !PT ;
+        LOP3.LUT R16, R16, 0x4000, RZ, 0xc0, !PT ;
+        FFMA R22, R17, R22, -4.9348020553588867188 ;
+        FFMA R23, R2, 3.1415927410125732422, R23 ;
+        IMAD R25, R25, 0x2, R16 ;
+        FFMA R22, R17, R22, 1 ;
+    @P6 FADD R38, R3, 1 ;
+        LOP3.LUT P6, RZ, R41, 0x2, RZ, 0xc0, !PT ;
+        LOP3.LUT R2, R25, 0xffff, RZ, 0xc0, !PT ;
+        FSEL R41, R23, R22, !P3 ;
+        FSEL R16, R22, R23, !P3 ;
+        SHF.R.U32.HI R2, RZ, 0xd, R2 ;
+    @P4 FADD R41, RZ, -R41 ;
+        FSEL R16, R16, -R16, !P2 ;
+   @!P5 FMUL R16, RZ, R20 ;
+        LOP3.LUT R22, R2, 0x1, RZ, 0xfc, !PT ;
+        FSETP.GT.AND P4, PT, |R20|, 16777216, PT ;
+        LOP3.LUT R2, R2, 0x6, RZ, 0xc0, !PT ;
+        SHF.R.U32.HI R20, RZ, 0x1, R55 ;
+        ISETP.EQ.AND P5, PT, R21, R2, PT ;
+        LOP3.LUT R2, R20.reuse, 0x4, RZ, 0xfc, !PT ;
+        IMAD R25, R20, 0x121, RZ ;
+        LOP3.LUT R22, R22, 0xffff, RZ, 0xc0, !PT ;
+    @P6 FADD R34, RZ, -R34 ;
+        IMAD R49, R2, 0x121, RZ ;
+        IMAD.IADD R2, R25, 0x1, R42 ;
+        ISETP.EQ.AND P6, PT, R21, R22, PT ;
+        LOP3.LUT R21, R20.reuse, 0x8, RZ, 0xfc, !PT ;
+        STL [R1+0x3c], R2 ;
+        LOP3.LUT R22, R20, 0xc, RZ, 0xfc, !PT ;
+        IMAD R51, R21, 0x121, RZ ;
+        IMAD.IADD R2, R49, 0x1, R42 ;
+        LOP3.LUT R23, R20, 0x10, RZ, 0xfc, !PT ;
+        IMAD R53, R22, 0x121, RZ ;
+        STL [R1+0x40], R2 ;
+        IMAD R21, R23, 0x121, RZ ;
+        IMAD.IADD R2, R51, 0x1, R42 ;
+        LOP3.LUT R47, R20, 0x14, RZ, 0xfc, !PT ;
+        STL [R1+0x44], R2 ;
+        LOP3.LUT P3, RZ, R43, 0x2, RZ, 0xc0, !PT ;
+        IMAD R47, R47, 0x121, RZ ;
+        IMAD.IADD R2, R53, 0x1, R42 ;
+        LOP3.LUT R43, R20, 0x1c, RZ, 0xfc, !PT ;
+        STL [R1+0x48], R2 ;
+        LOP3.LUT P2, RZ, R44, 0x2, RZ, 0xc0, !PT ;
+        IMAD R43, R43, 0x121, RZ ;
+        IMAD.IADD R2, R21, 0x1, R42 ;
+        STL [R1+0x4c], R2 ;
+        USHF.L.U32 UR6, UR40, 0x5, URZ ;
+        IMAD.IADD R2, R47, 0x1, R42 ;
+        ULOP3.LUT UR4, UR41, 0x800, URZ, 0xc0, !UPT ;
+        STL [R1+0x50], R2 ;
+        IMAD.MOV R26, RZ, RZ, -R26 ;
+        ULOP3.LUT UR4, UR4, 0x80, UR6, 0xf8, !UPT ;
         FMUL R31, R31, R31 ;
-        LOP3.LUT R43, R43, 0x1, RZ, 0xfc, !PT ;
-        LOP3.LUT R41, R45, 0x2, R0, 0xf8, !PT ;
-        LOP3.LUT R51, R13, 0x4, RZ, 0xfc, !PT ;
+        IMAD.IADD R2, R43, 0x1, R42 ;
+    @P3 FADD R4, RZ, -R4 ;
+        STL [R1+0x58], R2 ;
+    @P2 FADD R36, RZ, -R36 ;
+        ULOP3.LUT UR4, UR4, 0x60, UR6, 0xf8, !UPT ;
+        LOP3.LUT R45, R26, 0x82, RZ, 0xc0, !PT ;
+        LOP3.LUT R2, R55, 0x6, RZ, 0xc0, !PT ;
+        FMUL R15, R15, R15 ;
+        ISETP.NE.AND P2, PT, R2.reuse, 0x6, PT ;
+        ISETP.NE.AND P3, PT, R2, 0x6, PT ;
         FMUL R2, R31, 0.06636127084493637085 ;
-        LOP3.LUT R43, R43, 0xffff, RZ, 0xc0, !PT ;
-        IMAD R47, R13.reuse, 0x121, RZ ;
-        LOP3.LUT R53, R13, 0x8, RZ, 0xfc, !PT ;
-        IMAD R41, R41, 0x41, RZ ;
-        LOP3.LUT R55, R13, 0xc, RZ, 0xfc, !PT ;
-        IMAD R51, R51, 0x121, RZ ;
-        FSETP.GT.AND P0, PT, |R22|, 16777216, PT ;
-   @!P6 FMUL R40, RZ, R15 ;
-        LOP3.LUT P1, RZ, R28, 0x2, RZ, 0xc0, !PT ;
-        FMUL R42, R42, R42 ;
-        ISETP.EQ.AND P6, PT, R20, R43, PT ;
-        FMUL R35, R2, R35 ;
-        LOP3.LUT R49, R13, 0x10, RZ, 0xfc, !PT ;
-        LOP3.LUT R25, R13.reuse, 0x14, RZ, 0xfc, !PT ;
-        LOP3.LUT R45, R13.reuse, 0x18, RZ, 0xfc, !PT ;
-        LOP3.LUT R43, R13, 0x1c, RZ, 0xfc, !PT ;
-        IMAD R53, R53, 0x121, RZ ;
-        IADD3 R13, R41, R47, R38 ;
-        IMAD R55, R55, 0x121, RZ ;
-        IADD3 R2, R41, R38, R51 ;
-        FMUL R42, R42, 0.06636127084493637085 ;
-        FSEL R37, R37, R30, !P5 ;
-        STL [R1+0x30], R13 ;
-        IADD3 R21, R21, 0x1, RZ ;
-        FMUL R33, R42, R33 ;
-        STL [R1+0x34], R2 ;
-        IADD3 R23, R23, 0x1, RZ ;
-        IMAD.IADD R44, R51, 0x1, R24.reuse ;
-        IMAD.IADD R42, R53, 0x1, R24 ;
-        IADD3 R13, R41, R38.reuse, R53 ;
-        IMAD R49, R49, 0x121, RZ ;
-<<<<<<< HEAD
-        FMUL R28, R28, 0.06636127084493637085 ;
-        IMAD R22, R22, 0x121, RZ ;
-        IADD3 R17, R42, R11, R20 ;
-        IADD3 R20, R40, R23, R42 ;
-        IMAD R47, R47, 0x121, RZ ;
-        STL [R1+0x20], R17 ;
-        IMAD R21, R21, 0x121, RZ ;
-        STL [R1+0x2c], R20 ;
-        FMUL R37, R28, R37 ;
-        LOP3.LUT R41, R44, 0x1c, RZ, 0xfc, !PT ;
-        IADD3 R17, R40.reuse, R51, R42.reuse ;
-        IADD3 R20, R40, R49, R42 ;
-        STL [R1+0x30], R17 ;
-        IADD3 R28, R42.reuse, R11.reuse, R22.reuse ;
-; Location /home/eschnett/src/kotekan/julia/kernels/upchan.jl:1415
-        IMAD.SHL.U32 R31, R31, 0x4, RZ ;
-        IADD3 R32, R42.reuse, R11.reuse, R25 ;
-        STL [R1+0x34], R20 ;
-        IADD3 R22, R42.reuse, R11.reuse, R22 ;
-        IADD3 R25, R42.reuse, R11.reuse, R26.reuse ;
-        IMAD R41, R41, 0x121, RZ ;
-        IADD3 R30, R42, R11, R26 ;
-        IADD3 R17, R40, R47, R42 ;
-        IADD3 R29, R42, R11, R24 ;
-        IADD3 R20, R40.reuse, R21, R42 ;
-        STL [R1+0x1c], R22 ;
-        IADD3 R26, R40, R42, R23 ;
-        STL [R1+0x14], R25 ;
-        IADD3 R24, R40, R42, R49 ;
-        STL [R1+0x38], R17 ;
-        IADD3 R22, R40, R42, R21 ;
-        STL [R1+0x50], R31 ;
-        IADD3 R21, R40.reuse, R42.reuse, R19 ;
-        IADD3 R25, R40, R42.reuse, R51 ;
-        STL [R1+0x3c], R20 ;
-        IADD3 R44, R42, R11, R45 ;
-        IADD3 R17, R40, R19, R42 ;
-        IADD3 R19, R42, R11.reuse, R41 ;
-        IMAD.SHL.U32 R31, R30, 0x4, RZ ;
-        IADD3 R23, R40, R42, R47 ;
-        IMAD.SHL.U32 R30, R29, 0x4, RZ ;
-        IADD3 R20, R42, R11.reuse, R45 ;
-        IMAD.SHL.U32 R29, R28, 0x4, RZ ;
-        IADD3 R11, R42, R11, R41 ;
-        IMAD.SHL.U32 R28, R27, 0x4, RZ ;
+        SHF.R.U32.HI R32, RZ, 0x1, R32 ;
+        IMAD.IADD R17, R48, 0x1, R45 ;
+        FMUL R27, R2, R27 ;
+        IMAD.U32 R2, RZ, RZ, UR4 ;
+        FMUL R15, R15, 0.06636127084493637085 ;
+        IMAD R17, R32, 0x41, R17 ;
+        FMUL R5, R5, R5 ;
+; Location /home/eschnett/.julia/packages/LLVM/OLMpi/src/interop/base.jl:38
+        S2R R32, SR_TID.X ;
+        FMUL R28, R15, R28 ;
+        LOP3.LUT R2, R2, 0x1c, R37, 0xf8, !PT ;
+        IMAD.U32 R15, RZ, RZ, UR42 ;
+        FMUL R34, R34, R34 ;
+        FMUL R4, R4, R4 ;
+        FMUL R36, R36, R36 ;
+        FMUL R30, R30, R30 ;
+        FMUL R35, R35, R35 ;
+        IMAD R2, R15, 0x1000, R2 ;
+        FMUL R5, R5, 0.06636127084493637085 ;
+        FMUL R34, R34, 0.06636127084493637085 ;
+        FMUL R15, R4, 0.06636127084493637085 ;
+        FMUL R36, R36, 0.06636127084493637085 ;
+        FMUL R30, R30, 0.06636127084493637085 ;
+        FMUL R35, R35, 0.06636127084493637085 ;
+        FMUL R8, R5, R8 ;
+        FMUL R7, R34, R7 ;
+        FMUL R15, R15, R6 ;
+        FMUL R36, R36, R13 ;
+        IADD3 R39, R39, 0x1, RZ ;
+        FMUL R29, R30, R29 ;
+        FMUL R10, R35, R10 ;
+        F2FP.PACK_AB R7, R7, R8 ;
+    @P4 FADD R41, R16, 1 ;
+        F2FP.PACK_AB R5, R27, R28 ;
+        F2FP.PACK_AB R8, R36, R15 ;
+        LOP3.LUT P4, RZ, R39, 0x2, RZ, 0xc0, !PT ;
+        SEL R15, RZ, 0x3f800000, !P5 ;
+        SEL R27, RZ, 0x3f800000, !P6 ;
+        F2FP.PACK_AB R6, R10, R29 ;
+        F2FP.PACK_AB R13, R18, R9 ;
+        LOP3.LUT R10, R18, 0x80000000, RZ, 0x3c, !PT ;
+        LOP3.LUT R9, R9, 0x80000000, RZ, 0x3c, !PT ;
+        FMUL R29, R14, R27 ;
+        F2FP.PACK_AB R3, R16, R3 ;
+        FMUL R16, R14, R15 ;
+        F2FP.PACK_AB R14, R10, R9 ;
+        IMAD.U32 R9, RZ, RZ, UR40 ;
+; Location ./int.jl:88
+        SHF.R.U32.HI R32, RZ, 0x3, R32 ;
+        FMUL R27, RZ, R27 ;
+        IMAD.SHL.U32 R31, R55, 0x4, RZ ;
+    @P4 FADD R33, RZ, -R33 ;
+        LOP3.LUT R9, R32, 0x78, R9, 0xf8, !PT ;
+    @P0 FADD R33, R18, 1 ;
+; Location /home/eschnett/src/kotekan/julia/kernels/upchan.jl:1415
+        LOP3.LUT R45, R20, 0x18, RZ, 0xfc, !PT ;
+        LOP3.LUT R18, R27, 0x80000000, RZ, 0x3c, !PT ;
+        LOP3.LUT R27, R9, 0x4, R31, 0xf8, !PT ;
+        IMAD.IADD R26, R25.reuse, 0x1, R19 ;
+        IMAD.IADD R54, R25, 0x1, R40 ;
+        IMAD R45, R45, 0x121, RZ ;
+        IMAD.IADD R25, R19.reuse, 0x1, R49 ;
+        IMAD.IADD R24, R19, 0x1, R51 ;
+        IMAD.IADD R23, R19, 0x1, R53 ;
+        IMAD.SHL.U32 R28, R27, 0x100, RZ ;
+        IMAD.IADD R22, R19, 0x1, R21 ;
+        IMAD.IADD R48, R21, 0x1, R40 ;
         IMAD.SHL.U32 R27, R26, 0x4, RZ ;
-        STL [R1+0x40], R17 ;
+        IMAD.IADD R21, R19, 0x1, R47 ;
+        IMAD.IADD R20, R19, 0x1, R45 ;
         IMAD.SHL.U32 R26, R25, 0x4, RZ ;
+        IMAD.IADD R19, R19, 0x1, R43 ;
         IMAD.SHL.U32 R25, R24, 0x4, RZ ;
-        STL [R1+0x28], R11 ;
-=======
-        IADD3 R2, R41, R38, R55 ;
-        IMAD R25, R25, 0x121, RZ ;
-        IMAD R45, R45, 0x121, RZ ;
-        IMAD R43, R43, 0x121, RZ ;
-    @P0 FADD R8, R39, 1 ;
-    @P1 FADD R37, RZ, -R37 ;
-        LOP3.LUT P0, RZ, R21, 0x2, RZ, 0xc0, !PT ;
-        STL [R1+0x38], R13 ;
-        LOP3.LUT P5, RZ, R23, 0x2, RZ, 0xc0, !PT ;
-        IMAD.IADD R23, R47, 0x1, R26 ;
-        FSETP.GT.AND P1, PT, |R15|, 16777216, PT ;
-        STL [R1+0x3c], R2 ;
-        IMAD.IADD R22, R26.reuse, 0x1, R51 ;
-        IMAD.IADD R21, R26.reuse, 0x1, R53 ;
-        STL [R1+0x14], R44 ;
-        IMAD.IADD R20, R26, 0x1, R55 ;
-        IMAD.IADD R19, R26.reuse, 0x1, R49 ;
-        STL [R1+0x18], R42 ;
-        IMAD.IADD R15, R26.reuse, 0x1, R25 ;
-        IMAD.IADD R13, R26.reuse, 0x1, R45 ;
-        IMAD.IADD R2, R26, 0x1, R43 ;
-        IADD3 R44, R41, R38, R49 ;
-        IMAD.IADD R26, R47, 0x1, R24.reuse ;
-        IMAD.IADD R42, R49, 0x1, R24 ;
-        FMUL R27, R27, R27 ;
-        STL [R1+0x10], R26 ;
-        STL [R1+0x40], R44 ;
-        FMUL R27, R27, 0.06636127084493637085 ;
-        STL [R1+0x20], R42 ;
-        IMAD.IADD R26, R55, 0x1, R24.reuse ;
-        IADD3 R44, R41, R38, R25 ;
-        IMAD.IADD R42, R25, 0x1, R24 ;
-        STL [R1+0x1c], R26 ;
-        FMUL R9, R9, R9 ;
-        FMUL R36, R27, R36 ;
-        STL [R1+0x44], R44 ;
-        IADD3 R32, R41, R38, R47 ;
-        STL [R1+0x24], R42 ;
-        IADD3 R31, R41.reuse, R51, R38.reuse ;
-        IADD3 R26, R41.reuse, R25, R38.reuse ;
-        IADD3 R30, R41, R53, R38 ;
-        IMAD.IADD R44, R45, 0x1, R24 ;
-        IADD3 R28, R41.reuse, R55, R38.reuse ;
-        IADD3 R27, R41, R49, R38 ;
-        IMAD.IADD R42, R43, 0x1, R24 ;
-        IADD3 R25, R41, R45, R38 ;
-        IADD3 R46, R41.reuse, R38.reuse, R45 ;
-        IADD3 R24, R41.reuse, R43, R38 ;
-        IADD3 R41, R41, R38, R43 ;
-        FMUL R38, R9, 0.06636127084493637085 ;
-; Location ./int.jl:88
-        IMAD.SHL.U32 R9, R16, 0x2, RZ ;
-        STL [R1+0x2c], R42 ;
-        LOP3.LUT R0, R0, 0x20, R9, 0xf8, !PT ;
-        IMAD.SHL.U32 R9, R16, 0x8, RZ ;
-        IMAD.SHL.U32 R42, R16, 0x4, RZ ;
-        LOP3.LUT R0, R0, 0x40, R9, 0xf8, !PT ;
-        LOP3.LUT R9, R42, 0x2, R16, 0xf8, !PT ;
-        LOP3.LUT R0, R0, 0x10, R42, 0xf8, !PT ;
-        SHF.R.U32.HI R9, RZ, 0x1, R9 ;
-        FMUL R38, R38, R11 ;
-        SHF.R.U32.HI R0, RZ, 0x2, R0 ;
-        SGXT.U32 R11, R9, 0x2 ;
-; Location ./int.jl:340
-        LOP3.LUT R9, R16, 0x1, RZ, 0xc0, !PT ;
-; Location /home/dstn/kotekan/julia/kernels/upchan.jl:1410
-        IMAD R11, R11, 0x41, R0.reuse ;
-        IMAD R0, R9, 0x82, R0 ;
-; Location ./int.jl:340
-        SHF.R.U32.HI R9, RZ, 0x1, R16 ;
-        SGXT.U32 R9, R9, 0x1 ;
-; Location /home/dstn/kotekan/julia/kernels/upchan.jl:1410
-        IMAD R0, R9, 0x41, R0 ;
-; Location ./int.jl:88
-        IMAD.SHL.U32 R9, R56, 0x20, RZ ;
-        FMUL R4, R4, R4 ;
-        LOP3.LUT R9, R9, 0x20, RZ, 0xc0, !PT ;
-        FMUL R5, R5, R5 ;
-    @P1 FADD R37, R40, 1 ;
-; Location /home/dstn/kotekan/julia/kernels/upchan.jl:1410
-        IMAD.IADD R11, R9.reuse, 0x1, R11 ;
-        IMAD.IADD R0, R9, 0x1, R0 ;
-        FMUL R9, R4, 0.06636127084493637085 ;
-        LOP3.LUT P1, RZ, R16, 0x8, RZ, 0xc0, !PT ;
-        FMUL R5, R5, 0.06636127084493637085 ;
-        SEL R16, RZ, 0x3f800000, !P2 ;
-        FMUL R4, R9, R14 ;
-        SEL R14, RZ, 0x3f800000, !P6 ;
-        STL [R1+0x4c], R41 ;
-    @P0 FADD R18, RZ, -R18 ;
-    @P5 FADD R29, RZ, -R29 ;
-    @P4 FADD R18, R3, 1 ;
-        FMUL R41, R5, R12 ;
-        FMUL R12, R17.reuse, R16 ;
-        FMUL R17, R17, R14.reuse ;
-    @P3 FADD R29, R34, 1 ;
-        FMUL R14, RZ, R14 ;
-        F2FP.PACK_AB R12, R17, R12 ;
-        FMUL R17, RZ, R16 ;
-        F2FP.PACK_AB R16, R29, R18 ;
-        LOP3.LUT R14, R14, 0x80000000, RZ, 0x3c, !PT ;
-        LOP3.LUT R29, R17, 0x80000000, RZ, 0x3c, !PT ;
-        F2FP.PACK_AB R14, R14, R29 ;
-        LOP3.LUT R29, R42, 0x1c, RZ, 0xc0, !PT ;
-; Location /home/dstn/.julia/packages/LLVM/RpBog/src/interop/base.jl:38
-        S2R R42, SR_TID.X ;
-        F2FP.PACK_AB R6, R35, R6 ;
-        IMAD.SHL.U32 R35, R56, 0x4, RZ ;
-        F2FP.PACK_AB R5, R38, R33 ;
-        LOP3.LUT R33, R56, 0x6, RZ, 0xc0, !PT ;
-        F2FP.PACK_AB R7, R36, R7 ;
-        IMAD.U32 R36, RZ, RZ, UR40 ;
-; Location /home/dstn/kotekan/julia/kernels/upchan.jl:1410
-        ISETP.NE.AND P2, PT, R33, 0x6, PT ;
-        LOP3.LUT R33, R35, 0x4, RZ, 0xc0, !PT ;
-        USHF.L.U32 UR5, UR40, 0x5, URZ ;
-        LOP3.LUT R33, R33, 0x78, R36, 0xf8, !PT ;
-        ULOP3.LUT UR4, UR5, 0x60, URZ, 0xc0, !UPT ;
-        F2FP.PACK_AB R17, R34.reuse, R3 ;
-        LOP3.LUT R18, R34, 0x80000000, RZ, 0x3c, !PT ;
-; Location ./int.jl:88
-        SHF.R.U32.HI R42, RZ, 0x3, R42 ;
-        LOP3.LUT R3, R3, 0x80000000, RZ, 0x3c, !PT ;
-        LOP3.LUT R33, R33, R42, RZ, 0xfc, !PT ;
-        ULEA UR4, UR42, UR4, 0xc ;
-        F2FP.PACK_AB R18, R18, R3 ;
-        ULOP3.LUT UR6, UR5, 0x80, URZ, 0xc0, !UPT ;
-        IMAD.SHL.U32 R3, R33, 0x100, RZ ;
-        IMAD.SHL.U32 R33, R31, 0x4, RZ ;
-        IMAD.SHL.U32 R31, R28, 0x4, RZ ;
-        IMAD.U32 R34, RZ, RZ, UR4 ;
-        IMAD.SHL.U32 R28, R26, 0x4, RZ ;
-        IMAD.SHL.U32 R26, R24, 0x4, RZ ;
->>>>>>> bdbe7b3b
+        IMAD.IADD R52, R49, 0x1, R40 ;
         IMAD.SHL.U32 R24, R23, 0x4, RZ ;
-        ULOP3.LUT UR7, UR41, 0x800, URZ, 0xc0, !UPT ;
         IMAD.SHL.U32 R23, R22, 0x4, RZ ;
-        IADD3 R29, R34, UR6, R29 ;
-        IMAD.SHL.U32 R22, R21, 0x4, RZ ;
-        IMAD.SHL.U32 R21, R20, 0x4, RZ ;
-        IMAD.SHL.U32 R34, R32, 0x4, RZ ;
+        IMAD.SHL.U32 R22, R20, 0x4, RZ ;
         IMAD.SHL.U32 R20, R19, 0x4, RZ ;
-        IMAD.SHL.U32 R32, R30, 0x4, RZ ;
-        IMAD.SHL.U32 R19, R15, 0x4, RZ ;
-        IMAD.SHL.U32 R30, R27, 0x4, RZ ;
-        IMAD.SHL.U32 R15, R13, 0x4, RZ ;
-        IMAD.SHL.U32 R27, R25, 0x4, RZ ;
-        IADD3 R25, R29, UR7, RZ ;
-; Location /home/dstn/kotekan/julia/kernels/upchan.jl:1410
-        IMAD.SHL.U32 R13, R11, 0x4, RZ ;
-        IMAD.SHL.U32 R11, R0, 0x4, RZ ;
-        STL [R1+0x48], R46 ;
-        STL [R1+0x28], R44 ;
-        STL [R1+0x78], R34 ;
-        STL [R1+0x74], R33 ;
-        STL [R1+0x70], R32 ;
-        STL [R1+0x6c], R31 ;
-        STL [R1+0x68], R30 ;
-        STL [R1+0x64], R28 ;
-        STL [R1+0x60], R27 ;
-        STL [R1+0x5c], R26 ;
+        IMAD.SHL.U32 R19, R52, 0x4, RZ ;
+        IMAD.SHL.U32 R21, R21, 0x4, RZ ;
+        IMAD.IADD R50, R51, 0x1, R40 ;
+        IMAD.IADD R44, R45, 0x1, R42 ;
+        STL [R1+0x80], R19 ;
+        IMAD.SHL.U32 R11, R11, 0x4, RZ ;
+        STL [R1+0x90], R21 ;
+        IMAD.U32 R30, RZ, RZ, UR6 ;
+        STL [R1+0x88], R20 ;
+        IMAD.SHL.U32 R19, R48, 0x4, RZ ;
+        LOP3.LUT R37, R37, 0x1c, RZ, 0xc0, !PT ;
+        STL [R1+0x54], R44 ;
+        IMAD.SHL.U32 R21, R54, 0x4, RZ ;
+        IMAD.IADD R49, R53, 0x1, R40.reuse ;
+        IMAD.SHL.U32 R20, R50, 0x4, RZ ;
+        IMAD.IADD R46, R47, 0x1, R40 ;
+        IMAD.IADD R45, R45, 0x1, R40.reuse ;
+        IMAD.IADD R44, R43, 0x1, R40 ;
+        STL [R1+0x74], R19 ;
+        LOP3.LUT R30, R37, 0x60, R30, 0xf8, !PT ;
+        STL [R1+0x84], R21 ;
+        STL [R1+0x7c], R20 ;
+        IMAD.SHL.U32 R19, R17, 0x4, RZ ;
+        STL [R1+0x64], R11 ;
+        IMAD.SHL.U32 R17, R45, 0x4, RZ ;
+        IMAD.SHL.U32 R21, R49, 0x4, RZ ;
+        IMAD.SHL.U32 R20, R46, 0x4, RZ ;
+        IMAD.SHL.U32 R11, R44, 0x4, RZ ;
+        STL [R1+0x38], R54 ;
+        STL [R1+0x34], R52 ;
+        STL [R1+0x30], R50 ;
+        STL [R1+0x2c], R49 ;
+        STL [R1+0x28], R48 ;
+        STL [R1+0x24], R46 ;
+        STL [R1+0x20], R45 ;
+        STL [R1+0x1c], R44 ;
+        STL [R1+0x5c], R30 ;
+        STL [R1+0xa4], R27 ;
+        STL [R1+0xa0], R26 ;
         STL [R1+0x9c], R25 ;
         STL [R1+0x98], R24 ;
         STL [R1+0x94], R23 ;
-        STL [R1+0x90], R22 ;
-        STL [R1+0x8c], R21 ;
-        STL [R1+0x88], R20 ;
-        STL [R1+0x84], R19 ;
-        STL [R1+0x80], R15 ;
-        STL [R1+0x54], R11 ;
-        IMAD.SHL.U32 R2, R2, 0x4, RZ ;
-        ULEA UR8, UR44, 0xfffe8000, 0xf ;
-        F2FP.PACK_AB R9, R40, R39 ;
-        STL [R1+0x58], R13 ;
-        F2FP.PACK_AB R8, R37, R8 ;
-        IMAD.MOV.U32 R0, RZ, RZ, RZ ;
-        F2FP.PACK_AB R4, R41, R4 ;
-        STL [R1+0x7c], R2 ;
-        USHF.R.S32.HI UR9, URZ, 0x1f, UR8 ;
+        STL [R1+0x8c], R22 ;
+        STL [R1+0x78], R21 ;
+        STL [R1+0x70], R20 ;
+        STL [R1+0x60], R19 ;
+        STL [R1+0x6c], R17 ;
+        STL [R1+0x68], R11 ;
+        FMUL R15, RZ, R15 ;
+        ULEA UR7, UR44, 0xfffe8000, 0xf ;
+        LOP3.LUT R15, R15, 0x80000000, RZ, 0x3c, !PT ;
+        IMAD.MOV.U32 R10, RZ, RZ, RZ ;
+        F2FP.PACK_AB R4, R41, R38 ;
+        IMAD.MOV.U32 R9, RZ, RZ, RZ ;
+        F2FP.PACK_AB R18, R18, R15 ;
+        IMAD.MOV.U32 R15, RZ, RZ, RZ ;
+        F2FP.PACK_AB R12, R33, R12 ;
+        F2FP.PACK_AB R16, R29, R16 ;
+        USHF.R.S32.HI UR9, URZ, 0x1f, UR7 ;
         UMOV UR4, URZ ;
-        IMAD.MOV.U32 R13, RZ, RZ, RZ ;
-        IMAD.MOV.U32 R2, RZ, RZ, RZ ;
 
 .L_x_47:
-        LDL R15, [R1+0x9c] ;
+; Location /home/eschnett/.julia/packages/LLVM/OLMpi/src/interop/base.jl:38
+        S2R R19, SR_TID.X ;
 ; Location ./int.jl:87
         IMAD.U32 R11, RZ, RZ, UR4 ;
-; Location /home/dstn/.julia/packages/LLVM/RpBog/src/interop/base.jl:38
-        S2R R21, SR_TID.X ;
-        S2R R22, SR_TID.Y ;
-        S2R R19, SR_TID.X ;
-; Location /home/dstn/.julia/packages/LLVM/RpBog/src/interop/pointer.jl:114
+; Location /home/eschnett/.julia/packages/LLVM/OLMpi/src/interop/base.jl:38
+        S2R R21, SR_TID.Y ;
+        S2R R20, SR_TID.X ;
+; Location /home/eschnett/.julia/packages/LLVM/OLMpi/src/interop/pointer.jl:114
         IMAD.MOV.U32 R33, RZ, RZ, 0x4 ;
-        LDL R30, [R1+0x98] ;
-        LDL R28, [R1+0x10] ;
-        LDL R29, [R1+0x94] ;
-        SHF.R.U32.HI R21, RZ, 0x1, R21 ;
-        LDL R32, [R1+0x14] ;
-; Location ./int.jl:88
-        LOP3.LUT R21, R21, 0x4, RZ, 0xc0, !PT ;
-        IMAD.SHL.U32 R20, R22, 0x4, RZ ;
-; Location ./int.jl:87
-        LOP3.LUT R11, R11, 0x1, R22, 0xf8, !PT ;
-        LDL R36, [R1+0x90] ;
-; Location ./int.jl:88
-        SHF.R.U32.HI R19, RZ, 0x3, R19 ;
-; Location ./int.jl:87
-        LOP3.LUT R11, R11, R21, RZ, 0xfc, !PT ;
-        LDL R35, [R1+0x18] ;
-        LOP3.LUT R11, R11, 0x18, R20, 0xf8, !PT ;
-        LDL R34, [R1+0x8c] ;
-        LOP3.LUT R11, R11, 0x2, R19, 0xf8, !PT ;
-        IMAD R11, R11, 0x1000, R15 ;
-; Location ./int.jl:288
-        SHF.R.S32.HI R20, RZ, 0x1f, R11 ;
-        LEA.HI R20, R20, R11, RZ, 0x1d ;
+        LDL R28, [R1+0xa4] ;
+        LDL R29, [R1+0x3c] ;
+        LDL R32, [R1+0x40] ;
+        SHF.R.U32.HI R19, RZ, 0x1, R19 ;
+        LDL R36, [R1+0x9c] ;
+; Location ./int.jl:87
+        LOP3.LUT R11, R11, 0x1, R21, 0xf8, !PT ;
+        IMAD.SHL.U32 R17, R21, 0x4, RZ ;
+; Location ./int.jl:88
+        LOP3.LUT R19, R19, 0x4, RZ, 0xc0, !PT ;
+        LDL R35, [R1+0x44] ;
+        SHF.R.U32.HI R20, RZ, 0x3, R20 ;
+        LDL R34, [R1+0x98] ;
+; Location ./int.jl:87
+        LOP3.LUT R11, R11, 0x2, R20, 0xf8, !PT ;
+        LOP3.LUT R11, R11, R19, RZ, 0xfc, !PT ;
+        LOP3.LUT R11, R11, 0x18, R17, 0xf8, !PT ;
+; Location ./int.jl:88
+        IMAD.SHL.U32 R11, R11, 0x1000, RZ ;
+; Location ./int.jl:87
+        IMAD.IADD R17, R2, 0x1, R11 ;
+; Location ./int.jl:295
+        SHF.R.S32.HI R20, RZ, 0x1f, R17 ;
+        LEA.HI R20, R20, R17, RZ, 0x1d ;
 ; Location ./int.jl:88
         LOP3.LUT R22, R20, 0xe0000000, RZ, 0xc0, !PT ;
-; Location ./promotion.jl:477
-        ISETP.NE.AND P0, PT, R22, R11, PT ;
-        ISETP.LT.AND P0, PT, R11.reuse, RZ, P0 ;
-; Location ./int.jl:288
-        SHF.R.S32.HI R19, RZ, 0x1d, R20 ;
+; Location ./promotion.jl:521
+        ISETP.NE.AND P0, PT, R22, R17, PT ;
+        ISETP.LT.AND P0, PT, R17.reuse, RZ, P0 ;
+; Location ./int.jl:295
+        SHF.R.S32.HI R20, RZ, 0x1d, R20 ;
 ; Location ./int.jl:86
-        IADD3 R20, R11, 0x1, RZ ;
-        IADD3 R15, -R19, 0x1, RZ ;
-   @!P0 IMAD.MOV R15, RZ, RZ, -R19 ;
-; Location ./int.jl:87
-        IMAD R20, R15, 0x20000000, R20 ;
-        IADD3 R15, R11, 0x20000, RZ ;
-; Location /home/dstn/.julia/packages/LLVM/RpBog/src/interop/pointer.jl:114
-        IMAD.WIDE R20, R20, R33, c[0x0][0x210] ;
-; Location ./int.jl:288
-        SHF.R.S32.HI R19, RZ, 0x1f, R15 ;
-        LEA.HI R19, R19, R15, RZ, 0x1d ;
-; Location /home/dstn/.julia/packages/IndexSpaces/MMvQv/src/IndexSpaces.jl:872
-        LDG.E.128 R20, [R20.64+-0x4] ;
-; Location ./int.jl:88
-        LOP3.LUT R24, R19, 0xe0000000, RZ, 0xc0, !PT ;
-; Location ./promotion.jl:477
-        ISETP.NE.AND P0, PT, R24, R15, PT ;
-        ISETP.LT.AND P0, PT, R15, RZ, P0 ;
-; Location ./int.jl:288
+        IADD3 R22, R17, 0x1, RZ ;
+        IADD3 R19, -R20, 0x1, RZ ;
+   @!P0 IMAD.MOV R19, RZ, RZ, -R20 ;
+; Location ./int.jl:87
+        IMAD R22, R19, 0x20000000, R22 ;
+; Location /home/eschnett/.julia/packages/LLVM/OLMpi/src/interop/pointer.jl:114
+        IMAD.WIDE R24, R22, R33, c[0x0][0x210] ;
+; Location /home/eschnett/.julia/packages/IndexSpaces/SkQyK/src/IndexSpaces.jl:872
+        LDG.E.128 R24, [R24.64+-0x4] ;
+; Location ./int.jl:88
+        LOP3.LUT R17, R11, 0x20000, RZ, 0xfc, !PT ;
+; Location ./int.jl:87
+        IMAD.IADD R17, R2, 0x1, R17 ;
+; Location ./int.jl:295
+        SHF.R.S32.HI R19, RZ, 0x1f, R17 ;
+        LEA.HI R19, R19, R17, RZ, 0x1d ;
+; Location ./int.jl:88
+        LOP3.LUT R20, R19, 0xe0000000, RZ, 0xc0, !PT ;
+; Location ./promotion.jl:521
+        ISETP.NE.AND P0, PT, R20, R17, PT ;
+        ISETP.LT.AND P0, PT, R17.reuse, RZ, P0 ;
+; Location ./int.jl:295
         SHF.R.S32.HI R19, RZ, 0x1d, R19 ;
 ; Location ./int.jl:86
-        IADD3 R24, -R19, 0x1, RZ ;
-   @!P0 IMAD.MOV R24, RZ, RZ, -R19 ;
-        IMAD R24, R24, 0x20000000, R15 ;
-; Location ./int.jl:87
-        IADD3 R24, R24, 0x1, RZ ;
-; Location /home/dstn/.julia/packages/LLVM/RpBog/src/interop/pointer.jl:114
-        IMAD.WIDE R24, R24, R33, c[0x0][0x210] ;
-; Location /home/dstn/.julia/packages/IndexSpaces/MMvQv/src/IndexSpaces.jl:872
+        IADD3 R17, R17, 0x1, RZ ;
+        IADD3 R20, -R19, 0x1, RZ ;
+   @!P0 IMAD.MOV R20, RZ, RZ, -R19 ;
+; Location ./int.jl:87
+        IMAD R20, R20, 0x20000000, R17 ;
+; Location /home/eschnett/.julia/packages/LLVM/OLMpi/src/interop/pointer.jl:114
+        IMAD.WIDE R20, R20, R33, c[0x0][0x210] ;
+; Location /home/eschnett/.julia/packages/IndexSpaces/SkQyK/src/IndexSpaces.jl:872
+        LDG.E.128 R20, [R20.64+-0x4] ;
+; Location /home/eschnett/src/kotekan/julia/kernels/upchan.jl:1415
+        SEL R19, R26, R24, !P1 ;
+        SEL R17, R27, R25, !P1 ;
+; Location /home/eschnett/.julia/packages/CUDA/rXson/src/device/intrinsics/warp.jl:29
+        SHFL.BFLY PT, R19, R19, 0x8, 0x1f ;
+        SHFL.BFLY PT, R17, R17, 0x8, 0x1f ;
+; Location /home/eschnett/src/kotekan/julia/kernels/upchan.jl:1415
+        SEL R24, R24, R19, !P1 ;
+        SEL R26, R19, R26, !P1 ;
+        SEL R19, R25, R17, !P1 ;
+        SEL R27, R17, R27, !P1 ;
+; Location /home/eschnett/.julia/packages/LLVM/OLMpi/src/interop/base.jl:38
+        PRMT R17, R24, 0x5410, R26 ;
+        STS [R28], R17 ;
+        LDL R28, [R1+0xa0] ;
+; Location ./int.jl:88
+        LOP3.LUT R25, R11, 0x40000, RZ, 0xfc, !PT ;
+; Location /home/eschnett/.julia/packages/LLVM/OLMpi/src/interop/base.jl:38
+        PRMT R26, R24, 0x7632, R26 ;
+; Location ./int.jl:87
+        IMAD.IADD R25, R2, 0x1, R25 ;
+; Location /home/eschnett/.julia/packages/LLVM/OLMpi/src/interop/base.jl:38
+        PRMT R24, R19.reuse, 0x5410, R27.reuse ;
+        PRMT R19, R19, 0x7632, R27 ;
+; Location ./int.jl:295
+        SHF.R.S32.HI R27, RZ, 0x1f, R25 ;
+        LEA.HI R27, R27, R25, RZ, 0x1d ;
+; Location ./int.jl:88
+        LOP3.LUT R17, R27, 0xe0000000, RZ, 0xc0, !PT ;
+; Location ./promotion.jl:521
+        ISETP.NE.AND P0, PT, R17, R25, PT ;
+        ISETP.LT.AND P0, PT, R25.reuse, RZ, P0 ;
+; Location ./int.jl:295
+        SHF.R.S32.HI R27, RZ, 0x1d, R27 ;
+; Location ./int.jl:86
+        IADD3 R25, R25, 0x1, RZ ;
+        IADD3 R17, -R27, 0x1, RZ ;
+; Location /home/eschnett/.julia/packages/LLVM/OLMpi/src/interop/base.jl:38
+        STS [R29.X4+0x80], R26 ;
+; Location ./int.jl:86
+   @!P0 IMAD.MOV R17, RZ, RZ, -R27 ;
+; Location /home/eschnett/src/kotekan/julia/kernels/upchan.jl:1415
+        SEL R26, R22, R20, !P1 ;
+; Location ./int.jl:87
+        IMAD R25, R17, 0x20000000, R25 ;
+; Location /home/eschnett/src/kotekan/julia/kernels/upchan.jl:1415
+        SEL R17, R23, R21, !P1 ;
+; Location /home/eschnett/.julia/packages/CUDA/rXson/src/device/intrinsics/warp.jl:29
+        SHFL.BFLY PT, R26, R26, 0x8, 0x1f ;
+        SHFL.BFLY PT, R17, R17, 0x8, 0x1f ;
+; Location /home/eschnett/.julia/packages/LLVM/OLMpi/src/interop/base.jl:38
+        STS [R29.X4+0x4], R24 ;
+; Location /home/eschnett/src/kotekan/julia/kernels/upchan.jl:1415
+        SEL R20, R20, R26, !P1 ;
+        SEL R22, R26, R22, !P1 ;
+        SEL R21, R21, R17, !P1 ;
+        SEL R17, R17, R23, !P1 ;
+; Location /home/eschnett/.julia/packages/LLVM/OLMpi/src/interop/base.jl:38
+        PRMT R23, R20.reuse, 0x5410, R22.reuse ;
+        PRMT R20, R20, 0x7632, R22 ;
+; Location ./int.jl:88
+        LOP3.LUT R22, R11, 0x60000, RZ, 0xfc, !PT ;
+; Location /home/eschnett/.julia/packages/LLVM/OLMpi/src/interop/pointer.jl:114
+        IMAD.WIDE R24, R25, R33, c[0x0][0x210] ;
+; Location /home/eschnett/.julia/packages/LLVM/OLMpi/src/interop/base.jl:38
+        STS [R29.X4+0x84], R19 ;
+; Location ./int.jl:87
+        IMAD.IADD R22, R2, 0x1, R22 ;
+; Location /home/eschnett/.julia/packages/IndexSpaces/SkQyK/src/IndexSpaces.jl:872
         LDG.E.128 R24, [R24.64+-0x4] ;
-<<<<<<< HEAD
-; Location /home/eschnett/src/kotekan/julia/kernels/upchan.jl:1415
-        SEL R17, R22, R20, !P2 ;
-        SEL R11, R23, R21, !P2 ;
-; Location /home/eschnett/.julia/packages/CUDA/YIj5X/src/device/intrinsics/warp.jl:29
+; Location /home/eschnett/.julia/packages/LLVM/OLMpi/src/interop/base.jl:38
+        PRMT R19, R21.reuse, 0x5410, R17.reuse ;
+        PRMT R17, R21, 0x7632, R17 ;
+; Location ./int.jl:295
+        SHF.R.S32.HI R21, RZ, 0x1f, R22 ;
+        LEA.HI R21, R21, R22, RZ, 0x1d ;
+; Location /home/eschnett/.julia/packages/LLVM/OLMpi/src/interop/base.jl:38
+        STS [R28], R23 ;
+; Location ./int.jl:88
+        LOP3.LUT R23, R21, 0xe0000000, RZ, 0xc0, !PT ;
+; Location ./promotion.jl:521
+        ISETP.NE.AND P0, PT, R23, R22, PT ;
+        ISETP.LT.AND P0, PT, R22.reuse, RZ, P0 ;
+; Location ./int.jl:295
+        SHF.R.S32.HI R21, RZ, 0x1d, R21 ;
+; Location ./int.jl:86
+        IADD3 R22, R22, 0x1, RZ ;
+        IADD3 R23, -R21, 0x1, RZ ;
+   @!P0 IMAD.MOV R23, RZ, RZ, -R21 ;
+; Location ./int.jl:87
+        IMAD R22, R23, 0x20000000, R22 ;
+; Location /home/eschnett/.julia/packages/LLVM/OLMpi/src/interop/pointer.jl:114
+        IMAD.WIDE R28, R22, R33, c[0x0][0x210] ;
+; Location /home/eschnett/.julia/packages/LLVM/OLMpi/src/interop/base.jl:38
+        STS [R32.X4+0x80], R20 ;
+        STS [R32.X4+0x4], R19 ;
+; Location /home/eschnett/.julia/packages/IndexSpaces/SkQyK/src/IndexSpaces.jl:872
+        LDG.E.128 R28, [R28.64+-0x4] ;
+; Location ./int.jl:88
+        LOP3.LUT R19, R11, 0x80000, RZ, 0xfc, !PT ;
+; Location ./int.jl:87
+        IMAD.IADD R19, R2, 0x1, R19 ;
+; Location ./int.jl:295
+        SHF.R.S32.HI R20, RZ, 0x1f, R19 ;
+        LEA.HI R20, R20, R19, RZ, 0x1d ;
+; Location ./int.jl:88
+        LOP3.LUT R21, R20, 0xe0000000, RZ, 0xc0, !PT ;
+; Location ./promotion.jl:521
+        ISETP.NE.AND P0, PT, R21, R19, PT ;
+        ISETP.LT.AND P0, PT, R19.reuse, RZ, P0 ;
+; Location ./int.jl:295
+        SHF.R.S32.HI R20, RZ, 0x1d, R20 ;
+; Location ./int.jl:86
+        IADD3 R19, R19, 0x1, RZ ;
+        IADD3 R21, -R20, 0x1, RZ ;
+   @!P0 IMAD.MOV R21, RZ, RZ, -R20 ;
+; Location ./int.jl:87
+        IMAD R21, R21, 0x20000000, R19 ;
+; Location /home/eschnett/.julia/packages/LLVM/OLMpi/src/interop/pointer.jl:114
+        IMAD.WIDE R20, R21, R33, c[0x0][0x210] ;
+; Location /home/eschnett/.julia/packages/IndexSpaces/SkQyK/src/IndexSpaces.jl:872
+        LDG.E.128 R20, [R20.64+-0x4] ;
+; Location /home/eschnett/.julia/packages/LLVM/OLMpi/src/interop/base.jl:38
+        STS [R32.X4+0x84], R17 ;
+        LDL R32, [R1+0x48] ;
+; Location /home/eschnett/src/kotekan/julia/kernels/upchan.jl:1415
+        SEL R17, R26, R24, !P1 ;
+        SEL R19, R27, R25, !P1 ;
+; Location /home/eschnett/.julia/packages/CUDA/rXson/src/device/intrinsics/warp.jl:29
         SHFL.BFLY PT, R17, R17, 0x8, 0x1f ;
-        SHFL.BFLY PT, R11, R11, 0x8, 0x1f ;
-; Location /home/eschnett/src/kotekan/julia/kernels/upchan.jl:1415
-        SEL R20, R20, R17, !P2 ;
-        SEL R17, R17, R22, !P2 ;
-        SEL R21, R21, R11, !P2 ;
-        SEL R11, R11, R23, !P2 ;
-; Location /home/eschnett/.julia/packages/LLVM/RpBog/src/interop/base.jl:38
-        PRMT R19, R20.reuse, 0x5410, R17.reuse ;
-        PRMT R20, R20, 0x7632, R17 ;
-        PRMT R17, R21.reuse, 0x5410, R11.reuse ;
-        PRMT R11, R21, 0x7632, R11 ;
-=======
-; Location /home/dstn/kotekan/julia/kernels/upchan.jl:1410
-        SEL R19, R22, R20, !P1 ;
-        SEL R15, R23, R21, !P1 ;
-; Location /home/dstn/.julia/packages/CUDA/YIj5X/src/device/intrinsics/warp.jl:29
         SHFL.BFLY PT, R19, R19, 0x8, 0x1f ;
-        SHFL.BFLY PT, R15, R15, 0x8, 0x1f ;
-; Location ./range.jl:883
-        SEL R20, R20, R19, !P1 ;
-        SEL R19, R19, R22, !P1 ;
-        SEL R21, R21, R15, !P1 ;
-        SEL R15, R15, R23, !P1 ;
-; Location /home/dstn/.julia/packages/LLVM/RpBog/src/interop/base.jl:38
-        PRMT R22, R20.reuse, 0x5410, R19.reuse ;
-        PRMT R20, R20, 0x7632, R19 ;
-        PRMT R19, R21.reuse, 0x5410, R15.reuse ;
-        PRMT R15, R21, 0x7632, R15 ;
->>>>>>> bdbe7b3b
-; Location ./int.jl:87
-        IADD3 R21, R11, 0x40000, RZ ;
-; Location /home/dstn/.julia/packages/LLVM/RpBog/src/interop/base.jl:38
-        STS [R30], R22 ;
-; Location ./int.jl:288
-        SHF.R.S32.HI R23, RZ, 0x1f, R21 ;
-; Location /home/dstn/.julia/packages/LLVM/RpBog/src/interop/base.jl:38
-        STS [R28.X4+0x80], R20 ;
-        STS [R28.X4+0x4], R19 ;
-; Location ./int.jl:288
-        LEA.HI R23, R23, R21, RZ, 0x1d ;
-; Location /home/dstn/kotekan/julia/kernels/upchan.jl:1410
-        SEL R20, R26, R24, !P1 ;
-        SEL R19, R27, R25, !P1 ;
-; Location ./int.jl:88
-<<<<<<< HEAD
-        LOP3.LUT R19, R22, 0xe0000000, RZ, 0xc0, !PT ;
-; Location ./promotion.jl:499
-        ISETP.NE.AND P0, PT, R19, R21, PT ;
-; Location /home/eschnett/src/kotekan/julia/kernels/upchan.jl:1415
-        SEL R17, R27, R25, !P2 ;
-        SEL R19, R26, R24, !P2 ;
-; Location /home/eschnett/.julia/packages/CUDA/YIj5X/src/device/intrinsics/warp.jl:29
-        SHFL.BFLY PT, R17, R17, 0x8, 0x1f ;
-=======
-        LOP3.LUT R22, R23, 0xe0000000, RZ, 0xc0, !PT ;
-; Location /home/dstn/.julia/packages/CUDA/YIj5X/src/device/intrinsics/warp.jl:29
-        SHFL.BFLY PT, R20, R20, 0x8, 0x1f ;
->>>>>>> bdbe7b3b
-        SHFL.BFLY PT, R19, R19, 0x8, 0x1f ;
-; Location ./promotion.jl:477
-        ISETP.NE.AND P0, PT, R22, R21, PT ;
-        ISETP.LT.AND P0, PT, R21, RZ, P0 ;
-; Location ./int.jl:288
-        SHF.R.S32.HI R23, RZ, 0x1d, R23 ;
-; Location ./int.jl:86
-        IADD3 R22, -R23, 0x1, RZ ;
-   @!P0 IMAD.MOV R22, RZ, RZ, -R23 ;
-; Location /home/dstn/.julia/packages/LLVM/RpBog/src/interop/base.jl:38
-        STS [R28.X4+0x84], R15 ;
-; Location ./int.jl:86
-<<<<<<< HEAD
-        IMAD R20, R20, 0x20000000, R21 ;
-; Location /home/eschnett/src/kotekan/julia/kernels/upchan.jl:1415
-        SEL R25, R25, R17, !P2 ;
-        SEL R27, R17, R27, !P2 ;
-        SEL R24, R24, R19, !P2 ;
-        SEL R26, R19, R26, !P2 ;
-; Location /home/eschnett/.julia/packages/LLVM/RpBog/src/interop/base.jl:38
-        PRMT R17, R25.reuse, 0x5410, R27.reuse ;
-        PRMT R11, R25, 0x7632, R27 ;
-=======
-        IMAD R21, R22, 0x20000000, R21 ;
-; Location ./range.jl:883
+; Location /home/eschnett/src/kotekan/julia/kernels/upchan.jl:1415
+        SEL R24, R24, R17, !P1 ;
+        SEL R17, R17, R26, !P1 ;
         SEL R25, R25, R19, !P1 ;
         SEL R27, R19, R27, !P1 ;
-        SEL R24, R24, R20, !P1 ;
-        SEL R26, R20, R26, !P1 ;
-; Location /home/dstn/.julia/packages/LLVM/RpBog/src/interop/base.jl:38
-        PRMT R19, R25.reuse, 0x5410, R27.reuse ;
-        PRMT R15, R25, 0x7632, R27 ;
->>>>>>> bdbe7b3b
-; Location ./int.jl:87
-        IADD3 R21, R21, 0x1, RZ ;
-        IADD3 R25, R11, 0x60000, RZ ;
-; Location /home/dstn/.julia/packages/LLVM/RpBog/src/interop/base.jl:38
-        PRMT R28, R24.reuse, 0x5410, R26.reuse ;
-        PRMT R24, R24, 0x7632, R26 ;
-; Location /home/dstn/.julia/packages/LLVM/RpBog/src/interop/pointer.jl:114
-        IMAD.WIDE R20, R21, R33, c[0x0][0x210] ;
-; Location ./int.jl:288
-        SHF.R.S32.HI R26, RZ, 0x1f, R25 ;
-        LEA.HI R26, R26, R25, RZ, 0x1d ;
-; Location /home/dstn/.julia/packages/IndexSpaces/MMvQv/src/IndexSpaces.jl:872
+; Location /home/eschnett/.julia/packages/LLVM/OLMpi/src/interop/base.jl:38
+        PRMT R19, R24.reuse, 0x5410, R17.reuse ;
+        PRMT R17, R24, 0x7632, R17 ;
+        STS [R36], R19 ;
+        STS [R35.X4+0x80], R17 ;
+        PRMT R24, R25.reuse, 0x5410, R27.reuse ;
+        PRMT R25, R25, 0x7632, R27 ;
+        STS [R35.X4+0x4], R24 ;
+        STS [R35.X4+0x84], R25 ;
+        LDL R36, [R1+0x90] ;
+; Location ./int.jl:88
+        LOP3.LUT R25, R11, 0xa0000, RZ, 0xfc, !PT ;
+        LDL R35, [R1+0x50] ;
+; Location ./int.jl:87
+        IMAD.IADD R25, R2, 0x1, R25 ;
+; Location ./int.jl:295
+        SHF.R.S32.HI R27, RZ, 0x1f, R25 ;
+        LEA.HI R27, R27, R25, RZ, 0x1d ;
+; Location /home/eschnett/src/kotekan/julia/kernels/upchan.jl:1415
+        SEL R17, R30, R28, !P1 ;
+; Location /home/eschnett/.julia/packages/CUDA/rXson/src/device/intrinsics/warp.jl:29
+        SHFL.BFLY PT, R17, R17, 0x8, 0x1f ;
+; Location /home/eschnett/src/kotekan/julia/kernels/upchan.jl:1415
+        SEL R19, R31, R29, !P1 ;
+        SEL R28, R28, R17, !P1 ;
+        SEL R17, R17, R30, !P1 ;
+; Location /home/eschnett/.julia/packages/LLVM/OLMpi/src/interop/base.jl:38
+        PRMT R24, R28.reuse, 0x5410, R17.reuse ;
+        PRMT R17, R28, 0x7632, R17 ;
+        LDL R28, [R1+0x94] ;
+        STS [R34], R24 ;
+; Location ./int.jl:88
+        LOP3.LUT R24, R27, 0xe0000000, RZ, 0xc0, !PT ;
+; Location /home/eschnett/.julia/packages/CUDA/rXson/src/device/intrinsics/warp.jl:29
+        SHFL.BFLY PT, R19, R19, 0x8, 0x1f ;
+; Location ./promotion.jl:521
+        ISETP.NE.AND P0, PT, R24, R25, PT ;
+        LDL R34, [R1+0x4c] ;
+; Location /home/eschnett/src/kotekan/julia/kernels/upchan.jl:1415
+        SEL R24, R22, R20, !P1 ;
+        ISETP.LT.AND P0, PT, R25, RZ, P0 ;
+; Location /home/eschnett/.julia/packages/CUDA/rXson/src/device/intrinsics/warp.jl:29
+        SHFL.BFLY PT, R24, R24, 0x8, 0x1f ;
+; Location ./int.jl:86
+        IADD3 R25, R25, 0x1, RZ ;
+; Location /home/eschnett/.julia/packages/LLVM/OLMpi/src/interop/base.jl:38
+        STS [R32.X4+0x80], R17 ;
+; Location ./int.jl:295
+        SHF.R.S32.HI R17, RZ, 0x1d, R27 ;
+; Location ./int.jl:86
+        IADD3 R27, -R17, 0x1, RZ ;
+   @!P0 IMAD.MOV R27, RZ, RZ, -R17 ;
+; Location /home/eschnett/src/kotekan/julia/kernels/upchan.jl:1415
+        SEL R29, R29, R19, !P1 ;
+        SEL R19, R19, R31, !P1 ;
+; Location ./int.jl:87
+        IMAD R25, R27, 0x20000000, R25 ;
+; Location /home/eschnett/src/kotekan/julia/kernels/upchan.jl:1415
+        SEL R20, R20, R24, !P1 ;
+        SEL R22, R24, R22, !P1 ;
+; Location /home/eschnett/.julia/packages/LLVM/OLMpi/src/interop/pointer.jl:114
+        IMAD.WIDE R24, R25, R33, c[0x0][0x210] ;
+; Location /home/eschnett/.julia/packages/LLVM/OLMpi/src/interop/base.jl:38
+        PRMT R26, R29, 0x5410, R19 ;
+        STS [R32.X4+0x4], R26 ;
+; Location /home/eschnett/.julia/packages/IndexSpaces/SkQyK/src/IndexSpaces.jl:872
+        LDG.E.128 R24, [R24.64+-0x4] ;
+; Location /home/eschnett/src/kotekan/julia/kernels/upchan.jl:1415
+        SEL R17, R23, R21, !P1 ;
+; Location /home/eschnett/.julia/packages/CUDA/rXson/src/device/intrinsics/warp.jl:29
+        SHFL.BFLY PT, R17, R17, 0x8, 0x1f ;
+; Location /home/eschnett/.julia/packages/LLVM/OLMpi/src/interop/base.jl:38
+        PRMT R19, R29, 0x7632, R19 ;
+        STS [R32.X4+0x84], R19 ;
+; Location /home/eschnett/src/kotekan/julia/kernels/upchan.jl:1415
+        SEL R21, R21, R17, !P1 ;
+        SEL R32, R17, R23, !P1 ;
+; Location /home/eschnett/.julia/packages/LLVM/OLMpi/src/interop/base.jl:38
+        PRMT R23, R20.reuse, 0x5410, R22.reuse ;
+        PRMT R17, R20, 0x7632, R22 ;
+; Location ./int.jl:88
+        LOP3.LUT R20, R11, 0xc0000, RZ, 0xfc, !PT ;
+; Location /home/eschnett/.julia/packages/LLVM/OLMpi/src/interop/base.jl:38
+        PRMT R19, R21, 0x5410, R32 ;
+; Location ./int.jl:87
+        IMAD.IADD R20, R2, 0x1, R20 ;
+; Location /home/eschnett/.julia/packages/LLVM/OLMpi/src/interop/base.jl:38
+        PRMT R32, R21, 0x7632, R32 ;
+; Location ./int.jl:295
+        SHF.R.S32.HI R21, RZ, 0x1f, R20 ;
+        LEA.HI R21, R21, R20, RZ, 0x1d ;
+; Location ./int.jl:88
+        LOP3.LUT R22, R21, 0xe0000000, RZ, 0xc0, !PT ;
+; Location ./promotion.jl:521
+        ISETP.NE.AND P0, PT, R22, R20, PT ;
+; Location ./int.jl:88
+        LOP3.LUT R11, R11, 0xe0000, RZ, 0xfc, !PT ;
+        ISETP.LT.AND P0, PT, R20, RZ, P0 ;
+; Location ./int.jl:87
+        IMAD.IADD R11, R2, 0x1, R11 ;
+; Location ./int.jl:295
+        SHF.R.S32.HI R22, RZ, 0x1d, R21 ;
+; Location ./int.jl:86
+        IADD3 R20, R20, 0x1, RZ ;
+        IADD3 R21, -R22, 0x1, RZ ;
+   @!P0 IMAD.MOV R21, RZ, RZ, -R22 ;
+; Location ./int.jl:87
+        IMAD R20, R21, 0x20000000, R20 ;
+; Location /home/eschnett/.julia/packages/LLVM/OLMpi/src/interop/base.jl:38
+        STS [R28], R23 ;
+; Location ./int.jl:295
+        SHF.R.S32.HI R28, RZ, 0x1f, R11 ;
+        LEA.HI R28, R28, R11, RZ, 0x1d ;
+; Location ./int.jl:88
+        LOP3.LUT R21, R28, 0xe0000000, RZ, 0xc0, !PT ;
+; Location ./promotion.jl:521
+        ISETP.NE.AND P0, PT, R21, R11, PT ;
+; Location /home/eschnett/.julia/packages/LLVM/OLMpi/src/interop/pointer.jl:114
+        IMAD.WIDE R20, R20, R33, c[0x0][0x210] ;
+        ISETP.LT.AND P0, PT, R11, RZ, P0 ;
+; Location /home/eschnett/.julia/packages/IndexSpaces/SkQyK/src/IndexSpaces.jl:872
         LDG.E.128 R20, [R20.64+-0x4] ;
-; Location ./int.jl:88
-        LOP3.LUT R27, R26, 0xe0000000, RZ, 0xc0, !PT ;
-; Location ./promotion.jl:477
-        ISETP.NE.AND P0, PT, R27, R25, PT ;
-        ISETP.LT.AND P0, PT, R25, RZ, P0 ;
-; Location ./int.jl:288
-        SHF.R.S32.HI R26, RZ, 0x1d, R26 ;
+; Location ./int.jl:295
+        SHF.R.S32.HI R28, RZ, 0x1d, R28 ;
 ; Location ./int.jl:86
-        IADD3 R27, -R26, 0x1, RZ ;
-   @!P0 IMAD.MOV R27, RZ, RZ, -R26 ;
-        IMAD R27, R27, 0x20000000, R25 ;
-; Location /home/dstn/.julia/packages/LLVM/RpBog/src/interop/base.jl:38
-        STS [R29], R28 ;
-; Location ./int.jl:87
-        IADD3 R25, R27, 0x1, RZ ;
-; Location /home/dstn/.julia/packages/LLVM/RpBog/src/interop/base.jl:38
-        STS [R32.X4+0x80], R24 ;
-; Location /home/dstn/.julia/packages/LLVM/RpBog/src/interop/pointer.jl:114
-        IMAD.WIDE R24, R25, R33, c[0x0][0x210] ;
-; Location /home/dstn/.julia/packages/IndexSpaces/MMvQv/src/IndexSpaces.jl:872
-        LDG.E.128 R24, [R24.64+-0x4] ;
-; Location /home/dstn/.julia/packages/LLVM/RpBog/src/interop/base.jl:38
-        STS [R32.X4+0x4], R19 ;
-; Location ./int.jl:87
-        IADD3 R19, R11, 0x80000, RZ ;
-; Location ./int.jl:288
-        SHF.R.S32.HI R28, RZ, 0x1f, R19 ;
-        LEA.HI R28, R28, R19, RZ, 0x1d ;
-; Location ./int.jl:88
-        LOP3.LUT R29, R28, 0xe0000000, RZ, 0xc0, !PT ;
-; Location ./promotion.jl:477
-        ISETP.NE.AND P0, PT, R29, R19, PT ;
-        ISETP.LT.AND P0, PT, R19, RZ, P0 ;
-; Location ./int.jl:288
-        SHF.R.S32.HI R28, RZ, 0x1d, R28 ;
-; Location /home/dstn/.julia/packages/LLVM/RpBog/src/interop/base.jl:38
-        STS [R32.X4+0x84], R15 ;
-; Location ./int.jl:86
+        IADD3 R11, R11, 0x1, RZ ;
         IADD3 R29, -R28, 0x1, RZ ;
    @!P0 IMAD.MOV R29, RZ, RZ, -R28 ;
-        LDL R32, [R1+0x1c] ;
-        IMAD R29, R29, 0x20000000, R19 ;
-; Location ./int.jl:87
-        IADD3 R29, R29, 0x1, RZ ;
-; Location /home/dstn/.julia/packages/LLVM/RpBog/src/interop/pointer.jl:114
+; Location ./int.jl:87
+        IMAD R29, R29, 0x20000000, R11 ;
+; Location /home/eschnett/.julia/packages/LLVM/OLMpi/src/interop/pointer.jl:114
         IMAD.WIDE R28, R29, R33, c[0x0][0x210] ;
-; Location /home/dstn/.julia/packages/IndexSpaces/MMvQv/src/IndexSpaces.jl:872
+; Location /home/eschnett/.julia/packages/LLVM/OLMpi/src/interop/base.jl:38
+        STS [R34.X4+0x80], R17 ;
+        LDL R33, [R1+0x54] ;
+; Location /home/eschnett/.julia/packages/IndexSpaces/SkQyK/src/IndexSpaces.jl:872
         LDG.E.128 R28, [R28.64+-0x4] ;
-<<<<<<< HEAD
-; Location /home/eschnett/src/kotekan/julia/kernels/upchan.jl:1415
-        SEL R11, R22, R20, !P2 ;
-        SEL R17, R23, R21, !P2 ;
-; Location /home/eschnett/.julia/packages/CUDA/YIj5X/src/device/intrinsics/warp.jl:29
+; Location /home/eschnett/src/kotekan/julia/kernels/upchan.jl:1415
+        SEL R11, R26, R24, !P1 ;
+        SEL R17, R27, R25, !P1 ;
+; Location /home/eschnett/.julia/packages/CUDA/rXson/src/device/intrinsics/warp.jl:29
         SHFL.BFLY PT, R11, R11, 0x8, 0x1f ;
         SHFL.BFLY PT, R17, R17, 0x8, 0x1f ;
-; Location /home/eschnett/src/kotekan/julia/kernels/upchan.jl:1415
-        SEL R20, R20, R11, !P2 ;
-        SEL R11, R11, R22, !P2 ;
-        SEL R21, R21, R17, !P2 ;
-        SEL R23, R17, R23, !P2 ;
-; Location /home/eschnett/.julia/packages/LLVM/RpBog/src/interop/base.jl:38
-        PRMT R17, R20.reuse, 0x5410, R11.reuse ;
-        PRMT R11, R20, 0x7632, R11 ;
-        STS [R36], R17 ;
-        STS [R35.X4+0x80], R11 ;
-; Location /home/eschnett/src/kotekan/julia/kernels/upchan.jl:1415
-        SEL R17, R27, R25, !P2 ;
-        SEL R11, R26, R24, !P2 ;
-; Location /home/eschnett/.julia/packages/CUDA/YIj5X/src/device/intrinsics/warp.jl:29
-        SHFL.BFLY PT, R17, R17, 0x8, 0x1f ;
-        SHFL.BFLY PT, R11, R11, 0x8, 0x1f ;
-; Location /home/eschnett/.julia/packages/LLVM/RpBog/src/interop/base.jl:38
-        PRMT R19, R21, 0x5410, R23 ;
-        STS [R35.X4+0x4], R19 ;
-; Location /home/eschnett/src/kotekan/julia/kernels/upchan.jl:1415
-        SEL R27, R17, R27, !P2 ;
-        SEL R24, R24, R11, !P2 ;
-        SEL R11, R11, R26, !P2 ;
-        SEL R25, R25, R17, !P2 ;
-; Location /home/eschnett/.julia/packages/LLVM/RpBog/src/interop/base.jl:38
-        PRMT R17, R24.reuse, 0x5410, R11.reuse ;
-        PRMT R24, R24, 0x7632, R11 ;
-        PRMT R19, R25.reuse, 0x5410, R27.reuse ;
-        PRMT R11, R25, 0x7632, R27 ;
-        LDL R27, [R1+0xa0] ;
-=======
-; Location /home/dstn/kotekan/julia/kernels/upchan.jl:1410
-        SEL R15, R22, R20, !P1 ;
-        SEL R19, R23, R21, !P1 ;
-; Location /home/dstn/.julia/packages/CUDA/YIj5X/src/device/intrinsics/warp.jl:29
-        SHFL.BFLY PT, R15, R15, 0x8, 0x1f ;
-        SHFL.BFLY PT, R19, R19, 0x8, 0x1f ;
-; Location ./range.jl:883
-        SEL R20, R20, R15, !P1 ;
-        SEL R15, R15, R22, !P1 ;
-        SEL R21, R21, R19, !P1 ;
-        SEL R23, R19, R23, !P1 ;
-; Location /home/dstn/.julia/packages/LLVM/RpBog/src/interop/base.jl:38
-        PRMT R19, R20.reuse, 0x5410, R15.reuse ;
-        PRMT R15, R20, 0x7632, R15 ;
-        STS [R36], R19 ;
-        STS [R35.X4+0x80], R15 ;
-; Location /home/dstn/kotekan/julia/kernels/upchan.jl:1410
-        SEL R19, R27, R25, !P1 ;
-        LDL R36, [R1+0x84] ;
-        SEL R15, R26, R24, !P1 ;
-; Location /home/dstn/.julia/packages/CUDA/YIj5X/src/device/intrinsics/warp.jl:29
-        SHFL.BFLY PT, R19, R19, 0x8, 0x1f ;
-        SHFL.BFLY PT, R15, R15, 0x8, 0x1f ;
-; Location /home/dstn/.julia/packages/LLVM/RpBog/src/interop/base.jl:38
-        PRMT R20, R21, 0x5410, R23 ;
-        STS [R35.X4+0x4], R20 ;
-; Location ./range.jl:883
-        SEL R27, R19, R27, !P1 ;
-        SEL R24, R24, R15, !P1 ;
-        SEL R15, R15, R26, !P1 ;
-        SEL R25, R25, R19, !P1 ;
-; Location /home/dstn/.julia/packages/LLVM/RpBog/src/interop/base.jl:38
-        PRMT R19, R24.reuse, 0x5410, R15.reuse ;
-        PRMT R24, R24, 0x7632, R15 ;
-        PRMT R20, R25.reuse, 0x5410, R27.reuse ;
-        PRMT R15, R25, 0x7632, R27 ;
-        LDL R27, [R1+0x88] ;
->>>>>>> bdbe7b3b
-        PRMT R21, R21, 0x7632, R23 ;
-        STS [R35.X4+0x84], R21 ;
-        STS [R34], R19 ;
-; Location ./int.jl:87
-        IADD3 R21, R11, 0xa0000, RZ ;
-        LDL R35, [R1+0x24] ;
-        LDL R34, [R1+0x20] ;
-; Location ./int.jl:288
-        SHF.R.S32.HI R22, RZ, 0x1f, R21 ;
-; Location /home/dstn/.julia/packages/LLVM/RpBog/src/interop/base.jl:38
-        STS [R32.X4+0x80], R24 ;
-; Location ./int.jl:288
-        LEA.HI R22, R22, R21, RZ, 0x1d ;
-; Location /home/dstn/.julia/packages/LLVM/RpBog/src/interop/base.jl:38
-        STS [R32.X4+0x4], R20 ;
-; Location ./int.jl:88
-        LOP3.LUT R19, R22, 0xe0000000, RZ, 0xc0, !PT ;
-; Location ./promotion.jl:477
-        ISETP.NE.AND P0, PT, R19, R21, PT ;
-; Location /home/dstn/kotekan/julia/kernels/upchan.jl:1410
-        SEL R20, R30, R28, !P1 ;
-        ISETP.LT.AND P0, PT, R21, RZ, P0 ;
-; Location /home/dstn/.julia/packages/CUDA/YIj5X/src/device/intrinsics/warp.jl:29
-        SHFL.BFLY PT, R20, R20, 0x8, 0x1f ;
-; Location ./int.jl:288
-        SHF.R.S32.HI R22, RZ, 0x1d, R22 ;
-; Location ./int.jl:86
-<<<<<<< HEAD
-        IADD3 R22, -R21, 0x1, RZ ;
-   @!P0 IMAD.MOV R22, RZ, RZ, -R21 ;
-        IMAD R22, R22, 0x20000000, R20 ;
-; Location ./int.jl:87
-        IADD3 R20, R22, 0x1, RZ ;
-; Location /home/eschnett/.julia/packages/LLVM/RpBog/src/interop/base.jl:38
-        STS [R33.X4+0x80], R24 ;
-; Location /home/eschnett/.julia/packages/LLVM/RpBog/src/interop/pointer.jl:114
-        IMAD.WIDE R20, R20, R32, c[0x0][0x210] ;
-; Location /home/eschnett/.julia/packages/LLVM/RpBog/src/interop/base.jl:38
-        STS [R33.X4+0x4], R19 ;
-        STS [R33.X4+0x84], R11 ;
-; Location /home/eschnett/.julia/packages/IndexSpaces/MMvQv/src/IndexSpaces.jl:872
-        LDG.E.128 R20, [R20.64+-0x4] ;
-        LDL R33, [R1+0x1c] ;
-; Location /home/eschnett/src/kotekan/julia/kernels/upchan.jl:1415
-        SEL R19, R30, R28, !P2 ;
-; Location /home/eschnett/.julia/packages/CUDA/YIj5X/src/device/intrinsics/warp.jl:29
-        SHFL.BFLY PT, R19, R19, 0x8, 0x1f ;
-=======
-        IADD3 R23, -R22, 0x1, RZ ;
-   @!P0 IMAD.MOV R23, RZ, RZ, -R22 ;
-        IMAD R23, R23, 0x20000000, R21 ;
->>>>>>> bdbe7b3b
-; Location ./int.jl:87
-        IADD3 R25, R11, 0xc0000, RZ ;
-; Location ./int.jl:288
-        SHF.R.S32.HI R26, RZ, 0x1f, R25 ;
-; Location ./range.jl:883
-        SEL R28, R28, R20, !P1 ;
-        SEL R30, R20, R30, !P1 ;
-; Location ./int.jl:87
-        IADD3 R20, R23, 0x1, RZ ;
-; Location /home/dstn/.julia/packages/LLVM/RpBog/src/interop/base.jl:38
-        PRMT R24, R28, 0x5410, R30 ;
-; Location /home/dstn/.julia/packages/LLVM/RpBog/src/interop/pointer.jl:114
-        IMAD.WIDE R20, R20, R33, c[0x0][0x210] ;
-; Location ./int.jl:288
-        LEA.HI R26, R26, R25, RZ, 0x1d ;
-<<<<<<< HEAD
-; Location /home/eschnett/src/kotekan/julia/kernels/upchan.jl:1415
-        SEL R28, R28, R19, !P2 ;
-        SEL R30, R19, R30, !P2 ;
-; Location /home/eschnett/.julia/packages/LLVM/RpBog/src/interop/base.jl:38
-        PRMT R24, R28, 0x5410, R30.reuse ;
-; Location ./int.jl:87
-        IADD3 R10, R10, 0xe0000, RZ ;
-; Location /home/eschnett/src/kotekan/julia/kernels/upchan.jl:1415
-        SEL R17, R31, R29, !P2 ;
-; Location /home/eschnett/.julia/packages/LLVM/RpBog/src/interop/base.jl:38
-        PRMT R11, R28, 0x7632, R30 ;
-; Location ./int.jl:295
-        SHF.R.S32.HI R28, RZ, 0x1f, R10 ;
-; Location /home/eschnett/.julia/packages/CUDA/YIj5X/src/device/intrinsics/warp.jl:29
-        SHFL.BFLY PT, R17, R17, 0x8, 0x1f ;
-; Location ./int.jl:295
-        LEA.HI R28, R28, R10, RZ, 0x1d ;
-; Location /home/eschnett/src/kotekan/julia/kernels/upchan.jl:1415
-        SEL R19, R29, R17, !P2 ;
-        SEL R31, R17, R31, !P2 ;
-; Location /home/eschnett/.julia/packages/LLVM/RpBog/src/interop/base.jl:38
-        PRMT R17, R19.reuse, 0x5410, R31.reuse ;
-        PRMT R19, R19, 0x7632, R31 ;
-=======
-; Location /home/dstn/.julia/packages/LLVM/RpBog/src/interop/base.jl:38
-        STS [R32.X4+0x84], R15 ;
-; Location /home/dstn/.julia/packages/IndexSpaces/MMvQv/src/IndexSpaces.jl:872
-        LDG.E.128 R20, [R20.64+-0x4] ;
-; Location ./int.jl:87
-        IADD3 R11, R11, 0xe0000, RZ ;
-; Location /home/dstn/.julia/packages/LLVM/RpBog/src/interop/base.jl:38
-        PRMT R15, R28, 0x7632, R30 ;
-; Location ./int.jl:288
-        SHF.R.S32.HI R28, RZ, 0x1f, R11 ;
-        LEA.HI R28, R28, R11, RZ, 0x1d ;
-; Location /home/dstn/kotekan/julia/kernels/upchan.jl:1410
-        SEL R19, R31, R29, !P1 ;
-; Location /home/dstn/.julia/packages/CUDA/YIj5X/src/device/intrinsics/warp.jl:29
-        SHFL.BFLY PT, R19, R19, 0x8, 0x1f ;
-; Location ./range.jl:883
-        SEL R29, R29, R19, !P1 ;
-        SEL R31, R19, R31, !P1 ;
-; Location /home/dstn/.julia/packages/LLVM/RpBog/src/interop/base.jl:38
-        PRMT R19, R29.reuse, 0x5410, R31.reuse ;
-        PRMT R32, R29, 0x7632, R31 ;
->>>>>>> bdbe7b3b
-        STS [R27], R24 ;
-; Location ./int.jl:88
-        LOP3.LUT R24, R26, 0xe0000000, RZ, 0xc0, !PT ;
-; Location ./promotion.jl:477
-        ISETP.NE.AND P0, PT, R24, R25, PT ;
-        ISETP.LT.AND P0, PT, R25, RZ, P0 ;
-; Location ./int.jl:288
-        SHF.R.S32.HI R26, RZ, 0x1d, R26 ;
-; Location ./int.jl:86
-        IADD3 R24, -R26, 0x1, RZ ;
-   @!P0 IMAD.MOV R24, RZ, RZ, -R26 ;
-        IMAD R24, R24, 0x20000000, R25 ;
-; Location ./int.jl:88
-        LOP3.LUT R25, R28, 0xe0000000, RZ, 0xc0, !PT ;
-; Location ./int.jl:87
-        IADD3 R24, R24, 0x1, RZ ;
-; Location ./promotion.jl:477
-        ISETP.NE.AND P0, PT, R25, R11, PT ;
-; Location /home/dstn/.julia/packages/LLVM/RpBog/src/interop/pointer.jl:114
-        IMAD.WIDE R24, R24, R33, c[0x0][0x210] ;
-; Location /home/dstn/.julia/packages/IndexSpaces/MMvQv/src/IndexSpaces.jl:872
-        LDG.E.128 R24, [R24.64+-0x4] ;
-        ISETP.LT.AND P0, PT, R11, RZ, P0 ;
-; Location ./int.jl:288
-        SHF.R.S32.HI R28, RZ, 0x1d, R28 ;
-; Location ./int.jl:86
-        IADD3 R29, -R28, 0x1, RZ ;
-   @!P0 IMAD.MOV R29, RZ, RZ, -R28 ;
-        IMAD R29, R29, 0x20000000, R11 ;
-; Location /home/dstn/.julia/packages/LLVM/RpBog/src/interop/base.jl:38
-        STS [R34.X4+0x80], R15 ;
-; Location ./int.jl:87
-        IADD3 R29, R29, 0x1, RZ ;
-; Location /home/dstn/.julia/packages/LLVM/RpBog/src/interop/base.jl:38
+; Location /home/eschnett/.julia/packages/LLVM/OLMpi/src/interop/base.jl:38
         STS [R34.X4+0x4], R19 ;
         STS [R34.X4+0x84], R32 ;
-; Location /home/dstn/.julia/packages/LLVM/RpBog/src/interop/pointer.jl:114
-        IMAD.WIDE R28, R29, R33, c[0x0][0x210] ;
-        LDL R33, [R1+0x28] ;
-; Location /home/dstn/kotekan/julia/kernels/upchan.jl:1410
-        SEL R11, R22, R20, !P1 ;
-        SEL R15, R23, R21, !P1 ;
-; Location /home/dstn/.julia/packages/IndexSpaces/MMvQv/src/IndexSpaces.jl:872
-        LDG.E.128 R28, [R28.64+-0x4] ;
-<<<<<<< HEAD
-; Location /home/eschnett/src/kotekan/julia/kernels/upchan.jl:1415
-        SEL R10, R22, R20, !P2 ;
-        LDL R32, [R1+0x24] ;
-        SEL R11, R23, R21, !P2 ;
-; Location /home/eschnett/.julia/packages/CUDA/YIj5X/src/device/intrinsics/warp.jl:29
+        LDL R34, [R1+0x8c] ;
+; Location /home/eschnett/src/kotekan/julia/kernels/upchan.jl:1415
+        SEL R24, R24, R11, !P1 ;
+        SEL R11, R11, R26, !P1 ;
+        SEL R25, R25, R17, !P1 ;
+        LDL R26, [R1+0x88] ;
+        SEL R27, R17, R27, !P1 ;
+; Location /home/eschnett/.julia/packages/LLVM/OLMpi/src/interop/base.jl:38
+        PRMT R17, R24.reuse, 0x5410, R11.reuse ;
+        PRMT R11, R24, 0x7632, R11 ;
+        LDL R24, [R1+0x58] ;
+        STS [R36], R17 ;
+        PRMT R19, R25, 0x5410, R27 ;
+        STS [R35.X4+0x80], R11 ;
+        STS [R35.X4+0x4], R19 ;
+        PRMT R25, R25, 0x7632, R27 ;
+        STS [R35.X4+0x84], R25 ;
+; Location /home/eschnett/src/kotekan/julia/kernels/upchan.jl:1415
+        SEL R17, R22, R20, !P1 ;
+; Location /home/eschnett/.julia/packages/CUDA/rXson/src/device/intrinsics/warp.jl:29
+        SHFL.BFLY PT, R17, R17, 0x8, 0x1f ;
+; Location /home/eschnett/src/kotekan/julia/kernels/upchan.jl:1415
+        SEL R11, R23, R21, !P1 ;
+; Location /home/eschnett/.julia/packages/CUDA/rXson/src/device/intrinsics/warp.jl:29
         SHFL.BFLY PT, R11, R11, 0x8, 0x1f ;
-        SHFL.BFLY PT, R10, R10, 0x8, 0x1f ;
-; Location /home/eschnett/.julia/packages/LLVM/RpBog/src/interop/base.jl:38
-        STS [R33.X4+0x4], R17 ;
-        STS [R33.X4+0x84], R19 ;
-        LDL R33, [R1+0x98] ;
-; Location /home/eschnett/src/kotekan/julia/kernels/upchan.jl:1415
-        SEL R21, R21, R11, !P2 ;
-        SEL R23, R11, R23, !P2 ;
-        SEL R20, R20, R10, !P2 ;
-; Location /home/eschnett/.julia/packages/LLVM/RpBog/src/interop/base.jl:38
-        PRMT R17, R21.reuse, 0x5410, R23.reuse ;
-        PRMT R21, R21, 0x7632, R23 ;
-; Location /home/eschnett/src/kotekan/julia/kernels/upchan.jl:1415
-        SEL R10, R10, R22, !P2 ;
-        LDL R23, [R1+0x94] ;
-        LDL R22, [R1+0x28] ;
-; Location /home/eschnett/.julia/packages/LLVM/RpBog/src/interop/base.jl:38
-        PRMT R11, R20, 0x5410, R10 ;
-        PRMT R10, R20, 0x7632, R10 ;
-        STS [R35], R11 ;
-        STS [R34.X4+0x80], R10 ;
-        STS [R34.X4+0x4], R17 ;
-        STS [R34.X4+0x84], R21 ;
-; Location /home/eschnett/src/kotekan/julia/kernels/upchan.jl:1415
-        SEL R11, R26, R24, !P2 ;
-        SEL R10, R27, R25, !P2 ;
-; Location /home/eschnett/.julia/packages/CUDA/YIj5X/src/device/intrinsics/warp.jl:29
-        SHFL.BFLY PT, R11, R11, 0x8, 0x1f ;
-; Location /home/eschnett/src/kotekan/julia/kernels/upchan.jl:1415
-        SEL R17, R30, R28, !P2 ;
-        SEL R19, R31, R29, !P2 ;
-; Location /home/eschnett/.julia/packages/CUDA/YIj5X/src/device/intrinsics/warp.jl:29
-        SHFL.BFLY PT, R10, R10, 0x8, 0x1f ;
-        SHFL.BFLY PT, R17, R17, 0x8, 0x1f ;
+; Location /home/eschnett/src/kotekan/julia/kernels/upchan.jl:1415
+        SEL R19, R30, R28, !P1 ;
+        SEL R20, R20, R17, !P1 ;
+        SEL R17, R17, R22, !P1 ;
+        SEL R22, R31, R29, !P1 ;
+; Location /home/eschnett/.julia/packages/CUDA/rXson/src/device/intrinsics/warp.jl:29
         SHFL.BFLY PT, R19, R19, 0x8, 0x1f ;
-; Location /home/eschnett/src/kotekan/julia/kernels/upchan.jl:1415
-        SEL R24, R24, R11, !P2 ;
-        SEL R11, R11, R26, !P2 ;
-; Location /home/eschnett/.julia/packages/LLVM/RpBog/src/interop/base.jl:38
-        PRMT R20, R24.reuse, 0x5410, R11.reuse ;
-        PRMT R11, R24, 0x7632, R11 ;
-; Location /home/eschnett/src/kotekan/julia/kernels/upchan.jl:1415
-        SEL R25, R25, R10, !P2 ;
-        SEL R10, R10, R27, !P2 ;
-        SEL R28, R28, R17, !P2 ;
-        SEL R17, R17, R30, !P2 ;
-; Location /home/eschnett/.julia/packages/LLVM/RpBog/src/interop/base.jl:38
-        STS [R33], R20 ;
-; Location /home/eschnett/src/kotekan/julia/kernels/upchan.jl:1415
-        SEL R29, R29, R19, !P2 ;
-; Location /home/eschnett/.julia/packages/LLVM/RpBog/src/interop/base.jl:38
-        PRMT R21, R25, 0x5410, R10.reuse ;
-        STS [R32.X4+0x80], R11 ;
-; Location /home/eschnett/src/kotekan/julia/kernels/upchan.jl:1415
-        SEL R19, R19, R31, !P2 ;
-; Location /home/eschnett/.julia/packages/LLVM/RpBog/src/interop/base.jl:38
-        PRMT R10, R25, 0x7632, R10 ;
-        STS [R32.X4+0x4], R21 ;
-        PRMT R20, R29.reuse, 0x5410, R19 ;
-        PRMT R11, R28.reuse, 0x5410, R17.reuse ;
-        PRMT R17, R28, 0x7632, R17 ;
-        STS [R32.X4+0x84], R10 ;
-        PRMT R19, R29, 0x7632, R19 ;
-        STS [R23], R11 ;
-        STS [R22.X4+0x80], R17 ;
-        STS [R22.X4+0x4], R20 ;
-        STS [R22.X4+0x84], R19 ;
-        LDL R23, [R1+0x54] ;
-        LDL R22, [R1+0x50] ;
-; Location /home/eschnett/.julia/packages/CUDA/YIj5X/src/device/intrinsics/synchronization.jl:16
-        IMAD.MOV.U32 R17, RZ, RZ, R15 ;
-        IMAD.MOV.U32 R24, RZ, RZ, R0 ;
-        UMOV UR7, 0x100 ;
-        UMOV UR5, UR4 ;
-=======
-        LDL R34, [R1+0x80] ;
-; Location /home/dstn/.julia/packages/CUDA/YIj5X/src/device/intrinsics/warp.jl:29
-        SHFL.BFLY PT, R11, R11, 0x8, 0x1f ;
-        SHFL.BFLY PT, R15, R15, 0x8, 0x1f ;
-        LDL R32, [R1+0x7c] ;
-; Location ./range.jl:883
-        SEL R20, R20, R11, !P1 ;
-        SEL R11, R11, R22, !P1 ;
-        SEL R21, R21, R15, !P1 ;
-        SEL R23, R15, R23, !P1 ;
-; Location /home/dstn/.julia/packages/LLVM/RpBog/src/interop/base.jl:38
-        PRMT R15, R20.reuse, 0x5410, R11.reuse ;
-        PRMT R11, R20, 0x7632, R11 ;
-        STS [R36], R15 ;
-        STS [R35.X4+0x80], R11 ;
-        PRMT R19, R21.reuse, 0x5410, R23.reuse ;
-        PRMT R21, R21, 0x7632, R23 ;
-        LDL R23, [R1+0x2c] ;
-        STS [R35.X4+0x4], R19 ;
-        STS [R35.X4+0x84], R21 ;
-; Location /home/dstn/kotekan/julia/kernels/upchan.jl:1410
-        SEL R15, R26, R24, !P1 ;
-        SEL R11, R27, R25, !P1 ;
-; Location /home/dstn/.julia/packages/CUDA/YIj5X/src/device/intrinsics/warp.jl:29
-        SHFL.BFLY PT, R15, R15, 0x8, 0x1f ;
-        SHFL.BFLY PT, R11, R11, 0x8, 0x1f ;
-; Location ./range.jl:883
-        SEL R24, R24, R15, !P1 ;
-        SEL R15, R15, R26, !P1 ;
-        SEL R25, R25, R11, !P1 ;
-        SEL R11, R11, R27, !P1 ;
-; Location /home/dstn/.julia/packages/LLVM/RpBog/src/interop/base.jl:38
-        PRMT R22, R24.reuse, 0x5410, R15.reuse ;
-        PRMT R15, R24, 0x7632, R15 ;
-        PRMT R21, R25.reuse, 0x5410, R11.reuse ;
-        STS [R34], R22 ;
-        PRMT R11, R25, 0x7632, R11 ;
-        STS [R33.X4+0x80], R15 ;
-        STS [R33.X4+0x4], R21 ;
-        STS [R33.X4+0x84], R11 ;
-        LDL R24, [R1+0x58] ;
-        LDL R11, [R1+0x54] ;
-; Location /home/dstn/kotekan/julia/kernels/upchan.jl:1410
-        SEL R19, R30, R28, !P1 ;
-        SEL R20, R31, R29, !P1 ;
-; Location /home/dstn/.julia/packages/CUDA/YIj5X/src/device/intrinsics/warp.jl:29
-        SHFL.BFLY PT, R19, R19, 0x8, 0x1f ;
-        SHFL.BFLY PT, R20, R20, 0x8, 0x1f ;
-; Location /home/dstn/.julia/packages/CUDA/YIj5X/src/device/intrinsics/synchronization.jl:16
-        IMAD.MOV.U32 R25, RZ, RZ, R0 ;
-        IMAD.U32 R0, RZ, RZ, UR4 ;
-; Location ./range.jl:883
+        SHFL.BFLY PT, R22, R22, 0x8, 0x1f ;
+; Location /home/eschnett/src/kotekan/julia/kernels/upchan.jl:1415
+        SEL R21, R21, R11, !P1 ;
+        SEL R11, R11, R23, !P1 ;
+; Location /home/eschnett/.julia/packages/LLVM/OLMpi/src/interop/base.jl:38
+        PRMT R23, R20.reuse, 0x5410, R17.reuse ;
+        PRMT R17, R20, 0x7632, R17 ;
+        PRMT R20, R21.reuse, 0x5410, R11.reuse ;
+        PRMT R11, R21, 0x7632, R11 ;
+; Location /home/eschnett/src/kotekan/julia/kernels/upchan.jl:1415
         SEL R28, R28, R19, !P1 ;
         SEL R19, R19, R30, !P1 ;
-        SEL R29, R29, R20, !P1 ;
-        SEL R20, R20, R31, !P1 ;
-; Location /home/dstn/.julia/packages/LLVM/RpBog/src/interop/base.jl:38
-        PRMT R15, R28.reuse, 0x5410, R19.reuse ;
+        SEL R29, R29, R22, !P1 ;
+        SEL R22, R22, R31, !P1 ;
+; Location /home/eschnett/.julia/packages/LLVM/OLMpi/src/interop/base.jl:38
+        STS [R34], R23 ;
+        STS [R33.X4+0x80], R17 ;
+        STS [R33.X4+0x4], R20 ;
+        PRMT R17, R28, 0x5410, R19 ;
         PRMT R19, R28, 0x7632, R19 ;
-        PRMT R21, R29.reuse, 0x5410, R20.reuse ;
-        PRMT R20, R29, 0x7632, R20 ;
-        STS [R32], R15 ;
-        STS [R23.X4+0x80], R19 ;
-        STS [R23.X4+0x4], R21 ;
-        STS [R23.X4+0x84], R20 ;
-        STL [R1+0x50], R0 ;
-; Location /home/dstn/.julia/packages/CUDA/YIj5X/src/device/intrinsics/synchronization.jl:16
-        UMOV UR6, 0x100 ;
-        IMAD.MOV.U32 R20, RZ, RZ, R13 ;
->>>>>>> bdbe7b3b
+        PRMT R20, R29.reuse, 0x5410, R22.reuse ;
+        STS [R33.X4+0x84], R11 ;
+        PRMT R22, R29, 0x7632, R22 ;
+        STS [R26], R17 ;
+        STS [R24.X4+0x80], R19 ;
+        STS [R24.X4+0x4], R20 ;
+        STS [R24.X4+0x84], R22 ;
+        LDL R11, [R1+0x60] ;
+        LDL R24, [R1+0x64] ;
+; Location /home/eschnett/.julia/packages/CUDA/rXson/src/device/intrinsics/synchronization.jl:16
+        IMAD.MOV.U32 R20, RZ, RZ, R15 ;
+        IMAD.MOV.U32 R25, RZ, RZ, R10 ;
+        UMOV UR8, 0x100 ;
+        UMOV UR5, UR4 ;
         BAR.SYNC 0x0 ;
 
 .L_x_38:
-        IMAD.MOV.U32 R0, RZ, RZ, R2 ;
-; Location ./int.jl:366
+        IMAD.MOV.U32 R10, RZ, RZ, R9 ;
+; Location ./int.jl:373
         LOP3.LUT R27, R20, 0x88888888, RZ, 0x3c, !PT ;
-; Location /home/dstn/.julia/packages/LLVM/RpBog/src/interop/base.jl:38
-        LDS R2, [R11] ;
-        IMAD.MOV.U32 R15, RZ, RZ, 0x64006400 ;
-; Location ./promotion.jl:477
-        UIADD3 UR6, UR6, -0x8, URZ ;
-        IMAD.MOV.U32 R13, RZ, RZ, 0x4800 ;
-; Location ./int.jl:366
-        LOP3.LUT R29, R0, 0x88888888, RZ, 0x3c, !PT ;
-; Location /home/dstn/.julia/packages/LLVM/RpBog/src/interop/base.jl:38
-        HADD2 R26, R13.reuse.H0_H0, 1024, 1024 ;
-; Location ./promotion.jl:477
-        ISETP.NE.AND P0, PT, RZ, UR6, PT ;
-; Location /home/dstn/.julia/packages/LLVM/RpBog/src/interop/base.jl:38
-        HADD2 R19, R13.H0_H0, 64, 64 ;
-        IMAD.MOV.U32 R13, RZ, RZ, 0x54005400 ;
-; Location ./promotion.jl:477
+; Location /home/eschnett/.julia/packages/LLVM/OLMpi/src/interop/base.jl:38
+        LDS R9, [R11] ;
+        IMAD.MOV.U32 R17, RZ, RZ, 0x64006400 ;
+; Location ./promotion.jl:521
+        UIADD3 UR8, UR8, -0x8, URZ ;
+        IMAD.MOV.U32 R19, RZ, RZ, 0x4800 ;
+; Location ./int.jl:373
+        LOP3.LUT R29, R10, 0x88888888, RZ, 0x3c, !PT ;
+; Location /home/eschnett/.julia/packages/LLVM/OLMpi/src/interop/base.jl:38
+        IMAD.MOV.U32 R15, RZ, RZ, 0x54005400 ;
+        HADD2 R26, R19.reuse.H0_H0, 1024, 1024 ;
+; Location ./promotion.jl:521
+        ISETP.NE.AND P0, PT, RZ, UR8, PT ;
+; Location /home/eschnett/.julia/packages/LLVM/OLMpi/src/interop/base.jl:38
+        HADD2 R19, R19.H0_H0, 64, 64 ;
+; Location ./promotion.jl:521
         IADD3 R11, R11, 0x484, RZ ;
-; Location ./int.jl:366
-        LOP3.LUT R21, R2, 0x88888888, RZ, 0x3c, !PT ;
-; Location /home/dstn/.julia/packages/LLVM/RpBog/src/interop/base.jl:38
-        LOP3.LUT R28, R21.reuse, 0xf000f, R15, 0xe2, !PT ;
-; Location ./int.jl:495
+; Location ./int.jl:373
+        LOP3.LUT R21, R9, 0x88888888, RZ, 0x3c, !PT ;
+; Location /home/eschnett/.julia/packages/LLVM/OLMpi/src/interop/base.jl:38
+        LOP3.LUT R28, R21.reuse, 0xf000f, R17, 0xe2, !PT ;
+; Location ./int.jl:528
         SHF.R.U32.HI R23, RZ, 0x8, R21 ;
-; Location /home/dstn/.julia/packages/LLVM/RpBog/src/interop/base.jl:38
-        LOP3.LUT R21, R21, 0xf000f0, R13, 0xe2, !PT ;
+; Location /home/eschnett/.julia/packages/LLVM/OLMpi/src/interop/base.jl:38
+        LOP3.LUT R21, R21, 0xf000f0, R15, 0xe2, !PT ;
         HADD2 R20, R28, -R26.reuse ;
-        LOP3.LUT R28, R27, 0xf000f, R15.reuse, 0xe2, !PT ;
-        LOP3.LUT R22, R23.reuse, 0xf000f, R15, 0xe2, !PT ;
-        HMUL2 R20, -R4, R20 ;
-        LOP3.LUT R23, R23, 0xf000f0, R13, 0xe2, !PT ;
+        LOP3.LUT R28, R27, 0xf000f, R17.reuse, 0xe2, !PT ;
+        LOP3.LUT R22, R23.reuse, 0xf000f, R17, 0xe2, !PT ;
+        HMUL2 R20, -R8, R20 ;
+        LOP3.LUT R23, R23, 0xf000f0, R15, 0xe2, !PT ;
         HADD2 R28, R28, -R26 ;
         HADD2 R21, R21, -R19.reuse ;
-        HFMA2 R20, R7, R28, R20 ;
-        LOP3.LUT R28, R27, 0xf000f0, R13, 0xe2, !PT ;
-        HMUL2 R21, -R4, R21 ;
-; Location ./int.jl:495
+        HFMA2 R20, R5, R28, R20 ;
+        LOP3.LUT R28, R27, 0xf000f0, R15, 0xe2, !PT ;
+        HMUL2 R21, -R8, R21 ;
+; Location ./int.jl:528
         SHF.R.U32.HI R27, RZ, 0x8, R27 ;
-; Location /home/dstn/.julia/packages/LLVM/RpBog/src/interop/base.jl:38
+; Location /home/eschnett/.julia/packages/LLVM/OLMpi/src/interop/base.jl:38
         HADD2 R23, R23, -R19.reuse ;
         HADD2 R28, R28, -R19 ;
         HADD2 R22, R22, -R26 ;
-        HFMA2 R21, R7, R28, R21 ;
-        LOP3.LUT R28, R27.reuse, 0xf000f, R15, 0xe2, !PT ;
-        HMUL2 R23, -R4.reuse, R23 ;
-        LOP3.LUT R27, R27, 0xf000f0, R13, 0xe2, !PT ;
-        HMUL2 R22, -R4, R22 ;
+        HFMA2 R21, R5, R28, R21 ;
+        LOP3.LUT R28, R27.reuse, 0xf000f, R17, 0xe2, !PT ;
+        HMUL2 R23, -R8.reuse, R23 ;
+        LOP3.LUT R27, R27, 0xf000f0, R15, 0xe2, !PT ;
+        HMUL2 R22, -R8, R22 ;
         HADD2 R28, R28, -R26 ;
         HADD2 R27, R27, -R19 ;
-        HFMA2 R22, R7, R28, R22 ;
-        HFMA2 R23, R7, R27, R23 ;
-; Location ./int.jl:366
+        HFMA2 R22, R5, R28, R22 ;
+        HFMA2 R23, R5, R27, R23 ;
+; Location ./int.jl:373
         LOP3.LUT R27, R25, 0x88888888, RZ, 0x3c, !PT ;
-; Location /home/dstn/.julia/packages/LLVM/RpBog/src/interop/base.jl:38
-        LOP3.LUT R28, R27, 0xf000f, R15, 0xe2, !PT ;
+; Location /home/eschnett/.julia/packages/LLVM/OLMpi/src/interop/base.jl:38
+        LOP3.LUT R28, R27, 0xf000f, R17, 0xe2, !PT ;
         HADD2 R28, R28, -R26 ;
         HFMA2 R20, -R6, R28, R20 ;
-        LOP3.LUT R28, R27, 0xf000f0, R13, 0xe2, !PT ;
-; Location ./int.jl:495
+        LOP3.LUT R28, R27, 0xf000f0, R15, 0xe2, !PT ;
+; Location ./int.jl:528
         SHF.R.U32.HI R27, RZ, 0x8, R27 ;
-; Location /home/dstn/.julia/packages/LLVM/RpBog/src/interop/base.jl:38
+; Location /home/eschnett/.julia/packages/LLVM/OLMpi/src/interop/base.jl:38
         HADD2 R28, R28, -R19 ;
         HFMA2 R21, -R6, R28, R21 ;
-        LOP3.LUT R28, R27.reuse, 0xf000f, R15, 0xe2, !PT ;
-        LOP3.LUT R27, R27, 0xf000f0, R13, 0xe2, !PT ;
+        LOP3.LUT R28, R27.reuse, 0xf000f, R17, 0xe2, !PT ;
+        LOP3.LUT R27, R27, 0xf000f0, R15, 0xe2, !PT ;
         HADD2 R28, R28, -R26 ;
         HADD2 R27, R27, -R19 ;
         HFMA2 R22, -R6.reuse, R28, R22 ;
-        LOP3.LUT R28, R29.reuse, 0xf000f, R15, 0xe2, !PT ;
+        LOP3.LUT R28, R29.reuse, 0xf000f, R17, 0xe2, !PT ;
         HFMA2 R23, -R6, R27, R23 ;
-; Location ./int.jl:495
+; Location ./int.jl:528
         SHF.R.U32.HI R27, RZ, 0x8, R29 ;
-; Location /home/dstn/.julia/packages/LLVM/RpBog/src/interop/base.jl:38
-        LOP3.LUT R29, R29, 0xf000f0, R13, 0xe2, !PT ;
+; Location /home/eschnett/.julia/packages/LLVM/OLMpi/src/interop/base.jl:38
+        LOP3.LUT R29, R29, 0xf000f0, R15.reuse, 0xe2, !PT ;
         HADD2 R28, R28, -R26 ;
-        LOP3.LUT R15, R27, 0xf000f, R15, 0xe2, !PT ;
-        LOP3.LUT R13, R27, 0xf000f0, R13, 0xe2, !PT ;
+        LOP3.LUT R15, R27, 0xf000f0, R15, 0xe2, !PT ;
+        LOP3.LUT R17, R27, 0xf000f, R17, 0xe2, !PT ;
         HADD2 R29, R29, -R19.reuse ;
-        HADD2 R15, R15, -R26 ;
-        HADD2 R13, R13, -R19 ;
-; Location /home/dstn/.julia/packages/IndexSpaces/MMvQv/src/IndexSpaces.jl:1968
+        HADD2 R15, R15, -R19 ;
+; Location /home/eschnett/.julia/packages/IndexSpaces/SkQyK/src/IndexSpaces.jl:1968
         IMAD.MOV.U32 R19, RZ, RZ, R16 ;
-; Location /home/dstn/.julia/packages/LLVM/RpBog/src/interop/base.jl:38
-        HFMA2 R20, R5.reuse, R28, R20 ;
-        HFMA2 R21, R5.reuse, R29, R21 ;
-        HFMA2 R22, R5, R15, R22 ;
-        HFMA2 R23, R5, R13, R23 ;
-        HMUL2 R15, -R9.reuse, R21.reuse ;
-        HMUL2 R13, R9.reuse, R20.reuse ;
-        HFMA2 R20, R8.reuse, R20, R15 ;
-        HFMA2 R21, R8, R21, R13 ;
-        HMUL2 R13, -R9, R23 ;
-        HMUL2 R15, R9, R22.reuse ;
-        HFMA2 R22, R8.reuse, R22, R13 ;
-; Location /home/dstn/.julia/packages/IndexSpaces/MMvQv/src/IndexSpaces.jl:1968
-        HMMA.16816.F16 R20, R16, R20, RZ ;
-; Location /home/dstn/.julia/packages/LLVM/RpBog/src/interop/base.jl:38
-        HFMA2 R23, R8, R23, R15 ;
-; Location /home/dstn/.julia/packages/IndexSpaces/MMvQv/src/IndexSpaces.jl:1968
-        IMAD.MOV.U32 R13, RZ, RZ, RZ ;
+; Location /home/eschnett/.julia/packages/LLVM/OLMpi/src/interop/base.jl:38
+        HADD2 R17, R17, -R26 ;
+        HFMA2 R20, R7.reuse, R28, R20 ;
+        HFMA2 R21, R7.reuse, R29, R21 ;
+        HFMA2 R23, R7, R15, R23 ;
+        HFMA2 R22, R7, R17, R22 ;
+        HMUL2 R15, R3.reuse, R20.reuse ;
+        HMUL2 R17, -R3.reuse, R21.reuse ;
+        HFMA2 R21, R4.reuse, R21, R15 ;
+        HFMA2 R20, R4, R20, R17 ;
+        HMUL2 R15, -R3, R23 ;
+        HMUL2 R17, R3, R22.reuse ;
+        HFMA2 R22, R4.reuse, R22, R15 ;
+; Location /home/eschnett/.julia/packages/IndexSpaces/SkQyK/src/IndexSpaces.jl:1968
         IMAD.MOV.U32 R15, RZ, RZ, R12 ;
+; Location /home/eschnett/.julia/packages/LLVM/OLMpi/src/interop/base.jl:38
+        HFMA2 R23, R4, R23, R17 ;
+; Location /home/eschnett/.julia/packages/IndexSpaces/SkQyK/src/IndexSpaces.jl:1968
+        IMAD.MOV.U32 R17, RZ, RZ, RZ ;
+        HMMA.16816.F16 R20, R12.reuse, R20, RZ ;
+        HMMA.16816.F16 R22, R12, R22, RZ ;
+        IMAD.MOV.U32 R15, RZ, RZ, R25 ;
+        HMMA.16816.F16 R20, R16.reuse, R20, RZ ;
         HMMA.16816.F16 R22, R16, R22, RZ ;
         NOP ;
-        HMMA.16816.F16 R20, R12.reuse, R20, RZ ;
-        HMMA.16816.F16 R22, R12, R22, RZ ;
-        IMAD.MOV.U32 R13, RZ, RZ, R25 ;
-; Location /home/dstn/.julia/packages/LLVM/RpBog/src/interop/base.jl:38
-        HMUL2 R21, R10.reuse, R21 ;
-        HMUL2 R20, R10, R20 ;
+; Location /home/eschnett/.julia/packages/LLVM/OLMpi/src/interop/base.jl:38
+        HMUL2 R21, R0.reuse, R21 ;
+        HMUL2 R20, R0, R20 ;
         HMNMX2 R21, R21, -7, -7, !PT ;
         HMNMX2 R20, R20, -7, -7, !PT ;
-        HMUL2 R23, R10.reuse, R23 ;
+        HMUL2 R23, R0.reuse, R23 ;
         HMNMX2 R21, R21, 7, 7, PT ;
-        HMUL2 R22, R10, R22 ;
+        HMUL2 R22, R0, R22 ;
         HMNMX2 R20, R20, 7, 7, PT ;
-<<<<<<< HEAD
-        HADD2 R21, R21, R25.reuse ;
-        HADD2 R20, R20, R25 ;
-        PRMT R11, R11, 0x6240, R21 ;
-        PRMT R10, R10, 0x6240, R20 ;
-; Location ./int.jl:503
-        IMAD.SHL.U32 R11, R11, 0x10, RZ ;
-; Location /home/eschnett/.julia/packages/LLVM/RpBog/src/interop/base.jl:38
-        LOP3.LUT R10, R10, 0xf0f0f0f, R11, 0xe2, !PT ;
-; Location ./int.jl:373
-        LOP3.LUT R10, R10, 0x88888888, RZ, 0x3c, !PT ;
-; Location /home/eschnett/.julia/packages/LLVM/RpBog/src/interop/base.jl:38
-        STS [R23], R10 ;
-; Location ./promotion.jl:499
-        IADD3 R23, R23, 0x484, RZ ;
-; Location /home/eschnett/src/kotekan/julia/kernels/upchan.jl:1415
-=======
         HMNMX2 R23, R23, -7, -7, !PT ;
         HADD2 R21, R21, R26.reuse ;
         HMNMX2 R22, R22, -7, -7, !PT ;
@@ -2151,458 +1860,350 @@
         HADD2 R22, R22, R26 ;
         PRMT R21, R21, 0x6240, R23 ;
         PRMT R20, R20, 0x6240, R22 ;
-; Location ./int.jl:496
+; Location ./int.jl:529
         IMAD.SHL.U32 R21, R21, 0x10, RZ ;
-; Location /home/dstn/.julia/packages/LLVM/RpBog/src/interop/base.jl:38
+; Location /home/eschnett/.julia/packages/LLVM/OLMpi/src/interop/base.jl:38
         LOP3.LUT R20, R20, 0xf0f0f0f, R21, 0xe2, !PT ;
-; Location ./int.jl:366
-        LOP3.LUT R15, R20, 0x88888888, RZ, 0x3c, !PT ;
-; Location ./promotion.jl:477
+; Location ./int.jl:373
+        LOP3.LUT R17, R20, 0x88888888, RZ, 0x3c, !PT ;
+; Location ./promotion.jl:521
         IMAD.MOV.U32 R20, RZ, RZ, R25 ;
-        IMAD.MOV.U32 R25, RZ, RZ, R0 ;
-; Location /home/dstn/.julia/packages/LLVM/RpBog/src/interop/base.jl:38
-        STS [R24], R15 ;
-; Location ./promotion.jl:477
+        IMAD.MOV.U32 R25, RZ, RZ, R10 ;
+; Location /home/eschnett/.julia/packages/LLVM/OLMpi/src/interop/base.jl:38
+        STS [R24], R17 ;
+; Location ./promotion.jl:521
         IADD3 R24, R24, 0x484, RZ ;
-; Location /home/dstn/kotekan/julia/kernels/upchan.jl:1410
->>>>>>> bdbe7b3b
+; Location /home/eschnett/src/kotekan/julia/kernels/upchan.jl:1415
     @P0 BRA `(.L_x_38) ;
-        LDL R44, [R1+0x78] ;
-        LDL R41, [R1+0x30] ;
-        LDL R43, [R1+0x74] ;
-        LDL R42, [R1+0x34] ;
-        LDL R40, [R1+0x70] ;
-        LDL R39, [R1+0x38] ;
-        LDL R38, [R1+0x6c] ;
-        LDL R35, [R1+0x68] ;
-        LDL R37, [R1+0x3c] ;
-        LDL R34, [R1+0x40] ;
-        LDL R32, [R1+0x64] ;
-        LDL R36, [R1+0x44] ;
-        LDL R33, [R1+0x60] ;
-        LDL R30, [R1+0x48] ;
-        LDL R24, [R1+0x4c] ;
-        LDL R31, [R1+0x5c] ;
-; Location /home/dstn/.julia/packages/CUDA/YIj5X/src/device/intrinsics/synchronization.jl:16
+        LDL R33, [R1+0x34] ;
+        STL [R1+0xa8], R0 ;
+        LDL R42, [R1+0x84] ;
+        LDL R40, [R1+0x38] ;
+        LDL R0, [R1+0x68] ;
+        LDL R41, [R1+0x80] ;
+        LDL R30, [R1+0x7c] ;
+        LDL R39, [R1+0x30] ;
+        LDL R38, [R1+0x78] ;
+        LDL R37, [R1+0x2c] ;
+        LDL R31, [R1+0x6c] ;
+        LDL R17, [R1+0x20] ;
+        LDL R34, [R1+0x28] ;
+        LDL R35, [R1+0x74] ;
+        LDL R32, [R1+0x70] ;
+        LDL R36, [R1+0x24] ;
+; Location /home/eschnett/.julia/packages/CUDA/rXson/src/device/intrinsics/synchronization.jl:16
         BAR.SYNC 0x0 ;
-        VOTEU.ANY UP0, P2 ;
-        @UP0 USHF.L.U32 UR6, UR4, 0xc, URZ ;
-        BSSY B0, `(.L_x_39) ;
-; Location /home/dstn/.julia/packages/LLVM/RpBog/src/interop/base.jl:38
-        LDS R26, [R44] ;
-        LDS R20, [R41.X4+0x80] ;
-        LDS R22, [R43] ;
-        LDS R21, [R42.X4+0x80] ;
-        LDS R23, [R42.X4+0x4] ;
-        LDS R25, [R42.X4+0x84] ;
-        LDS R27, [R41.X4+0x4] ;
-        LDS R29, [R41.X4+0x84] ;
-        LDS R52, [R40] ;
-        LDS R45, [R39.X4+0x80] ;
-        LDS R55, [R39.X4+0x4] ;
-        LDS R43, [R39.X4+0x84] ;
-        LDS R41, [R38] ;
+; Location ./int.jl:87
+        IMAD.U32 R26, RZ, RZ, UR4 ;
+        IMAD.U32 R24, RZ, RZ, UR6 ;
+; Location /home/eschnett/.julia/packages/LLVM/OLMpi/src/interop/base.jl:38
+        LDS R21, [R33.X4+0x80] ;
+        LDS R23, [R33.X4+0x4] ;
+        LDS R25, [R33.X4+0x84] ;
+        LDS R59, [R42] ;
+        S2R R33, SR_TID.Y ;
+        LDS R29, [R0] ;
+        LDS R20, [R40.X4+0x80] ;
+        S2R R0, SR_TID.X ;
+        LDS R22, [R41] ;
+        LDS R50, [R30] ;
+        LDS R30, [R39.X4+0x80] ;
+        IMAD.SHL.U32 R33, R33, 0x4, RZ ;
+        LDS R47, [R38] ;
+; Location ./int.jl:87
+        LOP3.LUT R26, R26, 0x18, R33, 0xf8, !PT ;
+; Location /home/eschnett/.julia/packages/LLVM/OLMpi/src/interop/base.jl:38
+        LDS R45, [R37.X4+0x80] ;
+        IMAD.SHL.U32 R0, R0, 0x4, RZ ;
+        LDS R56, [R37.X4+0x4] ;
+        LDS R43, [R37.X4+0x84] ;
+        LOP3.LUT R0, R0, 0x1c, RZ, 0xc0, !PT ;
+        LDS R11, [R31] ;
+        LDS R38, [R17.X4+0x80] ;
+        LDS R31, [R17.X4+0x4] ;
+        LDS R37, [R17.X4+0x84] ;
+; Location /home/eschnett/.julia/packages/CUDA/rXson/src/device/intrinsics/warp.jl:29
+        IMAD.SHL.U32 R26, R26, 0x1000, RZ ;
+; Location /home/eschnett/.julia/packages/LLVM/OLMpi/src/interop/base.jl:38
+        LDS R54, [R39.X4+0x4] ;
+        IMAD.U32 R17, RZ, RZ, UR6 ;
+        LDS R46, [R39.X4+0x84] ;
+        LDS R44, [R34.X4+0x4] ;
+        LOP3.LUT R0, R0, 0x60, R17, 0xf8, !PT ;
+        LDS R39, [R34.X4+0x84] ;
         LDS R42, [R35] ;
-        LDS R47, [R37.X4+0x80] ;
-        LDS R59, [R37.X4+0x4] ;
-        LDS R40, [R37.X4+0x84] ;
-        LDS R39, [R34.X4+0x80] ;
-        LDS R44, [R34.X4+0x4] ;
-        LDS R38, [R34.X4+0x84] ;
+        LDS R41, [R34.X4+0x80] ;
+; Location ./int.jl:87
+    @P2 LOP3.LUT R17, R26, R0, RZ, 0xfc, !PT ;
+; Location /home/eschnett/.julia/packages/LLVM/OLMpi/src/interop/base.jl:38
         LDS R35, [R32] ;
         LDS R34, [R36.X4+0x80] ;
+        LDS R27, [R40.X4+0x4] ;
+        LDS R48, [R40.X4+0x84] ;
         LDS R32, [R36.X4+0x4] ;
-        LDS R37, [R36.X4+0x84] ;
-        LDS R11, [R33] ;
-        LDS R36, [R30.X4+0x80] ;
-        LDS R19, [R24.X4+0x80] ;
-        LDS R15, [R24.X4+0x4] ;
-        LDS R33, [R24.X4+0x84] ;
-        LDS R28, [R31] ;
-        PRMT R24, R26, 0x5410, R20 ;
-        LDS R50, [R30.X4+0x4] ;
-        PRMT R26, R26, 0x7632, R20 ;
+        LDS R40, [R36.X4+0x84] ;
+; Location ./int.jl:87
+    @P2 LOP3.LUT R17, R17, 0x80, R24, 0xf8, !PT ;
+; Location /home/eschnett/.julia/packages/LLVM/OLMpi/src/interop/base.jl:38
+        PRMT R24, R59.reuse, 0x5410, R20.reuse ;
+        LDL R33, [R1+0x1c] ;
+        PRMT R59, R59, 0x7632, R20 ;
         PRMT R20, R22.reuse, 0x5410, R21.reuse ;
-        LDS R30, [R30.X4+0x84] ;
         PRMT R22, R22, 0x7632, R21 ;
-<<<<<<< HEAD
-        LDS R55, [R39.X4+0x4] ;
-; Location /home/eschnett/src/kotekan/julia/kernels/upchan.jl:1415
-        SEL R31, R22, R20, !P2 ;
-; Location /home/eschnett/.julia/packages/LLVM/RpBog/src/interop/base.jl:38
-        LDS R41, [R39.X4+0x84] ;
-        LDS R10, [R30.X4+0x4] ;
-; Location /home/eschnett/.julia/packages/CUDA/YIj5X/src/device/intrinsics/warp.jl:29
-=======
-; Location /home/dstn/kotekan/julia/kernels/upchan.jl:1410
-        SEL R31, R22, R20, !P1 ;
-; Location /home/dstn/.julia/packages/CUDA/YIj5X/src/device/intrinsics/warp.jl:29
->>>>>>> bdbe7b3b
-        SHFL.BFLY PT, R31, R31, 0x8, 0x1f ;
-; Location /home/dstn/.julia/packages/LLVM/RpBog/src/interop/base.jl:38
         PRMT R21, R23.reuse, 0x5410, R25.reuse ;
         PRMT R23, R23, 0x7632, R25 ;
-        PRMT R25, R27.reuse, 0x5410, R29.reuse ;
-        PRMT R27, R27, 0x7632, R29 ;
-<<<<<<< HEAD
-; Location /home/eschnett/src/kotekan/julia/kernels/upchan.jl:1415
-        SEL R29, R23, R21, !P2 ;
-; Location /home/eschnett/.julia/packages/LLVM/RpBog/src/interop/base.jl:38
-        PRMT R50, R51.reuse, 0x5410, R11.reuse ;
-        PRMT R51, R51, 0x7632, R11 ;
-; Location /home/eschnett/src/kotekan/julia/kernels/upchan.jl:1415
-        SEL R20, R20, R31, !P2 ;
-; Location /home/eschnett/.julia/packages/CUDA/YIj5X/src/device/intrinsics/warp.jl:29
-        SHFL.BFLY PT, R29, R29, 0x8, 0x1f ;
-; Location /home/eschnett/src/kotekan/julia/kernels/upchan.jl:1415
-        SEL R22, R31, R22, !P2 ;
-        SEL R31, R51, R50, !P2 ;
-; Location /home/eschnett/.julia/packages/CUDA/YIj5X/src/device/intrinsics/warp.jl:29
-=======
-; Location /home/dstn/kotekan/julia/kernels/upchan.jl:1410
-        SEL R29, R23, R21, !P1 ;
-; Location /home/dstn/.julia/packages/LLVM/RpBog/src/interop/base.jl:38
-        PRMT R51, R11, 0x5410, R36 ;
-        PRMT R58, R11, 0x7632, R36 ;
-; Location /home/dstn/.julia/packages/CUDA/YIj5X/src/device/intrinsics/warp.jl:29
-        SHFL.BFLY PT, R29, R29, 0x8, 0x1f ;
-; Location ./range.jl:883
-        SEL R20, R20, R31, !P1 ;
-        SEL R22, R31, R22, !P1 ;
-; Location /home/dstn/kotekan/julia/kernels/upchan.jl:1410
-        SEL R31, R58, R51, !P1 ;
-; Location /home/dstn/.julia/packages/CUDA/YIj5X/src/device/intrinsics/warp.jl:29
->>>>>>> bdbe7b3b
-        SHFL.BFLY PT, R31, R31, 0x8, 0x1f ;
-; Location /home/dstn/.julia/packages/LLVM/RpBog/src/interop/base.jl:38
-        PRMT R57, R55.reuse, 0x5410, R43.reuse ;
-        PRMT R55, R55, 0x7632, R43 ;
-        PRMT R43, R42, 0x5410, R39.reuse ;
-        PRMT R11, R50, 0x5410, R30.reuse ;
-        PRMT R42, R42, 0x7632, R39 ;
+        PRMT R52, R50.reuse, 0x5410, R30.reuse ;
         PRMT R50, R50, 0x7632, R30 ;
+; Location /home/eschnett/src/kotekan/julia/kernels/upchan.jl:1415
+        SEL R30, R23, R21, !P1 ;
+; Location /home/eschnett/.julia/packages/CUDA/rXson/src/device/intrinsics/warp.jl:29
+        SHFL.BFLY PT, R30, R30, 0x8, 0x1f ;
+; Location /home/eschnett/.julia/packages/LLVM/OLMpi/src/interop/base.jl:38
+        PRMT R55, R54.reuse, 0x5410, R46.reuse ;
+        PRMT R54, R54, 0x7632, R46 ;
+        PRMT R46, R44.reuse, 0x5410, R39.reuse ;
+        PRMT R44, R44, 0x7632, R39 ;
         PRMT R39, R35.reuse, 0x5410, R34.reuse ;
-        PRMT R30, R28.reuse, 0x5410, R19.reuse ;
         PRMT R35, R35, 0x7632, R34 ;
-        PRMT R28, R28, 0x7632, R19 ;
-<<<<<<< HEAD
-        PRMT R57, R55, 0x5410, R41 ;
-        PRMT R49, R40, 0x5410, R47 ;
-        PRMT R43, R42, 0x5410, R38 ;
-        PRMT R46, R44, 0x5410, R37 ;
-        PRMT R34, R32, 0x5410, R36 ;
-        PRMT R19, R17, 0x5410, R33 ;
-        PRMT R55, R55, 0x7632, R41 ;
-        PRMT R47, R40, 0x7632, R47 ;
-        PRMT R42, R42, 0x7632, R38 ;
-        PRMT R44, R44, 0x7632, R37 ;
-        PRMT R32, R32, 0x7632, R36 ;
-        PRMT R17, R17, 0x7632, R33 ;
-; Location /home/eschnett/src/kotekan/julia/kernels/upchan.jl:1415
-        SEL R21, R21, R29, !P2 ;
-        SEL R23, R29, R23, !P2 ;
-        SEL R37, R26, R24, !P2 ;
-        SEL R36, R27, R25, !P2 ;
-        SEL R53, R52, R54, !P2 ;
-        SEL R56, R55, R57, !P2 ;
-        SEL R48, R47, R49, !P2 ;
-        SEL R59, R58, R60, !P2 ;
-        SEL R41, R42, R43, !P2 ;
-        SEL R45, R44, R46, !P2 ;
-        SEL R38, R35, R39, !P2 ;
-        SEL R33, R32, R34, !P2 ;
-        SEL R61, R10, R11, !P2 ;
-        SEL R29, R28, R30, !P2 ;
-        SEL R40, R17, R19, !P2 ;
-        STL [R1+0x8], R31 ;
-; Location /home/eschnett/.julia/packages/CUDA/YIj5X/src/device/intrinsics/warp.jl:29
-=======
-        PRMT R54, R52, 0x5410, R45 ;
-        PRMT R49, R41, 0x5410, R47 ;
-        PRMT R61, R59, 0x5410, R40 ;
-        PRMT R46, R44, 0x5410, R38 ;
-        PRMT R34, R32, 0x5410, R37 ;
-        PRMT R19, R15, 0x5410, R33 ;
-        PRMT R52, R52, 0x7632, R45 ;
-        PRMT R47, R41, 0x7632, R47 ;
-        PRMT R59, R59, 0x7632, R40 ;
-        PRMT R44, R44, 0x7632, R38 ;
-        PRMT R32, R32, 0x7632, R37 ;
-        PRMT R15, R15, 0x7632, R33 ;
-        STL [R1+0x8], R58 ;
-; Location ./range.jl:883
-        SEL R21, R21, R29, !P1 ;
-        SEL R23, R29, R23, !P1 ;
-; Location /home/dstn/kotekan/julia/kernels/upchan.jl:1410
-        SEL R37, R26, R24, !P1 ;
-        SEL R36, R27, R25, !P1 ;
-        SEL R53, R52, R54, !P1 ;
-        SEL R56, R55, R57, !P1 ;
+        PRMT R60, R11.reuse, 0x5410, R38 ;
+        PRMT R34, R32.reuse, 0x5410, R40.reuse ;
+        PRMT R32, R32, 0x7632, R40 ;
+        PRMT R40, R11, 0x7632, R38 ;
+        PRMT R0, R31.reuse, 0x7632, R37.reuse ;
+        PRMT R11, R31, 0x5410, R37 ;
+; Location /home/eschnett/src/kotekan/julia/kernels/upchan.jl:1415
+        SEL R21, R21, R30, !P1 ;
+        SEL R23, R30, R23, !P1 ;
+        SEL R30, R40, R60, !P1 ;
+        STL [R1+0x10], R60 ;
+        STL [R1+0x8], R0 ;
+        SEL R60, R0, R11, !P1 ;
+; Location /home/eschnett/.julia/packages/CUDA/rXson/src/device/intrinsics/warp.jl:29
+        SHFL.BFLY PT, R0, R30, 0x8, 0x1f ;
+        SHFL.BFLY PT, R60, R60, 0x8, 0x1f ;
+        STL [R1+0x18], R0 ;
+; Location /home/eschnett/.julia/packages/LLVM/OLMpi/src/interop/base.jl:38
+        S2R R0, SR_TID.X ;
+        STL [R1+0xc], R60 ;
+        IMAD.U32 R60, RZ, RZ, UR40 ;
+; Location ./int.jl:88
+        SHF.R.U32.HI R0, RZ, 0x3, R0 ;
+        LOP3.LUT R60, R0, 0x78, R60, 0xf8, !PT ;
+        LDL.LU R0, [R1+0xa8] ;
+; Location /home/eschnett/.julia/packages/LLVM/OLMpi/src/interop/base.jl:38
+        S2R R30, SR_TID.Y ;
+        PRMT R58, R56.reuse, 0x5410, R43.reuse ;
+        PRMT R56, R56, 0x7632, R43 ;
+        PRMT R25, R27, 0x5410, R48 ;
+        PRMT R49, R47, 0x5410, R45 ;
+        PRMT R43, R42.reuse, 0x5410, R41 ;
+        PRMT R27, R27, 0x7632, R48 ;
+        PRMT R47, R47, 0x7632, R45 ;
+        PRMT R42, R42, 0x7632, R41 ;
+        STL [R1+0x14], R40 ;
+; Location /home/eschnett/src/kotekan/julia/kernels/upchan.jl:1415
+        SEL R37, R59, R24, !P1 ;
+        IMAD.SHL.U32 R30, R30, 0x4, RZ ;
+        SEL R51, R50, R52, !P1 ;
+        SEL R53, R54, R55, !P1 ;
+        LOP3.LUT R60, R60, 0x4, R30, 0xf8, !PT ;
         SEL R48, R47, R49, !P1 ;
-        SEL R60, R59, R61, !P1 ;
+        SEL R57, R56, R58, !P1 ;
         SEL R41, R42, R43, !P1 ;
         SEL R45, R44, R46, !P1 ;
         SEL R38, R35, R39, !P1 ;
-        SEL R33, R32, R34, !P1 ;
-        SEL R58, R50, R11, !P1 ;
-        SEL R29, R28, R30, !P1 ;
-        SEL R40, R15, R19, !P1 ;
-        STL [R1+0xc], R31 ;
-; Location /home/dstn/.julia/packages/CUDA/YIj5X/src/device/intrinsics/warp.jl:29
->>>>>>> bdbe7b3b
+        IMAD.SHL.U32 R60, R60, 0x100, RZ ;
+; Location /home/eschnett/.julia/packages/CUDA/rXson/src/device/intrinsics/warp.jl:29
         SHFL.BFLY PT, R37, R37, 0x8, 0x1f ;
-        SHFL.BFLY PT, R36, R36, 0x8, 0x1f ;
-    @P2 IMAD.U32 R31, RZ, RZ, UR6 ;
+; Location ./int.jl:87
+        BSSY B0, `(.L_x_39) ;
+; Location /home/eschnett/.julia/packages/CUDA/rXson/src/device/intrinsics/warp.jl:29
+        SHFL.BFLY PT, R51, R51, 0x8, 0x1f ;
+; Location ./int.jl:87
+    @P2 LOP3.LUT R17, R17, R60, RZ, 0xfc, !PT ;
+; Location /home/eschnett/.julia/packages/CUDA/rXson/src/device/intrinsics/warp.jl:29
         SHFL.BFLY PT, R53, R53, 0x8, 0x1f ;
-        SHFL.BFLY PT, R56, R56, 0x8, 0x1f ;
         SHFL.BFLY PT, R48, R48, 0x8, 0x1f ;
-        SHFL.BFLY PT, R60, R60, 0x8, 0x1f ;
+        SHFL.BFLY PT, R57, R57, 0x8, 0x1f ;
         SHFL.BFLY PT, R41, R41, 0x8, 0x1f ;
         SHFL.BFLY PT, R45, R45, 0x8, 0x1f ;
         SHFL.BFLY PT, R38, R38, 0x8, 0x1f ;
+; Location /home/eschnett/.julia/packages/LLVM/OLMpi/src/interop/base.jl:38
+        LDS R28, [R33.X4+0x80] ;
+        LDS R19, [R33.X4+0x4] ;
+        LDS R36, [R33.X4+0x84] ;
+; Location /home/eschnett/src/kotekan/julia/kernels/upchan.jl:1415
+        SEL R33, R22, R20, !P1 ;
+; Location /home/eschnett/.julia/packages/CUDA/rXson/src/device/intrinsics/warp.jl:29
         SHFL.BFLY PT, R33, R33, 0x8, 0x1f ;
-        SHFL.BFLY PT, R58, R58, 0x8, 0x1f ;
-        SHFL.BFLY PT, R29, R29, 0x8, 0x1f ;
+; Location /home/eschnett/.julia/packages/LLVM/OLMpi/src/interop/base.jl:38
+        PRMT R31, R29.reuse, 0x5410, R28.reuse ;
+        PRMT R29, R29, 0x7632, R28 ;
+        PRMT R28, R19.reuse, 0x5410, R36.reuse ;
+        PRMT R19, R19, 0x7632, R36 ;
+; Location /home/eschnett/src/kotekan/julia/kernels/upchan.jl:1415
+        SEL R20, R20, R33, !P1 ;
+        SEL R22, R33, R22, !P1 ;
+        SEL R36, R27, R25, !P1 ;
+        SEL R33, R32, R34, !P1 ;
+        SEL R40, R19, R28, !P1 ;
+        SEL R61, R29, R31, !P1 ;
+; Location /home/eschnett/.julia/packages/CUDA/rXson/src/device/intrinsics/warp.jl:29
+        SHFL.BFLY PT, R36, R36, 0x8, 0x1f ;
+        SHFL.BFLY PT, R33, R33, 0x8, 0x1f ;
+        SHFL.BFLY PT, R30, R61, 0x8, 0x1f ;
         SHFL.BFLY PT, R40, R40, 0x8, 0x1f ;
     @P2 BRA `(.L_x_40) ;
-        STL [R1+0xa4], R2 ;
-; Location ./int.jl:88
-        USHF.L.U32 UR7, UR4, 0xc, URZ ;
-<<<<<<< HEAD
-; Location /home/eschnett/src/kotekan/julia/kernels/upchan.jl:1415
-        SEL R26, R37, R26, !P2 ;
-        STL [R1+0xbc], R0 ;
-        SEL R24, R24, R37, !P2 ;
-        STL [R1+0xc0], R2 ;
-        STL [R1+0xc4], R3 ;
-=======
-; Location ./range.jl:883
-        SEL R26, R37, R26, !P1 ;
-        STL [R1+0xa8], R4 ;
-; Location ./int.jl:88
-        ULOP3.LUT UR6, UR7, 0x60, UR5, 0xf8, !UPT ;
-; Location ./range.jl:883
+        LDL R61, [R1+0x5c] ;
+; Location ./int.jl:87
+        IMAD.U32 R17, RZ, RZ, UR6 ;
+; Location /home/eschnett/src/kotekan/julia/kernels/upchan.jl:1415
         SEL R24, R24, R37, !P1 ;
-; Location ./int.jl:87
-        IMAD.U32 R37, RZ, RZ, UR5 ;
-        STL [R1+0xa0], R0 ;
-; Location ./int.jl:289
-        IMAD.U32 R31, RZ, RZ, UR6 ;
-; Location /home/dstn/.julia/packages/LLVM/RpBog/src/interop/base.jl:38
-        S2R R2, SR_TID.X ;
-        S2R R4, SR_TID.Y ;
-        IMAD.SHL.U32 R2, R2, 0x4, RZ ;
-        IMAD.SHL.U32 R4, R4, 0x4000, RZ ;
-; Location ./int.jl:289
-        LOP3.LUT R31, R31, 0x1c, R2, 0xf8, !PT ;
-        LOP3.LUT R4, R4, 0x18000, RZ, 0xc0, !PT ;
->>>>>>> bdbe7b3b
-; Location ./int.jl:87
-        LOP3.LUT R31, R31, 0x80, R37, 0xf8, !PT ;
-        LOP3.LUT R31, R3, R31, R4, 0xfe, !PT ;
-        IADD3 R31, P0, R31, UR8, RZ ;
-        IMAD.X R0, RZ, RZ, UR9, P0 ;
-; Location ./int.jl:288
-        LEA.HI R37, P3, R0, R31, RZ, 0x1d ;
-; Location ./int.jl:88
-        LOP3.LUT R2, R37, 0xe0000000, RZ, 0xc0, !PT ;
-; Location ./promotion.jl:477
-        ISETP.NE.U32.AND P0, PT, R2, R31, PT ;
-; Location ./int.jl:288
-        IMAD.X R2, RZ, RZ, R0, P3 ;
-; Location ./promotion.jl:477
-        ISETP.NE.AND.EX P0, PT, R2, R0, PT, P0 ;
-; Location ./int.jl:288
-        SHF.R.S64 R4, R37, 0x1d, R2 ;
-        ISETP.LT.AND P0, PT, R0, RZ, P0 ;
-; Location ./boot.jl:691
-        SEL R37, RZ, 0x1, !P0 ;
-; Location ./int.jl:288
-        SHF.R.S32.HI R2, RZ, 0x1d, R2 ;
+        STL [R1+0xa8], R0 ;
+; Location ./int.jl:87
+        LOP3.LUT R26, R26, R61, RZ, 0xfc, !PT ;
+        LOP3.LUT R26, R26, 0x80, R17, 0xf8, !PT ;
+        LOP3.LUT R17, R26, R60, RZ, 0xfc, !PT ;
+; Location /home/eschnett/src/kotekan/julia/kernels/upchan.jl:1415
+        SEL R26, R37, R59, !P1 ;
+; Location ./int.jl:87
+        IADD3 R37, P0, R17, UR7, RZ ;
+        IMAD.X R61, RZ, RZ, UR9, P0 ;
+; Location ./int.jl:295
+        LEA.HI R59, P4, R61, R37, RZ, 0x1d ;
+; Location ./int.jl:88
+        LOP3.LUT R60, R59, 0xe0000000, RZ, 0xc0, !PT ;
+; Location ./promotion.jl:521
+        ISETP.NE.U32.AND P0, PT, R60, R37, PT ;
+; Location ./int.jl:295
+        IMAD.X R60, RZ, RZ, R61, P4 ;
+; Location ./promotion.jl:521
+        ISETP.NE.AND.EX P0, PT, R60, R61, PT, P0 ;
+; Location ./int.jl:295
+        SHF.R.S64 R0, R59, 0x1d, R60 ;
+        ISETP.LT.AND P0, PT, R61, RZ, P0 ;
+; Location ./boot.jl:711
+        SEL R59, RZ, 0x1, !P0 ;
 ; Location ./int.jl:86
-        IADD3 R37, P0, R37, -R4, RZ ;
-        LDL.LU R4, [R1+0xa8] ;
-        IMAD.X R2, RZ, RZ, ~R2, P0 ;
-        LEA R31, P0, R37, R31, 0x1d ;
-        LEA.HI.X R37, R37, R0, R2, 0x1d, P0 ;
-<<<<<<< HEAD
-        LDL.LU R2, [R1+0xc0] ;
-        LDL.LU R0, [R1+0xbc] ;
-; Location /home/eschnett/src/kotekan/julia/kernels/upchan.jl:1415
-        SEL R27, R36, R27, !P2 ;
-        SEL R25, R25, R36, !P2 ;
-; Location /home/eschnett/.julia/packages/LLVM/RpBog/src/interop/pointer.jl:114
-=======
-        LDL.LU R2, [R1+0xa4] ;
-        LDL.LU R0, [R1+0xa0] ;
-; Location ./range.jl:883
+        IADD3 R59, P0, R59, -R0, RZ ;
+        LDL.LU R0, [R1+0xa8] ;
+; Location ./int.jl:295
+        SHF.R.S32.HI R60, RZ, 0x1d, R60 ;
+; Location /home/eschnett/src/kotekan/julia/kernels/upchan.jl:1415
         SEL R27, R36, R27, !P1 ;
         SEL R25, R25, R36, !P1 ;
-; Location /home/dstn/.julia/packages/LLVM/RpBog/src/interop/pointer.jl:114
->>>>>>> bdbe7b3b
-        LEA R36, P0, R31, c[0x0][0x230], 0x2 ;
-        LEA.HI.X R37, R31, c[0x0][0x234], R37, 0x2, P0 ;
-; Location ./int.jl:88
-        IMAD.U32 R31, RZ, RZ, UR7 ;
-; Location /home/dstn/.julia/packages/IndexSpaces/MMvQv/src/IndexSpaces.jl:972
+; Location ./int.jl:86
+        IMAD.X R60, RZ, RZ, ~R60, P0 ;
+        LEA R37, P0, R59, R37, 0x1d ;
+        LEA.HI.X R59, R59, R61, R60, 0x1d, P0 ;
+; Location /home/eschnett/.julia/packages/LLVM/OLMpi/src/interop/pointer.jl:114
+        LEA R36, P0, R37, c[0x0][0x230], 0x2 ;
+        LEA.HI.X R37, R37, c[0x0][0x234], R59, 0x2, P0 ;
+; Location /home/eschnett/.julia/packages/IndexSpaces/SkQyK/src/IndexSpaces.jl:972
         STG.E.128 [R36.64], R24 ;
 
 .L_x_40:
+; Location ./int.jl:87
         BSYNC B0 ;
 
 .L_x_39:
-<<<<<<< HEAD
-        LDL R24, [R1+0x90] ;
-        SEL R27, R59, R58, !P2 ;
-; Location /home/eschnett/src/kotekan/julia/kernels/upchan.jl:1415
-=======
-; Location /home/dstn/.julia/packages/LLVM/RpBog/src/interop/base.jl:38
-        S2R R27, SR_TID.X ;
-; Location ./int.jl:88
-        IMAD.U32 R25, RZ, RZ, UR5 ;
-        IADD3 R24, R31, 0x20000, RZ ;
-; Location /home/dstn/kotekan/julia/kernels/upchan.jl:1410
->>>>>>> bdbe7b3b
+        LOP3.LUT R24, R17, 0x20000, RZ, 0xfc, !PT ;
+; Location /home/eschnett/src/kotekan/julia/kernels/upchan.jl:1415
         BSSY B0, `(.L_x_41) ;
-; Location /home/dstn/.julia/packages/LLVM/RpBog/src/interop/base.jl:38
-        S2R R26, SR_TID.Y ;
-; Location ./int.jl:88
-        LOP3.LUT R24, R24, 0x60, R25, 0xf8, !PT ;
-        IMAD.SHL.U32 R27, R27, 0x4, RZ ;
-        IMAD.SHL.U32 R26, R26, 0x4000, RZ ;
-; Location ./int.jl:289
-        LOP3.LUT R24, R24, 0x1c, R27, 0xf8, !PT ;
-        SEL R27, R60, R59, !P1 ;
-        LOP3.LUT R26, R26, 0x18000, RZ, 0xc0, !PT ;
-; Location ./int.jl:87
-        LOP3.LUT R24, R24, 0x80, R25, 0xf8, !PT ;
-        SEL R25, R61, R60, !P1 ;
-        IADD3 R24, R3, R24, R26 ;
-; Location /home/dstn/.julia/packages/LLVM/RpBog/src/interop/base.jl:38
-        S2R R61, SR_TID.Y ;
-; Location ./int.jl:87
-        IADD3 R24, P0, R24, UR8, RZ ;
-; Location /home/dstn/.julia/packages/LLVM/RpBog/src/interop/base.jl:38
-        S2R R60, SR_TID.X ;
-; Location ./int.jl:87
-        IMAD.X R26, RZ, RZ, UR9, P0 ;
-; Location ./int.jl:288
-        LEA.HI R36, P3, R26, R24, RZ, 0x1d ;
+        SEL R27, R57, R56, !P1 ;
+; Location ./int.jl:87
+        IADD3 R26, P0, R24, UR7, RZ ;
+        SEL R25, R58, R57, !P1 ;
+        LEA.HI.X.SX32 R24, R24, UR9, 0x1, P0 ;
+; Location ./int.jl:295
+        LEA.HI R36, P4, R24, R26, RZ, 0x1d ;
 ; Location ./int.jl:88
         LOP3.LUT R37, R36, 0xe0000000, RZ, 0xc0, !PT ;
-; Location ./promotion.jl:477
-        ISETP.NE.U32.AND P0, PT, R37, R24, PT ;
-; Location ./int.jl:288
-        IMAD.X R37, RZ, RZ, R26, P3 ;
-        IMAD.SHL.U32 R61, R61, 0x4000, RZ ;
-; Location ./promotion.jl:477
-        ISETP.NE.AND.EX P0, PT, R37, R26, PT, P0 ;
-        IMAD.SHL.U32 R60, R60, 0x4, RZ ;
-; Location ./int.jl:288
+; Location ./promotion.jl:521
+        ISETP.NE.U32.AND P0, PT, R37, R26, PT ;
+; Location ./int.jl:295
+        IMAD.X R37, RZ, RZ, R24, P4 ;
+; Location ./promotion.jl:521
+        ISETP.NE.AND.EX P0, PT, R37, R24, PT, P0 ;
+; Location ./int.jl:295
         SHF.R.S64 R36, R36, 0x1d, R37.reuse ;
-        ISETP.LT.AND P0, PT, R26, RZ, P0 ;
+        ISETP.LT.AND P0, PT, R24, RZ, P0 ;
         SHF.R.S32.HI R37, RZ, 0x1d, R37 ;
-; Location ./boot.jl:691
-        SEL R59, RZ, 0x1, !P0 ;
-        LOP3.LUT R61, R61, 0x18000, RZ, 0xc0, !PT ;
+; Location ./boot.jl:711
+        SEL R56, RZ, 0x1, !P0 ;
 ; Location ./int.jl:86
-        IADD3 R36, P0, R59, -R36, RZ ;
+        IADD3 R36, P0, R56, -R36, RZ ;
         IMAD.X R37, RZ, RZ, ~R37, P0 ;
-        LEA R24, P0, R36, R24, 0x1d ;
-        LEA.HI.X R37, R36, R26, R37, 0x1d, P0 ;
-; Location /home/dstn/.julia/packages/LLVM/RpBog/src/interop/pointer.jl:114
-        LEA R36, P0, R24, c[0x0][0x230], 0x2 ;
-        LEA.HI.X R37, R24, c[0x0][0x234], R37, 0x2, P0 ;
-<<<<<<< HEAD
-; Location /home/eschnett/src/kotekan/julia/kernels/upchan.jl:1415
-=======
-; Location /home/dstn/kotekan/julia/kernels/upchan.jl:1410
->>>>>>> bdbe7b3b
+        LEA R26, P0, R36, R26, 0x1d ;
+        LEA.HI.X R37, R36, R24, R37, 0x1d, P0 ;
+; Location /home/eschnett/.julia/packages/LLVM/OLMpi/src/interop/pointer.jl:114
+        LEA R36, P0, R26, c[0x0][0x230], 0x2 ;
+        LEA.HI.X R37, R26, c[0x0][0x234], R37, 0x2, P0 ;
+; Location /home/eschnett/src/kotekan/julia/kernels/upchan.jl:1415
         STG.E.128 [R36.64], R20 ;
-    @P2 BRA `(.L_x_42) ;
-; Location ./int.jl:88
-        IMAD.U32 R22, RZ, RZ, UR5 ;
-        IADD3 R20, R31, 0x40000, RZ ;
-        SEL R21, R57, R56, !P1 ;
-        LOP3.LUT R20, R20, 0x60, R22, 0xf8, !PT ;
-        SEL R23, R56, R55, !P1 ;
-; Location ./int.jl:289
-        LOP3.LUT R20, R20, 0x1c, R60, 0xf8, !PT ;
-; Location ./int.jl:87
-        LOP3.LUT R20, R20, 0x80, R22, 0xf8, !PT ;
-        IADD3 R20, R3, R20, R61 ;
-        IADD3 R24, P0, R20, UR8, RZ ;
-        IMAD.X R26, RZ, RZ, UR9, P0 ;
-; Location ./int.jl:288
-        LEA.HI R20, P3, R26, R24, RZ, 0x1d ;
+    @P3 BRA `(.L_x_42) ;
+; Location ./int.jl:87
+        LOP3.LUT R26, R17, 0x40000, RZ, 0xfc, !PT ;
+        SEL R21, R55, R53, !P1 ;
+        IADD3 R24, P0, R26.reuse, UR7, RZ ;
+        SEL R23, R53, R54, !P1 ;
+        LEA.HI.X.SX32 R26, R26, UR9, 0x1, P0 ;
+; Location ./int.jl:295
+        LEA.HI R20, P4, R26, R24, RZ, 0x1d ;
 ; Location ./int.jl:88
         LOP3.LUT R22, R20, 0xe0000000, RZ, 0xc0, !PT ;
-; Location ./promotion.jl:477
+; Location ./promotion.jl:521
         ISETP.NE.U32.AND P0, PT, R22, R24, PT ;
-; Location ./int.jl:288
-        IMAD.X R22, RZ, RZ, R26, P3 ;
-; Location ./promotion.jl:477
+; Location ./int.jl:295
+        IMAD.X R22, RZ, RZ, R26, P4 ;
+; Location ./promotion.jl:521
         ISETP.NE.AND.EX P0, PT, R22, R26, PT, P0 ;
-; Location ./int.jl:288
+; Location ./int.jl:295
         SHF.R.S64 R20, R20, 0x1d, R22.reuse ;
         ISETP.LT.AND P0, PT, R26, RZ, P0 ;
         SHF.R.S32.HI R22, RZ, 0x1d, R22 ;
-; Location ./boot.jl:691
+; Location ./boot.jl:711
         SEL R36, RZ, 0x1, !P0 ;
 ; Location ./int.jl:86
         IADD3 R20, P0, R36, -R20, RZ ;
         IMAD.X R22, RZ, RZ, ~R22, P0 ;
         LEA R24, P0, R20, R24, 0x1d ;
         LEA.HI.X R26, R20, R26, R22, 0x1d, P0 ;
-; Location /home/dstn/.julia/packages/LLVM/RpBog/src/interop/pointer.jl:114
+; Location /home/eschnett/.julia/packages/LLVM/OLMpi/src/interop/pointer.jl:114
         LEA R36, P0, R24, c[0x0][0x230], 0x2 ;
-        SEL R20, R54, R53, !P1 ;
-        SEL R22, R53, R52, !P1 ;
+        SEL R20, R52, R51, !P1 ;
+        SEL R22, R51, R50, !P1 ;
         LEA.HI.X R37, R24, c[0x0][0x234], R26, 0x2, P0 ;
-; Location /home/dstn/.julia/packages/IndexSpaces/MMvQv/src/IndexSpaces.jl:972
+; Location /home/eschnett/.julia/packages/IndexSpaces/SkQyK/src/IndexSpaces.jl:972
         STG.E.128 [R36.64], R20 ;
 
 .L_x_42:
         BSYNC B0 ;
 
 .L_x_41:
-<<<<<<< HEAD
-        LDL R20, [R1+0x88] ;
-        SEL R26, R48, R47, !P2 ;
-; Location /home/eschnett/src/kotekan/julia/kernels/upchan.jl:1415
-=======
-; Location ./int.jl:88
-        IMAD.U32 R21, RZ, RZ, UR5 ;
-        IADD3 R20, R31, 0x60000, RZ ;
-; Location /home/dstn/kotekan/julia/kernels/upchan.jl:1410
->>>>>>> bdbe7b3b
+; Location ./int.jl:87
+        LOP3.LUT R20, R17, 0x60000, RZ, 0xfc, !PT ;
+; Location /home/eschnett/src/kotekan/julia/kernels/upchan.jl:1415
         BSSY B0, `(.L_x_43) ;
         SEL R26, R48, R47, !P1 ;
-; Location ./int.jl:88
-        IMAD.U32 R36, RZ, RZ, UR5 ;
-        LOP3.LUT R20, R20, 0x60, R21, 0xf8, !PT ;
-; Location ./int.jl:289
-        LOP3.LUT R20, R20, 0x1c, R60, 0xf8, !PT ;
-; Location ./int.jl:87
-        LOP3.LUT R20, R20, 0x80, R21, 0xf8, !PT ;
-        IADD3 R20, R3, R20, R61 ;
-        IADD3 R21, P0, R20, UR8, RZ ;
-        IMAD.X R20, RZ, RZ, UR9, P0 ;
-; Location ./int.jl:288
-        LEA.HI R22, P3, R20, R21, RZ, 0x1d ;
+; Location ./int.jl:87
+        IADD3 R21, P0, R20, UR7, RZ ;
+        LEA.HI.X.SX32 R20, R20, UR9, 0x1, P0 ;
+; Location ./int.jl:295
+        LEA.HI R22, P4, R20, R21, RZ, 0x1d ;
 ; Location ./int.jl:88
         LOP3.LUT R23, R22, 0xe0000000, RZ, 0xc0, !PT ;
-; Location ./promotion.jl:477
+; Location ./promotion.jl:521
         ISETP.NE.U32.AND P0, PT, R23, R21, PT ;
-; Location ./int.jl:288
-        IMAD.X R23, RZ, RZ, R20, P3 ;
-; Location ./promotion.jl:477
+; Location ./int.jl:295
+        IMAD.X R23, RZ, RZ, R20, P4 ;
+; Location ./promotion.jl:521
         ISETP.NE.AND.EX P0, PT, R23, R20, PT, P0 ;
-; Location ./int.jl:288
+; Location ./int.jl:295
         SHF.R.S64 R22, R22, 0x1d, R23.reuse ;
         ISETP.LT.AND P0, PT, R20, RZ, P0 ;
         SHF.R.S32.HI R23, RZ, 0x1d, R23 ;
-; Location ./boot.jl:691
+; Location ./boot.jl:711
         SEL R24, RZ, 0x1, !P0 ;
 ; Location ./int.jl:86
         IADD3 R22, P0, R24, -R22, RZ ;
@@ -2610,93 +2211,74 @@
         IMAD.X R23, RZ, RZ, ~R23, P0 ;
         LEA R21, P0, R22, R21, 0x1d ;
         LEA.HI.X R23, R22, R20, R23, 0x1d, P0 ;
-; Location /home/dstn/.julia/packages/LLVM/RpBog/src/interop/pointer.jl:114
+; Location /home/eschnett/.julia/packages/LLVM/OLMpi/src/interop/pointer.jl:114
         LEA R20, P0, R21, c[0x0][0x230], 0x2 ;
         LEA.HI.X R21, R21, c[0x0][0x234], R23, 0x2, P0 ;
-<<<<<<< HEAD
-; Location /home/eschnett/src/kotekan/julia/kernels/upchan.jl:1415
-=======
-; Location /home/dstn/kotekan/julia/kernels/upchan.jl:1410
->>>>>>> bdbe7b3b
+; Location /home/eschnett/src/kotekan/julia/kernels/upchan.jl:1415
         STG.E.128 [R20.64], R24 ;
-    @P2 BRA `(.L_x_44) ;
-; Location ./int.jl:88
-        IMAD.U32 R22, RZ, RZ, UR5 ;
-        IADD3 R20, R31, 0x80000, RZ ;
+    @P3 BRA `(.L_x_44) ;
+; Location ./int.jl:87
+        LOP3.LUT R26, R17, 0x80000, RZ, 0xfc, !PT ;
         SEL R21, R46, R45, !P1 ;
-        LOP3.LUT R20, R20, 0x60, R22, 0xf8, !PT ;
+        IADD3 R25, P0, R26.reuse, UR7, RZ ;
         SEL R23, R45, R44, !P1 ;
-; Location ./int.jl:289
-        LOP3.LUT R20, R20, 0x1c, R60, 0xf8, !PT ;
-; Location ./int.jl:87
-        LOP3.LUT R20, R20, 0x80, R22, 0xf8, !PT ;
-        IADD3 R20, R3, R20, R61 ;
-        IADD3 R25, P0, R20, UR8, RZ ;
-        IMAD.X R26, RZ, RZ, UR9, P0 ;
-; Location ./int.jl:288
-        LEA.HI R20, P3, R26, R25, RZ, 0x1d ;
+        LEA.HI.X.SX32 R26, R26, UR9, 0x1, P0 ;
+; Location ./int.jl:295
+        LEA.HI R20, P4, R26, R25, RZ, 0x1d ;
 ; Location ./int.jl:88
         LOP3.LUT R22, R20, 0xe0000000, RZ, 0xc0, !PT ;
-; Location ./promotion.jl:477
+; Location ./promotion.jl:521
         ISETP.NE.U32.AND P0, PT, R22, R25, PT ;
-; Location ./int.jl:288
-        IMAD.X R22, RZ, RZ, R26, P3 ;
-; Location ./promotion.jl:477
+; Location ./int.jl:295
+        IMAD.X R22, RZ, RZ, R26, P4 ;
+; Location ./promotion.jl:521
         ISETP.NE.AND.EX P0, PT, R22, R26, PT, P0 ;
-; Location ./int.jl:288
+; Location ./int.jl:295
         SHF.R.S64 R20, R20, 0x1d, R22.reuse ;
         ISETP.LT.AND P0, PT, R26, RZ, P0 ;
         SHF.R.S32.HI R22, RZ, 0x1d, R22 ;
-; Location ./boot.jl:691
+; Location ./boot.jl:711
         SEL R24, RZ, 0x1, !P0 ;
 ; Location ./int.jl:86
         IADD3 R20, P0, R24, -R20, RZ ;
         IMAD.X R22, RZ, RZ, ~R22, P0 ;
         LEA R25, P0, R20, R25, 0x1d ;
         LEA.HI.X R26, R20, R26, R22, 0x1d, P0 ;
-; Location /home/dstn/.julia/packages/LLVM/RpBog/src/interop/pointer.jl:114
+; Location /home/eschnett/.julia/packages/LLVM/OLMpi/src/interop/pointer.jl:114
         LEA R24, P0, R25, c[0x0][0x230], 0x2 ;
         SEL R20, R43, R41, !P1 ;
         SEL R22, R41, R42, !P1 ;
         LEA.HI.X R25, R25, c[0x0][0x234], R26, 0x2, P0 ;
-; Location /home/dstn/.julia/packages/IndexSpaces/MMvQv/src/IndexSpaces.jl:972
+; Location /home/eschnett/.julia/packages/IndexSpaces/SkQyK/src/IndexSpaces.jl:972
         STG.E.128 [R24.64], R20 ;
 
 .L_x_44:
         BSYNC B0 ;
 
 .L_x_43:
-; Location ./int.jl:88
-        IADD3 R20, R31, 0xa0000, RZ ;
-; Location ./int.jl:87
-        IMAD.U32 R21, RZ, RZ, UR5 ;
-; Location ./range.jl:883
+; Location ./int.jl:87
+        LOP3.LUT R23, R17, 0xa0000, RZ, 0xfc, !PT ;
+; Location ./range.jl:901
         BSSY B0, `(.L_x_45) ;
-; Location ./int.jl:88
-        LOP3.LUT R20, R20, 0x60, R36, 0xf8, !PT ;
-; Location ./int.jl:289
-        LOP3.LUT R20, R20, 0x1c, R60, 0xf8, !PT ;
-; Location ./int.jl:87
-        LOP3.LUT R20, R20, 0x80, R21, 0xf8, !PT ;
-        IADD3 R20, R3, R20, R61 ;
-        IADD3 R21, P0, R20, UR8, RZ ;
-        IMAD.X R23, RZ, RZ, UR9, P0 ;
-; Location ./int.jl:288
+; Location ./int.jl:87
+        IADD3 R21, P0, R23, UR7, RZ ;
+        LEA.HI.X.SX32 R23, R23, UR9, 0x1, P0 ;
+; Location ./int.jl:295
         LEA.HI R20, P0, R23, R21, RZ, 0x1d ;
 ; Location ./int.jl:88
         LOP3.LUT R22, R20, 0xe0000000, RZ, 0xc0, !PT ;
-; Location ./int.jl:288
+; Location ./int.jl:295
         IMAD.X R24, RZ, RZ, R23, P0 ;
-; Location ./promotion.jl:477
+; Location ./promotion.jl:521
         ISETP.NE.U32.AND P0, PT, R22, R21, PT ;
-; Location ./int.jl:288
+; Location ./int.jl:295
         SHF.R.S64 R20, R20, 0x1d, R24.reuse ;
-; Location ./promotion.jl:477
+; Location ./promotion.jl:521
         ISETP.NE.AND.EX P0, PT, R24, R23, PT, P0 ;
-; Location ./int.jl:288
+; Location ./int.jl:295
         SHF.R.S32.HI R24, RZ, 0x1d, R24 ;
         ISETP.LT.AND P0, PT, R23, RZ, P0 ;
-; Location ./boot.jl:691
+; Location ./boot.jl:711
         SEL R22, RZ, 0x1, !P0 ;
 ; Location ./int.jl:86
         IADD3 R20, P0, R22, -R20, RZ ;
@@ -2704,181 +2286,141 @@
         IMAD.X R24, RZ, RZ, ~R24, P0 ;
         LEA R21, P0, R20, R21, 0x1d ;
         LEA.HI.X R23, R20, R23, R24, 0x1d, P0 ;
-; Location /home/dstn/.julia/packages/LLVM/RpBog/src/interop/pointer.jl:114
+; Location /home/eschnett/.julia/packages/LLVM/OLMpi/src/interop/pointer.jl:114
         LEA R24, P0, R21, c[0x0][0x230], 0x2 ;
         SEL R20, R39, R38, !P1 ;
         LEA.HI.X R25, R21, c[0x0][0x234], R23, 0x2, P0 ;
-<<<<<<< HEAD
-        SEL R21, R34, R33, !P2 ;
-        SEL R23, R33, R32, !P2 ;
-; Location /home/eschnett/src/kotekan/julia/kernels/upchan.jl:1415
-=======
         SEL R21, R34, R33, !P1 ;
         SEL R23, R33, R32, !P1 ;
-; Location /home/dstn/kotekan/julia/kernels/upchan.jl:1410
->>>>>>> bdbe7b3b
+; Location /home/eschnett/src/kotekan/julia/kernels/upchan.jl:1415
         STG.E.128 [R24.64], R20 ;
-        SEL R20, R30, R29, !P1 ;
-        SEL R22, R29, R28, !P1 ;
-        SEL R21, R19, R40, !P1 ;
-        SEL R23, R40, R15, !P1 ;
-    @P2 BRA `(.L_x_46) ;
-        LDL.LU R41, [R1+0x8] ;
-        LDL.LU R37, [R1+0xc] ;
-        SEL R25, R11, R58, !P1 ;
-; Location ./int.jl:88
-        IMAD.U32 R15, RZ, RZ, UR5 ;
-        IADD3 R11, R31, 0xc0000, RZ ;
-        SEL R27, R58, R50, !P1 ;
-        LOP3.LUT R11, R11, 0x60, R15, 0xf8, !PT ;
-; Location ./int.jl:289
-        LOP3.LUT R11, R11, 0x1c, R60, 0xf8, !PT ;
-; Location ./int.jl:87
-        LOP3.LUT R11, R11, 0x80, R15, 0xf8, !PT ;
-        IADD3 R11, R3, R11, R61 ;
-        IADD3 R11, P0, R11, UR8, RZ ;
-        IMAD.X R15, RZ, RZ, UR9, P0 ;
-; Location ./int.jl:288
-        LEA.HI R19, P3, R15, R11, RZ, 0x1d ;
+        SEL R20, R31, R30, !P1 ;
+        SEL R22, R30, R29, !P1 ;
+        SEL R21, R28, R40, !P1 ;
+        SEL R23, R40, R19, !P1 ;
+    @P3 BRA `(.L_x_46) ;
+        LDL.LU R26, [R1+0xc] ;
+        LDL.LU R27, [R1+0x8] ;
+        LDL.LU R41, [R1+0x10] ;
+        LDL.LU R37, [R1+0x14] ;
+        LDL.LU R36, [R1+0x18] ;
+; Location ./int.jl:87
+        LOP3.LUT R19, R17, 0xc0000, RZ, 0xfc, !PT ;
+        SEL R25, R11, R26, !P1 ;
+        IADD3 R11, P0, R19, UR7, RZ ;
+        LEA.HI.X.SX32 R19, R19, UR9, 0x1, P0 ;
+; Location ./int.jl:295
+        LEA.HI R24, P4, R19, R11, RZ, 0x1d ;
+        SEL R27, R26, R27, !P1 ;
+; Location ./int.jl:88
+        LOP3.LUT R26, R24, 0xe0000000, RZ, 0xc0, !PT ;
+; Location ./promotion.jl:521
+        ISETP.NE.U32.AND P0, PT, R26, R11, PT ;
+; Location ./int.jl:295
+        IMAD.X R26, RZ, RZ, R19, P4 ;
+; Location ./promotion.jl:521
+        ISETP.NE.AND.EX P0, PT, R26, R19, PT, P0 ;
+        ISETP.LT.AND P0, PT, R19, RZ, P0 ;
+; Location ./int.jl:295
+        SHF.R.S64 R24, R24, 0x1d, R26.reuse ;
+; Location ./boot.jl:711
+        SEL R28, RZ, 0x1, !P0 ;
+; Location ./int.jl:295
+        SHF.R.S32.HI R26, RZ, 0x1d, R26 ;
+; Location ./int.jl:86
+        IADD3 R24, P0, R28, -R24, RZ ;
+        IMAD.X R26, RZ, RZ, ~R26, P0 ;
+        LEA R11, P0, R24, R11, 0x1d ;
+        LEA.HI.X R19, R24, R19, R26, 0x1d, P0 ;
+; Location /home/eschnett/.julia/packages/LLVM/OLMpi/src/interop/pointer.jl:114
+        LEA R28, P0, R11, c[0x0][0x230], 0x2 ;
+        SEL R24, R41, R36, !P1 ;
+        SEL R26, R36, R37, !P1 ;
+        LEA.HI.X R29, R11, c[0x0][0x234], R19, 0x2, P0 ;
+; Location /home/eschnett/.julia/packages/IndexSpaces/SkQyK/src/IndexSpaces.jl:972
+        STG.E.128 [R28.64], R24 ;
+
+.L_x_46:
+; Location /home/eschnett/src/kotekan/julia/kernels/upchan.jl:1415
+        BSYNC B0 ;
+
+.L_x_45:
+; Location ./int.jl:87
+        LOP3.LUT R17, R17, 0xe0000, RZ, 0xfc, !PT ;
+; Location ./range.jl:901
+        UIADD3 UR4, UR4, 0x100, URZ ;
+; Location ./int.jl:87
+        IADD3 R11, P0, R17, UR7, RZ ;
+; Location ./range.jl:901
+        UIADD3 UR8, UR42, UR4, URZ ;
+; Location ./int.jl:87
+        LEA.HI.X.SX32 R17, R17, UR9, 0x1, P0 ;
+; Location ./range.jl:901
+        UISETP.GT.AND UP0, UPT, UR43, UR8, UPT ;
+; Location ./int.jl:295
+        LEA.HI R19, P4, R17, R11, RZ, 0x1d ;
 ; Location ./int.jl:88
         LOP3.LUT R24, R19, 0xe0000000, RZ, 0xc0, !PT ;
-; Location ./promotion.jl:477
+; Location ./promotion.jl:521
         ISETP.NE.U32.AND P0, PT, R24, R11, PT ;
-; Location ./int.jl:288
-        IMAD.X R24, RZ, RZ, R15, P3 ;
-; Location ./promotion.jl:477
-        ISETP.NE.AND.EX P0, PT, R24, R15, PT, P0 ;
-; Location ./int.jl:288
+; Location ./int.jl:295
+        IMAD.X R24, RZ, RZ, R17, P4 ;
+; Location ./promotion.jl:521
+        ISETP.NE.AND.EX P0, PT, R24, R17, PT, P0 ;
+; Location ./int.jl:295
         SHF.R.S64 R19, R19, 0x1d, R24.reuse ;
-        ISETP.LT.AND P0, PT, R15, RZ, P0 ;
+        ISETP.LT.AND P0, PT, R17, RZ, P0 ;
         SHF.R.S32.HI R24, RZ, 0x1d, R24 ;
-; Location ./boot.jl:691
-        SEL R26, RZ, 0x1, !P0 ;
-; Location ./int.jl:86
-        IADD3 R19, P0, R26, -R19, RZ ;
-        IMAD.X R24, RZ, RZ, ~R24, P0 ;
-        LEA R11, P0, R19, R11, 0x1d ;
-        LEA.HI.X R15, R19, R15, R24, 0x1d, P0 ;
-; Location /home/dstn/.julia/packages/LLVM/RpBog/src/interop/pointer.jl:114
-        LEA R28, P0, R11, c[0x0][0x230], 0x2 ;
-        LEA.HI.X R29, R11, c[0x0][0x234], R15, 0x2, P0 ;
-        SEL R24, R51, R37, !P1 ;
-        SEL R26, R37, R41, !P1 ;
-; Location /home/dstn/.julia/packages/IndexSpaces/MMvQv/src/IndexSpaces.jl:972
-        STG.E.128 [R28.64], R24 ;
-
-.L_x_46:
-<<<<<<< HEAD
-; Location /home/eschnett/src/kotekan/julia/kernels/upchan.jl:1415
-=======
-; Location /home/dstn/kotekan/julia/kernels/upchan.jl:1410
->>>>>>> bdbe7b3b
-        BSYNC B0 ;
-
-.L_x_45:
-        LDL.LU R11, [R1+0x50] ;
-; Location ./int.jl:88
-        IADD3 R31, R31, 0xe0000, RZ ;
-; Location ./int.jl:87
-        IMAD.U32 R15, RZ, RZ, UR5 ;
-; Location ./range.jl:883
-        UIADD3 UR4, UR4, 0x100, URZ ;
-        UIADD3 UR6, UR42, UR4, URZ ;
-        UISETP.GT.AND UP0, UPT, UR43, UR6, UPT ;
-        ISETP.NE.AND P3, PT, R11, 0x1ff00, PT ;
-; Location ./int.jl:88
-        IMAD.U32 R11, RZ, RZ, UR5 ;
-        LOP3.LUT R11, R31, 0x60, R11, 0xf8, !PT ;
-; Location ./int.jl:289
-        LOP3.LUT R11, R11, 0x1c, R60, 0xf8, !PT ;
-; Location ./int.jl:87
-        LOP3.LUT R11, R11, 0x80, R15, 0xf8, !PT ;
-        IADD3 R11, R3, R11, R61 ;
-        IADD3 R11, P0, R11, UR8, RZ ;
-        IMAD.X R15, RZ, RZ, UR9, P0 ;
-; Location ./int.jl:288
-        LEA.HI R19, P4, R15, R11, RZ, 0x1d ;
-; Location ./int.jl:88
-        LOP3.LUT R24, R19, 0xe0000000, RZ, 0xc0, !PT ;
-; Location ./promotion.jl:477
-        ISETP.NE.U32.AND P0, PT, R24, R11, PT ;
-; Location ./int.jl:288
-        IMAD.X R24, RZ, RZ, R15, P4 ;
-; Location ./promotion.jl:477
-        ISETP.NE.AND.EX P0, PT, R24, R15, PT, P0 ;
-; Location ./int.jl:288
-        SHF.R.S64 R19, R19, 0x1d, R24.reuse ;
-        ISETP.LT.AND P0, PT, R15, RZ, P0 ;
-        SHF.R.S32.HI R24, RZ, 0x1d, R24 ;
-; Location ./boot.jl:691
+; Location ./boot.jl:711
         SEL R25, RZ, 0x1, !P0 ;
 ; Location ./int.jl:86
-<<<<<<< HEAD
-        IADD3 R17, P0, R24, -R17, RZ ;
-        IMAD.X R19, RZ, RZ, ~R19, P0 ;
-        LEA R11, P0, R17, R11, 0x1d ;
-        LEA.HI.X R19, R17, R10, R19, 0x1d, P0 ;
-        IMAD.U32 R17, RZ, RZ, UR5 ;
-; Location /home/eschnett/.julia/packages/LLVM/RpBog/src/interop/pointer.jl:114
-        LEA R10, P0, R11, c[0x0][0x230], 0x2 ;
-        LEA.HI.X R11, R11, c[0x0][0x234], R19, 0x2, P0 ;
-        ISETP.NE.AND P3, PT, R17, 0x1ff00, PT ;
-; Location /home/eschnett/src/kotekan/julia/kernels/upchan.jl:1415
-        PLOP3.LUT P0, PT, PT, PT, UP0, 0x80, 0x0 ;
-; Location ./promotion.jl:499
-        STG.E.128 [R10.64], R20 ;
-; Location /home/eschnett/src/kotekan/julia/kernels/upchan.jl:1415
-=======
         IADD3 R19, P0, R25, -R19, RZ ;
         IMAD.X R24, RZ, RZ, ~R24, P0 ;
         LEA R11, P0, R19, R11, 0x1d ;
-        LEA.HI.X R15, R19, R15, R24, 0x1d, P0 ;
-; Location /home/dstn/.julia/packages/LLVM/RpBog/src/interop/pointer.jl:114
+        LEA.HI.X R17, R19, R17, R24, 0x1d, P0 ;
+; Location /home/eschnett/.julia/packages/LLVM/OLMpi/src/interop/pointer.jl:114
         LEA R24, P0, R11, c[0x0][0x230], 0x2 ;
-        LEA.HI.X R25, R11, c[0x0][0x234], R15, 0x2, P0 ;
-; Location /home/dstn/kotekan/julia/kernels/upchan.jl:1410
+        LEA.HI.X R25, R11, c[0x0][0x234], R17, 0x2, P0 ;
+        IMAD.U32 R11, RZ, RZ, UR5 ;
+; Location /home/eschnett/src/kotekan/julia/kernels/upchan.jl:1415
         PLOP3.LUT P0, PT, PT, PT, UP0, 0x80, 0x0 ;
-; Location ./promotion.jl:477
+; Location ./promotion.jl:521
         STG.E.128 [R24.64], R20 ;
-; Location /home/dstn/kotekan/julia/kernels/upchan.jl:1410
->>>>>>> bdbe7b3b
-    @P0 BRA P3, `(.L_x_47) ;
+        ISETP.NE.AND P4, PT, R11, 0x1ff00, PT ;
+; Location /home/eschnett/src/kotekan/julia/kernels/upchan.jl:1415
+    @P0 BRA P4, `(.L_x_47) ;
 
 .L_x_37:
-; Location /home/dstn/.julia/packages/LLVM/RpBog/src/interop/base.jl:38
+; Location /home/eschnett/.julia/packages/LLVM/OLMpi/src/interop/base.jl:38
         S2R R0, SR_TID.Y ;
 ; Location ./int.jl:88
-        USHF.L.U32 UR6, UR40, 0x8, URZ ;
-; Location /home/dstn/.julia/packages/LLVM/RpBog/src/interop/base.jl:38
-        IMAD.MOV.U32 R5, RZ, RZ, 0x4 ;
-        S2R R2, SR_TID.X ;
-; Location ./int.jl:88
-        IMAD.SHL.U32 R3, R0, 0x20, RZ ;
-; Location ./int.jl:87
-        LOP3.LUT R2, R2, UR6, R3, 0xfe, !PT ;
-; Location /home/dstn/.julia/packages/LLVM/RpBog/src/interop/base.jl:38
-        IMAD.WIDE.U32 R2, R2, R5, c[0x0][0x250] ;
+        USHF.L.U32 UR5, UR40, 0x8, URZ ;
+; Location /home/eschnett/.julia/packages/LLVM/OLMpi/src/interop/base.jl:38
+        IMAD.MOV.U32 R2, RZ, RZ, 0x4 ;
+        S2R R3, SR_TID.X ;
+; Location ./int.jl:88
+        IMAD.SHL.U32 R0, R0, 0x20, RZ ;
+; Location ./int.jl:87
+        LOP3.LUT R3, R0, UR5, R3, 0xfe, !PT ;
+; Location /home/eschnett/.julia/packages/LLVM/OLMpi/src/interop/base.jl:38
+        IMAD.WIDE.U32 R2, R3, R2, c[0x0][0x250] ;
         STG.E [R2.64], RZ ;
-<<<<<<< HEAD
 ; Location /home/eschnett/src/kotekan/julia/kernels/upchan.jl:1416
-=======
-; Location /home/dstn/kotekan/julia/kernels/upchan.jl:1411
->>>>>>> bdbe7b3b
         EXIT ;
         .type           $_Z6upchan13CuDeviceArrayI5Int32Li1ELi1EES_IS0_Li1ELi1EES_IS0_Li1ELi1EES_IS0_Li1ELi1EES_I9Float16x2Li1ELi1EES_I6Int4x8Li1ELi1EES_IS2_Li1ELi1EES_IS0_Li1ELi1EE$gpu_report_exception,@function
         .size           $_Z6upchan13CuDeviceArrayI5Int32Li1ELi1EES_IS0_Li1ELi1EES_IS0_Li1ELi1EES_IS0_Li1ELi1EES_I9Float16x2Li1ELi1EES_I6Int4x8Li1ELi1EES_IS2_Li1ELi1EES_IS0_Li1ELi1EE$gpu_report_exception,($_Z6upchan13CuDeviceArrayI5Int32Li1ELi1EES_IS0_Li1ELi1EES_IS0_Li1ELi1EES_IS0_Li1ELi1EES_I9Float16x2Li1ELi1EES_I6Int4x8Li1ELi1EES_IS2_Li1ELi1EES_IS0_Li1ELi1EE$gpu_signal_exception - $_Z6upchan13CuDeviceArrayI5Int32Li1ELi1EES_IS0_Li1ELi1EES_IS0_Li1ELi1EES_IS0_Li1ELi1EES_I9Float16x2Li1ELi1EES_I6Int4x8Li1ELi1EES_IS2_Li1ELi1EES_IS0_Li1ELi1EE$gpu_report_exception)
 $_Z6upchan13CuDeviceArrayI5Int32Li1ELi1EES_IS0_Li1ELi1EES_IS0_Li1ELi1EES_IS0_Li1ELi1EES_I9Float16x2Li1ELi1EES_I6Int4x8Li1ELi1EES_IS2_Li1ELi1EES_IS0_Li1ELi1EE$gpu_report_exception:
-; Location /home/dstn/.julia/packages/CUDA/YIj5X/src/device/runtime.jl:54
+; Location /home/eschnett/.julia/packages/CUDA/rXson/src/device/runtime.jl:54
         IMAD.U32 R2, RZ, RZ, UR4 ;
         IADD3 R6, P0, R1, c[0x0][0x20], RZ ;
         IMAD.U32 R3, RZ, RZ, UR5 ;
-; Location /home/dstn/.julia/packages/LLVM/RpBog/src/interop/base.jl:38
+; Location /home/eschnett/.julia/packages/LLVM/OLMpi/src/interop/base.jl:38
         UMOV UR4, 32@lo(__unnamed_1) ;
         MOV R20, 32@lo((_Z6upchan13CuDeviceArrayI5Int32Li1ELi1EES_IS0_Li1ELi1EES_IS0_Li1ELi1EES_IS0_Li1ELi1EES_I9Float16x2Li1ELi1EES_I6Int4x8Li1ELi1EES_IS2_Li1ELi1EES_IS0_Li1ELi1EE + .L_x_0@srel)) ;
         UMOV UR5, 32@hi(__unnamed_1) ;
-; Location /home/dstn/.julia/packages/CUDA/YIj5X/src/device/runtime.jl:54
+; Location /home/eschnett/.julia/packages/CUDA/rXson/src/device/runtime.jl:54
         IMAD.X R7, RZ, RZ, c[0x0][0x24], P0 ;
-; Location /home/dstn/.julia/packages/LLVM/RpBog/src/interop/base.jl:38
+; Location /home/eschnett/.julia/packages/LLVM/OLMpi/src/interop/base.jl:38
         STL.64 [R1], R2 ;
         IMAD.U32 R4, RZ, RZ, UR4 ;
         MOV R21, 32@hi((_Z6upchan13CuDeviceArrayI5Int32Li1ELi1EES_IS0_Li1ELi1EES_IS0_Li1ELi1EES_IS0_Li1ELi1EES_I9Float16x2Li1ELi1EES_I6Int4x8Li1ELi1EES_IS2_Li1ELi1EES_IS0_Li1ELi1EE + .L_x_0@srel)) ;
@@ -2886,23 +2428,23 @@
         CALL.ABS.NOINC `(vprintf) ;
 
 .L_x_0:
-        IMAD.MOV.U32 R2, RZ, RZ, R18 ;
+        IMAD.MOV.U32 R2, RZ, RZ, R19 ;
         IMAD.MOV.U32 R3, RZ, RZ, 0x0 ;
-; Location /home/dstn/.julia/packages/CUDA/YIj5X/src/device/runtime.jl:59
+; Location /home/eschnett/.julia/packages/CUDA/rXson/src/device/runtime.jl:59
         RET.REL.NODEC R2 `(_Z6upchan13CuDeviceArrayI5Int32Li1ELi1EES_IS0_Li1ELi1EES_IS0_Li1ELi1EES_IS0_Li1ELi1EES_I9Float16x2Li1ELi1EES_I6Int4x8Li1ELi1EES_IS2_Li1ELi1EES_IS0_Li1ELi1EE) ;
         .type           $_Z6upchan13CuDeviceArrayI5Int32Li1ELi1EES_IS0_Li1ELi1EES_IS0_Li1ELi1EES_IS0_Li1ELi1EES_I9Float16x2Li1ELi1EES_I6Int4x8Li1ELi1EES_IS2_Li1ELi1EES_IS0_Li1ELi1EE$gpu_signal_exception,@function
         .size           $_Z6upchan13CuDeviceArrayI5Int32Li1ELi1EES_IS0_Li1ELi1EES_IS0_Li1ELi1EES_IS0_Li1ELi1EES_I9Float16x2Li1ELi1EES_I6Int4x8Li1ELi1EES_IS2_Li1ELi1EES_IS0_Li1ELi1EE$gpu_signal_exception,(.L_x_51 - $_Z6upchan13CuDeviceArrayI5Int32Li1ELi1EES_IS0_Li1ELi1EES_IS0_Li1ELi1EES_IS0_Li1ELi1EES_I9Float16x2Li1ELi1EES_I6Int4x8Li1ELi1EES_IS2_Li1ELi1EES_IS0_Li1ELi1EE$gpu_signal_exception)
 $_Z6upchan13CuDeviceArrayI5Int32Li1ELi1EES_IS0_Li1ELi1EES_IS0_Li1ELi1EES_IS0_Li1ELi1EES_I9Float16x2Li1ELi1EES_I6Int4x8Li1ELi1EES_IS2_Li1ELi1EES_IS0_Li1ELi1EE$gpu_signal_exception:
-; Location /home/dstn/.julia/packages/CUDA/YIj5X/src/device/runtime.jl:41
+; Location /home/eschnett/.julia/packages/CUDA/rXson/src/device/runtime.jl:41
         ISETP.NE.U32.AND P0, PT, RZ, UR36, PT ;
         ISETP.NE.AND.EX P0, PT, RZ, UR37, PT, P0 ;
    @!P0 BRA `(.L_x_48) ;
         IMAD.MOV.U32 R0, RZ, RZ, 0x1 ;
         ULDC.64 UR4, c[0x0][0x118] ;
-; Location /home/dstn/.julia/packages/CUDA/YIj5X/src/device/runtime.jl:39
+; Location /home/eschnett/.julia/packages/CUDA/rXson/src/device/runtime.jl:39
         IMAD.U32 R2, RZ, RZ, UR36 ;
         IMAD.U32 R3, RZ, RZ, UR37 ;
-; Location ./pointer.jl:118
+; Location ./pointer.jl:146
         ST.E.U8 [R2.64], R0 ;
         ST.E.U8 [R2.64+0x7], RZ ;
         ST.E.U8 [R2.64+0x6], RZ ;
@@ -2911,7 +2453,7 @@
         ST.E.U8 [R2.64+0x3], RZ ;
         ST.E.U8 [R2.64+0x2], RZ ;
         ST.E.U8 [R2.64+0x1], RZ ;
-; Location /home/dstn/.julia/packages/CUDA/YIj5X/src/device/intrinsics/synchronization.jl:109
+; Location /home/eschnett/.julia/packages/CUDA/rXson/src/device/intrinsics/synchronization.jl:109
    @!PT LDS RZ, [RZ] ;
    @!PT LDS RZ, [RZ] ;
    @!PT LDS RZ, [RZ] ;
@@ -2919,11 +2461,11 @@
         MEMBAR.SC.SYS ;
         ERRBAR;
         CCTL.IVALL ;
-; Location /home/dstn/.julia/packages/CUDA/YIj5X/src/device/runtime.jl:43
+; Location /home/eschnett/.julia/packages/CUDA/rXson/src/device/runtime.jl:43
         EXIT ;
 
 .L_x_48:
-; Location /home/dstn/.julia/packages/LLVM/RpBog/src/interop/base.jl:38
+; Location /home/eschnett/.julia/packages/LLVM/OLMpi/src/interop/base.jl:38
         UMOV UR4, 32@lo(__unnamed_2) ;
         CS2R R6, SRZ ;
         UMOV UR5, 32@hi(__unnamed_2) ;
@@ -2950,6 +2492,7 @@
         NOP;
         NOP;
         NOP;
+        NOP;
 
 .L_x_51:
 
