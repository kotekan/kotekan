--- conflicted
+++ resolved
@@ -20,23 +20,19 @@
 _Z6upchan13CuDeviceArrayI5Int32Li1ELi1EES_IS0_Li1ELi1EES_IS0_Li1ELi1EES_IS0_Li1ELi1EES_I9Float16x2Li1ELi1EES_I6Int4x8Li1ELi1EES_IS2_Li1ELi1EES_IS0_Li1ELi1EE:
 
 .text._Z6upchan13CuDeviceArrayI5Int32Li1ELi1EES_IS0_Li1ELi1EES_IS0_Li1ELi1EES_IS0_Li1ELi1EES_I9Float16x2Li1ELi1EES_I6Int4x8Li1ELi1EES_IS2_Li1ELi1EES_IS0_Li1ELi1EE:
-<<<<<<< HEAD
 ; Location /home/eschnett/src/kotekan/julia/kernels/upchan.jl:1411
-=======
-; Location /home/dstn/kotekan/julia/kernels/upchan.jl:1406
->>>>>>> bdbe7b3b
         IMAD.MOV.U32 R1, RZ, RZ, c[0x0][0x28] ;
-; Location ./int.jl:480
+; Location ./int.jl:513
         IMAD.MOV.U32 R0, RZ, RZ, c[0x0][0x2c] ;
         ULDC.64 UR38, c[0x0][0x118] ;
         IADD3 R1, R1, -0x850, RZ ;
-; Location /home/dstn/.julia/packages/CUDA/YIj5X/src/device/intrinsics/shared_memory.jl:52
+; Location /home/eschnett/.julia/packages/CUDA/rXson/src/device/intrinsics/shared_memory.jl:52
         ULDC.64 UR36, c[0x0][0x160] ;
-; Location ./int.jl:480
+; Location ./int.jl:513
         ISETP.GT.U32.AND P0, PT, R0, 0x104ff, PT ;
-; Location /home/dstn/.julia/packages/CUDA/YIj5X/src/device/intrinsics/shared_memory.jl:51
+; Location /home/eschnett/.julia/packages/CUDA/rXson/src/device/intrinsics/shared_memory.jl:51
     @P0 BRA `(.L_x_2) ;
-; Location /home/dstn/.julia/packages/CUDA/YIj5X/src/device/intrinsics/shared_memory.jl:52
+; Location /home/eschnett/.julia/packages/CUDA/rXson/src/device/intrinsics/shared_memory.jl:52
         MOV R16, 0xb0 ;
         UMOV UR4, 32@lo(exception1) ;
         UMOV UR5, 32@hi(exception1) ;
@@ -46,10053 +42,8409 @@
         BPT.TRAP 0x1 ;
 
 .L_x_2:
-; Location /home/dstn/.julia/packages/LLVM/RpBog/src/interop/base.jl:38
-        S2UR UR40, SR_CTAID.X ;
+; Location /home/eschnett/.julia/packages/LLVM/OLMpi/src/interop/base.jl:38
+        S2UR UR41, SR_CTAID.X ;
         S2R R0, SR_TID.Y ;
-        IMAD.MOV.U32 R2, RZ, RZ, 0x4 ;
+        IMAD.MOV.U32 R3, RZ, RZ, 0x4 ;
         IMAD.MOV.U32 R7, RZ, RZ, 0x1 ;
-        S2R R3, SR_TID.X ;
+        S2R R2, SR_TID.X ;
         IMAD.MOV.U32 R4, RZ, RZ, c[0x0][0x170] ;
         IMAD.MOV.U32 R5, RZ, RZ, c[0x0][0x174] ;
 ; Location ./int.jl:88
-        USHF.L.U32 UR4, UR40, 0x9, URZ ;
+        USHF.L.U32 UR4, UR41, 0x9, URZ ;
         IMAD.SHL.U32 R0, R0, 0x20, RZ ;
 ; Location ./int.jl:87
-        LOP3.LUT R0, R3, UR4, R0, 0xfe, !PT ;
-; Location /home/dstn/.julia/packages/LLVM/RpBog/src/interop/base.jl:38
-        IMAD.WIDE.U32 R2, R0, R2, c[0x0][0x250] ;
+        LOP3.LUT R2, R0, UR4, R2, 0xfe, !PT ;
+; Location /home/eschnett/.julia/packages/LLVM/OLMpi/src/interop/base.jl:38
+        IMAD.WIDE.U32 R2, R2, R3, c[0x0][0x250] ;
         STG.E [R2.64], R7 ;
         LDG.E R4, [R4.64] ;
-<<<<<<< HEAD
-        R2UR UR40, R4 ;
-; Location ./int.jl:488
-        ISETP.LE.AND P0, PT, RZ, UR40, PT ;
+        R2UR UR42, R4 ;
+; Location ./int.jl:514
+        ISETP.LE.AND P0, PT, RZ, UR42, PT ;
 ; Location /home/eschnett/src/kotekan/julia/kernels/upchan.jl:1415
-=======
-        R2UR UR41, R4 ;
-; Location ./int.jl:481
-        ISETP.LE.AND P0, PT, RZ, UR41, PT ;
-; Location /home/dstn/kotekan/julia/kernels/upchan.jl:1410
->>>>>>> bdbe7b3b
    @!P0 BRA `(.L_x_3) ;
         IMAD.MOV.U32 R4, RZ, RZ, c[0x0][0x190] ;
         IMAD.MOV.U32 R5, RZ, RZ, c[0x0][0x194] ;
         LDG.E R4, [R4.64] ;
-        R2UR UR42, R4 ;
-        UISETP.GT.AND UP0, UPT, UR42, 0x40000, UPT ;
-        UISETP.LT.OR UP0, UPT, UR42, UR41, UP0 ;
+        R2UR UR43, R4 ;
+        UISETP.GT.AND UP0, UPT, UR43, 0x40000, UPT ;
+        UISETP.LT.OR UP0, UPT, UR43, UR42, UP0 ;
         PLOP3.LUT P0, PT, PT, PT, UP0, 0x80, 0x0 ;
     @P0 BRA `(.L_x_3) ;
         IMAD.MOV.U32 R4, RZ, RZ, c[0x0][0x1b0] ;
         IMAD.MOV.U32 R5, RZ, RZ, c[0x0][0x1b4] ;
         LDG.E R4, [R4.64] ;
 ; Location ./int.jl:86
-        UIADD3 UR4, -UR41, UR42, URZ ;
-; Location ./promotion.jl:477
+        UIADD3 UR4, -UR42, UR43, URZ ;
+; Location ./promotion.jl:521
         ULOP3.LUT UP0, URZ, UR4, 0xff, URZ, 0xc0, !UPT ;
-<<<<<<< HEAD
-        R2UR UR42, R4 ;
-        UISETP.LT.OR UP0, UPT, UR42, URZ, UP0 ;
+        R2UR UR40, R4 ;
+        UISETP.LT.OR UP0, UPT, UR40, URZ, UP0 ;
 ; Location /home/eschnett/src/kotekan/julia/kernels/upchan.jl:1415
-=======
-        R2UR UR43, R4 ;
-        UISETP.LT.OR UP0, UPT, UR43, URZ, UP0 ;
-; Location /home/dstn/kotekan/julia/kernels/upchan.jl:1410
->>>>>>> bdbe7b3b
         PLOP3.LUT P0, PT, PT, PT, UP0, 0x80, 0x0 ;
     @P0 BRA `(.L_x_3) ;
         IMAD.MOV.U32 R4, RZ, RZ, c[0x0][0x1d0] ;
         IMAD.MOV.U32 R5, RZ, RZ, c[0x0][0x1d4] ;
         LDG.E R4, [R4.64] ;
 ; Location ./int.jl:86
-<<<<<<< HEAD
-        IADD3 R0, R4.reuse, -UR42, RZ ;
+        IADD3 R0, R4.reuse, -UR40, RZ ;
 ; Location /home/eschnett/src/kotekan/julia/kernels/upchan.jl:1415
-=======
-        IADD3 R0, R4.reuse, -UR43, RZ ;
-; Location /home/dstn/kotekan/julia/kernels/upchan.jl:1410
->>>>>>> bdbe7b3b
         ISETP.GT.AND P0, PT, R4, 0x800, PT ;
-; Location ./promotion.jl:477
+; Location ./int.jl:86
         LOP3.LUT R0, R0, 0x1, RZ, 0xc0, !PT ;
-        ISETP.LT.OR P0, PT, R4, UR43, P0 ;
+        ISETP.LT.OR P0, PT, R4, UR40, P0 ;
         ISETP.EQ.U32.AND P1, PT, R0, 0x1, PT ;
-<<<<<<< HEAD
 ; Location /home/eschnett/src/kotekan/julia/kernels/upchan.jl:1415
-=======
-; Location /home/dstn/kotekan/julia/kernels/upchan.jl:1410
->>>>>>> bdbe7b3b
    @!P0 BRA P1, `(.L_x_4) ;
 
 .L_x_3:
-; Location /home/dstn/.julia/packages/LLVM/RpBog/src/interop/base.jl:38
+; Location /home/eschnett/.julia/packages/LLVM/OLMpi/src/interop/base.jl:38
         IMAD.MOV.U32 R5, RZ, RZ, 0x2 ;
-; Location /home/dstn/.julia/packages/IndexSpaces/MMvQv/src/IndexSpaces.jl:855
+; Location /home/eschnett/.julia/packages/IndexSpaces/SkQyK/src/IndexSpaces.jl:855
         MOV R16, 0x3e0 ;
-        UMOV UR4, 32@lo(exception5788) ;
-        UMOV UR5, 32@hi(exception5788) ;
-; Location /home/dstn/.julia/packages/LLVM/RpBog/src/interop/base.jl:38
+        UMOV UR4, 32@lo(exception5808) ;
+        UMOV UR5, 32@hi(exception5808) ;
+; Location /home/eschnett/.julia/packages/LLVM/OLMpi/src/interop/base.jl:38
         STG.E [R2.64], R5 ;
-; Location /home/dstn/.julia/packages/IndexSpaces/MMvQv/src/IndexSpaces.jl:855
+; Location /home/eschnett/.julia/packages/IndexSpaces/SkQyK/src/IndexSpaces.jl:855
         CALL.REL.NOINC `($_Z6upchan13CuDeviceArrayI5Int32Li1ELi1EES_IS0_Li1ELi1EES_IS0_Li1ELi1EES_IS0_Li1ELi1EES_I9Float16x2Li1ELi1EES_I6Int4x8Li1ELi1EES_IS2_Li1ELi1EES_IS0_Li1ELi1EE$gpu_report_exception) ;
         MOV R16, 0x400 ;
         CALL.REL.NOINC `($_Z6upchan13CuDeviceArrayI5Int32Li1ELi1EES_IS0_Li1ELi1EES_IS0_Li1ELi1EES_IS0_Li1ELi1EES_I9Float16x2Li1ELi1EES_I6Int4x8Li1ELi1EES_IS2_Li1ELi1EES_IS0_Li1ELi1EE$gpu_signal_exception) ;
         BPT.TRAP 0x1 ;
 
 .L_x_4:
-; Location /home/dstn/.julia/packages/LLVM/RpBog/src/interop/base.jl:38
-        S2R R5, SR_TID.X ;
-; Location /home/dstn/.julia/packages/CUDA/YIj5X/src/device/intrinsics/math.jl:378
+; Location /home/eschnett/.julia/packages/LLVM/OLMpi/src/interop/base.jl:38
+        S2R R4, SR_TID.X ;
+; Location /home/eschnett/.julia/packages/CUDA/rXson/src/device/intrinsics/math.jl:378
         PLOP3.LUT P0, PT, PT, PT, PT, 0x80, 0x0 ;
-; Location ./fastmath.jl:181
-        IMAD.MOV.U32 R20, RZ, RZ, 0x3f800000 ;
-; Location /home/dstn/.julia/packages/CUDA/YIj5X/src/device/intrinsics/math.jl:378
+; Location ./fastmath.jl:178
+        IMAD.MOV.U32 R12, RZ, RZ, 0x3f800000 ;
+        BSSY B0, `(.L_x_5) ;
+        IMAD.MOV.U32 R15, RZ, RZ, 0x3f800000 ;
+        IMAD.MOV.U32 R16, RZ, RZ, 0x3f800000 ;
+        IMAD.MOV.U32 R14, RZ, RZ, 0x3f800000 ;
+        IMAD.MOV.U32 R24, RZ, RZ, 0x3f800000 ;
+        IMAD.MOV.U32 R23, RZ, RZ, 0x3f800000 ;
+        IMAD.MOV.U32 R28, RZ, RZ, 0x3f800000 ;
+        IMAD.MOV.U32 R26, RZ, RZ, 0x3f800000 ;
+        IMAD.MOV.U32 R27, RZ, RZ, 0x3f800000 ;
+        IMAD.MOV.U32 R29, RZ, RZ, 0x3f800000 ;
+; Location ./int.jl:347
+        SHF.R.U32.HI R0, RZ, 0x1, R4.reuse ;
+        SHF.R.U32.HI R58, RZ, 0x2, R4.reuse ;
+        LOP3.LUT R3, R4, 0x1, RZ, 0xc0, !PT ;
+        SGXT.U32 R2, R0, 0x1 ;
+; Location ./int.jl:527
+        SHF.R.U32.HI R0, RZ, 0x4, R4.reuse ;
+; Location ./int.jl:347
+        SHF.R.U32.HI R4, RZ, 0x3, R4 ;
+; Location ./int.jl:372
+        IMAD R2, R2, 0x2, R3 ;
+; Location ./int.jl:347
+        SGXT.U32 R58, R58, 0x1 ;
+; Location ./int.jl:529
+        IMAD.SHL.U32 R0, R0, 0x4, RZ ;
+; Location ./int.jl:347
+        SGXT.U32 R4, R4, 0x1 ;
+; Location ./int.jl:372
+        IMAD.SHL.U32 R2, R2, 0x10, RZ ;
+; Location ./int.jl:529
+        IMAD.SHL.U32 R3, R58, 0x8, RZ ;
+        IMAD.SHL.U32 R5, R4, 0x2, RZ ;
+; Location ./int.jl:372
+        LOP3.LUT R0, R0, R3, R2, 0xfe, !PT ;
+        LOP3.LUT R4, R5, R0, RZ, 0xfc, !PT ;
+; Location ./float.jl:159
+        I2FP.F32.S32 R0, R4 ;
+; Location ./int.jl:87
+        LOP3.LUT R6, R4.reuse, 0x1, RZ, 0xfc, !PT ;
+        LOP3.LUT R7, R4, 0x41, RZ, 0xfc, !PT ;
+; Location ./fastmath.jl:164
+        FADD R2, R0, -255.5 ;
+; Location ./int.jl:87
+        LOP3.LUT R0, R4, 0x40, RZ, 0xfc, !PT ;
+; Location ./float.jl:159
+        I2FP.F32.S32 R8, R6 ;
+; Location /home/eschnett/.julia/packages/CUDA/rXson/src/device/intrinsics/math.jl:378
+        FMUL R3, R2.reuse, 0.0078125 ;
+; Location ./float.jl:159
+        I2FP.F32.S32 R0, R0 ;
+        FMUL R22, R2, 0.0019493177533149719238 ;
+        I2FP.F32.S32 R7, R7 ;
+; Location ./fastmath.jl:164
+        FADD R8, R8, -255.5 ;
+; Location ./fastmath.jl:178
+        FSETP.NE.AND P3, PT, R3, RZ, PT ;
+; Location ./fastmath.jl:164
+        FADD R5, R0, -255.5 ;
+        FMUL R11, RZ, R22 ;
+; Location /home/eschnett/.julia/packages/CUDA/rXson/src/device/intrinsics/math.jl:378
+        FMUL R2, R8.reuse, 0.0078125 ;
+; Location ./fastmath.jl:164
+        FADD R7, R7, -255.5 ;
+; Location /home/eschnett/.julia/packages/CUDA/rXson/src/device/intrinsics/math.jl:378
+        FMUL R6, R5.reuse, 0.0078125 ;
+        FMUL R5, R5, 0.0019493177533149719238 ;
+        FMUL R8, R8, 0.0019493177533149719238 ;
+; Location ./fastmath.jl:178
+        FSETP.NEU.AND P5, PT, R2, RZ, PT ;
+        FMUL R19, R7, 0.0019493177533149719238 ;
+        FSETP.NEU.AND P6, PT, R6, RZ, PT ;
+        FMUL R10, RZ, R5 ;
+        FSETP.GT.AND P2, PT, |R5|, 16777216, PT ;
+; Location /home/eschnett/.julia/packages/CUDA/rXson/src/device/intrinsics/math.jl:22
+    @P3 FMUL.RZ R9, R3.reuse, 0.15915493667125701904 ;
+; Location /home/eschnett/.julia/packages/CUDA/rXson/src/device/intrinsics/math.jl:378
+    @P3 FSETP.GEU.AND P1, PT, |R3|, 1.175494350822287508e-38, PT ;
+        FSEL R21, R10, R5, P2 ;
+; Location /home/eschnett/.julia/packages/CUDA/rXson/src/device/intrinsics/math.jl:22
+    @P3 MUFU.SIN R0, R9 ;
+; Location /home/eschnett/.julia/packages/CUDA/rXson/src/device/intrinsics/math.jl:378
+    @P3 PLOP3.LUT P0, PT, P1, PT, PT, 0x80, 0x0 ;
+        FSETP.GT.AND P1, PT, |R22|, 16777216, PT ;
+; Location /home/eschnett/.julia/packages/CUDA/rXson/src/device/intrinsics/math.jl:22
+    @P5 FMUL.RZ R5, R2.reuse, 0.15915493667125701904 ;
+; Location /home/eschnett/.julia/packages/CUDA/rXson/src/device/intrinsics/math.jl:378
+    @P5 FSETP.GEU.AND P4, PT, |R2|, 1.175494350822287508e-38, PT ;
+        FADD R52, R21, R21 ;
+        FSEL R22, R11, R22, P1 ;
+; Location /home/eschnett/.julia/packages/CUDA/rXson/src/device/intrinsics/math.jl:22
+    @P6 FMUL.RZ R11, R6, 0.15915493667125701904 ;
+; Location /home/eschnett/.julia/packages/CUDA/rXson/src/device/intrinsics/math.jl:378
+        FMUL R9, R7, 0.0078125 ;
+        PLOP3.LUT P1, PT, PT, PT, PT, 0x80, 0x0 ;
+; Location /home/eschnett/.julia/packages/CUDA/rXson/src/device/intrinsics/math.jl:22
+    @P5 MUFU.SIN R5, R5 ;
+; Location /home/eschnett/.julia/packages/CUDA/rXson/src/device/intrinsics/math.jl:378
+    @P5 PLOP3.LUT P1, PT, P4, PT, PT, 0x80, 0x0 ;
+   @!P0 FMUL R3, R3, 16777216 ;
+        PLOP3.LUT P2, PT, PT, PT, PT, 0x80, 0x0 ;
+   @!P0 FMUL R0, R0, 16777216 ;
+    @P6 FSETP.GEU.AND P0, PT, |R6|, 1.175494350822287508e-38, PT ;
+; Location ./int.jl:87
+        LOP3.LUT R10, R4, 0xc0, RZ, 0xfc, !PT ;
+; Location /home/eschnett/.julia/packages/CUDA/rXson/src/device/intrinsics/math.jl:378
+    @P3 MUFU.RCP R3, R3 ;
+    @P6 PLOP3.LUT P2, PT, P0, PT, PT, 0x80, 0x0 ;
+        FSETP.GT.AND P0, PT, |R8|, 16777216, PT ;
+   @!P1 FMUL R2, R2, 16777216 ;
+; Location ./float.jl:159
+        I2FP.F32.S32 R10, R10 ;
+; Location /home/eschnett/.julia/packages/CUDA/rXson/src/device/intrinsics/math.jl:378
+   @!P1 FMUL R5, R5, 16777216 ;
+        PLOP3.LUT P1, PT, PT, PT, PT, 0x80, 0x0 ;
+        LOP3.LUT R50, R52, 0x80000000, RZ, 0xc0, !PT ;
+    @P5 MUFU.RCP R2, R2 ;
+; Location ./fastmath.jl:164
+        FADD R10, R10, -255.5 ;
+; Location /home/eschnett/.julia/packages/CUDA/rXson/src/device/intrinsics/math.jl:378
+   @!P2 FMUL R6, R6, 16777216 ;
+    @P3 FMUL R12, R3, R0 ;
+; Location ./fastmath.jl:178
+        FSETP.NEU.AND P3, PT, R9, RZ, PT ;
+        FMUL R3, RZ, R8.reuse ;
+; Location /home/eschnett/.julia/packages/CUDA/rXson/src/device/intrinsics/math.jl:22
+    @P6 MUFU.SIN R0, R11 ;
+        STL [R1+0x178], R12 ;
+        FSEL R20, R3, R8, P0 ;
+; Location ./int.jl:87
+        LOP3.LUT R3, R4, 0x80, RZ, 0xfc, !PT ;
+; Location /home/eschnett/.julia/packages/CUDA/rXson/src/device/intrinsics/math.jl:378
+        PLOP3.LUT P0, PT, PT, PT, PT, 0x80, 0x0 ;
+    @P5 FMUL R15, R2, R5 ;
+; Location ./float.jl:159
+        I2FP.F32.S32 R7, R3 ;
+; Location /home/eschnett/.julia/packages/CUDA/rXson/src/device/intrinsics/math.jl:22
+    @P3 FMUL.RZ R11, R9.reuse, 0.15915493667125701904 ;
+; Location /home/eschnett/.julia/packages/CUDA/rXson/src/device/intrinsics/math.jl:378
+    @P3 FSETP.GEU.AND P4, PT, |R9|, 1.175494350822287508e-38, PT ;
+        FMUL R12, RZ, R19.reuse ;
+    @P6 MUFU.RCP R3, R6 ;
+; Location ./fastmath.jl:164
+        FADD R7, R7, -255.5 ;
+; Location /home/eschnett/.julia/packages/CUDA/rXson/src/device/intrinsics/math.jl:378
+    @P3 PLOP3.LUT P0, PT, P4, PT, PT, 0x80, 0x0 ;
+   @!P2 FMUL R0, R0, 16777216 ;
+        FSETP.GT.AND P4, PT, |R19|, 16777216, PT ;
+        FMUL R18, R7.reuse, 0.0019493177533149719238 ;
+        FMUL R7, R7, 0.0078125 ;
+        STL [R1+0x174], R15 ;
+; Location /home/eschnett/.julia/packages/CUDA/rXson/src/device/intrinsics/math.jl:22
+    @P3 MUFU.SIN R8, R11 ;
+        FSEL R19, R12, R19, P4 ;
+        FMUL R13, RZ, R18.reuse ;
+        FSETP.GT.AND P4, PT, |R18|, 16777216, PT ;
+; Location /home/eschnett/.julia/packages/CUDA/rXson/src/device/intrinsics/math.jl:378
+        FMUL R6, R10.reuse, 0.0078125 ;
+; Location ./fastmath.jl:178
+        FSETP.NEU.AND P2, PT, R7, RZ, PT ;
+        FMUL R10, R10, 0.0019493177533149719238 ;
+; Location /home/eschnett/.julia/packages/CUDA/rXson/src/device/intrinsics/math.jl:378
+   @!P0 FMUL R9, R9, 16777216 ;
+        FSEL R18, R13, R18, P4 ;
+    @P6 FMUL R16, R3, R0 ;
+; Location ./int.jl:87
+        LOP3.LUT R11, R4, 0x81, RZ, 0xfc, !PT ;
+        FMUL R17, RZ, R10 ;
+; Location ./fastmath.jl:178
+        FSETP.NEU.AND P4, PT, R6, RZ, PT ;
+; Location /home/eschnett/.julia/packages/CUDA/rXson/src/device/intrinsics/math.jl:378
+    @P3 MUFU.RCP R9, R9 ;
+; Location ./float.jl:159
+        I2FP.F32.S32 R11, R11 ;
+        STL [R1+0x17c], R16 ;
+; Location /home/eschnett/.julia/packages/CUDA/rXson/src/device/intrinsics/math.jl:378
+   @!P0 FMUL R8, R8, 16777216 ;
+; Location ./int.jl:87
+        LOP3.LUT R3, R4, 0xc1, RZ, 0xfc, !PT ;
+; Location /home/eschnett/.julia/packages/CUDA/rXson/src/device/intrinsics/math.jl:22
+    @P2 FMUL.RZ R0, R7, 0.15915493667125701904 ;
+; Location ./fastmath.jl:164
+        FADD R11, R11, -255.5 ;
+; Location /home/eschnett/.julia/packages/CUDA/rXson/src/device/intrinsics/math.jl:378
+    @P2 FSETP.GEU.AND P0, PT, |R7|, 1.175494350822287508e-38, PT ;
+; Location ./fastmath.jl:178
+        IMAD.MOV.U32 R13, RZ, RZ, 0x3f800000 ;
+; Location ./float.jl:159
+        I2FP.F32.S32 R3, R3 ;
+; Location /home/eschnett/.julia/packages/CUDA/rXson/src/device/intrinsics/math.jl:378
+        FMUL R12, R11, 0.0078125 ;
+    @P2 PLOP3.LUT P1, PT, P0, PT, PT, 0x80, 0x0 ;
+; Location /home/eschnett/.julia/packages/CUDA/rXson/src/device/intrinsics/math.jl:22
+    @P4 FMUL.RZ R2, R6.reuse, 0.15915493667125701904 ;
+; Location /home/eschnett/.julia/packages/CUDA/rXson/src/device/intrinsics/math.jl:378
+    @P4 FSETP.GEU.AND P6, PT, |R6|, 1.175494350822287508e-38, PT ;
+; Location /home/eschnett/.julia/packages/CUDA/rXson/src/device/intrinsics/math.jl:22
+    @P2 MUFU.SIN R0, R0 ;
+; Location ./fastmath.jl:178
+        FSETP.NEU.AND P5, PT, R12, RZ, PT ;
+; Location /home/eschnett/.julia/packages/CUDA/rXson/src/device/intrinsics/math.jl:378
+    @P3 FMUL R14, R9, R8 ;
         PLOP3.LUT P3, PT, PT, PT, PT, 0x80, 0x0 ;
-; Location ./fastmath.jl:181
-        IMAD.MOV.U32 R21, RZ, RZ, 0x3f800000 ;
-; Location /home/dstn/.julia/packages/CUDA/YIj5X/src/device/intrinsics/math.jl:371
-        BSSY B0, `(.L_x_5) ;
-; Location ./fastmath.jl:181
-        IMAD.MOV.U32 R22, RZ, RZ, 0x3f800000 ;
-        IMAD.MOV.U32 R29, RZ, RZ, 0x3f800000 ;
-        IMAD.MOV.U32 R26, RZ, RZ, 0x3f800000 ;
-; Location ./int.jl:340
-        SHF.R.U32.HI R3, RZ, 0x1, R5.reuse ;
-        SHF.R.U32.HI R4, RZ, 0x2, R5.reuse ;
-        LOP3.LUT R2, R5, 0x1, RZ, 0xc0, !PT ;
-        SGXT.U32 R3, R3, 0x1 ;
-; Location ./int.jl:494
-        SHF.R.U32.HI R0, RZ, 0x4, R5 ;
-; Location ./int.jl:340
-        SHF.R.U32.HI R7, RZ, 0x3, R5 ;
-; Location ./int.jl:365
-        IMAD R6, R3, 0x2, R2 ;
-; Location ./int.jl:340
-        SGXT.U32 R4, R4, 0x1 ;
-; Location ./int.jl:496
-        IMAD.SHL.U32 R0, R0, 0x4, RZ ;
-; Location ./int.jl:340
-        SGXT.U32 R7, R7, 0x1 ;
-; Location ./int.jl:365
-        IMAD.SHL.U32 R6, R6, 0x10, RZ ;
-; Location ./int.jl:496
-        IMAD.SHL.U32 R5, R4, 0x8, RZ ;
-        IMAD.SHL.U32 R7, R7, 0x2, RZ ;
-; Location ./int.jl:365
-        LOP3.LUT R6, R0, R5, R6, 0xfe, !PT ;
-        LOP3.LUT R6, R7, R6, RZ, 0xfc, !PT ;
-; Location ./float.jl:146
-        I2FP.F32.S32 R13, R6 ;
+        FMUL R11, R11, 0.0019493177533149719238 ;
+        FSETP.GT.AND P0, PT, |R10|, 16777216, PT ;
+        FADD R44, R20, R20 ;
+    @P4 PLOP3.LUT P3, PT, P6, PT, PT, 0x80, 0x0 ;
+; Location /home/eschnett/.julia/packages/CUDA/rXson/src/device/intrinsics/math.jl:22
+    @P4 MUFU.SIN R2, R2 ;
+        FSEL R17, R17, R10, P0 ;
+; Location /home/eschnett/.julia/packages/CUDA/rXson/src/device/intrinsics/math.jl:378
+   @!P1 FMUL R7, R7, 16777216 ;
+        PLOP3.LUT P0, PT, PT, PT, PT, 0x80, 0x0 ;
+        FMUL R16, RZ, R11 ;
 ; Location ./int.jl:87
-        LOP3.LUT R0, R6.reuse, 0x40, RZ, 0xfc, !PT ;
-        LOP3.LUT R5, R6.reuse, 0x1, RZ, 0xfc, !PT ;
-; Location ./fastmath.jl:166
-        FADD R13, R13, -255.5 ;
-; Location ./float.jl:146
+        LOP3.LUT R8, R4, 0x100, RZ, 0xfc, !PT ;
+; Location /home/eschnett/.julia/packages/CUDA/rXson/src/device/intrinsics/math.jl:22
+    @P5 FMUL.RZ R5, R12.reuse, 0.15915493667125701904 ;
+; Location /home/eschnett/.julia/packages/CUDA/rXson/src/device/intrinsics/math.jl:378
+    @P5 FSETP.GEU.AND P6, PT, |R12|, 1.175494350822287508e-38, PT ;
+    @P2 MUFU.RCP R7, R7 ;
+; Location ./float.jl:159
+        I2FP.F32.S32 R10, R8 ;
+; Location ./fastmath.jl:164
+        FADD R8, R3, -255.5 ;
+; Location /home/eschnett/.julia/packages/CUDA/rXson/src/device/intrinsics/math.jl:378
+    @P5 PLOP3.LUT P0, PT, P6, PT, PT, 0x80, 0x0 ;
+   @!P3 FMUL R6, R6, 16777216 ;
+; Location ./int.jl:87
+        LOP3.LUT R9, R4, 0x140, RZ, 0xfc, !PT ;
+        FMUL R15, R8, 0.0019493177533149719238 ;
+; Location ./fastmath.jl:164
+        FADD R10, R10, -255.5 ;
+; Location /home/eschnett/.julia/packages/CUDA/rXson/src/device/intrinsics/math.jl:22
+    @P5 MUFU.SIN R5, R5 ;
+; Location ./float.jl:159
+        I2FP.F32.S32 R9, R9 ;
+; Location /home/eschnett/.julia/packages/CUDA/rXson/src/device/intrinsics/math.jl:378
+        FMUL R8, R8, 0.0078125 ;
+        FSETP.GT.AND P6, PT, |R11|, 16777216, PT ;
+   @!P1 FMUL R0, R0, 16777216 ;
+        STL [R1+0x170], R14 ;
+; Location ./fastmath.jl:164
+        FADD R9, R9, -255.5 ;
+; Location ./fastmath.jl:178
+        FSETP.NEU.AND P1, PT, R8, RZ, PT ;
+; Location /home/eschnett/.julia/packages/CUDA/rXson/src/device/intrinsics/math.jl:378
+   @!P0 FMUL R12, R12, 16777216 ;
+    @P4 MUFU.RCP R3, R6 ;
+        FSEL R16, R16, R11, P6 ;
+   @!P3 FMUL R2, R2, 16777216 ;
+        FSETP.GT.AND P6, PT, |R15|, 16777216, PT ;
+        FMUL R11, R9, 0.0078125 ;
+    @P2 FMUL R24, R7, R0 ;
+        FMUL R14, RZ, R15.reuse ;
+   @!P0 FMUL R5, R5, 16777216 ;
+    @P5 MUFU.RCP R12, R12 ;
+        FMUL R6, R10.reuse, 0.0078125 ;
+        FMUL R10, R10, 0.0019493177533149719238 ;
+        FSEL R15, R14, R15, P6 ;
+; Location /home/eschnett/.julia/packages/CUDA/rXson/src/device/intrinsics/math.jl:22
+    @P1 FMUL.RZ R0, R8, 0.15915493667125701904 ;
+; Location ./fastmath.jl:178
+        FSETP.NEU.AND P6, PT, R11, RZ, PT ;
+        FMUL R9, R9, 0.0019493177533149719238 ;
+        FSETP.NEU.AND P3, PT, R6, RZ, PT ;
+; Location /home/eschnett/.julia/packages/CUDA/rXson/src/device/intrinsics/math.jl:378
+    @P4 FMUL R23, R3, R2 ;
+    @P1 FSETP.GEU.AND P0, PT, |R8|, 1.175494350822287508e-38, PT ;
+; Location /home/eschnett/.julia/packages/CUDA/rXson/src/device/intrinsics/math.jl:22
+    @P1 MUFU.SIN R2, R0 ;
+; Location /home/eschnett/.julia/packages/CUDA/rXson/src/device/intrinsics/math.jl:378
+        PLOP3.LUT P2, PT, PT, PT, PT, 0x80, 0x0 ;
+        FMUL R3, RZ, R10 ;
+    @P1 PLOP3.LUT P2, PT, P0, PT, PT, 0x80, 0x0 ;
+        STL [R1+0x180], R23 ;
+        PLOP3.LUT P4, PT, PT, PT, PT, 0x80, 0x0 ;
+    @P5 FMUL R13, R12, R5 ;
+        FSETP.GT.AND P0, PT, |R10|, 16777216, PT ;
+        FMUL R12, RZ, R9.reuse ;
+; Location ./int.jl:87
+        LOP3.LUT R0, R4, 0x101, RZ, 0xfc, !PT ;
+; Location /home/eschnett/.julia/packages/CUDA/rXson/src/device/intrinsics/math.jl:22
+    @P6 FMUL.RZ R7, R11.reuse, 0.15915493667125701904 ;
+; Location /home/eschnett/.julia/packages/CUDA/rXson/src/device/intrinsics/math.jl:378
+    @P3 FSETP.GEU.AND P5, PT, |R6|.reuse, 1.175494350822287508e-38, PT ;
+        STL [R1+0x168], R13 ;
+; Location ./float.jl:159
         I2FP.F32.S32 R0, R0 ;
-        I2FP.F32.S32 R5, R5 ;
-; Location /home/dstn/.julia/packages/CUDA/YIj5X/src/device/intrinsics/math.jl:378
-        FMUL R7, R13, 0.0078125 ;
+; Location /home/eschnett/.julia/packages/CUDA/rXson/src/device/intrinsics/math.jl:22
+    @P3 FMUL.RZ R5, R6, 0.15915493667125701904 ;
+; Location /home/eschnett/.julia/packages/CUDA/rXson/src/device/intrinsics/math.jl:378
+    @P3 PLOP3.LUT P4, PT, P5, PT, PT, 0x80, 0x0 ;
+   @!P2 FMUL R8, R8, 16777216 ;
+    @P6 FSETP.GEU.AND P5, PT, |R11|, 1.175494350822287508e-38, PT ;
+; Location ./fastmath.jl:164
+        FADD R0, R0, -255.5 ;
+        FSEL R14, R3, R10, P0 ;
+        STL [R1+0x16c], R24 ;
+; Location /home/eschnett/.julia/packages/CUDA/rXson/src/device/intrinsics/math.jl:378
+        PLOP3.LUT P0, PT, PT, PT, PT, 0x80, 0x0 ;
+; Location /home/eschnett/.julia/packages/CUDA/rXson/src/device/intrinsics/math.jl:22
+    @P6 MUFU.SIN R7, R7 ;
+; Location /home/eschnett/.julia/packages/CUDA/rXson/src/device/intrinsics/math.jl:378
+    @P6 PLOP3.LUT P0, PT, P5, PT, PT, 0x80, 0x0 ;
+   @!P2 FMUL R2, R2, 16777216 ;
+        FSETP.GT.AND P5, PT, |R9|, 16777216, PT ;
+        FADD R49, R19, R19 ;
 ; Location ./int.jl:87
-        LOP3.LUT R18, R6, 0xc0, RZ, 0xfc, !PT ;
-; Location ./fastmath.jl:166
-        FADD R12, R0, -255.5 ;
+        LOP3.LUT R10, R4, 0x141, RZ, 0xfc, !PT ;
+; Location /home/eschnett/.julia/packages/CUDA/rXson/src/device/intrinsics/math.jl:378
+   @!P4 FMUL R6, R6, 16777216 ;
+        FSEL R13, R12, R9, P5 ;
+        FMUL R12, R0, 0.0019493177533149719238 ;
+; Location ./float.jl:159
+        I2FP.F32.S32 R10, R10 ;
+; Location /home/eschnett/.julia/packages/CUDA/rXson/src/device/intrinsics/math.jl:378
+    @P1 MUFU.RCP R3, R8 ;
 ; Location ./int.jl:87
-        LOP3.LUT R0, R6, 0x41, RZ, 0xfc, !PT ;
-; Location ./fastmath.jl:166
-        FADD R5, R5, -255.5 ;
-; Location ./fastmath.jl:181
-        FSETP.NEU.AND P5, PT, R7, RZ, PT ;
-; Location /home/dstn/.julia/packages/CUDA/YIj5X/src/device/intrinsics/math.jl:378
-        FMUL R9, R12, 0.0078125 ;
-; Location ./float.jl:146
-        I2FP.F32.S32 R0, R0 ;
-; Location /home/dstn/.julia/packages/CUDA/YIj5X/src/device/intrinsics/math.jl:378
-        FMUL R11, R5, 0.0078125 ;
+        LOP3.LUT R24, R4, 0x180, RZ, 0xfc, !PT ;
+        FMUL R23, RZ, R12.reuse ;
+        FSETP.GT.AND P5, PT, |R12|, 16777216, PT ;
+; Location ./fastmath.jl:164
+        FADD R9, R10, -255.5 ;
+; Location /home/eschnett/.julia/packages/CUDA/rXson/src/device/intrinsics/math.jl:378
+   @!P0 FMUL R11, R11, 16777216 ;
+        FMUL R10, R0, 0.0078125 ;
+        FSEL R12, R23, R12, P5 ;
+; Location /home/eschnett/.julia/packages/CUDA/rXson/src/device/intrinsics/math.jl:22
+    @P3 MUFU.SIN R5, R5 ;
+; Location /home/eschnett/.julia/packages/CUDA/rXson/src/device/intrinsics/math.jl:378
+        FMUL R23, R9, 0.0078125 ;
+; Location ./float.jl:159
+        I2FP.F32.S32 R24, R24 ;
+; Location /home/eschnett/.julia/packages/CUDA/rXson/src/device/intrinsics/math.jl:378
+   @!P0 FMUL R7, R7, 16777216 ;
+; Location ./fastmath.jl:178
+        FSETP.NEU.AND P2, PT, R10, RZ, PT ;
+; Location /home/eschnett/.julia/packages/CUDA/rXson/src/device/intrinsics/math.jl:378
+        FMUL R9, R9, 0.0019493177533149719238 ;
+; Location ./fastmath.jl:178
+        FSETP.NEU.AND P5, PT, R23, RZ, PT ;
+; Location ./fastmath.jl:164
+        FADD R25, R24, -255.5 ;
+; Location /home/eschnett/.julia/packages/CUDA/rXson/src/device/intrinsics/math.jl:378
+    @P6 MUFU.RCP R8, R11 ;
+    @P1 FMUL R28, R3, R2 ;
+        FMUL R2, RZ, R9 ;
+        FMUL R0, R25.reuse, 0.0078125 ;
 ; Location ./int.jl:87
-        LOP3.LUT R17, R6, 0x80, RZ, 0xfc, !PT ;
-; Location ./fastmath.jl:181
-        FSETP.NEU.AND P4, PT, R9, RZ, PT ;
-; Location ./fastmath.jl:166
-        FADD R0, R0, -255.5 ;
-; Location ./fastmath.jl:181
-        FSETP.NEU.AND P2, PT, R11, RZ, PT ;
-; Location ./float.jl:146
-        I2FP.F32.S32 R18, R18 ;
-; Location /home/dstn/.julia/packages/CUDA/YIj5X/src/device/intrinsics/math.jl:378
-        FMUL R15, R0, 0.0078125 ;
+        LOP3.LUT R24, R4, 0x1c1, RZ, 0xfc, !PT ;
+; Location /home/eschnett/.julia/packages/CUDA/rXson/src/device/intrinsics/math.jl:378
+        FMUL R25, R25, 0.0019493177533149719238 ;
+        STL [R1+0x184], R28 ;
+        FADD R33, R18, R18 ;
+    @P3 MUFU.RCP R6, R6 ;
+   @!P4 FMUL R5, R5, 16777216 ;
+; Location ./fastmath.jl:178
+        FSETP.NEU.AND P1, PT, R0, RZ, PT ;
+; Location /home/eschnett/.julia/packages/CUDA/rXson/src/device/intrinsics/math.jl:22
+    @P2 FMUL.RZ R3, R10.reuse, 0.15915493667125701904 ;
+; Location /home/eschnett/.julia/packages/CUDA/rXson/src/device/intrinsics/math.jl:378
+    @P2 FSETP.GEU.AND P0, PT, |R10|, 1.175494350822287508e-38, PT ;
+        FADD R46, R17, R17 ;
+        PLOP3.LUT P4, PT, PT, PT, PT, 0x80, 0x0 ;
+        FADD R34, R16, R16 ;
+    @P6 FMUL R26, R8, R7 ;
+    @P5 FSETP.GEU.AND P6, PT, |R23|.reuse, 1.175494350822287508e-38, PT ;
+; Location /home/eschnett/.julia/packages/CUDA/rXson/src/device/intrinsics/math.jl:22
+    @P2 MUFU.SIN R3, R3 ;
 ; Location ./int.jl:87
-        LOP3.LUT R19, R6, 0x81, RZ, 0xfc, !PT ;
-; Location /home/dstn/.julia/packages/CUDA/YIj5X/src/device/intrinsics/math.jl:22
-    @P5 FMUL.RZ R10, R7.reuse, 0.15915493667125701904 ;
-; Location /home/dstn/.julia/packages/CUDA/YIj5X/src/device/intrinsics/math.jl:378
-    @P5 FSETP.GEU.AND P1, PT, |R7|, 1.175494350822287508e-38, PT ;
-; Location ./fastmath.jl:166
-        FADD R52, R18, -255.5 ;
-; Location ./fastmath.jl:181
-        FSETP.NEU.AND P6, PT, R15, RZ, PT ;
-; Location /home/dstn/.julia/packages/CUDA/YIj5X/src/device/intrinsics/math.jl:22
-    @P5 MUFU.SIN R8, R10 ;
-; Location /home/dstn/.julia/packages/CUDA/YIj5X/src/device/intrinsics/math.jl:378
-    @P5 PLOP3.LUT P0, PT, P1, PT, PT, 0x80, 0x0 ;
-        FMUL R18, R52, 0.0078125 ;
-    @P4 FSETP.GEU.AND P1, PT, |R9|, 1.175494350822287508e-38, PT ;
-; Location /home/dstn/.julia/packages/CUDA/YIj5X/src/device/intrinsics/math.jl:22
-    @P2 FMUL.RZ R14, R11, 0.15915493667125701904 ;
-; Location ./float.jl:146
-        I2FP.F32.S32 R17, R17 ;
-; Location /home/dstn/.julia/packages/CUDA/YIj5X/src/device/intrinsics/math.jl:378
-    @P4 PLOP3.LUT P3, PT, P1, PT, PT, 0x80, 0x0 ;
-    @P2 FSETP.GEU.AND P1, PT, |R11|, 1.175494350822287508e-38, PT ;
-; Location ./fastmath.jl:166
-        FADD R50, R17, -255.5 ;
-        P2R R10, PR, RZ, 0x20 ;
-; Location /home/dstn/.julia/packages/CUDA/YIj5X/src/device/intrinsics/math.jl:22
-    @P6 FMUL.RZ R16, R15.reuse, 0.15915493667125701904 ;
-; Location /home/dstn/.julia/packages/CUDA/YIj5X/src/device/intrinsics/math.jl:378
-    @P6 FSETP.GEU.AND P5, PT, |R15|, 1.175494350822287508e-38, PT ;
+        LOP3.LUT R8, R4, 0x181, RZ, 0xfc, !PT ;
+; Location ./fastmath.jl:178
+        IMAD.MOV.U32 R28, RZ, RZ, 0x3f800000 ;
+; Location /home/eschnett/.julia/packages/CUDA/rXson/src/device/intrinsics/math.jl:378
+    @P5 PLOP3.LUT P4, PT, P6, PT, PT, 0x80, 0x0 ;
+        STL [R1+0x160], R26 ;
+    @P1 FSETP.GEU.AND P6, PT, |R0|, 1.175494350822287508e-38, PT ;
+    @P3 FMUL R27, R6, R5 ;
+        PLOP3.LUT P3, PT, PT, PT, PT, 0x80, 0x0 ;
+; Location /home/eschnett/.julia/packages/CUDA/rXson/src/device/intrinsics/math.jl:22
+    @P5 FMUL.RZ R5, R23, 0.15915493667125701904 ;
+; Location /home/eschnett/.julia/packages/CUDA/rXson/src/device/intrinsics/math.jl:378
+    @P2 PLOP3.LUT P3, PT, P0, PT, PT, 0x80, 0x0 ;
+; Location /home/eschnett/.julia/packages/CUDA/rXson/src/device/intrinsics/math.jl:22
+    @P1 FMUL.RZ R7, R0, 0.15915493667125701904 ;
+        FSETP.GT.AND P0, PT, |R9|, 16777216, PT ;
+        STL [R1+0x164], R27 ;
+; Location ./float.jl:159
+        I2FP.F32.S32 R8, R8 ;
+; Location /home/eschnett/.julia/packages/CUDA/rXson/src/device/intrinsics/math.jl:22
+    @P5 MUFU.SIN R5, R5 ;
+        FSEL R11, R2, R9, P0 ;
+; Location /home/eschnett/.julia/packages/CUDA/rXson/src/device/intrinsics/math.jl:378
+   @!P4 FMUL R23, R23, 16777216 ;
+; Location ./int.jl:87
+        LOP3.LUT R2, R4, 0x1c0, RZ, 0xfc, !PT ;
+; Location ./fastmath.jl:164
+        FADD R8, R8, -255.5 ;
+; Location /home/eschnett/.julia/packages/CUDA/rXson/src/device/intrinsics/math.jl:378
+        PLOP3.LUT P0, PT, PT, PT, PT, 0x80, 0x0 ;
+; Location ./int.jl:88
+        IMAD R4, R4, 0x7f, RZ ;
+; Location ./float.jl:159
+        I2FP.F32.S32 R2, R2 ;
+; Location /home/eschnett/.julia/packages/CUDA/rXson/src/device/intrinsics/math.jl:22
+    @P1 MUFU.SIN R7, R7 ;
+; Location /home/eschnett/.julia/packages/CUDA/rXson/src/device/intrinsics/math.jl:378
+    @P1 PLOP3.LUT P0, PT, P6, PT, PT, 0x80, 0x0 ;
+   @!P3 FMUL R10, R10, 16777216 ;
+   @!P3 FMUL R3, R3, 16777216 ;
+; Location ./fastmath.jl:164
+        FADD R9, R2, -255.5 ;
+; Location ./float.jl:159
+        I2FP.F32.S32 R2, R24 ;
+; Location /home/eschnett/.julia/packages/CUDA/rXson/src/device/intrinsics/math.jl:378
+        FMUL R27, R8, 0.0078125 ;
+; Location /home/eschnett/.julia/packages/CUDA/rXson/src/device/intrinsics/math.jl:18
+        FSETP.GT.AND P6, PT, |R25|, 16777216, PT ;
+; Location /home/eschnett/.julia/packages/CUDA/rXson/src/device/intrinsics/math.jl:378
+    @P5 MUFU.RCP R24, R23 ;
+        FMUL R26, R9, 0.0078125 ;
+; Location ./fastmath.jl:164
+        FADD R2, R2, -255.5 ;
+; Location /home/eschnett/.julia/packages/CUDA/rXson/src/device/intrinsics/math.jl:378
+   @!P4 FMUL R5, R5, 16777216 ;
+; Location ./fastmath.jl:178
+        FSETP.NEU.AND P4, PT, R27, RZ, PT ;
+; Location /home/eschnett/.julia/packages/CUDA/rXson/src/device/intrinsics/math.jl:378
+        FMUL R9, R9, 0.0019493177533149719238 ;
+; Location ./fastmath.jl:178
+        FSETP.NEU.AND P3, PT, R26, RZ, PT ;
+; Location /home/eschnett/.julia/packages/CUDA/rXson/src/device/intrinsics/math.jl:378
+   @!P0 FMUL R0, R0, 16777216 ;
+    @P2 MUFU.RCP R6, R10 ;
+        FMUL R23, R2, 0.0078125 ;
    @!P0 FMUL R7, R7, 16777216 ;
-; Location ./float.jl:146
-        I2FP.F32.S32 R19, R19 ;
-; Location /home/dstn/.julia/packages/CUDA/YIj5X/src/device/intrinsics/math.jl:378
-   @!P0 FMUL R8, R8, 16777216 ;
         PLOP3.LUT P0, PT, PT, PT, PT, 0x80, 0x0 ;
-; Location /home/dstn/.julia/packages/CUDA/YIj5X/src/device/intrinsics/math.jl:22
-    @P2 MUFU.SIN R14, R14 ;
-; Location /home/dstn/.julia/packages/CUDA/YIj5X/src/device/intrinsics/math.jl:378
-    @P2 PLOP3.LUT P0, PT, P1, PT, PT, 0x80, 0x0 ;
-; Location ./fastmath.jl:166
-        FADD R53, R19, -255.5 ;
-; Location /home/dstn/.julia/packages/CUDA/YIj5X/src/device/intrinsics/math.jl:378
+        FMUL R8, R8, 0.0019493177533149719238 ;
+        FMUL R2, R2, 0.0019493177533149719238 ;
+        FADD R35, R15, R15 ;
+        FADD R36, R14, R14 ;
+    @P1 MUFU.RCP R0, R0 ;
+; Location /home/eschnett/.julia/packages/CUDA/rXson/src/device/intrinsics/math.jl:18
+        FMUL R10, RZ, R25 ;
+; Location /home/eschnett/.julia/packages/CUDA/rXson/src/device/intrinsics/math.jl:378
+    @P5 FMUL R28, R24, R5 ;
+; Location ./fastmath.jl:178
+        FSETP.NEU.AND P5, PT, R23, RZ, PT ;
+        IMAD.MOV.U32 R24, RZ, RZ, 0x3f800000 ;
+; Location ./float.jl:159
+        I2FP.F32.S32 R5, R4 ;
+        FADD R31, R13, R13 ;
+        FSEL R10, R10, R25, P6 ;
+; Location /home/eschnett/.julia/packages/CUDA/rXson/src/device/intrinsics/math.jl:378
+    @P2 FMUL R29, R6, R3 ;
+    @P3 FSETP.GEU.AND P6, PT, |R26|.reuse, 1.175494350822287508e-38, PT ;
+; Location ./fastmath.jl:178
+        IMAD.MOV.U32 R6, RZ, RZ, 0x3f800000 ;
+; Location /home/eschnett/.julia/packages/CUDA/rXson/src/device/intrinsics/math.jl:378
+        PLOP3.LUT P2, PT, PT, PT, PT, 0x80, 0x0 ;
+; Location /home/eschnett/.julia/packages/CUDA/rXson/src/device/intrinsics/math.jl:22
+    @P3 FMUL.RZ R3, R26, 0.15915493667125701904 ;
+; Location /home/eschnett/.julia/packages/CUDA/rXson/src/device/intrinsics/math.jl:378
+    @P3 PLOP3.LUT P0, PT, P6, PT, PT, 0x80, 0x0 ;
+        FMUL R5, R5, 0.0078125 ;
+    @P4 FSETP.GEU.AND P6, PT, |R27|.reuse, 1.175494350822287508e-38, PT ;
+    @P1 FMUL R6, R0, R7 ;
+; Location /home/eschnett/.julia/packages/CUDA/rXson/src/device/intrinsics/math.jl:22
+    @P4 FMUL.RZ R0, R27, 0.15915493667125701904 ;
+; Location /home/eschnett/.julia/packages/CUDA/rXson/src/device/intrinsics/math.jl:378
         PLOP3.LUT P1, PT, PT, PT, PT, 0x80, 0x0 ;
-        FMUL R17, R50, 0.0078125 ;
-    @P6 PLOP3.LUT P1, PT, P5, PT, PT, 0x80, 0x0 ;
-; Location ./fastmath.jl:181
-        IMAD.MOV.U32 R19, RZ, RZ, 0x3f800000 ;
-        ISETP.NE.AND P5, PT, R10, RZ, PT ;
-; Location /home/dstn/.julia/packages/CUDA/YIj5X/src/device/intrinsics/math.jl:22
-    @P4 FMUL.RZ R10, R9.reuse, 0.15915493667125701904 ;
-; Location /home/dstn/.julia/packages/CUDA/YIj5X/src/device/intrinsics/math.jl:378
-   @!P3 FMUL R9, R9, 16777216 ;
-; Location /home/dstn/.julia/packages/CUDA/YIj5X/src/device/intrinsics/math.jl:22
-    @P6 MUFU.SIN R16, R16 ;
-; Location /home/dstn/.julia/packages/CUDA/YIj5X/src/device/intrinsics/math.jl:378
-   @!P0 FMUL R11, R11, 16777216 ;
-   @!P0 FMUL R14, R14, 16777216 ;
-; Location /home/dstn/.julia/packages/CUDA/YIj5X/src/device/intrinsics/math.jl:22
-    @P4 MUFU.SIN R10, R10 ;
-; Location /home/dstn/.julia/packages/CUDA/YIj5X/src/device/intrinsics/math.jl:378
-   @!P1 FMUL R15, R15, 16777216 ;
-    @P4 MUFU.RCP R9, R9 ;
-   @!P1 FMUL R16, R16, 16777216 ;
-        PLOP3.LUT P1, PT, PT, PT, PT, 0x80, 0x0 ;
-    @P5 MUFU.RCP R7, R7 ;
-   @!P3 FMUL R10, R10, 16777216 ;
-    @P2 MUFU.RCP R11, R11 ;
-    @P4 FMUL R20, R9, R10 ;
-        FMUL R10, R53, 0.0078125 ;
-; Location ./fastmath.jl:181
-        FSETP.NEU.AND P4, PT, R18, RZ, PT ;
-        STL [R1+0x18], R20 ;
-        FSETP.NEU.AND P3, PT, R10, RZ, PT ;
-; Location /home/dstn/.julia/packages/CUDA/YIj5X/src/device/intrinsics/math.jl:378
-    @P6 MUFU.RCP R15, R15 ;
-    @P5 FMUL R21, R7, R8 ;
-; Location ./fastmath.jl:181
-        FSETP.NEU.AND P5, PT, R17, RZ, PT ;
-        IMAD.MOV.U32 R8, RZ, RZ, 0x3f800000 ;
-; Location ./int.jl:87
-        LOP3.LUT R7, R6, 0xc1, RZ, 0xfc, !PT ;
-        STL [R1+0x1c], R21 ;
-; Location /home/dstn/.julia/packages/CUDA/YIj5X/src/device/intrinsics/math.jl:378
-    @P4 FSETP.GEU.AND P0, PT, |R18|.reuse, 1.175494350822287508e-38, PT ;
-    @P2 FMUL R19, R11, R14 ;
-        PLOP3.LUT P2, PT, PT, PT, PT, 0x80, 0x0 ;
-; Location /home/dstn/.julia/packages/CUDA/YIj5X/src/device/intrinsics/math.jl:22
-    @P4 FMUL.RZ R9, R18, 0.15915493667125701904 ;
-; Location /home/dstn/.julia/packages/CUDA/YIj5X/src/device/intrinsics/math.jl:378
-    @P4 PLOP3.LUT P2, PT, P0, PT, PT, 0x80, 0x0 ;
-; Location /home/dstn/.julia/packages/CUDA/YIj5X/src/device/intrinsics/math.jl:22
-    @P3 FMUL.RZ R11, R10.reuse, 0.15915493667125701904 ;
-; Location /home/dstn/.julia/packages/CUDA/YIj5X/src/device/intrinsics/math.jl:378
-    @P3 FSETP.GEU.AND P0, PT, |R10|, 1.175494350822287508e-38, PT ;
-        STL [R1+0x14], R19 ;
-    @P6 FMUL R8, R15, R16 ;
-    @P5 FSETP.GEU.AND P6, PT, |R17|, 1.175494350822287508e-38, PT ;
-; Location /home/dstn/.julia/packages/CUDA/YIj5X/src/device/intrinsics/math.jl:22
-    @P4 MUFU.SIN R9, R9 ;
-; Location ./float.jl:146
-        I2FP.F32.S32 R7, R7 ;
-; Location ./fastmath.jl:181
-        IMAD.MOV.U32 R21, RZ, RZ, 0x3f800000 ;
-; Location /home/dstn/.julia/packages/CUDA/YIj5X/src/device/intrinsics/math.jl:378
+; Location /home/eschnett/.julia/packages/CUDA/rXson/src/device/intrinsics/math.jl:22
+    @P3 MUFU.SIN R3, R3 ;
+; Location /home/eschnett/.julia/packages/CUDA/rXson/src/device/intrinsics/math.jl:378
+    @P4 PLOP3.LUT P2, PT, P6, PT, PT, 0x80, 0x0 ;
+        STL [R1+0x154], R6 ;
+    @P5 FSETP.GEU.AND P6, PT, |R23|, 1.175494350822287508e-38, PT ;
+; Location ./fastmath.jl:178
+        IMAD.MOV.U32 R25, RZ, RZ, 0x3f800000 ;
+        LOP3.LUT R48, R44, 0x80000000, RZ, 0xc0, !PT ;
+        STL [R1+0x158], R28 ;
+; Location /home/eschnett/.julia/packages/CUDA/rXson/src/device/intrinsics/math.jl:378
     @P5 PLOP3.LUT P1, PT, P6, PT, PT, 0x80, 0x0 ;
-        STL [R1+0x20], R8 ;
-        PLOP3.LUT P6, PT, PT, PT, PT, 0x80, 0x0 ;
-; Location ./fastmath.jl:166
-        FADD R55, R7, -255.5 ;
-; Location /home/dstn/.julia/packages/CUDA/YIj5X/src/device/intrinsics/math.jl:378
-    @P3 PLOP3.LUT P6, PT, P0, PT, PT, 0x80, 0x0 ;
-   @!P2 FMUL R18, R18, 16777216 ;
-        P2R R7, PR, RZ, 0x20 ;
-        FMUL R15, R55, 0.0078125 ;
-        PLOP3.LUT P0, PT, PT, PT, PT, 0x80, 0x0 ;
-; Location /home/dstn/.julia/packages/CUDA/YIj5X/src/device/intrinsics/math.jl:22
-    @P3 MUFU.SIN R11, R11 ;
-; Location ./int.jl:87
-        LOP3.LUT R19, R6, 0x140, RZ, 0xfc, !PT ;
-        LOP3.LUT R20, R6, 0x101, RZ, 0xfc, !PT ;
-; Location /home/dstn/.julia/packages/CUDA/YIj5X/src/device/intrinsics/math.jl:378
-   @!P2 FMUL R9, R9, 16777216 ;
-; Location ./float.jl:146
-        I2FP.F32.S32 R19, R19 ;
-        P2R R8, PR, RZ, 0x40 ;
-; Location /home/dstn/.julia/packages/CUDA/YIj5X/src/device/intrinsics/math.jl:378
-    @P4 MUFU.RCP R18, R18 ;
-; Location ./fastmath.jl:181
-        FSETP.NEU.AND P6, PT, R15, RZ, PT ;
-; Location ./fastmath.jl:166
-        FADD R30, R19, -255.5 ;
-; Location ./fastmath.jl:181
-        IMAD.MOV.U32 R19, RZ, RZ, 0x3f800000 ;
-; Location /home/dstn/.julia/packages/CUDA/YIj5X/src/device/intrinsics/math.jl:378
-    @P6 FSETP.GEU.AND P5, PT, |R15|.reuse, 1.175494350822287508e-38, PT ;
-; Location /home/dstn/.julia/packages/CUDA/YIj5X/src/device/intrinsics/math.jl:22
-    @P6 FMUL.RZ R16, R15, 0.15915493667125701904 ;
-; Location /home/dstn/.julia/packages/CUDA/YIj5X/src/device/intrinsics/math.jl:378
-    @P4 FMUL R21, R18, R9 ;
-    @P6 PLOP3.LUT P0, PT, P5, PT, PT, 0x80, 0x0 ;
-        ISETP.NE.AND P5, PT, R7, RZ, PT ;
-; Location /home/dstn/.julia/packages/CUDA/YIj5X/src/device/intrinsics/math.jl:22
-    @P6 MUFU.SIN R16, R16 ;
-        STL [R1+0x10], R21 ;
-; Location /home/dstn/.julia/packages/CUDA/YIj5X/src/device/intrinsics/math.jl:378
-   @!P0 FMUL R15, R15, 16777216 ;
-; Location ./int.jl:87
-        LOP3.LUT R21, R6, 0x181, RZ, 0xfc, !PT ;
-; Location /home/dstn/.julia/packages/CUDA/YIj5X/src/device/intrinsics/math.jl:22
-    @P5 FMUL.RZ R14, R17.reuse, 0.15915493667125701904 ;
-; Location /home/dstn/.julia/packages/CUDA/YIj5X/src/device/intrinsics/math.jl:378
-   @!P1 FMUL R17, R17, 16777216 ;
-; Location ./float.jl:146
-        I2FP.F32.S32 R21, R21 ;
-; Location /home/dstn/.julia/packages/CUDA/YIj5X/src/device/intrinsics/math.jl:22
-    @P5 MUFU.SIN R7, R14 ;
-; Location /home/dstn/.julia/packages/CUDA/YIj5X/src/device/intrinsics/math.jl:378
-   @!P0 FMUL R16, R16, 16777216 ;
-; Location ./fastmath.jl:166
-        FADD R36, R21, -255.5 ;
-; Location /home/dstn/.julia/packages/CUDA/YIj5X/src/device/intrinsics/math.jl:378
-    @P6 MUFU.RCP R15, R15 ;
-; Location ./int.jl:87
-        LOP3.LUT R14, R6, 0x100, RZ, 0xfc, !PT ;
-; Location /home/dstn/.julia/packages/CUDA/YIj5X/src/device/intrinsics/math.jl:378
-        FMUL R21, R36, 0.0078125 ;
-; Location ./float.jl:146
-        I2FP.F32.S32 R14, R14 ;
-; Location /home/dstn/.julia/packages/CUDA/YIj5X/src/device/intrinsics/math.jl:378
-   @!P1 FMUL R7, R7, 16777216 ;
-        ISETP.NE.AND P1, PT, R8, RZ, PT ;
-; Location ./fastmath.jl:166
-        FADD R35, R14, -255.5 ;
-; Location /home/dstn/.julia/packages/CUDA/YIj5X/src/device/intrinsics/math.jl:378
-    @P5 MUFU.RCP R8, R17 ;
-; Location ./float.jl:146
-        I2FP.F32.S32 R14, R20 ;
-; Location ./fastmath.jl:181
-        IMAD.MOV.U32 R20, RZ, RZ, 0x3f800000 ;
-; Location /home/dstn/.julia/packages/CUDA/YIj5X/src/device/intrinsics/math.jl:378
-    @P6 FMUL R19, R15, R16 ;
-; Location ./fastmath.jl:166
-        FADD R14, R14, -255.5 ;
-; Location /home/dstn/.julia/packages/CUDA/YIj5X/src/device/intrinsics/math.jl:378
-        FMUL R17, R35, 0.0078125 ;
-        FMUL R18, R14, 0.0078125 ;
-   @!P1 FMUL R10, R10, 16777216 ;
-   @!P1 FMUL R11, R11, 16777216 ;
-        PLOP3.LUT P1, PT, PT, PT, PT, 0x80, 0x0 ;
-        STL [R1+0x28], R19 ;
-; Location ./fastmath.jl:181
-        FSETP.NEU.AND P2, PT, R18, RZ, PT ;
-; Location /home/dstn/.julia/packages/CUDA/YIj5X/src/device/intrinsics/math.jl:378
-    @P5 FMUL R22, R8, R7 ;
-        FMUL R7, R30, 0.0078125 ;
-    @P3 MUFU.RCP R10, R10 ;
-; Location ./fastmath.jl:181
-        FSETP.NEU.AND P5, PT, R17, RZ, PT ;
-; Location ./int.jl:87
-        LOP3.LUT R8, R6, 0x141, RZ, 0xfc, !PT ;
-        STL [R1+0x24], R22 ;
-; Location ./fastmath.jl:181
-        FSETP.NEU.AND P4, PT, R7, RZ, PT ;
-; Location ./float.jl:146
-        I2FP.F32.S32 R8, R8 ;
-; Location /home/dstn/.julia/packages/CUDA/YIj5X/src/device/intrinsics/math.jl:22
-    @P2 FMUL.RZ R15, R18, 0.15915493667125701904 ;
-; Location ./fastmath.jl:166
-        FADD R28, R8, -255.5 ;
-        P2R R8, PR, RZ, 0x20 ;
-; Location ./fastmath.jl:181
-        IMAD.MOV.U32 R22, RZ, RZ, 0x3f800000 ;
-; Location /home/dstn/.julia/packages/CUDA/YIj5X/src/device/intrinsics/math.jl:378
-    @P5 FSETP.GEU.AND P6, PT, |R17|, 1.175494350822287508e-38, PT ;
-    @P3 FMUL R20, R10, R11 ;
-        PLOP3.LUT P3, PT, PT, PT, PT, 0x80, 0x0 ;
-        FMUL R16, R28, 0.0078125 ;
-    @P4 FSETP.GEU.AND P0, PT, |R7|, 1.175494350822287508e-38, PT ;
-; Location /home/dstn/.julia/packages/CUDA/YIj5X/src/device/intrinsics/math.jl:22
-    @P2 MUFU.SIN R15, R15 ;
-; Location /home/dstn/.julia/packages/CUDA/YIj5X/src/device/intrinsics/math.jl:378
-    @P5 PLOP3.LUT P1, PT, P6, PT, PT, 0x80, 0x0 ;
-        STL [R1+0xc], R20 ;
-    @P4 PLOP3.LUT P3, PT, P0, PT, PT, 0x80, 0x0 ;
-    @P2 FSETP.GEU.AND P0, PT, |R18|, 1.175494350822287508e-38, PT ;
-        PLOP3.LUT P6, PT, PT, PT, PT, 0x80, 0x0 ;
-    @P2 PLOP3.LUT P6, PT, P0, PT, PT, 0x80, 0x0 ;
-        PLOP3.LUT P0, PT, PT, PT, PT, 0x80, 0x0 ;
-; Location ./int.jl:87
-        LOP3.LUT R11, R6.reuse, 0x180, RZ, 0xfc, !PT ;
-        LOP3.LUT R20, R6, 0x1c0, RZ, 0xfc, !PT ;
-; Location ./float.jl:146
-        I2FP.F32.S32 R27, R11 ;
-; Location ./fastmath.jl:181
-        IMAD.MOV.U32 R11, RZ, RZ, 0x3f800000 ;
-; Location ./float.jl:146
-        I2FP.F32.S32 R20, R20 ;
-        P2R R9, PR, RZ, 0x40 ;
-; Location ./fastmath.jl:166
-        FADD R27, R27, -255.5 ;
-; Location ./fastmath.jl:181
-        FSETP.NEU.AND P6, PT, R16, RZ, PT ;
-; Location ./fastmath.jl:166
-        FADD R25, R20, -255.5 ;
-; Location ./fastmath.jl:181
-        IMAD.MOV.U32 R20, RZ, RZ, 0x3f800000 ;
-; Location /home/dstn/.julia/packages/CUDA/YIj5X/src/device/intrinsics/math.jl:378
-    @P6 FSETP.GEU.AND P5, PT, |R16|.reuse, 1.175494350822287508e-38, PT ;
-; Location /home/dstn/.julia/packages/CUDA/YIj5X/src/device/intrinsics/math.jl:22
-    @P6 FMUL.RZ R19, R16, 0.15915493667125701904 ;
-; Location /home/dstn/.julia/packages/CUDA/YIj5X/src/device/intrinsics/math.jl:378
-    @P6 PLOP3.LUT P0, PT, P5, PT, PT, 0x80, 0x0 ;
-        ISETP.NE.AND P5, PT, R8, RZ, PT ;
-; Location /home/dstn/.julia/packages/CUDA/YIj5X/src/device/intrinsics/math.jl:22
-    @P6 MUFU.SIN R19, R19 ;
-; Location /home/dstn/.julia/packages/CUDA/YIj5X/src/device/intrinsics/math.jl:378
-   @!P0 FMUL R16, R16, 16777216 ;
-; Location /home/dstn/.julia/packages/CUDA/YIj5X/src/device/intrinsics/math.jl:22
-    @P5 FMUL.RZ R10, R17.reuse, 0.15915493667125701904 ;
-; Location /home/dstn/.julia/packages/CUDA/YIj5X/src/device/intrinsics/math.jl:378
-   @!P1 FMUL R17, R17, 16777216 ;
-; Location /home/dstn/.julia/packages/CUDA/YIj5X/src/device/intrinsics/math.jl:22
-    @P5 MUFU.SIN R8, R10 ;
-; Location /home/dstn/.julia/packages/CUDA/YIj5X/src/device/intrinsics/math.jl:378
-   @!P0 FMUL R19, R19, 16777216 ;
-        PLOP3.LUT P0, PT, PT, PT, PT, 0x80, 0x0 ;
-    @P5 MUFU.RCP R17, R17 ;
-   @!P1 FMUL R8, R8, 16777216 ;
-        ISETP.NE.AND P1, PT, R9, RZ, PT ;
-; Location /home/dstn/.julia/packages/CUDA/YIj5X/src/device/intrinsics/math.jl:22
-    @P4 FMUL.RZ R9, R7.reuse, 0.15915493667125701904 ;
-; Location /home/dstn/.julia/packages/CUDA/YIj5X/src/device/intrinsics/math.jl:378
-   @!P3 FMUL R7, R7, 16777216 ;
-    @P6 MUFU.RCP R16, R16 ;
-    @P5 FMUL R22, R17, R8 ;
-; Location ./int.jl:87
-        LOP3.LUT R8, R6.reuse, 0x1c1, RZ, 0xfc, !PT ;
-; Location /home/dstn/.julia/packages/CUDA/YIj5X/src/device/intrinsics/math.jl:378
-        FMUL R17, R25, 0.0078125 ;
-; Location ./int.jl:88
-        IMAD R6, R6, 0x7f, RZ ;
-; Location /home/dstn/.julia/packages/CUDA/YIj5X/src/device/intrinsics/math.jl:378
-    @P4 MUFU.RCP R10, R7 ;
-; Location ./float.jl:146
-        I2FP.F32.S32 R8, R8 ;
-; Location /home/dstn/.julia/packages/CUDA/YIj5X/src/device/intrinsics/math.jl:378
-   @!P1 FMUL R18, R18, 16777216 ;
-   @!P1 FMUL R15, R15, 16777216 ;
-        STL [R1+0x2c], R22 ;
-; Location ./fastmath.jl:166
-        FADD R40, R8, -255.5 ;
-; Location /home/dstn/.julia/packages/CUDA/YIj5X/src/device/intrinsics/math.jl:22
-    @P4 MUFU.SIN R9, R9 ;
-; Location /home/dstn/.julia/packages/CUDA/YIj5X/src/device/intrinsics/math.jl:378
-        FMUL R7, R27, 0.0078125 ;
-    @P6 FMUL R20, R16, R19 ;
-        PLOP3.LUT P6, PT, PT, PT, PT, 0x80, 0x0 ;
-        FMUL R23, R40, 0.0078125 ;
-; Location ./float.jl:146
-        I2FP.F32.S32 R16, R6 ;
-; Location ./fastmath.jl:181
-        FSETP.NEU.AND P5, PT, R7, RZ, PT ;
-; Location /home/dstn/.julia/packages/CUDA/YIj5X/src/device/intrinsics/math.jl:378
-    @P2 MUFU.RCP R18, R18 ;
-        STL [R1+0x30], R20 ;
-        FMUL R16, R16, 0.0078125 ;
-        P2R R8, PR, RZ, 0x20 ;
-; Location /home/dstn/.julia/packages/CUDA/YIj5X/src/device/intrinsics/math.jl:371
-        FADD R33, -RZ, |R16| ;
-; Location /home/dstn/.julia/packages/CUDA/YIj5X/src/device/intrinsics/math.jl:378
-   @!P3 FMUL R9, R9, 16777216 ;
-; Location ./fastmath.jl:181
-        FSETP.NEU.AND P3, PT, R21, RZ, PT ;
-; Location /home/dstn/.julia/packages/CUDA/YIj5X/src/device/intrinsics/math.jl:378
-    @P5 FSETP.GEU.AND P1, PT, |R7|, 1.175494350822287508e-38, PT ;
-    @P4 FMUL R11, R10, R9 ;
-; Location ./fastmath.jl:181
-        FSETP.NEU.AND P4, PT, R17, RZ, PT ;
-        IMAD.MOV.U32 R10, RZ, RZ, 0x3f800000 ;
-; Location /home/dstn/.julia/packages/CUDA/YIj5X/src/device/intrinsics/math.jl:378
-    @P5 PLOP3.LUT P6, PT, P1, PT, PT, 0x80, 0x0 ;
-    @P2 FMUL R10, R18, R15 ;
-        PLOP3.LUT P1, PT, PT, PT, PT, 0x80, 0x0 ;
-        P2R R9, PR, RZ, 0x10 ;
-; Location /home/dstn/.julia/packages/CUDA/YIj5X/src/device/intrinsics/math.jl:22
-    @P3 FMUL.RZ R22, R21, 0.15915493667125701904 ;
-; Location /home/dstn/.julia/packages/CUDA/YIj5X/src/device/intrinsics/math.jl:378
-    @P4 FSETP.GEU.AND P2, PT, |R17|, 1.175494350822287508e-38, PT ;
-; Location /home/dstn/.julia/packages/CUDA/YIj5X/src/device/intrinsics/math.jl:22
-    @P3 MUFU.SIN R22, R22 ;
-        P2R R15, PR, RZ, 0x40 ;
-; Location ./fastmath.jl:181
-        FSETP.NEU.AND P6, PT, R23, RZ, PT ;
-; Location /home/dstn/.julia/packages/CUDA/YIj5X/src/device/intrinsics/math.jl:378
-    @P4 PLOP3.LUT P0, PT, P2, PT, PT, 0x80, 0x0 ;
-    @P3 FSETP.GEU.AND P2, PT, |R21|, 1.175494350822287508e-38, PT ;
-        ISETP.NE.AND P4, PT, R15, RZ, PT ;
-    @P3 PLOP3.LUT P1, PT, P2, PT, PT, 0x80, 0x0 ;
-        PLOP3.LUT P2, PT, PT, PT, PT, 0x80, 0x0 ;
-    @P6 FSETP.GEU.AND P5, PT, |R23|.reuse, 1.175494350822287508e-38, PT ;
-; Location /home/dstn/.julia/packages/CUDA/YIj5X/src/device/intrinsics/math.jl:22
-    @P6 FMUL.RZ R24, R23, 0.15915493667125701904 ;
-; Location /home/dstn/.julia/packages/CUDA/YIj5X/src/device/intrinsics/math.jl:378
-    @P6 PLOP3.LUT P2, PT, P5, PT, PT, 0x80, 0x0 ;
-        ISETP.NE.AND P5, PT, R8, RZ, PT ;
-; Location /home/dstn/.julia/packages/CUDA/YIj5X/src/device/intrinsics/math.jl:22
-    @P6 MUFU.SIN R24, R24 ;
-; Location /home/dstn/.julia/packages/CUDA/YIj5X/src/device/intrinsics/math.jl:378
-   @!P1 FMUL R21, R21, 16777216 ;
-   @!P1 FMUL R22, R22, 16777216 ;
-    @P3 MUFU.RCP R21, R21 ;
-   @!P2 FMUL R23, R23, 16777216 ;
-; Location /home/dstn/.julia/packages/CUDA/YIj5X/src/device/intrinsics/math.jl:22
-    @P5 FMUL.RZ R8, R7.reuse, 0.15915493667125701904 ;
-; Location /home/dstn/.julia/packages/CUDA/YIj5X/src/device/intrinsics/math.jl:378
-   @!P4 FMUL R7, R7, 16777216 ;
-; Location /home/dstn/.julia/packages/CUDA/YIj5X/src/device/intrinsics/math.jl:22
-    @P5 MUFU.SIN R15, R8 ;
-; Location /home/dstn/.julia/packages/CUDA/YIj5X/src/device/intrinsics/math.jl:378
-   @!P2 FMUL R24, R24, 16777216 ;
-    @P6 MUFU.RCP R23, R23 ;
-    @P3 FMUL R29, R21, R22 ;
-; Location ./fastmath.jl:181
-        IMAD.MOV.U32 R8, RZ, RZ, 0x3f800000 ;
-        STL [R1+0x34], R29 ;
-; Location /home/dstn/.julia/packages/CUDA/YIj5X/src/device/intrinsics/math.jl:378
-   @!P4 FMUL R15, R15, 16777216 ;
-        ISETP.NE.AND P4, PT, R9, RZ, PT ;
-    @P5 MUFU.RCP R18, R7 ;
-; Location ./fastmath.jl:181
-        IMAD.MOV.U32 R9, RZ, RZ, 0x3f800000 ;
-; Location /home/dstn/.julia/packages/CUDA/YIj5X/src/device/intrinsics/math.jl:378
-    @P6 FMUL R26, R23, R24 ;
-        STL [R1+0x38], R26 ;
-; Location /home/dstn/.julia/packages/CUDA/YIj5X/src/device/intrinsics/math.jl:22
-    @P4 FMUL.RZ R19, R17.reuse, 0.15915493667125701904 ;
-; Location /home/dstn/.julia/packages/CUDA/YIj5X/src/device/intrinsics/math.jl:378
-   @!P0 FMUL R17, R17, 16777216 ;
-    @P5 FMUL R9, R18, R15 ;
-    @P4 MUFU.RCP R20, R17 ;
-; Location /home/dstn/.julia/packages/CUDA/YIj5X/src/device/intrinsics/math.jl:22
-    @P4 MUFU.SIN R19, R19 ;
-; Location /home/dstn/.julia/packages/CUDA/YIj5X/src/device/intrinsics/math.jl:378
-   @!P0 FMUL R19, R19, 16777216 ;
-; Location /home/dstn/.julia/packages/CUDA/YIj5X/src/device/intrinsics/math.jl:371
-        FSETP.GEU.AND P0, PT, |R16|, 2, PT ;
-; Location /home/dstn/.julia/packages/CUDA/YIj5X/src/device/intrinsics/math.jl:378
-    @P4 FMUL R8, R20, R19 ;
-; Location /home/dstn/.julia/packages/CUDA/YIj5X/src/device/intrinsics/math.jl:371
-   @!P0 BRA `(.L_x_6) ;
-        FSETP.GTU.AND P0, PT, R33, 16777216, PT ;
+; Location /home/eschnett/.julia/packages/CUDA/rXson/src/device/intrinsics/math.jl:22
+    @P4 MUFU.SIN R0, R0 ;
+; Location /home/eschnett/.julia/packages/CUDA/rXson/src/device/intrinsics/math.jl:378
+   @!P0 FMUL R26, R26, 16777216 ;
+; Location /home/eschnett/.julia/packages/CUDA/rXson/src/device/intrinsics/math.jl:18
+        FSETP.GT.AND P6, PT, |R9|, 16777216, PT ;
+        STL [R1+0x15c], R29 ;
+; Location /home/eschnett/.julia/packages/CUDA/rXson/src/device/intrinsics/math.jl:22
+    @P5 FMUL.RZ R6, R23, 0.15915493667125701904 ;
+        LOP3.LUT R47, R49, 0x80000000, RZ, 0xc0, !PT ;
+; Location /home/eschnett/.julia/packages/CUDA/rXson/src/device/intrinsics/math.jl:378
+   @!P2 FMUL R27, R27, 16777216 ;
+        LOP3.LUT R45, R33, 0x80000000, RZ, 0xc0, !PT ;
+    @P3 MUFU.RCP R26, R26 ;
+   @!P0 FMUL R3, R3, 16777216 ;
+; Location /home/eschnett/.julia/packages/CUDA/rXson/src/device/intrinsics/math.jl:18
+        FSETP.GT.AND P0, PT, |R8|, 16777216, PT ;
+; Location ./fastmath.jl:178
+        IMAD.MOV.U32 R28, RZ, RZ, 0x3f800000 ;
+; Location /home/eschnett/.julia/packages/CUDA/rXson/src/device/intrinsics/math.jl:378
+   @!P1 FMUL R23, R23, 16777216 ;
+        FADD R29, R12, R12 ;
+        LOP3.LUT R42, R46, 0x80000000, RZ, 0xc0, !PT ;
+; Location /home/eschnett/.julia/packages/CUDA/rXson/src/device/intrinsics/math.jl:18
+    @P6 FMUL R9, RZ, R9 ;
+; Location /home/eschnett/.julia/packages/CUDA/rXson/src/device/intrinsics/math.jl:22
+    @P5 MUFU.SIN R6, R6 ;
+; Location /home/eschnett/.julia/packages/CUDA/rXson/src/device/intrinsics/math.jl:378
+   @!P2 FMUL R0, R0, 16777216 ;
+; Location /home/eschnett/.julia/packages/CUDA/rXson/src/device/intrinsics/math.jl:18
+        FSETP.GT.AND P2, PT, |R2|, 16777216, PT ;
+        LOP3.LUT R37, R34, 0x80000000, RZ, 0xc0, !PT ;
+        LOP3.LUT R38, R35, 0x80000000, RZ, 0xc0, !PT ;
+    @P0 FMUL R8, RZ, R8 ;
+; Location /home/eschnett/.julia/packages/CUDA/rXson/src/device/intrinsics/math.jl:378
+    @P4 MUFU.RCP R27, R27 ;
+    @P3 FMUL R28, R26, R3 ;
+        FADD R26, R9, R9 ;
+; Location /home/eschnett/.julia/packages/CUDA/rXson/src/device/intrinsics/math.jl:18
+        FADD R7, R8, R8 ;
+; Location /home/eschnett/.julia/packages/CUDA/rXson/src/device/intrinsics/math.jl:371
+        FADD R3, -RZ, |R5| ;
+        LOP3.LUT R39, R36, 0x80000000, RZ, 0xc0, !PT ;
+        STL [R1+0x150], R28 ;
+; Location /home/eschnett/.julia/packages/CUDA/rXson/src/device/intrinsics/math.jl:18
+    @P2 FMUL R2, RZ, R2 ;
+; Location /home/eschnett/.julia/packages/CUDA/rXson/src/device/intrinsics/math.jl:378
+    @P5 MUFU.RCP R23, R23 ;
+   @!P1 FMUL R6, R6, 16777216 ;
+; Location /home/eschnett/.julia/packages/CUDA/rXson/src/device/intrinsics/math.jl:371
+        FSETP.GEU.AND P1, PT, |R5|, 2, PT ;
+        LOP3.LUT R40, R31, 0x80000000, RZ, 0xc0, !PT ;
+        LOP3.LUT R41, R29, 0x80000000, RZ, 0xc0, !PT ;
+; Location /home/eschnett/.julia/packages/CUDA/rXson/src/device/intrinsics/math.jl:378
+    @P4 FMUL R25, R27, R0 ;
+        FADD R0, R22, R22 ;
+        FADD R28, R11, R11 ;
+        FADD R27, R10, R10 ;
+        LOP3.LUT R30, R26, 0x80000000, RZ, 0xc0, !PT ;
+        STL [R1+0x14c], R25 ;
+        LOP3.LUT R51, R0, 0x80000000, RZ, 0xc0, !PT ;
+    @P5 FMUL R24, R23, R6 ;
+; Location /home/eschnett/.julia/packages/CUDA/rXson/src/device/intrinsics/math.jl:18
+        FADD R23, R2, R2 ;
+        LOP3.LUT R43, R28, 0x80000000, RZ, 0xc0, !PT ;
+        LOP3.LUT R32, R27, 0x80000000, RZ, 0xc0, !PT ;
+        STL [R1+0x188], R24 ;
+        LOP3.LUT R25, R7, 0x80000000, RZ, 0xc0, !PT ;
+        LOP3.LUT R24, R23, 0x80000000, RZ, 0xc0, !PT ;
+; Location /home/eschnett/.julia/packages/CUDA/rXson/src/device/intrinsics/math.jl:371
+   @!P1 BRA `(.L_x_6) ;
+        FSETP.GTU.AND P0, PT, R3, 16777216, PT ;
     @P0 BRA `(.L_x_7) ;
-        FMUL R7, R33, 0.5 ;
+        FMUL R6, R3, 0.5 ;
         BSSY B1, `(.L_x_8) ;
-        FRND.TRUNC R20, R7 ;
-        FFMA R22, R20, -2, R33 ;
-        IMAD.MOV.U32 R18, RZ, RZ, R20 ;
-        ISETP.GE.U32.AND P0, PT, R22, 0x40000000, PT ;
+        FRND.TRUNC R6, R6 ;
+        FFMA R53, R6, -2, R3 ;
+        ISETP.GE.U32.AND P0, PT, R53, 0x40000000, PT ;
    @!P0 BRA `(.L_x_9) ;
-        ISETP.GE.U32.AND P0, PT, R22, -0x7fffffff, PT ;
-    @P0 FADD R7, R20, -1 ;
-    @P0 FSETP.GEU.AND P1, PT, R22, -2, PT ;
-    @P0 FSEL R7, R7, R20, !P1 ;
-    @P0 FADD R18, R7, -1 ;
+        ISETP.GE.U32.AND P0, PT, R53, -0x7fffffff, PT ;
+        FSETP.GEU.OR P1, PT, R53, -2, !P0 ;
+    @P0 FADD R54, R6, -1 ;
+   @!P1 FADD R54, R54, -1 ;
+    @P0 IMAD.MOV.U32 R6, RZ, RZ, R54 ;
     @P0 BRA `(.L_x_9) ;
-        FSETP.GE.AND P1, PT, R22, 4, PT ;
-        FADD R18, R20, 1 ;
-    @P1 IMAD.MOV.U32 R7, RZ, RZ, 0x40400000 ;
-    @P1 FFMA R7, -R7, 2, R22 ;
-    @P1 FSETP.GE.AND P0, PT, R7, RZ, PT ;
-    @P1 FSEL R7, R18, R20, P0 ;
-    @P1 FADD R7, R7, 1 ;
-    @P1 FADD R18, R7, 1 ;
+        FSETP.GE.AND P0, PT, R53, 4, PT ;
+        FADD R6, R6, 1 ;
+    @P0 IMAD.MOV.U32 R54, RZ, RZ, 0x40400000 ;
+    @P0 FFMA R54, -R54, 2, R53 ;
+    @P0 FADD R53, R6, 1 ;
+        FSETP.GE.AND P1, PT, R54, RZ, P0 ;
+    @P1 FADD R53, R53, 1 ;
+    @P0 IMAD.MOV.U32 R6, RZ, RZ, R53 ;
 
 .L_x_9:
         BSYNC B1 ;
 
 .L_x_8:
-        FFMA R33, R18, -2, R33 ;
+        FFMA R3, R6, -2, R3 ;
         BRA `(.L_x_6) ;
 
 .L_x_7:
-        IADD3 R15, R33.reuse, -0x40000000, RZ ;
+        IADD3 R6, R3.reuse, -0x40000000, RZ ;
         BSSY B1, `(.L_x_10) ;
-        LOP3.LUT R7, R33, 0x7fffff, RZ, 0xc0, !PT ;
-        LOP3.LUT P1, R15, R15, 0xff800000, RZ, 0xc0, !PT ;
-        ISETP.GT.U32.AND P0, PT, R33, 0x7f7fffff, PT ;
-        IMAD.MOV.U32 R33, RZ, RZ, 0x7fffffff ;
-        LOP3.LUT R7, R7, 0x3f800000, RZ, 0xfc, !PT ;
-        FSEL R33, R33, 16777216, P0 ;
-   @!P1 BRA `(.L_x_11) ;
+        LOP3.LUT R53, R3, 0x7fffff, RZ, 0xc0, !PT ;
+        LOP3.LUT P0, R6, R6, 0xff800000, RZ, 0xc0, !PT ;
+        LOP3.LUT R53, R53, 0x3f800000, RZ, 0xfc, !PT ;
+   @!P0 BRA `(.L_x_11) ;
 
 .L_x_12:
-        IMNMX.U32 R18, R15, 0xb800000, PT ;
-        IMAD.IADD R7, R18, 0x1, R7 ;
-        IMAD.IADD R15, R15, 0x1, -R18 ;
-        FADD R20, R7, -R7 ;
-        ISETP.NE.AND P1, PT, R15, RZ, PT ;
-        FFMA R20, R20, 1, R7 ;
-        FADD R17, R7, -R20 ;
-        FFMA.RZ R17, R17, 1, R20 ;
-        FRND.TRUNC R20, R17 ;
-        FADD R7, R7, -R20 ;
-        ISETP.NE.AND P0, PT, R7, RZ, PT ;
+        IMNMX.U32 R54, R6, 0xb800000, PT ;
+        IMAD.IADD R53, R54, 0x1, R53 ;
+        IMAD.IADD R6, R6, 0x1, -R54 ;
+        FADD R54, R53, -R53 ;
+        ISETP.NE.AND P1, PT, R6, RZ, PT ;
+        FFMA R54, R54, 1, R53 ;
+        FADD R55, R53, -R54 ;
+        FFMA.RZ R55, R55, 1, R54 ;
+        FRND.TRUNC R55, R55 ;
+        FADD R53, R53, -R55 ;
+        ISETP.NE.AND P0, PT, R53, RZ, PT ;
     @P0 BRA P1, `(.L_x_12) ;
 
 .L_x_11:
         BSYNC B1 ;
 
 .L_x_10:
-        FMUL R18, R7, 1.1920928955078125e-07 ;
-        FMUL R33, R33, R18 ;
+        ISETP.GT.U32.AND P0, PT, R3, 0x7f7fffff, PT ;
+        IMAD.MOV.U32 R3, RZ, RZ, 0x7fffffff ;
+        FMUL R53, R53, 1.1920928955078125e-07 ;
+        FSEL R3, R3, 16777216, P0 ;
+        FMUL R3, R3, R53 ;
 
 .L_x_6:
         BSYNC B0 ;
 
 .L_x_5:
+        FSETP.GTU.AND P0, PT, |R3|, +INF , PT ;
+        BSSY B0, `(.L_x_13) ;
 ; Location ./int.jl:88
-        IADD3 R6, R6, 0x1fc0, RZ ;
-; Location /home/dstn/.julia/packages/CUDA/YIj5X/src/device/intrinsics/math.jl:371
-        BSSY B0, `(.L_x_13) ;
-        FSETP.GTU.AND P0, PT, |R33|, +INF , PT ;
-; Location ./float.jl:146
-        I2FP.F32.S32 R6, R6 ;
-; Location /home/dstn/.julia/packages/CUDA/YIj5X/src/device/intrinsics/math.jl:378
-        FMUL R7, R6, 0.0078125 ;
-; Location /home/dstn/.julia/packages/CUDA/YIj5X/src/device/intrinsics/math.jl:371
-        FADD R20, -RZ, |R7| ;
-        FSETP.GEU.AND P1, PT, |R7|, 2, PT ;
-   @!P0 LOP3.LUT R33, R33, 0x80000000, R16, 0xf8, !PT ;
-   @!P1 BRA `(.L_x_14) ;
-        FSETP.GTU.AND P0, PT, R20, 16777216, PT ;
+        IADD3 R4, R4, 0x1fc0, RZ ;
+        LOP3.LUT R51, R51, 0x3f000000, RZ, 0xfc, !PT ;
+; Location ./float.jl:159
+        I2FP.F32.S32 R4, R4 ;
+        LOP3.LUT R50, R50, 0x3f000000, RZ, 0xfc, !PT ;
+        LOP3.LUT R48, R48, 0x3f000000, RZ, 0xfc, !PT ;
+        LOP3.LUT R47, R47, 0x3f000000, RZ, 0xfc, !PT ;
+   @!P0 LOP3.LUT R3, R3, 0x80000000, R5, 0xf8, !PT ;
+; Location /home/eschnett/.julia/packages/CUDA/rXson/src/device/intrinsics/math.jl:378
+        FMUL R5, R4, 0.0078125 ;
+        LOP3.LUT R45, R45, 0x3f000000, RZ, 0xfc, !PT ;
+        LOP3.LUT R42, R42, 0x3f000000, RZ, 0xfc, !PT ;
+; Location /home/eschnett/.julia/packages/CUDA/rXson/src/device/intrinsics/math.jl:56
+        FADD R6, R3, R3 ;
+; Location /home/eschnett/.julia/packages/CUDA/rXson/src/device/intrinsics/math.jl:371
+        FSETP.GEU.AND P0, PT, |R5|, 2, PT ;
+        FADD R4, -RZ, |R5| ;
+        LOP3.LUT R37, R37, 0x3f000000, RZ, 0xfc, !PT ;
+; Location /home/eschnett/.julia/packages/CUDA/rXson/src/device/intrinsics/math.jl:56
+        LOP3.LUT R56, R6, 0x80000000, RZ, 0xc0, !PT ;
+        LOP3.LUT R38, R38, 0x3f000000, RZ, 0xfc, !PT ;
+        LOP3.LUT R56, R56, 0x3f000000, RZ, 0xfc, !PT ;
+        LOP3.LUT R39, R39, 0x3f000000, RZ, 0xfc, !PT ;
+        LOP3.LUT R40, R40, 0x3f000000, RZ, 0xfc, !PT ;
+        FADD R56, R6, R56 ;
+        LOP3.LUT R41, R41, 0x3f000000, RZ, 0xfc, !PT ;
+        LOP3.LUT R43, R43, 0x3f000000, RZ, 0xfc, !PT ;
+        LOP3.LUT R32, R32, 0x3f000000, RZ, 0xfc, !PT ;
+        LOP3.LUT R30, R30, 0x3f000000, RZ, 0xfc, !PT ;
+        LOP3.LUT R25, R25, 0x3f000000, RZ, 0xfc, !PT ;
+        LOP3.LUT R24, R24, 0x3f000000, RZ, 0xfc, !PT ;
+; Location /home/eschnett/.julia/packages/CUDA/rXson/src/device/intrinsics/math.jl:371
+   @!P0 BRA `(.L_x_14) ;
+        FSETP.GTU.AND P0, PT, R4, 16777216, PT ;
     @P0 BRA `(.L_x_15) ;
-        FMUL R6, R20, 0.5 ;
+        FMUL R53, R4, 0.5 ;
         BSSY B1, `(.L_x_16) ;
-        FRND.TRUNC R17, R6 ;
-        FFMA R16, R17, -2, R20 ;
-        IMAD.MOV.U32 R15, RZ, RZ, R17 ;
-        ISETP.GE.U32.AND P0, PT, R16, 0x40000000, PT ;
+        FRND.TRUNC R53, R53 ;
+        FFMA R54, R53, -2, R4 ;
+        ISETP.GE.U32.AND P0, PT, R54, 0x40000000, PT ;
    @!P0 BRA `(.L_x_17) ;
-        ISETP.GE.U32.AND P0, PT, R16, -0x7fffffff, PT ;
-    @P0 FADD R6, R17, -1 ;
-    @P0 FSETP.GEU.AND P1, PT, R16, -2, PT ;
-    @P0 FSEL R6, R6, R17, !P1 ;
-    @P0 FADD R15, R6, -1 ;
+        ISETP.GE.U32.AND P0, PT, R54, -0x7fffffff, PT ;
+        FSETP.GEU.OR P1, PT, R54, -2, !P0 ;
+    @P0 FADD R55, R53, -1 ;
+   @!P1 FADD R55, R55, -1 ;
+    @P0 IMAD.MOV.U32 R53, RZ, RZ, R55 ;
     @P0 BRA `(.L_x_17) ;
-        FSETP.GE.AND P1, PT, R16, 4, PT ;
-    @P1 IMAD.MOV.U32 R15, RZ, RZ, 0x40400000 ;
-    @P1 FFMA R6, -R15, 2, R16 ;
-        FADD R15, R17, 1 ;
-    @P1 FSETP.GE.AND P0, PT, R6, RZ, PT ;
-    @P1 FSEL R6, R15, R17, P0 ;
-    @P1 FADD R6, R6, 1 ;
-    @P1 FADD R15, R6, 1 ;
+        FSETP.GE.AND P0, PT, R54, 4, PT ;
+        FADD R53, R53, 1 ;
+    @P0 IMAD.MOV.U32 R55, RZ, RZ, 0x40400000 ;
+    @P0 FFMA R55, -R55, 2, R54 ;
+    @P0 FADD R54, R53, 1 ;
+        FSETP.GE.AND P1, PT, R55, RZ, P0 ;
+    @P1 FADD R54, R54, 1 ;
+    @P0 IMAD.MOV.U32 R53, RZ, RZ, R54 ;
 
 .L_x_17:
         BSYNC B1 ;
 
 .L_x_16:
-        FFMA R20, R15, -2, R20 ;
+        FFMA R4, R53, -2, R4 ;
         BRA `(.L_x_14) ;
 
 .L_x_15:
-        IADD3 R15, R20.reuse, -0x40000000, RZ ;
+        IADD3 R53, R4.reuse, -0x40000000, RZ ;
         BSSY B1, `(.L_x_18) ;
-        LOP3.LUT R6, R20.reuse, 0x7fffff, RZ, 0xc0, !PT ;
-        LOP3.LUT P1, R15, R15, 0xff800000, RZ, 0xc0, !PT ;
-        ISETP.GT.U32.AND P0, PT, R20, 0x7f7fffff, PT ;
-        IMAD.MOV.U32 R20, RZ, RZ, 0x7fffffff ;
-        LOP3.LUT R6, R6, 0x3f800000, RZ, 0xfc, !PT ;
-        FSEL R20, R20, 16777216, P0 ;
-   @!P1 BRA `(.L_x_19) ;
+        LOP3.LUT R54, R4, 0x7fffff, RZ, 0xc0, !PT ;
+        LOP3.LUT P0, R53, R53, 0xff800000, RZ, 0xc0, !PT ;
+        LOP3.LUT R54, R54, 0x3f800000, RZ, 0xfc, !PT ;
+   @!P0 BRA `(.L_x_19) ;
 
 .L_x_20:
-        IMNMX.U32 R16, R15, 0xb800000, PT ;
-        IMAD.IADD R6, R16, 0x1, R6 ;
-        IMAD.IADD R15, R15, 0x1, -R16 ;
-        FADD R17, R6, -R6 ;
-        ISETP.NE.AND P1, PT, R15, RZ, PT ;
-        FFMA R17, R17, 1, R6 ;
-        FADD R18, R6, -R17 ;
-        FFMA.RZ R18, R18, 1, R17 ;
-        FRND.TRUNC R17, R18 ;
-        FADD R6, R6, -R17 ;
-        ISETP.NE.AND P0, PT, R6, RZ, PT ;
+        IMNMX.U32 R55, R53, 0xb800000, PT ;
+        IMAD.IADD R54, R55, 0x1, R54 ;
+        IMAD.IADD R53, R53, 0x1, -R55 ;
+        FADD R55, R54, -R54 ;
+        ISETP.NE.AND P1, PT, R53, RZ, PT ;
+        FFMA R55, R55, 1, R54 ;
+        FADD R57, R54, -R55 ;
+        FFMA.RZ R57, R57, 1, R55 ;
+        FRND.TRUNC R57, R57 ;
+        FADD R54, R54, -R57 ;
+        ISETP.NE.AND P0, PT, R54, RZ, PT ;
     @P0 BRA P1, `(.L_x_20) ;
 
 .L_x_19:
         BSYNC B1 ;
 
 .L_x_18:
-        FMUL R15, R6, 1.1920928955078125e-07 ;
-        FMUL R20, R20, R15 ;
+        ISETP.GT.U32.AND P0, PT, R4, 0x7f7fffff, PT ;
+        IMAD.MOV.U32 R4, RZ, RZ, 0x7fffffff ;
+        FMUL R54, R54, 1.1920928955078125e-07 ;
+        FSEL R4, R4, 16777216, P0 ;
+        FMUL R4, R4, R54 ;
 
 .L_x_14:
         BSYNC B0 ;
 
 .L_x_13:
-; Location /home/dstn/.julia/packages/LLVM/RpBog/src/interop/base.jl:38
-        S2R R16, SR_TID.X ;
-; Location /home/dstn/.julia/packages/CUDA/YIj5X/src/device/intrinsics/math.jl:371
-        FSETP.GTU.AND P0, PT, |R20|, +INF , PT ;
+        FSETP.GTU.AND P0, PT, |R4|, +INF , PT ;
+        FRND.TRUNC R56, R56 ;
+        FSETP.GT.AND P2, PT, |R0|, 8388608, PT ;
+; Location /home/eschnett/.julia/packages/LLVM/OLMpi/src/interop/base.jl:38
+        S2R R53, SR_TID.X ;
+        FSETP.GT.AND P1, PT, |R52|.reuse, 8388608, PT ;
+        FADD R50, R52, R50 ;
+        FSETP.GT.AND P3, PT, |R49|.reuse, 8388608, PT ;
+        FADD R48, R44, R48 ;
+        FSETP.GT.AND P4, PT, |R34|, 8388608, PT ;
+        FRND.TRUNC R55, R6 ;
+        FADD R47, R49, R47 ;
+        FADD R30, R26, R30 ;
+        FADD R51, R0, R51 ;
+   @!P0 LOP3.LUT R4, R4, 0x80000000, R5, 0xf8, !PT ;
+        FADD R32, R27, R32 ;
+        FSETP.GT.AND P0, PT, |R6|, 8388608, PT ;
+        FADD R45, R33, R45 ;
+        FRND.TRUNC R57, R50 ;
+        FADD R42, R46, R42 ;
+        FSEL R56, R6, R56, P0 ;
+        FADD R37, R34, R37 ;
+        FSETP.GEU.AND P0, PT, |R6|.reuse, 0.5, PT ;
+        FADD R38, R35, R38 ;
+        LOP3.LUT R6, R6, 0xffffefff, RZ, 0xc0, !PT ;
+        FADD R39, R36, R39 ;
+        FRND.TRUNC R50, R48 ;
+        FADD R40, R31, R40 ;
+    @P2 LOP3.LUT R6, R6, 0x1000, RZ, 0xfc, !PT ;
+        FADD R41, R29, R41 ;
+        FSETP.GT.AND P2, PT, |R44|, 8388608, PT ;
+        FADD R43, R28, R43 ;
+        LOP3.LUT R6, R6, 0xfffff7ff, RZ, 0xc0, !PT ;
+        FADD R25, R7, R25 ;
+        SHF.R.U32.HI R54, RZ, 0x3, R53.reuse ;
+        FRND.TRUNC R48, R47 ;
+    @P1 LOP3.LUT R6, R6, 0x800, RZ, 0xfc, !PT ;
+        FADD R24, R23, R24 ;
+        SHF.R.U32.HI R5, RZ, 0x1, R53 ;
+; Location /home/eschnett/.julia/packages/CUDA/rXson/src/device/intrinsics/math.jl:371
         BSSY B0, `(.L_x_21) ;
-   @!P0 LOP3.LUT R20, R20, 0x80000000, R7, 0xf8, !PT ;
-        SHF.R.U32.HI R15, RZ, 0x3, R16.reuse ;
-        SHF.R.U32.HI R6, RZ, 0x1, R16 ;
+        LOP3.LUT R6, R6, 0xfffffbff, RZ, 0xc0, !PT ;
 ; Location ./int.jl:87
-        LOP3.LUT R15, R4, 0x2, R15, 0xf8, !PT ;
-        LOP3.LUT R17, R16, 0x3, RZ, 0xc0, !PT ;
-        LOP3.LUT R4, R15, 0x4, R6, 0xf8, !PT ;
+        LOP3.LUT R53, R53, 0x3, RZ, 0xc0, !PT ;
+        FRND.TRUNC R47, R30 ;
+    @P2 LOP3.LUT R6, R6, 0x400, RZ, 0xfc, !PT ;
+        FSETP.GT.AND P2, PT, |R33|, 8388608, PT ;
+        LOP3.LUT R6, R6, 0xfffffdff, RZ, 0xc0, !PT ;
+        FRND.TRUNC R51, R51 ;
+    @P3 LOP3.LUT R6, R6, 0x200, RZ, 0xfc, !PT ;
+        FSETP.GT.AND P3, PT, |R46|, 8388608, PT ;
+        LOP3.LUT R6, R6, 0xfffffeff, RZ, 0xc0, !PT ;
+        LOP3.LUT R30, R58, 0x2, R54, 0xf8, !PT ;
+; Location /home/eschnett/.julia/packages/CUDA/rXson/src/device/intrinsics/math.jl:56
+        FADD R54, R4, R4 ;
+    @P2 LOP3.LUT R6, R6, 0x100, RZ, 0xfc, !PT ;
+        FRND.TRUNC R51, R32 ;
+        FSETP.GT.AND P2, PT, |R35|, 8388608, PT ;
+        LOP3.LUT R6, R6, 0xffffff7f, RZ, 0xc0, !PT ;
+; Location ./int.jl:87
+        LOP3.LUT R30, R30, 0x4, R5, 0xf8, !PT ;
+    @P3 LOP3.LUT R6, R6, 0x80, RZ, 0xfc, !PT ;
+        FRND.TRUNC R45, R45 ;
+; Location /home/eschnett/.julia/packages/CUDA/rXson/src/device/intrinsics/math.jl:56
+        LOP3.LUT R5, R54, 0x80000000, RZ, 0xc0, !PT ;
+        LOP3.LUT R6, R6, 0xffffffbf, RZ, 0xc0, !PT ;
+        FSETP.GT.AND P3, PT, |R36|, 8388608, PT ;
+    @P4 LOP3.LUT R6, R6, 0x40, RZ, 0xfc, !PT ;
+        FRND.TRUNC R42, R42 ;
+        LOP3.LUT R5, R5, 0x3f000000, RZ, 0xfc, !PT ;
+        LOP3.LUT R6, R6, 0xffffffdf, RZ, 0xc0, !PT ;
+        FSETP.GT.AND P4, PT, |R31|, 8388608, PT ;
+        FADD R5, R54, R5 ;
+    @P2 LOP3.LUT R6, R6, 0x20, RZ, 0xfc, !PT ;
+        FRND.TRUNC R37, R37 ;
+        FSETP.GT.AND P2, PT, |R29|, 8388608, PT ;
+        LOP3.LUT R6, R6, 0xffffffef, RZ, 0xc0, !PT ;
+        FSETP.GT.AND P1, PT, |R54|, 8388608, PT ;
+    @P3 LOP3.LUT R6, R6, 0x10, RZ, 0xfc, !PT ;
+        FRND.TRUNC R32, R5 ;
+        FSETP.GT.AND P3, PT, |R28|, 8388608, PT ;
+        LOP3.LUT R6, R6, 0xfffffff7, RZ, 0xc0, !PT ;
+    @P4 LOP3.LUT R6, R6, 0x8, RZ, 0xfc, !PT ;
+        FRND.TRUNC R38, R38 ;
 ; Location ./int.jl:88
-        IMAD R17, R4, R17, RZ ;
-; Location ./float.jl:146
-        IMAD.U32 R6, R17, -0x2, RZ ;
-        I2FP.F32.S32 R6, R6 ;
-; Location /home/dstn/.julia/packages/CUDA/YIj5X/src/device/intrinsics/math.jl:378
-        FMUL R6, R6, 0.125 ;
-; Location /home/dstn/.julia/packages/CUDA/YIj5X/src/device/intrinsics/math.jl:371
-        FADD R15, -RZ, |R6| ;
-        FSETP.GEU.AND P1, PT, |R6|, 2, PT ;
-   @!P1 BRA `(.L_x_22) ;
-        FSETP.GTU.AND P0, PT, R15, 16777216, PT ;
-    @P0 BRA `(.L_x_23) ;
-        FMUL R7, R15, 0.5 ;
+        IMAD R5, R30, R53, RZ ;
+        FSETP.GT.AND P4, PT, |R27|, 8388608, PT ;
+        LOP3.LUT R6, R6, 0xfffffffb, RZ, 0xc0, !PT ;
+; Location ./float.jl:159
+        IMAD.U32 R5, R5, -0x2, RZ ;
+    @P2 LOP3.LUT R6, R6, 0x4, RZ, 0xfc, !PT ;
+        FRND.TRUNC R39, R39 ;
+        I2FP.F32.S32 R5, R5 ;
+; Location /home/eschnett/.julia/packages/CUDA/rXson/src/device/intrinsics/math.jl:56
+        FSEL R32, R54.reuse, R32, P1 ;
+        FSETP.GEU.AND P1, PT, |R54|, 0.5, PT ;
+; Location /home/eschnett/.julia/packages/CUDA/rXson/src/device/intrinsics/math.jl:378
+        FMUL R53, R5, 0.125 ;
+        LOP3.LUT R6, R6, 0xfffffffd, RZ, 0xc0, !PT ;
+        FRND.TRUNC R40, R40 ;
+        FSETP.GT.AND P2, PT, |R26|, 8388608, PT ;
+; Location /home/eschnett/.julia/packages/CUDA/rXson/src/device/intrinsics/math.jl:371
+        FADD R5, -RZ, |R53| ;
+        FSETP.GEU.AND P5, PT, |R53|, 2, PT ;
+    @P3 LOP3.LUT R6, R6, 0x2, RZ, 0xfc, !PT ;
+        FSETP.GT.AND P3, PT, |R7|, 8388608, PT ;
+        FRND.TRUNC R41, R41 ;
+        LOP3.LUT R6, R6, 0xfffffffe, RZ, 0xc0, !PT ;
+    @P4 LOP3.LUT R6, R6, 0x1, RZ, 0xfc, !PT ;
+        FSETP.GT.AND P4, PT, |R23|, 8388608, PT ;
+        FRND.TRUNC R43, R43 ;
+        FRND.TRUNC R25, R25 ;
+        FRND.TRUNC R24, R24 ;
+; Location /home/eschnett/.julia/packages/CUDA/rXson/src/device/intrinsics/math.jl:56
+        FRND.TRUNC R54, R54 ;
+; Location /home/eschnett/.julia/packages/CUDA/rXson/src/device/intrinsics/math.jl:371
+   @!P5 BRA `(.L_x_22) ;
+        FSETP.GTU.AND P5, PT, R5, 16777216, PT ;
+    @P5 BRA `(.L_x_23) ;
+        FMUL R58, R5, 0.5 ;
         BSSY B1, `(.L_x_24) ;
-        FRND.TRUNC R18, R7 ;
-        FFMA R17, R18, -2, R15 ;
-        IMAD.MOV.U32 R16, RZ, RZ, R18 ;
-        ISETP.GE.U32.AND P0, PT, R17, 0x40000000, PT ;
-   @!P0 BRA `(.L_x_25) ;
-        ISETP.GE.U32.AND P0, PT, R17, -0x7fffffff, PT ;
-    @P0 FADD R7, R18, -1 ;
-    @P0 FSETP.GEU.AND P1, PT, R17, -2, PT ;
-    @P0 FSEL R7, R7, R18, !P1 ;
-    @P0 FADD R16, R7, -1 ;
-    @P0 BRA `(.L_x_25) ;
-        FSETP.GE.AND P1, PT, R17, 4, PT ;
-    @P1 IMAD.MOV.U32 R16, RZ, RZ, 0x40400000 ;
-    @P1 FFMA R7, -R16, 2, R17 ;
-        FADD R16, R18, 1 ;
-    @P1 FSETP.GE.AND P0, PT, R7, RZ, PT ;
-    @P1 FSEL R7, R16, R18, P0 ;
-    @P1 FADD R7, R7, 1 ;
-    @P1 FADD R16, R7, 1 ;
+        FRND.TRUNC R58, R58 ;
+        FFMA R59, R58, -2, R5 ;
+        ISETP.GE.U32.AND P5, PT, R59, 0x40000000, PT ;
+   @!P5 BRA `(.L_x_25) ;
+        ISETP.GE.U32.AND P5, PT, R59, -0x7fffffff, PT ;
+        FSETP.GEU.OR P6, PT, R59, -2, !P5 ;
+    @P5 FADD R60, R58, -1 ;
+   @!P6 FADD R60, R60, -1 ;
+    @P5 IMAD.MOV.U32 R58, RZ, RZ, R60 ;
+    @P5 BRA `(.L_x_25) ;
+        FSETP.GE.AND P5, PT, R59, 4, PT ;
+        FADD R58, R58, 1 ;
+    @P5 IMAD.MOV.U32 R60, RZ, RZ, 0x40400000 ;
+    @P5 FFMA R60, -R60, 2, R59 ;
+    @P5 FADD R59, R58, 1 ;
+        FSETP.GE.AND P6, PT, R60, RZ, P5 ;
+    @P6 FADD R59, R59, 1 ;
+    @P5 IMAD.MOV.U32 R58, RZ, RZ, R59 ;
 
 .L_x_25:
         BSYNC B1 ;
 
 .L_x_24:
-        FFMA R15, R16, -2, R15 ;
+        FFMA R5, R58, -2, R5 ;
         BRA `(.L_x_22) ;
 
 .L_x_23:
-        IADD3 R16, R15.reuse, -0x40000000, RZ ;
-        IMAD.MOV.U32 R19, RZ, RZ, 0x7fffffff ;
-        LOP3.LUT R7, R15.reuse, 0x7fffff, RZ, 0xc0, !PT ;
+        IADD3 R58, R5.reuse, -0x40000000, RZ ;
         BSSY B1, `(.L_x_26) ;
-        LOP3.LUT P1, R16, R16, 0xff800000, RZ, 0xc0, !PT ;
-        ISETP.GT.U32.AND P0, PT, R15, 0x7f7fffff, PT ;
-        LOP3.LUT R7, R7, 0x3f800000, RZ, 0xfc, !PT ;
-        FSEL R19, R19, 16777216, P0 ;
-   @!P1 BRA `(.L_x_27) ;
+        LOP3.LUT R59, R5, 0x7fffff, RZ, 0xc0, !PT ;
+        LOP3.LUT P5, R58, R58, 0xff800000, RZ, 0xc0, !PT ;
+        LOP3.LUT R59, R59, 0x3f800000, RZ, 0xfc, !PT ;
+   @!P5 BRA `(.L_x_27) ;
 
 .L_x_28:
-        IMNMX.U32 R15, R16, 0xb800000, PT ;
-        IMAD.IADD R7, R15, 0x1, R7 ;
-        IMAD.IADD R16, R16, 0x1, -R15 ;
-        FADD R18, R7, -R7 ;
-        ISETP.NE.AND P1, PT, R16, RZ, PT ;
-        FFMA R18, R18, 1, R7 ;
-        FADD R17, R7, -R18 ;
-        FFMA.RZ R17, R17, 1, R18 ;
-        FRND.TRUNC R18, R17 ;
-        FADD R7, R7, -R18 ;
-        ISETP.NE.AND P0, PT, R7, RZ, PT ;
-    @P0 BRA P1, `(.L_x_28) ;
+        IMNMX.U32 R60, R58, 0xb800000, PT ;
+        IMAD.IADD R59, R60, 0x1, R59 ;
+        IMAD.IADD R58, R58, 0x1, -R60 ;
+        FADD R60, R59, -R59 ;
+        ISETP.NE.AND P5, PT, R58, RZ, PT ;
+        FFMA R60, R60, 1, R59 ;
+        FADD R61, R59, -R60 ;
+        FFMA.RZ R61, R61, 1, R60 ;
+        FRND.TRUNC R61, R61 ;
+        FADD R59, R59, -R61 ;
+        ISETP.NE.AND P6, PT, R59, RZ, PT ;
+    @P6 BRA P5, `(.L_x_28) ;
 
 .L_x_27:
         BSYNC B1 ;
 
 .L_x_26:
-        FMUL R16, R7, 1.1920928955078125e-07 ;
-        FMUL R15, R19, R16 ;
+        ISETP.GT.U32.AND P5, PT, R5, 0x7f7fffff, PT ;
+        IMAD.MOV.U32 R5, RZ, RZ, 0x7fffffff ;
+        FMUL R59, R59, 1.1920928955078125e-07 ;
+        FSEL R5, R5, 16777216, P5 ;
+        FMUL R5, R5, R59 ;
 
 .L_x_22:
         BSYNC B0 ;
 
 .L_x_21:
-; Location /home/dstn/.julia/packages/LLVM/RpBog/src/interop/base.jl:38
-        S2R R7, SR_TID.X ;
-; Location /home/dstn/.julia/packages/CUDA/YIj5X/src/device/intrinsics/math.jl:371
-        FSETP.GTU.AND P0, PT, |R15|, +INF , PT ;
+        FSEL R55, R55, R56, !P0 ;
+; Location /home/eschnett/.julia/packages/LLVM/OLMpi/src/interop/base.jl:38
+        S2R R58, SR_TID.X ;
+        FSETP.GT.AND P0, PT, |R49|.reuse, 8388608, PT ;
+        FRND.TRUNC R56, R0 ;
+        FSETP.GT.AND P5, PT, |R44|, 8388608, PT ;
+        STL [R1+0xc], R55 ;
+        FSEL R48, R49, R48, P0 ;
+; Location /home/eschnett/.julia/packages/CUDA/rXson/src/device/intrinsics/math.jl:56
         BSSY B0, `(.L_x_29) ;
-   @!P0 LOP3.LUT R15, R15, 0x80000000, R6, 0xf8, !PT ;
-        IMAD.SHL.U32 R7, R7, 0x2, RZ ;
+        FSETP.GT.AND P0, PT, |R36|, 8388608, PT ;
+        FSEL R50, R44, R50, P5 ;
+        FSEL R39, R36, R39, P0 ;
+; Location /home/eschnett/.julia/packages/CUDA/rXson/src/device/intrinsics/math.jl:371
+        FSETP.GTU.AND P0, PT, |R5|, +INF , PT ;
+        FSETP.GT.AND P6, PT, |R52|, 8388608, PT ;
+        FSETP.GT.AND P5, PT, |R34|, 8388608, PT ;
+        FSEL R57, R52, R57, P6 ;
+        FSEL R37, R34, R37, P5 ;
+        FSETP.GT.AND P5, PT, |R29|, 8388608, PT ;
+        IMAD.SHL.U32 R58, R58, 0x2, RZ ;
+        LOP3.LUT R6, R6, 0xffefffff, RZ, 0xc0, !PT ;
+   @!P0 LOP3.LUT R5, R5, 0x80000000, R53, 0xf8, !PT ;
+        FRND.TRUNC R53, R52 ;
+        FSETP.GEU.AND P0, PT, |R52|, 0.5, PT ;
+        FSEL R41, R29, R41, P5 ;
+        FSETP.GT.AND P5, PT, |R27|, 8388608, PT ;
+    @P4 LOP3.LUT R6, R6, 0x100000, RZ, 0xfc, !PT ;
+        FRND.TRUNC R52, R49 ;
+        FSETP.GT.AND P4, PT, |R33|.reuse, 8388608, PT ;
+        FSETP.GT.AND P6, PT, |R46|, 8388608, PT ;
+        FSEL R32, R54, R32, !P1 ;
+        FSEL R45, R33, R45, P4 ;
+        FSEL R57, R53, R57, !P0 ;
+        FRND.TRUNC R53, R44 ;
+        FSETP.GEU.AND P0, PT, |R44|, 0.5, PT ;
+        FSETP.GEU.AND P1, PT, |R33|, 0.5, PT ;
+        FSEL R42, R46, R42, P6 ;
+        FSETP.GT.AND P4, PT, |R35|, 8388608, PT ;
+        FSEL R44, R27, R51, P5 ;
+        FRND.TRUNC R51, R33 ;
+        FSETP.GEU.AND P5, PT, |R49|, 0.5, PT ;
+; Location /home/eschnett/.julia/packages/CUDA/rXson/src/device/intrinsics/math.jl:56
+        FADD R49, R5, R5 ;
+        FSEL R47, R26, R47, P2 ;
+        FSETP.GEU.AND P2, PT, |R34|, 0.5, PT ;
+        FSEL R38, R35, R38, P4 ;
+        FSEL R33, R53, R50, !P0 ;
+        FSETP.GEU.AND P0, PT, |R46|, 0.5, PT ;
+        FRND.TRUNC R53, R46 ;
+        FSETP.GT.AND P6, PT, |R31|, 8388608, PT ;
+        LOP3.LUT P4, RZ, R6, 0x100000, RZ, 0xc0, !PT ;
+        FSEL R40, R31, R40, P6 ;
+        FSETP.GT.AND P6, PT, |R28|.reuse, 8388608, PT ;
+        FRND.TRUNC R50, R34 ;
+        LOP3.LUT R46, R49, 0x80000000, RZ, 0xc0, !PT ;
+        FSEL R43, R28, R43, P6 ;
+        LOP3.LUT R46, R46, 0x3f000000, RZ, 0xfc, !PT ;
+        FSEL R24, R23, R24, P4 ;
+        FSEL R34, R52, R48, !P5 ;
+        FADD R46, R49, R46 ;
+        FRND.TRUNC R52, R35 ;
+        FSETP.GEU.AND P5, PT, |R35|, 0.5, PT ;
+        FSETP.GT.AND P6, PT, |R0|, 8388608, PT ;
+        FSEL R37, R50, R37, !P2 ;
+        FSETP.GEU.AND P2, PT, |R29|, 0.5, PT ;
+        FRND.TRUNC R46, R46 ;
+        FSEL R35, R51, R45, !P1 ;
+        FSETP.GEU.AND P1, PT, |R36|, 0.5, PT ;
+        FSETP.GEU.AND P4, PT, |R0|, 0.5, PT ;
+        FRND.TRUNC R45, R31 ;
+        FSEL R38, R52, R38, !P5 ;
+        FSETP.GEU.AND P5, PT, |R28|, 0.5, PT ;
+        FRND.TRUNC R51, R29 ;
+        FRND.TRUNC R48, R36 ;
+        FRND.TRUNC R29, R26 ;
+        FSEL R36, R53, R42, !P0 ;
+        FSETP.GEU.AND P0, PT, |R31|, 0.5, PT ;
+        FSEL R41, R51, R41, !P2 ;
+        FSEL R40, R45, R40, !P0 ;
+        FRND.TRUNC R53, R28 ;
+        FSETP.GEU.AND P0, PT, |R26|, 0.5, PT ;
+        FSEL R26, R7, R25, P3 ;
+        FSETP.GEU.AND P3, PT, |R49|, 0.5, PT ;
+        FSETP.GT.AND P2, PT, |R49|.reuse, 8388608, PT ;
+        FRND.TRUNC R25, R23 ;
 ; Location ./int.jl:88
-        LOP3.LUT R7, R7, 0x6, RZ, 0xc0, !PT ;
-        IADD3 R7, -R7, -0x8, RZ ;
-        IMAD R7, R4, R7, RZ ;
-; Location ./float.jl:146
-        I2FP.F32.S32 R7, R7 ;
-; Location /home/dstn/.julia/packages/CUDA/YIj5X/src/device/intrinsics/math.jl:378
-        FMUL R7, R7, 0.125 ;
-; Location /home/dstn/.julia/packages/CUDA/YIj5X/src/device/intrinsics/math.jl:371
-        FADD R24, -RZ, |R7| ;
-        FSETP.GEU.AND P1, PT, |R7|, 2, PT ;
-   @!P1 BRA `(.L_x_30) ;
-        FSETP.GTU.AND P0, PT, R24, 16777216, PT ;
+        LOP3.LUT R28, R58, 0x6, RZ, 0xc0, !PT ;
+; Location /home/eschnett/.julia/packages/CUDA/rXson/src/device/intrinsics/math.jl:56
+        FSEL R42, R49, R46, P2 ;
+        LOP3.LUT R58, R0, 0x80000000, RZ, 0xc0, !PT ;
+; Location ./int.jl:88
+        IADD3 R28, -R28, -0x8, RZ ;
+        FRND.TRUNC R31, R27 ;
+        LOP3.LUT R58, R58, 0x3f000000, RZ, 0xfc, !PT ;
+        FSEL R45, R29, R47, !P0 ;
+        IMAD R28, R30, R28, RZ ;
+        FSEL R39, R48, R39, !P1 ;
+        FADD R58, R0, R58 ;
+        FSETP.GEU.AND P1, PT, |R27|, 0.5, PT ;
+; Location /home/eschnett/.julia/packages/CUDA/rXson/src/device/intrinsics/math.jl:56
+   @!P3 FRND.TRUNC R42, R49 ;
+        FSETP.GEU.AND P3, PT, |R23|, 0.5, PT ;
+; Location ./float.jl:159
+        I2FP.F32.S32 R28, R28 ;
+        FSEL R47, R25, R24, !P3 ;
+        FFMA R25, R32, -0.5, R4 ;
+        FSETP.GEU.AND P2, PT, |R7|, 0.5, PT ;
+        FRND.TRUNC R58, R58 ;
+; Location /home/eschnett/.julia/packages/CUDA/rXson/src/device/intrinsics/math.jl:378
+        FMUL R23, R28, 0.125 ;
+        FSEL R43, R53, R43, !P5 ;
+        STL [R1+0x2c], R25 ;
+        FSEL R44, R31, R44, !P1 ;
+; Location /home/eschnett/.julia/packages/CUDA/rXson/src/device/intrinsics/math.jl:371
+        FSETP.GEU.AND P0, PT, |R23|, 2, PT ;
+; Location /home/eschnett/.julia/packages/CUDA/rXson/src/device/intrinsics/math.jl:56
+        FFMA R24, R42, -0.5, R5 ;
+        FRND.TRUNC R27, R7 ;
+        STL [R1+0x4c], R24 ;
+        FSEL R7, R0, R58, P6 ;
+        FFMA R0, R55, -0.5, R3 ;
+        FSEL R56, R56, R7, !P4 ;
+; Location /home/eschnett/.julia/packages/CUDA/rXson/src/device/intrinsics/math.jl:371
+        FADD R7, -RZ, |R23| ;
+        FSEL R46, R27, R26, !P2 ;
+   @!P0 BRA `(.L_x_30) ;
+        FSETP.GTU.AND P0, PT, R7, 16777216, PT ;
     @P0 BRA `(.L_x_31) ;
-        FMUL R6, R24, 0.5 ;
+        FMUL R24, R7, 0.5 ;
         BSSY B1, `(.L_x_32) ;
-        FRND.TRUNC R19, R6 ;
-        FFMA R16, R19, -2, R24 ;
-        IMAD.MOV.U32 R17, RZ, RZ, R19 ;
-        ISETP.GE.U32.AND P0, PT, R16, 0x40000000, PT ;
+        FRND.TRUNC R24, R24 ;
+        FFMA R25, R24, -2, R7 ;
+        ISETP.GE.U32.AND P0, PT, R25, 0x40000000, PT ;
    @!P0 BRA `(.L_x_33) ;
-        ISETP.GE.U32.AND P0, PT, R16, -0x7fffffff, PT ;
-    @P0 FADD R6, R19, -1 ;
-    @P0 FSETP.GEU.AND P1, PT, R16, -2, PT ;
-    @P0 FSEL R6, R6, R19, !P1 ;
-    @P0 FADD R17, R6, -1 ;
+        ISETP.GE.U32.AND P0, PT, R25, -0x7fffffff, PT ;
+        FSETP.GEU.OR P1, PT, R25, -2, !P0 ;
+    @P0 FADD R26, R24, -1 ;
+   @!P1 FADD R26, R26, -1 ;
+    @P0 IMAD.MOV.U32 R24, RZ, RZ, R26 ;
     @P0 BRA `(.L_x_33) ;
-        FSETP.GE.AND P1, PT, R16, 4, PT ;
-    @P1 IMAD.MOV.U32 R17, RZ, RZ, 0x40400000 ;
-    @P1 FFMA R6, -R17, 2, R16 ;
-        FADD R17, R19, 1 ;
-    @P1 FSETP.GE.AND P0, PT, R6, RZ, PT ;
-    @P1 FSEL R6, R17, R19, P0 ;
-    @P1 FADD R6, R6, 1 ;
-    @P1 FADD R17, R6, 1 ;
+        FSETP.GE.AND P0, PT, R25, 4, PT ;
+        FADD R24, R24, 1 ;
+    @P0 IMAD.MOV.U32 R26, RZ, RZ, 0x40400000 ;
+    @P0 FFMA R26, -R26, 2, R25 ;
+    @P0 FADD R25, R24, 1 ;
+        FSETP.GE.AND P1, PT, R26, RZ, P0 ;
+    @P1 FADD R25, R25, 1 ;
+    @P0 IMAD.MOV.U32 R24, RZ, RZ, R25 ;
 
 .L_x_33:
         BSYNC B1 ;
 
 .L_x_32:
-        FFMA R24, R17, -2, R24 ;
+        FFMA R7, R24, -2, R7 ;
         BRA `(.L_x_30) ;
 
 .L_x_31:
-        IADD3 R16, R24.reuse, -0x40000000, RZ ;
+        IADD3 R24, R7.reuse, -0x40000000, RZ ;
         BSSY B1, `(.L_x_34) ;
-        LOP3.LUT R6, R24, 0x7fffff, RZ, 0xc0, !PT ;
-        LOP3.LUT P1, R16, R16, 0xff800000, RZ, 0xc0, !PT ;
-        ISETP.GT.U32.AND P0, PT, R24, 0x7f7fffff, PT ;
-        IMAD.MOV.U32 R24, RZ, RZ, 0x7fffffff ;
-        LOP3.LUT R6, R6, 0x3f800000, RZ, 0xfc, !PT ;
-        FSEL R24, R24, 16777216, P0 ;
-   @!P1 BRA `(.L_x_35) ;
+        LOP3.LUT R25, R7, 0x7fffff, RZ, 0xc0, !PT ;
+        LOP3.LUT P0, R24, R24, 0xff800000, RZ, 0xc0, !PT ;
+        LOP3.LUT R25, R25, 0x3f800000, RZ, 0xfc, !PT ;
+   @!P0 BRA `(.L_x_35) ;
 
 .L_x_36:
-        IMNMX.U32 R17, R16, 0xb800000, PT ;
-        IMAD.IADD R6, R17, 0x1, R6 ;
-        IMAD.IADD R16, R16, 0x1, -R17 ;
-        FADD R19, R6, -R6 ;
-        ISETP.NE.AND P1, PT, R16, RZ, PT ;
-        FFMA R19, R19, 1, R6 ;
-        FADD R18, R6, -R19 ;
-        FFMA.RZ R18, R18, 1, R19 ;
-        FRND.TRUNC R19, R18 ;
-        FADD R6, R6, -R19 ;
-        ISETP.NE.AND P0, PT, R6, RZ, PT ;
+        IMNMX.U32 R26, R24, 0xb800000, PT ;
+        IMAD.IADD R25, R26, 0x1, R25 ;
+        IMAD.IADD R24, R24, 0x1, -R26 ;
+        FADD R26, R25, -R25 ;
+        ISETP.NE.AND P1, PT, R24, RZ, PT ;
+        FFMA R26, R26, 1, R25 ;
+        FADD R27, R25, -R26 ;
+        FFMA.RZ R27, R27, 1, R26 ;
+        FRND.TRUNC R27, R27 ;
+        FADD R25, R25, -R27 ;
+        ISETP.NE.AND P0, PT, R25, RZ, PT ;
     @P0 BRA P1, `(.L_x_36) ;
 
 .L_x_35:
         BSYNC B1 ;
 
 .L_x_34:
-        FMUL R17, R6, 1.1920928955078125e-07 ;
-        FMUL R24, R24, R17 ;
+        ISETP.GT.U32.AND P0, PT, R7, 0x7f7fffff, PT ;
+        IMAD.MOV.U32 R7, RZ, RZ, 0x7fffffff ;
+        FMUL R25, R25, 1.1920928955078125e-07 ;
+        FSEL R7, R7, 16777216, P0 ;
+        FMUL R7, R7, R25 ;
 
 .L_x_30:
         BSYNC B0 ;
 
 .L_x_29:
+        LDL R48, [R1+0x4c] ;
+        FSETP.GTU.AND P0, PT, |R7|, +INF , PT ;
+        LDL R52, [R1+0x2c] ;
+; Location /home/eschnett/.julia/packages/LLVM/OLMpi/src/interop/base.jl:38
+        S2R R25, SR_TID.X ;
+   @!P0 LOP3.LUT R7, R7, 0x80000000, R23, 0xf8, !PT ;
+; Location /home/eschnett/.julia/packages/CUDA/rXson/src/device/intrinsics/math.jl:56
+        FADD R24, R7, R7 ;
+        LOP3.LUT R23, R24.reuse, 0x80000000, RZ, 0xc0, !PT ;
+        FSETP.GEU.AND P1, PT, |R24|.reuse, 0.5, PT ;
+        LOP3.LUT R23, R23, 0x3f000000, RZ, 0xfc, !PT ;
+        FSETP.GT.AND P0, PT, |R24|.reuse, 8388608, PT ;
+; Location ./int.jl:347
+        SHF.R.U32.HI R26, RZ, 0x1, R25 ;
+; Location /home/eschnett/.julia/packages/CUDA/rXson/src/device/intrinsics/math.jl:56
+        FADD R23, R24, R23 ;
+; Location ./int.jl:347
+        LOP3.LUT R25, R25, 0x1, RZ, 0xc0, !PT ;
+        SGXT.U32 R26, R26, 0x1 ;
+; Location /home/eschnett/.julia/packages/CUDA/rXson/src/device/intrinsics/math.jl:56
+        FRND.TRUNC R29, R23 ;
+        FFMA R27, R44, -0.5, R10 ;
+        FFMA R2, R47, -0.5, R2 ;
+; Location ./int.jl:87
+        IMAD.SHL.U32 R23, R26, 0x4, RZ ;
+        IMAD R23, R25, 0x7ffffffe, -R23 ;
+; Location /home/eschnett/.julia/packages/CUDA/rXson/src/device/intrinsics/math.jl:56
+        FSEL R29, R24, R29, P0 ;
+   @!P1 FRND.TRUNC R29, R24 ;
+        FFMA R28, R43, -0.5, R11 ;
+        STL [R1+0x94], R27 ;
 ; Location ./int.jl:88
-        IMAD.SHL.U32 R2, R2, 0x2, RZ ;
-; Location /home/dstn/.julia/packages/CUDA/YIj5X/src/device/intrinsics/math.jl:371
-        FSETP.GTU.AND P0, PT, |R24|, +INF , PT ;
+        IMAD R23, R30, R23, RZ ;
+        FFMA R19, R34, -0.5, R19 ;
+        STL [R1+0xa0], R2 ;
+        FMUL R24, R27, R27 ;
+        FFMA R20, R33, -0.5, R20 ;
+        FMUL R27, R2, R2 ;
+        FFMA R50, R38, -0.5, R15 ;
+        FFMA R26, R39, -0.5, R14 ;
+; Location /home/eschnett/.julia/packages/CUDA/rXson/src/device/intrinsics/math.jl:56
+        FFMA R2, R29, -0.5, R7 ;
+        FFMA R25, R45, -0.5, R9 ;
+        STL [R1+0x90], R28 ;
+        FMUL R9, R0, R0 ;
+        IMAD.MOV.U32 R58, RZ, RZ, 0x3e684e12 ;
+        FMUL R15, R19, R19 ;
+        STL [R1+0x60], R19 ;
+        FFMA R22, R56, -0.5, R22 ;
+        FMUL R14, R20, R20 ;
+        FFMA R31, R41, -0.5, R12 ;
+        STL [R1+0x68], R20 ;
+        STL [R1+0x7c], R50 ;
+        FMUL R19, R50, R50 ;
+        STL [R1+0x84], R26 ;
+        FMUL R20, R26, R26 ;
+        FFMA R50, R9, R58, -1.334560394287109375 ;
+        STL [R1+0x74], R22 ;
+        FMUL R12, R22, R22 ;
+        STL [R1+0x8c], R31 ;
+        FMUL R22, R31, R31 ;
+        FFMA R21, R57, -0.5, R21 ;
+        FFMA R18, R35, -0.5, R18 ;
+        FFMA R51, R37, -0.5, R16 ;
+        FFMA R49, R40, -0.5, R13 ;
+        FFMA R17, R36, -0.5, R17 ;
+        FFMA R8, R46, -0.5, R8 ;
+        IMAD.MOV.U32 R55, RZ, RZ, 0x3f17acc9 ;
+        STL [R1+0x6c], R21 ;
+        FMUL R13, R21, R21 ;
+        FMUL R16, R18, R18 ;
         BSSY B0, `(.L_x_37) ;
-; Location ./int.jl:87
-        IMAD R3, R3, -0x4, -R2 ;
+        STL [R1+0x64], R18 ;
+        STL [R1+0x78], R51 ;
+        FMUL R21, R49, R49 ;
+        STL [R1+0x88], R49 ;
+        FMUL R18, R51, R51 ;
+        STL [R1+0x70], R17 ;
+        STL [R1+0x98], R25 ;
+        FFMA R49, R9, -R55, 2.550144195556640625 ;
+        STL [R1+0x9c], R8 ;
+        FMUL R17, R17, R17 ;
+        FMUL R25, R25, R25 ;
+        FMUL R11, R48, R48 ;
 ; Location ./int.jl:88
-        IMAD R3, R4, R3, RZ ;
-        IMAD.SHL.U32 R3, R3, 0x2, RZ ;
-   @!P0 LOP3.LUT R24, R24, 0x80000000, R7, 0xf8, !PT ;
-; Location ./float.jl:146
-        I2FP.F32.S32 R2, R3 ;
-; Location /home/dstn/.julia/packages/CUDA/YIj5X/src/device/intrinsics/math.jl:378
-        FMUL R6, R2, 0.0078125 ;
-; Location /home/dstn/.julia/packages/CUDA/YIj5X/src/device/intrinsics/math.jl:371
-        FADD R39, -RZ, |R6| ;
-        FSETP.GEU.AND P1, PT, |R6|, 2, PT ;
-   @!P1 BRA `(.L_x_38) ;
-        FSETP.GTU.AND P0, PT, R39, 16777216, PT ;
+        IMAD.SHL.U32 R48, R23, 0x2, RZ ;
+        FMUL R23, R28, R28 ;
+; Location /home/eschnett/.julia/packages/CUDA/rXson/src/device/intrinsics/math.jl:56
+        FMUL R28, R2, R2 ;
+        FMUL R10, R52, R52 ;
+        FFMA R54, R11, R58, -1.334560394287109375 ;
+; Location ./float.jl:159
+        I2FP.F32.S32 R26, R48 ;
+        FFMA R52, R10, R58.reuse, -1.334560394287109375 ;
+; Location /home/eschnett/.julia/packages/CUDA/rXson/src/device/intrinsics/math.jl:56
+        FFMA R58, R28, R58, -1.334560394287109375 ;
+; Location /home/eschnett/.julia/packages/CUDA/rXson/src/device/intrinsics/math.jl:378
+        FMUL R31, R26, 0.0078125 ;
+        STL [R1+0x8], R58 ;
+; Location /home/eschnett/.julia/packages/CUDA/rXson/src/device/intrinsics/math.jl:371
+        FSETP.GEU.AND P0, PT, |R31|, 2, PT ;
+        FFMA R51, R10, -R55.reuse, 2.550144195556640625 ;
+        STL [R1+0x138], R26 ;
+        FFMA R53, R11, -R55.reuse, 2.550144195556640625 ;
+; Location /home/eschnett/.julia/packages/CUDA/rXson/src/device/intrinsics/math.jl:56
+        FFMA R55, R28, -R55, 2.550144195556640625 ;
+        FMUL R26, R8, R8 ;
+; Location /home/eschnett/.julia/packages/CUDA/rXson/src/device/intrinsics/math.jl:371
+        FADD R8, -RZ, |R31| ;
+   @!P0 BRA `(.L_x_38) ;
+        FSETP.GTU.AND P0, PT, R8, 16777216, PT ;
     @P0 BRA `(.L_x_39) ;
-        FMUL R7, R39, 0.5 ;
+        FMUL R58, R8, 0.5 ;
         BSSY B1, `(.L_x_40) ;
-        FRND.TRUNC R18, R7 ;
-        FFMA R17, R18, -2, R39 ;
-        IMAD.MOV.U32 R16, RZ, RZ, R18 ;
-        ISETP.GE.U32.AND P0, PT, R17, 0x40000000, PT ;
+        FRND.TRUNC R58, R58 ;
+        FFMA R59, R58, -2, R8 ;
+        ISETP.GE.U32.AND P0, PT, R59, 0x40000000, PT ;
    @!P0 BRA `(.L_x_41) ;
-        ISETP.GE.U32.AND P0, PT, R17, -0x7fffffff, PT ;
-    @P0 FADD R7, R18, -1 ;
-    @P0 FSETP.GEU.AND P1, PT, R17, -2, PT ;
-    @P0 FSEL R7, R7, R18, !P1 ;
-    @P0 FADD R16, R7, -1 ;
+        ISETP.GE.U32.AND P0, PT, R59, -0x7fffffff, PT ;
+        FSETP.GEU.OR P1, PT, R59, -2, !P0 ;
+    @P0 FADD R60, R58, -1 ;
+   @!P1 FADD R60, R60, -1 ;
+    @P0 IMAD.MOV.U32 R58, RZ, RZ, R60 ;
     @P0 BRA `(.L_x_41) ;
-        FSETP.GE.AND P1, PT, R17, 4, PT ;
-    @P1 IMAD.MOV.U32 R16, RZ, RZ, 0x40400000 ;
-    @P1 FFMA R7, -R16, 2, R17 ;
-        FADD R16, R18, 1 ;
-    @P1 FSETP.GE.AND P0, PT, R7, RZ, PT ;
-    @P1 FSEL R7, R16, R18, P0 ;
-    @P1 FADD R7, R7, 1 ;
-    @P1 FADD R16, R7, 1 ;
+        FSETP.GE.AND P0, PT, R59, 4, PT ;
+        FADD R58, R58, 1 ;
+    @P0 IMAD.MOV.U32 R60, RZ, RZ, 0x40400000 ;
+    @P0 FFMA R60, -R60, 2, R59 ;
+    @P0 FADD R59, R58, 1 ;
+        FSETP.GE.AND P1, PT, R60, RZ, P0 ;
+    @P1 FADD R59, R59, 1 ;
+    @P0 IMAD.MOV.U32 R58, RZ, RZ, R59 ;
 
 .L_x_41:
         BSYNC B1 ;
 
 .L_x_40:
-        FFMA R39, R16, -2, R39 ;
+        FFMA R8, R58, -2, R8 ;
         BRA `(.L_x_38) ;
 
 .L_x_39:
-        IADD3 R16, R39.reuse, -0x40000000, RZ ;
+        IADD3 R58, R8.reuse, -0x40000000, RZ ;
         BSSY B1, `(.L_x_42) ;
-        LOP3.LUT R7, R39.reuse, 0x7fffff, RZ, 0xc0, !PT ;
-        LOP3.LUT P1, R16, R16, 0xff800000, RZ, 0xc0, !PT ;
-        ISETP.GT.U32.AND P0, PT, R39, 0x7f7fffff, PT ;
-        IMAD.MOV.U32 R39, RZ, RZ, 0x7fffffff ;
-        LOP3.LUT R7, R7, 0x3f800000, RZ, 0xfc, !PT ;
-        FSEL R39, R39, 16777216, P0 ;
-   @!P1 BRA `(.L_x_43) ;
+        LOP3.LUT R59, R8, 0x7fffff, RZ, 0xc0, !PT ;
+        LOP3.LUT P0, R58, R58, 0xff800000, RZ, 0xc0, !PT ;
+        LOP3.LUT R59, R59, 0x3f800000, RZ, 0xfc, !PT ;
+   @!P0 BRA `(.L_x_43) ;
 
 .L_x_44:
-        IMNMX.U32 R17, R16, 0xb800000, PT ;
-        IMAD.IADD R7, R17, 0x1, R7 ;
-        IMAD.IADD R16, R16, 0x1, -R17 ;
-        FADD R18, R7, -R7 ;
-        ISETP.NE.AND P1, PT, R16, RZ, PT ;
-        FFMA R18, R18, 1, R7 ;
-        FADD R19, R7, -R18 ;
-        FFMA.RZ R19, R19, 1, R18 ;
-        FRND.TRUNC R18, R19 ;
-        FADD R7, R7, -R18 ;
-        ISETP.NE.AND P0, PT, R7, RZ, PT ;
+        IMNMX.U32 R60, R58, 0xb800000, PT ;
+        IMAD.IADD R59, R60, 0x1, R59 ;
+        IMAD.IADD R58, R58, 0x1, -R60 ;
+        FADD R60, R59, -R59 ;
+        ISETP.NE.AND P1, PT, R58, RZ, PT ;
+        FFMA R60, R60, 1, R59 ;
+        FADD R61, R59, -R60 ;
+        FFMA.RZ R61, R61, 1, R60 ;
+        FRND.TRUNC R61, R61 ;
+        FADD R59, R59, -R61 ;
+        ISETP.NE.AND P0, PT, R59, RZ, PT ;
     @P0 BRA P1, `(.L_x_44) ;
 
 .L_x_43:
         BSYNC B1 ;
 
 .L_x_42:
-        FMUL R16, R7, 1.1920928955078125e-07 ;
-        FMUL R39, R39, R16 ;
+        ISETP.GT.U32.AND P0, PT, R8, 0x7f7fffff, PT ;
+        IMAD.MOV.U32 R8, RZ, RZ, 0x7fffffff ;
+        FMUL R59, R59, 1.1920928955078125e-07 ;
+        FSEL R8, R8, 16777216, P0 ;
+        FMUL R8, R8, R59 ;
 
 .L_x_38:
         BSYNC B0 ;
 
 .L_x_37:
+        STL [R1+0x320], R3 ;
+        FSETP.GTU.AND P0, PT, |R8|, +INF , PT ;
+        STL [R1+0x32c], R6 ;
+        STL [R1+0x328], R5 ;
+        F2I.TRUNC.NTZ R3, R57 ;
+        STL [R1+0x324], R4 ;
+   @!P0 LOP3.LUT R8, R8, 0x80000000, R31, 0xf8, !PT ;
+        STL [R1+0x330], R7 ;
+; Location /home/eschnett/.julia/packages/CUDA/rXson/src/device/intrinsics/math.jl:56
+        FADD R58, R8, R8 ;
+        STL [R1+0x334], R8 ;
+        F2I.TRUNC.NTZ R6, R35 ;
+        FFMA R51, R10, R51, -5.1677198410034179688 ;
+        LOP3.LUT R31, R58.reuse, 0x80000000, RZ, 0xc0, !PT ;
+        STL [R1+0x5c], R3 ;
+        FSETP.GEU.AND P1, PT, |R58|, 0.5, PT ;
+        F2I.TRUNC.NTZ R5, R34 ;
+        LDL R8, [R1+0x2c] ;
+        LOP3.LUT R31, R31, 0x3f000000, RZ, 0xfc, !PT ;
+        LDL.LU R35, [R1+0x8] ;
+        FADD R31, R58.reuse, R31 ;
+        F2I.TRUNC.NTZ R3, R33 ;
+        STL [R1+0x54], R5 ;
+        F2I.TRUNC.NTZ R4, R56 ;
+        STL [R1+0x58], R3 ;
+        F2I.TRUNC.NTZ R7, R39 ;
+        F2I.TRUNC.NTZ R5, R37 ;
+        STL [R1+0x80], R4 ;
+        F2I.TRUNC.NTZ R3, R36 ;
+        STL [R1+0x3c], R7 ;
+        FSETP.GT.AND P0, PT, |R58|, 8388608, PT ;
+        FFMA R49, R9, R49, -5.1677198410034179688 ;
+        STL [R1+0x348], R0 ;
+        FRND.TRUNC R31, R31 ;
+        STL [R1+0x44], R5 ;
+        FFMA R53, R11, R53, -5.1677198410034179688 ;
+        STL [R1+0x50], R6 ;
+        STL [R1+0x48], R3 ;
+        STL [R1+0x364], R11 ;
+        FFMA R55, R28, R55, -5.1677198410034179688 ;
+        FFMA R34, R2, R28, RZ ;
+        STL [R1+0x36c], R28 ;
+        LDL R3, [R1+0x4c] ;
+        F2I.TRUNC.NTZ R5, R40 ;
+        STL [R1+0x354], R9 ;
+        STL [R1+0x35c], R10 ;
+        LDL.LU R4, [R1+0xc] ;
+        F2I.TRUNC.NTZ R7, R43 ;
+        FSEL R31, R58, R31, P0 ;
+        STL [R1+0x38], R5 ;
+   @!P1 FRND.TRUNC R31, R58 ;
+        F2I.TRUNC.NTZ R5, R44 ;
+        FFMA R33, R3, R11, RZ ;
+        STL [R1+0x28], R5 ;
+        STL [R1+0x30], R7 ;
+        F2I.TRUNC.NTZ R6, R38 ;
+        STL [R1+0x338], R31 ;
+        F2I.TRUNC.NTZ R5, R47 ;
+        STL [R1+0x1c], R5 ;
+        F2I.TRUNC.NTZ R5, R32 ;
+        FFMA R32, R8, R10, RZ ;
+        FFMA R3, R51, R32, RZ ;
+        STL [R1+0x130], R3 ;
+        F2I.TRUNC.NTZ R3, R29 ;
+        FFMA R29, R28, R35, 4.0586924552917480469 ;
+        F2I.TRUNC.NTZ R7, R46 ;
+        LDL.LU R28, [R1+0x54] ;
+        STL [R1+0x370], R29 ;
+        LDL.LU R29, [R1+0x58] ;
+        STL [R1+0x374], R29 ;
+        LDL.LU R29, [R1+0x5c] ;
+        STL [R1+0x378], R29 ;
+        LDL.LU R29, [R1+0x80] ;
+        STL [R1+0x37c], R29 ;
+        LDL R29, [R1+0x88] ;
+        STL [R1+0x380], R29 ;
+        LDL R29, [R1+0x84] ;
+        STL [R1+0x384], R29 ;
+        LDL R29, [R1+0x7c] ;
+        STL [R1+0x388], R29 ;
+        LDL R29, [R1+0x78] ;
+        STL [R1+0x38c], R29 ;
+        LDL R29, [R1+0x70] ;
+        STL [R1+0x390], R29 ;
+        LDL R29, [R1+0x64] ;
+        STL [R1+0x394], R29 ;
+        LDL R29, [R1+0x60] ;
+        STL [R1+0x398], R29 ;
+        LDL R29, [R1+0x68] ;
+        STL [R1+0x39c], R29 ;
+        LDL R29, [R1+0x6c] ;
+        STL [R1+0x3a0], R29 ;
+        LDL R29, [R1+0x74] ;
+        FFMA R29, R29, R12, RZ ;
+        STL [R1+0xa8], R29 ;
+        LDL.LU R29, [R1+0x3a0] ;
+        FFMA R29, R29, R13, RZ ;
+        STL [R1+0xac], R29 ;
+        LDL.LU R29, [R1+0x39c] ;
+        FFMA R29, R29, R14, RZ ;
+        STL [R1+0xb0], R29 ;
+        LDL.LU R29, [R1+0x398] ;
+        FFMA R29, R29, R15, RZ ;
+        STL [R1+0xb4], R29 ;
+        LDL.LU R29, [R1+0x394] ;
+        FFMA R29, R29, R16, RZ ;
+        STL [R1+0xbc], R29 ;
+        LDL.LU R29, [R1+0x390] ;
+        FFMA R29, R29, R17, RZ ;
+        STL [R1+0xc4], R29 ;
+        LDL.LU R29, [R1+0x38c] ;
+        FFMA R29, R29, R18, RZ ;
+        STL [R1+0xcc], R29 ;
+        LDL.LU R29, [R1+0x388] ;
+        FFMA R29, R29, R19, RZ ;
+        STL [R1+0xd0], R29 ;
+        LDL.LU R29, [R1+0x384] ;
+        FFMA R29, R29, R20, RZ ;
+        STL [R1+0xd4], R29 ;
+        LDL.LU R29, [R1+0x380] ;
+        FFMA R29, R29, R21, RZ ;
+        STL [R1+0xd8], R29 ;
+        LDL.LU R29, [R1+0x37c] ;
+        STL [R1+0x20], R7 ;
+        IADD3 R29, R29, 0x1, RZ ;
+        STL [R1+0x124], R29 ;
+        LDL.LU R29, [R1+0x378] ;
 ; Location ./int.jl:88
-        IMAD R3, R4, -0x10, R3 ;
-; Location /home/dstn/.julia/packages/CUDA/YIj5X/src/device/intrinsics/math.jl:371
-        FSETP.GTU.AND P0, PT, |R39|, +INF , PT ;
+        IMAD R7, R30, -0x10, R48 ;
+        FFMA R30, R0, R9, RZ ;
+        FFMA R0, R49, R30, RZ ;
+        FFMA R30, R11, R54, 4.0586924552917480469 ;
+        LDL.LU R11, [R1+0x48] ;
+        STL [R1+0x368], R30 ;
+        LDL.LU R30, [R1+0x50] ;
+        FFMA R31, R9, R50, 4.0586924552917480469 ;
+        FFMA R8, R10, R52, 4.0586924552917480469 ;
+        STL [R1+0x40], R6 ;
+        STL [R1+0x358], R31 ;
+        STL [R1+0x360], R8 ;
+        LDL.LU R10, [R1+0x40] ;
+        LDL.LU R31, [R1+0x3c] ;
+        LDL.LU R8, [R1+0x44] ;
+        LDL.LU R9, [R1+0x38] ;
+        STL [R1+0x33c], R7 ;
+        LDL.LU R7, [R1+0x1c] ;
+        IADD3 R29, R29, 0x1, RZ ;
+        STL [R1+0x118], R29 ;
+        LDL.LU R29, [R1+0x374] ;
+        F2I.TRUNC.NTZ R6, R41 ;
+        IADD3 R11, R11, 0x1, RZ ;
+        IADD3 R28, R28, 0x1, RZ ;
+        IADD3 R30, R30, 0x1, RZ ;
+        STL [R1+0x120], R11 ;
+        STL [R1+0x34], R6 ;
+        STL [R1+0xfc], R30 ;
+        LDL.LU R11, [R1+0x364] ;
+        F2I.TRUNC.NTZ R6, R45 ;
+        LDL.LU R30, [R1+0x368] ;
+        STL [R1+0x108], R28 ;
+        IADD3 R8, R8, 0x1, RZ ;
+        IADD3 R10, R10, 0x1, RZ ;
+        LDL.LU R28, [R1+0x36c] ;
+        IADD3 R31, R31, 0x1, RZ ;
+        IADD3 R9, R9, 0x1, RZ ;
+        STL [R1+0x24], R6 ;
+        STL [R1+0x104], R8 ;
+        F2I.TRUNC.NTZ R6, R4 ;
+        STL [R1+0xf8], R10 ;
+        STL [R1+0xf0], R31 ;
+        F2I.TRUNC.NTZ R4, R42 ;
+        STL [R1+0x11c], R9 ;
+        LDL.LU R8, [R1+0x360] ;
+        LDL.LU R10, [R1+0x35c] ;
+        LDL.LU R31, [R1+0x358] ;
+        LDL.LU R9, [R1+0x354] ;
+        IADD3 R7, R7, 0x1, RZ ;
+        STL [R1+0xc8], R6 ;
+        STL [R1+0x140], R7 ;
+        STL [R1+0x340], R6 ;
+        STL [R1+0xc0], R5 ;
+        LDL.LU R7, [R1+0x33c] ;
+        STL [R1+0x344], R5 ;
+        STL [R1+0xb8], R4 ;
+        STL [R1+0x34c], R4 ;
+        LDL.LU R5, [R1+0x24] ;
+        LDL.LU R6, [R1+0x20] ;
+        LDL.LU R4, [R1+0x30] ;
+        IADD3 R29, R29, 0x1, RZ ;
+        STL [R1+0x114], R29 ;
+        LDL.LU R29, [R1+0x370] ;
+        STL [R1+0x350], R2 ;
+        FFMA R2, R53, R33, RZ ;
+        FFMA R30, R11, R30, -4.9348020553588867188 ;
+        STL [R1+0x12c], R2 ;
+        IMAD.MOV.U32 R61, RZ, RZ, 0x3f17acc9 ;
+        LDL.LU R2, [R1+0x34] ;
+        STL [R1+0x34], R30 ;
+        IMAD.MOV.U32 R60, RZ, RZ, 0x3e684e12 ;
+        IMAD.MOV.U32 R30, RZ, RZ, 0x3f17acc9 ;
+        STL [R1+0x134], R0 ;
+        FFMA R33, R13, -R61, 2.550144195556640625 ;
+        FFMA R32, R12, R60, -1.334560394287109375 ;
+        FFMA R0, R55, R34, RZ ;
+        FFMA R34, R13, R60, -1.334560394287109375 ;
+        FFMA R32, R12, R32, 4.0586924552917480469 ;
+        FFMA R8, R10, R8, -4.9348020553588867188 ;
+        STL [R1+0x128], R0 ;
+        FFMA R37, R15, -R61, 2.550144195556640625 ;
+        FFMA R31, R9, R31, -4.9348020553588867188 ;
+        LDL.LU R0, [R1+0x28] ;
+        FFMA R35, R14, -R61, 2.550144195556640625 ;
+        STL [R1+0x24], R31 ;
+        STL [R1+0x28], R8 ;
+        LDL.LU R31, [R1+0x338] ;
+        LDL.LU R8, [R1+0x334] ;
+        FFMA R38, R15, R60.reuse, -1.334560394287109375 ;
+        FFMA R40, R16, R60, -1.334560394287109375 ;
+        STL [R1+0x38], R32 ;
+        FFMA R32, R14, R35, -5.1677198410034179688 ;
+        IADD3 R5, R5, 0x1, RZ ;
+        IADD3 R6, R6, 0x1, RZ ;
+        STL [R1+0x14], R32 ;
+        IADD3 R4, R4, 0x1, RZ ;
+        STL [R1+0x148], R5 ;
+        STL [R1+0xf4], R4 ;
+        FFMA R32, R15, R38, 4.0586924552917480469 ;
+        STL [R1+0x144], R6 ;
+        LDL R38, [R1+0x94] ;
+        LDL.LU R4, [R1+0x34c] ;
+        LDL.LU R5, [R1+0x344] ;
+        LDL.LU R6, [R1+0x340] ;
+        FFMA R29, R28, R29, -4.9348020553588867188 ;
+        FFMA R36, R14, R60.reuse, -1.334560394287109375 ;
+        FFMA R39, R16, -R61.reuse, 2.550144195556640625 ;
+        FFMA R42, R17, R60.reuse, -1.334560394287109375 ;
+        FFMA R45, R19.reuse, -R61.reuse, 2.550144195556640625 ;
+        STL [R1+0x3c], R29 ;
+        FFMA R48, R20, R60.reuse, -1.334560394287109375 ;
+        FFMA R52, R22, R60.reuse, -1.334560394287109375 ;
+        FFMA R46, R19, R60.reuse, -1.334560394287109375 ;
+        FFMA R56, R24, R60.reuse, -1.334560394287109375 ;
+        FFMA R50, R21, R60.reuse, -1.334560394287109375 ;
+        FFMA R58, R25, R60.reuse, -1.334560394287109375 ;
+        FFMA R54, R23, R60.reuse, -1.334560394287109375 ;
+        FFMA R44, R18.reuse, R60, -1.334560394287109375 ;
+        FFMA R43, R18, -R61, 2.550144195556640625 ;
+        FFMA R29, R12.reuse, -R30, 2.550144195556640625 ;
+        LDL R35, [R1+0xa0] ;
+        FFMA R29, R12, R29, -5.1677198410034179688 ;
+        STL [R1+0x20], R29 ;
+; Location ./float.jl:159
+        I2FP.F32.S32 R30, R7 ;
+        STL [R1+0x40], R32 ;
+        FFMA R29, R13.reuse, R33, -5.1677198410034179688 ;
+        FFMA R33, R13, R34, 4.0586924552917480469 ;
+        IADD3 R2, R2, 0x1, RZ ;
+        STL [R1+0xa4], R3 ;
+        STL [R1+0x30], R33 ;
+        STL [R1+0x13c], R30 ;
+        LDL.LU R7, [R1+0x330] ;
+        FFMA R33, R15, R37, -5.1677198410034179688 ;
+        LDL R37, [R1+0x98] ;
+        STL [R1+0x10], R33 ;
+        IMAD.MOV.U32 R33, RZ, RZ, R30 ;
+        FFMA R30, R16, R40, 4.0586924552917480469 ;
+        LDL R40, [R1+0x8c] ;
+        STL [R1+0x1c], R29 ;
+        FFMA R29, R14, R36, 4.0586924552917480469 ;
+        STL [R1+0x48], R30 ;
+        STL [R1+0x44], R29 ;
+        FFMA R32, R18, R44, 4.0586924552917480469 ;
+        IMAD.MOV.U32 R34, RZ, RZ, 0x3f17acc9 ;
+        IADD3 R0, R0, 0x1, RZ ;
+        LDL R36, [R1+0x9c] ;
+        FFMA R29, R16, R39, -5.1677198410034179688 ;
+        FFMA R30, R19, R46, 4.0586924552917480469 ;
+        STL [R1+0x54], R32 ;
+        STL [R1+0xc], R29 ;
+        LDL R39, [R1+0x90] ;
+        FFMA R29, R17, R42, 4.0586924552917480469 ;
+        STL [R1+0x50], R29 ;
+        FFMA R29, R19, R45, -5.1677198410034179688 ;
+        STL [R1+0x8], R29 ;
+        FFMA R29, R20, R48, 4.0586924552917480469 ;
+        STL [R1+0x80], R29 ;
+        FFMA R29, R22, R52, 4.0586924552917480469 ;
+        STL [R1+0x58], R30 ;
+        STL [R1+0xe0], R29 ;
+        FFMA R30, R21, R50, 4.0586924552917480469 ;
+        FFMA R29, R24, R56, 4.0586924552917480469 ;
+        STL [R1+0x5c], R30 ;
+        STL [R1+0xe4], R29 ;
+        FFMA R30, R23, R54, 4.0586924552917480469 ;
+        FFMA R29, R25, R58, 4.0586924552917480469 ;
+        STL [R1+0xdc], R30 ;
+        STL [R1+0xe8], R29 ;
+        FFMA R42, R18, R43, -5.1677198410034179688 ;
+; Location /home/eschnett/.julia/packages/CUDA/rXson/src/device/intrinsics/math.jl:56
+        FFMA R30, R31, -0.5, R8 ;
+        IMAD.MOV.U32 R29, RZ, RZ, 0x3e684e12 ;
+        FMUL R32, R30, R30 ;
+        FFMA R43, R27, R29, -1.334560394287109375 ;
+        FFMA R34, R32, -R34, 2.550144195556640625 ;
+        FFMA R43, R27, R43, 4.0586924552917480469 ;
+        FFMA R52, R38, R24, RZ ;
+        STL [R1+0x100], R2 ;
+        LOP3.LUT R38, R6, 0x1, RZ, 0xc0, !PT ;
+        STL [R1+0x10c], R43 ;
+        STL [R1+0xec], R0 ;
+        LDL.LU R2, [R1+0x350] ;
+        F2I.TRUNC.NTZ R43, R31 ;
+        LDL.LU R6, [R1+0x32c] ;
+        LDL.LU R0, [R1+0x348] ;
+        FFMA R31, R32, R34, -5.1677198410034179688 ;
+        LOP3.LUT R34, R3, 0x1, RZ, 0xc0, !PT ;
+        LDL.LU R3, [R1+0x320] ;
+        FFMA R50, R37, R25, RZ ;
+        LOP3.LUT R37, R5, 0x1, RZ, 0xc0, !PT ;
+        LDL.LU R5, [R1+0x328] ;
+        FFMA R56, R40, R22, RZ ;
+        LOP3.LUT R40, R4, 0x1, RZ, 0xc0, !PT ;
+        LDL.LU R4, [R1+0x324] ;
+; Location /home/eschnett/.julia/packages/CUDA/rXson/src/device/intrinsics/math.jl:378
+        FMUL R33, R33, 0.0078125 ;
+        STL [R1+0x18], R43 ;
+; Location /home/eschnett/.julia/packages/CUDA/rXson/src/device/intrinsics/math.jl:371
+        FSETP.GEU.AND P0, PT, |R33|, 2, PT ;
+; Location /home/eschnett/.julia/packages/CUDA/rXson/src/device/intrinsics/math.jl:56
+        FFMA R29, R32, R29, -1.334560394287109375 ;
+        FFMA R41, R17, -R61.reuse, 2.550144195556640625 ;
+        FFMA R47, R20, -R61.reuse, 2.550144195556640625 ;
+        FFMA R49, R21, -R61, 2.550144195556640625 ;
+        FFMA R29, R32, R29, 4.0586924552917480469 ;
+        FFMA R51, R22, -R61.reuse, 2.550144195556640625 ;
+        FFMA R53, R23, -R61.reuse, 2.550144195556640625 ;
+        FFMA R55, R24, -R61.reuse, 2.550144195556640625 ;
+        FFMA R57, R25, -R61.reuse, 2.550144195556640625 ;
+        FFMA R59, R26.reuse, -R61.reuse, 2.550144195556640625 ;
+        FFMA R60, R26, R60, -1.334560394287109375 ;
+        FFMA R61, R27, -R61, 2.550144195556640625 ;
         BSSY B0, `(.L_x_45) ;
-; Location ./float.jl:146
-        I2FP.F32.S32 R3, R3 ;
-; Location /home/dstn/.julia/packages/CUDA/YIj5X/src/device/intrinsics/math.jl:378
-        FMUL R7, R3, 0.0078125 ;
-   @!P0 LOP3.LUT R39, R39, 0x80000000, R6, 0xf8, !PT ;
-; Location /home/dstn/.julia/packages/CUDA/YIj5X/src/device/intrinsics/math.jl:371
-        FADD R38, -RZ, |R7| ;
-        FSETP.GEU.AND P1, PT, |R7|, 2, PT ;
-   @!P1 BRA `(.L_x_46) ;
-        FSETP.GTU.AND P0, PT, R38, 16777216, PT ;
+        STL [R1+0x110], R29 ;
+        FFMA R41, R17, R41, -5.1677198410034179688 ;
+        FFMA R47, R20, R47, -5.1677198410034179688 ;
+        FFMA R49, R21, R49, -5.1677198410034179688 ;
+        FFMA R51, R22, R51, -5.1677198410034179688 ;
+        FFMA R53, R23, R53, -5.1677198410034179688 ;
+        FFMA R55, R24, R55, -5.1677198410034179688 ;
+        FFMA R57, R25, R57, -5.1677198410034179688 ;
+        FFMA R59, R26.reuse, R59, -5.1677198410034179688 ;
+        FFMA R60, R26, R60, 4.0586924552917480469 ;
+        FFMA R61, R27, R61, -5.1677198410034179688 ;
+        FFMA R48, R36, R26, RZ ;
+; Location /home/eschnett/.julia/packages/CUDA/rXson/src/device/intrinsics/math.jl:371
+        FADD R29, -RZ, |R33| ;
+; Location /home/eschnett/.julia/packages/CUDA/rXson/src/device/intrinsics/math.jl:56
+        FFMA R45, R30, R32, RZ ;
+        FFMA R54, R39, R23, RZ ;
+        FFMA R39, R35, R27, RZ ;
+; Location /home/eschnett/.julia/packages/CUDA/rXson/src/device/intrinsics/math.jl:371
+   @!P0 BRA `(.L_x_46) ;
+        FSETP.GTU.AND P0, PT, R29, 16777216, PT ;
     @P0 BRA `(.L_x_47) ;
-        FMUL R4, R38, 0.5 ;
+        FMUL R35, R29, 0.5 ;
         BSSY B1, `(.L_x_48) ;
-        FRND.TRUNC R19, R4 ;
-        FFMA R6, R19, -2, R38 ;
-        IMAD.MOV.U32 R17, RZ, RZ, R19 ;
-        ISETP.GE.U32.AND P0, PT, R6, 0x40000000, PT ;
+        FRND.TRUNC R35, R35 ;
+        FFMA R36, R35, -2, R29 ;
+        ISETP.GE.U32.AND P0, PT, R36, 0x40000000, PT ;
    @!P0 BRA `(.L_x_49) ;
-        ISETP.GE.U32.AND P0, PT, R6, -0x7fffffff, PT ;
-    @P0 FADD R4, R19, -1 ;
-    @P0 FSETP.GEU.AND P1, PT, R6, -2, PT ;
-    @P0 FSEL R4, R4, R19, !P1 ;
-    @P0 FADD R17, R4, -1 ;
+        ISETP.GE.U32.AND P0, PT, R36, -0x7fffffff, PT ;
+        FSETP.GEU.OR P1, PT, R36, -2, !P0 ;
+    @P0 FADD R43, R35, -1 ;
+   @!P1 FADD R43, R43, -1 ;
+    @P0 IMAD.MOV.U32 R35, RZ, RZ, R43 ;
     @P0 BRA `(.L_x_49) ;
-        FSETP.GE.AND P1, PT, R6, 4, PT ;
-    @P1 IMAD.MOV.U32 R17, RZ, RZ, 0x40400000 ;
-    @P1 FFMA R4, -R17, 2, R6 ;
-        FADD R17, R19, 1 ;
-    @P1 FSETP.GE.AND P0, PT, R4, RZ, PT ;
-    @P1 FSEL R4, R17, R19, P0 ;
-    @P1 FADD R4, R4, 1 ;
-    @P1 FADD R17, R4, 1 ;
+        FSETP.GE.AND P0, PT, R36, 4, PT ;
+        FADD R35, R35, 1 ;
+    @P0 IMAD.MOV.U32 R43, RZ, RZ, 0x40400000 ;
+    @P0 FFMA R43, -R43, 2, R36 ;
+    @P0 FADD R36, R35, 1 ;
+        FSETP.GE.AND P1, PT, R43, RZ, P0 ;
+    @P1 FADD R36, R36, 1 ;
+    @P0 IMAD.MOV.U32 R35, RZ, RZ, R36 ;
 
 .L_x_49:
         BSYNC B1 ;
 
 .L_x_48:
-        FFMA R38, R17, -2, R38 ;
+        FFMA R29, R35, -2, R29 ;
         BRA `(.L_x_46) ;
 
 .L_x_47:
-        IADD3 R6, R38.reuse, -0x40000000, RZ ;
+        IADD3 R35, R29.reuse, -0x40000000, RZ ;
         BSSY B1, `(.L_x_50) ;
-        LOP3.LUT R4, R38, 0x7fffff, RZ, 0xc0, !PT ;
-        LOP3.LUT P1, R6, R6, 0xff800000, RZ, 0xc0, !PT ;
-        ISETP.GT.U32.AND P0, PT, R38, 0x7f7fffff, PT ;
-        IMAD.MOV.U32 R38, RZ, RZ, 0x7fffffff ;
-        LOP3.LUT R4, R4, 0x3f800000, RZ, 0xfc, !PT ;
-        FSEL R38, R38, 16777216, P0 ;
-   @!P1 BRA `(.L_x_51) ;
+        LOP3.LUT R36, R29, 0x7fffff, RZ, 0xc0, !PT ;
+        LOP3.LUT P0, R35, R35, 0xff800000, RZ, 0xc0, !PT ;
+        LOP3.LUT R36, R36, 0x3f800000, RZ, 0xfc, !PT ;
+   @!P0 BRA `(.L_x_51) ;
 
 .L_x_52:
-        IMNMX.U32 R17, R6, 0xb800000, PT ;
-        IMAD.IADD R4, R17, 0x1, R4 ;
-        IMAD.IADD R6, R6, 0x1, -R17 ;
-        FADD R19, R4, -R4 ;
-        ISETP.NE.AND P1, PT, R6, RZ, PT ;
-        FFMA R19, R19, 1, R4 ;
-        FADD R16, R4, -R19 ;
-        FFMA.RZ R16, R16, 1, R19 ;
-        FRND.TRUNC R19, R16 ;
-        FADD R4, R4, -R19 ;
-        ISETP.NE.AND P0, PT, R4, RZ, PT ;
+        IMNMX.U32 R43, R35, 0xb800000, PT ;
+        IMAD.IADD R36, R43, 0x1, R36 ;
+        IMAD.IADD R35, R35, 0x1, -R43 ;
+        FADD R43, R36, -R36 ;
+        ISETP.NE.AND P1, PT, R35, RZ, PT ;
+        FFMA R43, R43, 1, R36 ;
+        FADD R44, R36, -R43 ;
+        FFMA.RZ R44, R44, 1, R43 ;
+        FRND.TRUNC R44, R44 ;
+        FADD R36, R36, -R44 ;
+        ISETP.NE.AND P0, PT, R36, RZ, PT ;
     @P0 BRA P1, `(.L_x_52) ;
 
 .L_x_51:
         BSYNC B1 ;
 
 .L_x_50:
-        FMUL R17, R4, 1.1920928955078125e-07 ;
-        FMUL R38, R38, R17 ;
+        ISETP.GT.U32.AND P0, PT, R29, 0x7f7fffff, PT ;
+        IMAD.MOV.U32 R29, RZ, RZ, 0x7fffffff ;
+        FMUL R36, R36, 1.1920928955078125e-07 ;
+        FSEL R29, R29, 16777216, P0 ;
+        FMUL R29, R29, R36 ;
 
 .L_x_46:
         BSYNC B0 ;
 
 .L_x_45:
-; Location /home/dstn/.julia/packages/CUDA/YIj5X/src/device/intrinsics/math.jl:378
-        FMUL R2, R2, 0.0625 ;
-; Location /home/dstn/.julia/packages/CUDA/YIj5X/src/device/intrinsics/math.jl:371
-        FSETP.GTU.AND P0, PT, |R38|, +INF , PT ;
+        FFMA R59, R59, R48, RZ ;
+        FFMA R61, R61, R39, RZ ;
+        LDL.LU R48, [R1+0x34] ;
+        FFMA R55, R55, R52, RZ ;
+        LDL.LU R39, [R1+0x134] ;
+        LDL.LU R52, [R1+0x24] ;
+        ISETP.NE.U32.AND P1, PT, R37, 0x1, PT ;
+        FFMA R53, R53, R54, RZ ;
+        FFMA R57, R57, R50, RZ ;
+        LDL.LU R54, [R1+0x3c] ;
+        FFMA R51, R51, R56, RZ ;
+        LDL.LU R50, [R1+0x30] ;
+        LDL.LU R56, [R1+0x128] ;
+        STL [R1+0x340], R27 ;
+        FSETP.GTU.AND P3, PT, |R29|, +INF , PT ;
+        LDL.LU R36, [R1+0x1c] ;
+        ISETP.NE.U32.AND P2, PT, R40, 0x1, PT ;
+        STL [R1+0x334], R6 ;
+        LDL.LU R27, [R1+0xac] ;
+        LDL.LU R44, [R1+0xc] ;
+        STL [R1+0x33c], R32 ;
+        LDL.LU R35, [R1+0x14] ;
+        STL [R1+0x328], R5 ;
+        LDL.LU R46, [R1+0x8] ;
+        STL [R1+0x344], R60 ;
+        LDL.LU R58, [R1+0x20] ;
+        STL [R1+0x338], R30 ;
+        LDL.LU R43, [R1+0x10] ;
+        FFMA R37, R11, R48, 1 ;
+        FFMA R39, R0, 3.1415927410125732422, R39 ;
+        LDL.LU R11, [R1+0x12c] ;
+        FFMA R9, R9, R52, 1 ;
+        LDL.LU R0, [R1+0x4c] ;
+        LDL.LU R52, [R1+0x38] ;
+   @!P3 LOP3.LUT R29, R29, 0x80000000, R33, 0xf8, !PT ;
+        FFMA R33, R13, R50, -4.9348020553588867188 ;
+        LDL.LU R6, [R1+0xbc] ;
+        FFMA R40, R2, 3.1415927410125732422, R56 ;
+        ISETP.NE.U32.AND P0, PT, R38, 0x1, PT ;
+        LDL.LU R56, [R1+0x6c] ;
+        FFMA R31, R31, R45, RZ ;
+        LDL.LU R38, [R1+0x28] ;
+        LDL.LU R45, [R1+0x44] ;
+        LDL.LU R32, [R1+0xb0] ;
+        ISETP.NE.U32.AND P3, PT, R34, 0x1, PT ;
+        LDL.LU R34, [R1+0x48] ;
+        FFMA R36, R36, R27, RZ ;
+        LDL.LU R5, [R1+0xd0] ;
+        LDL.LU R60, [R1+0xa8] ;
+        LDL.LU R48, [R1+0x74] ;
+        LDL.LU R30, [R1+0xb4] ;
+        FFMA R11, R0, 3.1415927410125732422, R11 ;
+        FFMA R0, R28, R54, 1 ;
+; Location /home/eschnett/.julia/packages/CUDA/rXson/src/device/intrinsics/math.jl:56
+        FADD R2, R29, R29 ;
+        LDL.LU R54, [R1+0x40] ;
+        FFMA R28, R12, R52, -4.9348020553588867188 ;
+        LDL.LU R52, [R1+0x68] ;
+        FFMA R50, R12, R28, 1 ;
+        FFMA R12, R13, R33, 1 ;
+        LDL.LU R33, [R1+0x64] ;
+        LOP3.LUT R13, R2, 0x80000000, RZ, 0xc0, !PT ;
+        FFMA R44, R44, R6, RZ ;
+        FFMA R36, R56, 3.1415927410125732422, R36 ;
+        FFMA R38, R10, R38, 1 ;
+        LOP3.LUT R13, R13, 0x3f000000, RZ, 0xfc, !PT ;
+        LDL.LU R10, [R1+0x2c] ;
+        FADD R13, R2, R13 ;
+        STL [R1+0x34], R50 ;
+        FRND.TRUNC R56, R13 ;
+        STL [R1+0x2c], R12 ;
+        FFMA R35, R35, R32, RZ ;
+        STL [R1+0x32c], R7 ;
+        LDL.LU R50, [R1+0x60] ;
+        FFMA R12, R14, R45, -4.9348020553588867188 ;
+        LDL.LU R45, [R1+0x54] ;
+        FFMA R14, R14, R12, 1 ;
+        LDL.LU R7, [R1+0xcc] ;
+        STL [R1+0x24], R14 ;
+        FFMA R46, R46, R5, RZ ;
+        STL [R1+0x330], R8 ;
+        STL [R1+0x28], R36 ;
+        LDL.LU R14, [R1+0x58] ;
+        LDL.LU R8, [R1+0xc4] ;
+        FFMA R58, R58, R60, RZ ;
+        LDL.LU R36, [R1+0x70] ;
+        FFMA R43, R43, R30, RZ ;
+        STL [R1+0x324], R4 ;
+        STL [R1+0x320], R3 ;
+        LDL.LU R27, [R1+0x340] ;
+        LDL.LU R32, [R1+0x33c] ;
+        LDL.LU R6, [R1+0x334] ;
+        FFMA R13, R33, 3.1415927410125732422, R44 ;
+        FFMA R12, R52, 3.1415927410125732422, R35 ;
+        LDL.LU R33, [R1+0x7c] ;
+        STL [R1+0x20], R12 ;
+        LDL.LU R35, [R1+0x80] ;
+        FFMA R28, R48, 3.1415927410125732422, R58 ;
+        LDL.LU R48, [R1+0x50] ;
+        FFMA R12, R16, R34, -4.9348020553588867188 ;
+        LDL.LU R34, [R1+0x78] ;
+        STL [R1+0x30], R28 ;
+        LDL.LU R4, [R1+0xd4] ;
+        LDL.LU R3, [R1+0xd8] ;
+        FFMA R28, R15, R54, -4.9348020553588867188 ;
+        FFMA R42, R42, R7, RZ ;
+        STL [R1+0x8], R13 ;
+        FFMA R15, R15, R28, 1 ;
+        FFMA R28, R50, 3.1415927410125732422, R43 ;
+        LDL.LU R30, [R1+0x338] ;
+        STL [R1+0x1c], R15 ;
+        STL [R1+0x14], R28 ;
+        LDL.LU R44, [R1+0xdc] ;
+        FFMA R15, R16, R12, 1 ;
+        LDL.LU R16, [R1+0x5c] ;
+        FFMA R28, R19, R14, -4.9348020553588867188 ;
+        LDL.LU R14, [R1+0xe0] ;
+        STL [R1+0x10], R15 ;
+        FFMA R41, R41, R8, RZ ;
+        LDL.LU R60, [R1+0x344] ;
+        FSETP.GEU.AND P5, PT, |R2|.reuse, 0.5, PT ;
+        FSETP.GT.AND P4, PT, |R2|, 8388608, PT ;
+        LDL.LU R7, [R1+0x32c] ;
+        LDL.LU R15, [R1+0x84] ;
+        LDL.LU R5, [R1+0x328] ;
+        FFMA R46, R33, 3.1415927410125732422, R46 ;
+        FFMA R42, R34, 3.1415927410125732422, R42 ;
+        LDL.LU R33, [R1+0x94] ;
+        LDL.LU R34, [R1+0xe4] ;
+        FFMA R13, R18, R45, -4.9348020553588867188 ;
+        FFMA R41, R36, 3.1415927410125732422, R41 ;
+        LDL.LU R36, [R1+0x90] ;
+        FFMA R18, R18, R13, 1 ;
+        FFMA R13, R20, R35, -4.9348020553588867188 ;
+        LDL.LU R35, [R1+0x98] ;
+        FFMA R28, R19, R28, 1 ;
+        LDL.LU R43, [R1+0x8c] ;
+        FFMA R12, R17, R48, -4.9348020553588867188 ;
+        LDL.LU R19, [R1+0x10c] ;
+        FFMA R12, R17, R12, 1 ;
+        LDL.LU R17, [R1+0xe8] ;
+        STL [R1+0xc], R12 ;
+        FFMA R47, R47, R4, RZ ;
+        LDL.LU R45, [R1+0x88] ;
+        FFMA R49, R49, R3, RZ ;
+        LDL.LU R3, [R1+0x130] ;
+        FFMA R12, R21, R16, -4.9348020553588867188 ;
+        LDL.LU R16, [R1+0x9c] ;
+        FFMA R21, R21, R12, 1 ;
+        FFMA R12, R22.reuse, R14, -4.9348020553588867188 ;
+        LDL R50, [R1+0x148] ;
+        FFMA R22, R22, R12, 1 ;
+        LDL.LU R14, [R1+0xa0] ;
+        LDL.LU R8, [R1+0x330] ;
+        FFMA R47, R15, 3.1415927410125732422, R47 ;
+        FFMA R55, R33, 3.1415927410125732422, R55 ;
+        LDL.LU R15, [R1+0x110] ;
+        LDL R33, [R1+0x118] ;
+        FFMA R12, R24, R34, -4.9348020553588867188 ;
+        LDL R34, [R1+0x124] ;
+        FFMA R12, R24, R12, 1 ;
+        LDL R24, [R1+0x114] ;
+        FFMA R57, R35, 3.1415927410125732422, R57 ;
+        LDL R35, [R1+0x108] ;
+        FFMA R53, R36, 3.1415927410125732422, R53 ;
+        FFMA R51, R43, 3.1415927410125732422, R51 ;
+        FFMA R43, R27.reuse, R19, -4.9348020553588867188 ;
+        FFMA R20, R20, R13, 1 ;
+        FSEL R56, R2, R56, P4 ;
+        LDL R48, [R1+0xf0] ;
+        FFMA R43, R27, R43, 1 ;
+        FFMA R13, R25.reuse, R17, -4.9348020553588867188 ;
+        LDL R27, [R1+0x120] ;
+        FFMA R13, R25, R13, 1 ;
+        FFMA R25, R30, 3.1415927410125732422, R31 ;
+        LDL.LU R4, [R1+0x324] ;
+        LDL R30, [R1+0x104] ;
+        LDL R31, [R1+0xf8] ;
+   @!P5 FRND.TRUNC R56, R2 ;
+        FFMA R2, R23, R44, -4.9348020553588867188 ;
+        STL [R1+0x40], R25 ;
+        FFMA R17, R26, R60, -4.9348020553588867188 ;
+        FFMA R23, R23, R2, 1 ;
+        LDL R25, [R1+0x100] ;
+        FFMA R17, R26, R17, 1 ;
+        FFMA R2, R56, -0.5, R29 ;
+        LDL R26, [R1+0xf4] ;
+        FFMA R61, R14, 3.1415927410125732422, R61 ;
+        FMUL R14, R2, R2 ;
+        IMAD.MOV.U32 R19, RZ, RZ, 0x3f17acc9 ;
+        FFMA R49, R45, 3.1415927410125732422, R49 ;
+        FFMA R59, R16, 3.1415927410125732422, R59 ;
+        LDL R45, [R1+0xec] ;
+        IMAD.MOV.U32 R16, RZ, RZ, 0x3e684e12 ;
+        FFMA R16, R14, R16, -1.334560394287109375 ;
+        FFMA R16, R14, R16, 4.0586924552917480469 ;
+        FFMA R16, R14, R16, -4.9348020553588867188 ;
+        FFMA R10, R10, 3.1415927410125732422, R3 ;
+        LDL.LU R3, [R1+0x320] ;
+        LOP3.LUT R36, R33, 0x1, RZ, 0xc0, !PT ;
+        LDL R33, [R1+0xfc] ;
+        LOP3.LUT R44, R24, 0x1, RZ, 0xc0, !PT ;
+        LDL R24, [R1+0x11c] ;
+        FFMA R15, R32, R15, -4.9348020553588867188 ;
+        FFMA R15, R32, R15, 1 ;
+        LDL.LU R32, [R1+0x138] ;
+        STL [R1+0x4c], R15 ;
+        FFMA R15, R14, -R19, 2.550144195556640625 ;
+        FFMA R19, R2, R14, RZ ;
+        FFMA R15, R14, R15, -5.1677198410034179688 ;
+        FFMA R15, R15, R19, RZ ;
+        LDL R19, [R1+0x144] ;
+        FFMA R2, R2, 3.1415927410125732422, R15 ;
+        LDL R15, [R1+0x140] ;
+        STL [R1+0x44], R2 ;
+        FFMA R2, R14, R16, 1 ;
+        STL [R1+0x48], R2 ;
+        LDL R2, [R1+0x18] ;
+        LOP3.LUT R34, R34, 0x1, RZ, 0xc0, !PT ;
+        ISETP.NE.U32.AND P4, PT, R34, 0x1, PT ;
+        ISETP.NE.U32.AND P5, PT, R36, 0x1, PT ;
+        LOP3.LUT R6, R6, 0xffffffef, RZ, 0xc0, !PT ;
+    @P4 LOP3.LUT R6, R6, 0x10, RZ, 0xfc, !PT ;
+        ISETP.NE.U32.AND P4, PT, R44, 0x1, PT ;
+        LOP3.LUT R6, R6, 0xfffffff7, RZ, 0xc0, !PT ;
+    @P5 LOP3.LUT R6, R6, 0x8, RZ, 0xfc, !PT ;
+        LOP3.LUT R35, R35, 0x1, RZ, 0xc0, !PT ;
+        LOP3.LUT R6, R6, 0xfffffffb, RZ, 0xc0, !PT ;
+    @P4 LOP3.LUT R6, R6, 0x4, RZ, 0xfc, !PT ;
+        ISETP.NE.U32.AND P4, PT, R35, 0x1, PT ;
+        LOP3.LUT R6, R6, 0xfffffffd, RZ, 0xc0, !PT ;
+        LOP3.LUT R27, R27, 0x1, RZ, 0xc0, !PT ;
+        ISETP.NE.U32.AND P6, PT, R27, 0x1, PT ;
+    @P4 LOP3.LUT R6, R6, 0x2, RZ, 0xfc, !PT ;
+        LOP3.LUT R6, R6, 0xffffffdf, RZ, 0xc0, !PT ;
+        LOP3.LUT R30, R30, 0x1, RZ, 0xc0, !PT ;
+        ISETP.NE.U32.AND P4, PT, R30, 0x1, PT ;
+        LOP3.LUT R31, R31, 0x1, RZ, 0xc0, !PT ;
+        LOP3.LUT R48, R48, 0x1, RZ, 0xc0, !PT ;
+        LOP3.LUT R25, R25, 0x1, RZ, 0xc0, !PT ;
+        LOP3.LUT R26, R26, 0x1, RZ, 0xc0, !PT ;
+        LOP3.LUT R45, R45, 0x1, RZ, 0xc0, !PT ;
+        LOP3.LUT R50, R50, 0x1, RZ, 0xc0, !PT ;
+        F2I.TRUNC.NTZ R56, R56 ;
+; Location /home/eschnett/.julia/packages/CUDA/rXson/src/device/intrinsics/math.jl:371
         BSSY B0, `(.L_x_53) ;
-        FADD R21, -RZ, |R2| ;
-        FSETP.GEU.AND P1, PT, |R2|, 2, PT ;
-   @!P0 LOP3.LUT R38, R38, 0x80000000, R7, 0xf8, !PT ;
-   @!P1 BRA `(.L_x_54) ;
-        FSETP.GTU.AND P0, PT, R21, 16777216, PT ;
-    @P0 BRA `(.L_x_55) ;
-        FMUL R4, R21, 0.5 ;
+; Location /home/eschnett/.julia/packages/CUDA/rXson/src/device/intrinsics/math.jl:56
+        LOP3.LUT R60, R56, 0x1, RZ, 0xc0, !PT ;
+        FSEL R14, R37, R11, !P2 ;
+        FSEL R16, R0, R40, !P3 ;
+        LOP3.LUT R33, R33, 0x1, RZ, 0xc0, !PT ;
+        ISETP.NE.U32.AND P5, PT, R33, 0x1, PT ;
+    @P5 LOP3.LUT R6, R6, 0x20, RZ, 0xfc, !PT ;
+        LOP3.LUT R6, R6, 0xffffbfff, RZ, 0xc0, !PT ;
+    @P6 LOP3.LUT R6, R6, 0x4000, RZ, 0xfc, !PT ;
+        ISETP.NE.U32.AND P5, PT, R31, 0x1, PT ;
+        LOP3.LUT R6, R6, 0xffffdfff, RZ, 0xc0, !PT ;
+    @P4 LOP3.LUT R6, R6, 0x2000, RZ, 0xfc, !PT ;
+        ISETP.NE.U32.AND P6, PT, R48, 0x1, PT ;
+        LOP3.LUT R6, R6, 0xffffefff, RZ, 0xc0, !PT ;
+        LOP3.LUT R24, R24, 0x1, RZ, 0xc0, !PT ;
+    @P5 LOP3.LUT R6, R6, 0x1000, RZ, 0xfc, !PT ;
+        ISETP.NE.U32.AND P4, PT, R24, 0x1, PT ;
+        LOP3.LUT R6, R6, 0xfffff7ff, RZ, 0xc0, !PT ;
+    @P6 LOP3.LUT R6, R6, 0x800, RZ, 0xfc, !PT ;
+        ISETP.NE.U32.AND P5, PT, R25, 0x1, PT ;
+        LOP3.LUT R6, R6, 0xfffffbff, RZ, 0xc0, !PT ;
+    @P4 LOP3.LUT R6, R6, 0x400, RZ, 0xfc, !PT ;
+        ISETP.NE.U32.AND P6, PT, R26, 0x1, PT ;
+        LOP3.LUT R6, R6, 0xfffffdff, RZ, 0xc0, !PT ;
+    @P5 LOP3.LUT R6, R6, 0x200, RZ, 0xfc, !PT ;
+        ISETP.NE.U32.AND P4, PT, R45, 0x1, PT ;
+        LOP3.LUT R6, R6, 0xfffffeff, RZ, 0xc0, !PT ;
+    @P6 LOP3.LUT R6, R6, 0x100, RZ, 0xfc, !PT ;
+        ISETP.NE.U32.AND P5, PT, R50, 0x1, PT ;
+        LOP3.LUT R6, R6, 0xffffff7f, RZ, 0xc0, !PT ;
+        LOP3.LUT R52, R19, 0x1, RZ, 0xc0, !PT ;
+    @P4 LOP3.LUT R6, R6, 0x80, RZ, 0xfc, !PT ;
+        ISETP.NE.U32.AND P6, PT, R52, 0x1, PT ;
+        LOP3.LUT R6, R6, 0xffffffbf, RZ, 0xc0, !PT ;
+        LOP3.LUT R58, R2, 0x1, RZ, 0xc0, !PT ;
+    @P5 LOP3.LUT R6, R6, 0x40, RZ, 0xfc, !PT ;
+        ISETP.NE.U32.AND P5, PT, R58, 0x1, PT ;
+        LOP3.LUT R6, R6, 0xfffffffe, RZ, 0xc0, !PT ;
+    @P6 LOP3.LUT R6, R6, 0x1, RZ, 0xfc, !PT ;
+; Location /home/eschnett/.julia/packages/CUDA/rXson/src/device/intrinsics/math.jl:378
+        FMUL R32, R32, 0.0625 ;
+        LOP3.LUT R6, R6, 0xfffbffff, RZ, 0xc0, !PT ;
+    @P5 LOP3.LUT R6, R6, 0x40000, RZ, 0xfc, !PT ;
+; Location /home/eschnett/.julia/packages/CUDA/rXson/src/device/intrinsics/math.jl:371
+        FSETP.GEU.AND P5, PT, |R32|, 2, PT ;
+; Location /home/eschnett/.julia/packages/CUDA/rXson/src/device/intrinsics/math.jl:56
+        ISETP.NE.U32.AND P6, PT, R60, 0x1, PT ;
+        LOP3.LUT R54, R15, 0x1, RZ, 0xc0, !PT ;
+        LOP3.LUT R6, R6, 0xfff7ffff, RZ, 0xc0, !PT ;
+; Location /home/eschnett/.julia/packages/CUDA/rXson/src/device/intrinsics/math.jl:371
+        FADD R2, -RZ, |R32| ;
+        FSEL R19, R9, R39, !P0 ;
+        FSEL R15, R38, R10, !P1 ;
+        ISETP.NE.U32.AND P4, PT, R54, 0x1, PT ;
+    @P6 LOP3.LUT R6, R6, 0x80000, RZ, 0xfc, !PT ;
+   @!P5 BRA `(.L_x_54) ;
+        FSETP.GTU.AND P5, PT, R2, 16777216, PT ;
+    @P5 BRA `(.L_x_55) ;
+        FMUL R50, R2, 0.5 ;
         BSSY B1, `(.L_x_56) ;
-        FRND.TRUNC R16, R4 ;
-        FFMA R7, R16, -2, R21 ;
-        IMAD.MOV.U32 R6, RZ, RZ, R16 ;
-        ISETP.GE.U32.AND P0, PT, R7, 0x40000000, PT ;
-   @!P0 BRA `(.L_x_57) ;
-        ISETP.GE.U32.AND P0, PT, R7, -0x7fffffff, PT ;
-    @P0 FADD R4, R16, -1 ;
-    @P0 FSETP.GEU.AND P1, PT, R7, -2, PT ;
-    @P0 FSEL R4, R4, R16, !P1 ;
-    @P0 FADD R6, R4, -1 ;
-    @P0 BRA `(.L_x_57) ;
-        FSETP.GE.AND P1, PT, R7, 4, PT ;
-        FADD R6, R16, 1 ;
-    @P1 IMAD.MOV.U32 R4, RZ, RZ, 0x40400000 ;
-    @P1 FFMA R4, -R4, 2, R7 ;
-    @P1 FSETP.GE.AND P0, PT, R4, RZ, PT ;
-    @P1 FSEL R4, R6, R16, P0 ;
-    @P1 FADD R4, R4, 1 ;
-    @P1 FADD R6, R4, 1 ;
+        FRND.TRUNC R50, R50 ;
+        FFMA R52, R50, -2, R2 ;
+        ISETP.GE.U32.AND P5, PT, R52, 0x40000000, PT ;
+   @!P5 BRA `(.L_x_57) ;
+        ISETP.GE.U32.AND P5, PT, R52, -0x7fffffff, PT ;
+        FSETP.GEU.OR P6, PT, R52, -2, !P5 ;
+    @P5 FADD R54, R50, -1 ;
+   @!P6 FADD R54, R54, -1 ;
+    @P5 IMAD.MOV.U32 R50, RZ, RZ, R54 ;
+    @P5 BRA `(.L_x_57) ;
+        FSETP.GE.AND P5, PT, R52, 4, PT ;
+        FADD R50, R50, 1 ;
+    @P5 IMAD.MOV.U32 R54, RZ, RZ, 0x40400000 ;
+    @P5 FFMA R54, -R54, 2, R52 ;
+    @P5 FADD R52, R50, 1 ;
+        FSETP.GE.AND P6, PT, R54, RZ, P5 ;
+    @P6 FADD R52, R52, 1 ;
+    @P5 IMAD.MOV.U32 R50, RZ, RZ, R52 ;
 
 .L_x_57:
         BSYNC B1 ;
 
 .L_x_56:
-        FFMA R21, R6, -2, R21 ;
+        FFMA R2, R50, -2, R2 ;
         BRA `(.L_x_54) ;
 
 .L_x_55:
-        IADD3 R6, R21.reuse, -0x40000000, RZ ;
+        IADD3 R50, R2.reuse, -0x40000000, RZ ;
         BSSY B1, `(.L_x_58) ;
-        LOP3.LUT R4, R21.reuse, 0x7fffff, RZ, 0xc0, !PT ;
-        LOP3.LUT P1, R6, R6, 0xff800000, RZ, 0xc0, !PT ;
-        ISETP.GT.U32.AND P0, PT, R21, 0x7f7fffff, PT ;
-        IMAD.MOV.U32 R21, RZ, RZ, 0x7fffffff ;
-        LOP3.LUT R4, R4, 0x3f800000, RZ, 0xfc, !PT ;
-        FSEL R21, R21, 16777216, P0 ;
-   @!P1 BRA `(.L_x_59) ;
+        LOP3.LUT R52, R2, 0x7fffff, RZ, 0xc0, !PT ;
+        LOP3.LUT P5, R50, R50, 0xff800000, RZ, 0xc0, !PT ;
+        LOP3.LUT R52, R52, 0x3f800000, RZ, 0xfc, !PT ;
+   @!P5 BRA `(.L_x_59) ;
 
 .L_x_60:
-        IMNMX.U32 R7, R6, 0xb800000, PT ;
-        IMAD.IADD R4, R7, 0x1, R4 ;
-        IMAD.IADD R6, R6, 0x1, -R7 ;
-        FADD R17, R4, -R4 ;
-        ISETP.NE.AND P1, PT, R6, RZ, PT ;
-        FFMA R17, R17, 1, R4 ;
-        FADD R16, R4, -R17 ;
-        FFMA.RZ R16, R16, 1, R17 ;
-        FRND.TRUNC R17, R16 ;
-        FADD R4, R4, -R17 ;
-        ISETP.NE.AND P0, PT, R4, RZ, PT ;
-    @P0 BRA P1, `(.L_x_60) ;
+        IMNMX.U32 R54, R50, 0xb800000, PT ;
+        IMAD.IADD R52, R54, 0x1, R52 ;
+        IMAD.IADD R50, R50, 0x1, -R54 ;
+        FADD R54, R52, -R52 ;
+        ISETP.NE.AND P5, PT, R50, RZ, PT ;
+        FFMA R54, R54, 1, R52 ;
+        FADD R58, R52, -R54 ;
+        FFMA.RZ R58, R58, 1, R54 ;
+        FRND.TRUNC R58, R58 ;
+        FADD R52, R52, -R58 ;
+        ISETP.NE.AND P6, PT, R52, RZ, PT ;
+    @P6 BRA P5, `(.L_x_60) ;
 
 .L_x_59:
         BSYNC B1 ;
 
 .L_x_58:
-        FMUL R4, R4, 1.1920928955078125e-07 ;
-        FMUL R21, R21, R4 ;
+        ISETP.GT.U32.AND P5, PT, R2, 0x7f7fffff, PT ;
+        IMAD.MOV.U32 R2, RZ, RZ, 0x7fffffff ;
+        FMUL R52, R52, 1.1920928955078125e-07 ;
+        FSEL R2, R2, 16777216, P5 ;
+        FMUL R2, R2, R52 ;
 
 .L_x_54:
         BSYNC B0 ;
 
 .L_x_53:
-; Location /home/dstn/.julia/packages/CUDA/YIj5X/src/device/intrinsics/math.jl:378
-        FMUL R3, R3, 0.0625 ;
-; Location /home/dstn/.julia/packages/CUDA/YIj5X/src/device/intrinsics/math.jl:371
-        FSETP.GTU.AND P0, PT, |R21|, +INF , PT ;
+        LOP3.LUT R6, R6, 0xff7fffff, RZ, 0xc0, !PT ;
+        STL [R1+0x320], R29 ;
+    @P0 LOP3.LUT R6, R6, 0x800000, RZ, 0xfc, !PT ;
+        LDL.LU R60, [R1+0x24] ;
+        ISETP.NE.U32.AND P0, PT, R36, 0x1, PT ;
+        LDL.LU R36, [R1+0x34] ;
+        LDL.LU R29, [R1+0x30] ;
+        ISETP.NE.U32.AND P5, PT, R34, 0x1, PT ;
+        LDL.LU R34, [R1+0x20] ;
+        LDL.LU R58, [R1+0x14] ;
+        LDL.LU R52, [R1+0x1c] ;
+        LDL.LU R54, [R1+0x8] ;
+        LDL.LU R50, [R1+0x10] ;
+        ISETP.NE.U32.AND P6, PT, R44, 0x1, PT ;
+        LDL.LU R44, [R1+0x2c] ;
+        FSEL R36, R36, R29, !P5 ;
+        ISETP.NE.U32.AND P5, PT, R35, 0x1, PT ;
+        LDL.LU R29, [R1+0x320] ;
+        LDL.LU R35, [R1+0x28] ;
+        FSEL R34, R60, R34, !P6 ;
+        ISETP.NE.U32.AND P6, PT, R33, 0x1, PT ;
+        FSEL R33, R52, R58, !P5 ;
+        LDL.LU R52, [R1+0xc] ;
+        FSETP.GTU.AND P5, PT, |R2|, +INF , PT ;
+        LOP3.LUT R6, R6, 0xffbfffff, RZ, 0xc0, !PT ;
+   @!P5 LOP3.LUT R2, R2, 0x80000000, R32, 0xf8, !PT ;
+        FSEL R32, R50, R54, !P6 ;
+    @P1 LOP3.LUT R6, R6, 0x400000, RZ, 0xfc, !PT ;
+; Location /home/eschnett/.julia/packages/CUDA/rXson/src/device/intrinsics/math.jl:56
+        FADD R50, R2, R2 ;
+        LDL R54, [R1+0x124] ;
+        LOP3.LUT R6, R6, 0xffdfffff, RZ, 0xc0, !PT ;
+    @P2 LOP3.LUT R6, R6, 0x200000, RZ, 0xfc, !PT ;
+        LOP3.LUT R6, R6, 0xffefffff, RZ, 0xc0, !PT ;
+    @P3 LOP3.LUT R6, R6, 0x100000, RZ, 0xfc, !PT ;
+        ISETP.NE.U32.AND P3, PT, R27, 0x1, PT ;
+        ISETP.NE.U32.AND P1, PT, R31, 0x1, PT ;
+        FSETP.GT.AND P5, PT, |R50|, 8388608, PT ;
+        FSEL R35, R44, R35, !P0 ;
+        LOP3.LUT R44, R50, 0x80000000, RZ, 0xc0, !PT ;
+        LOP3.LUT R44, R44, 0x3f000000, RZ, 0xfc, !PT ;
+        FADD R44, R50, R44 ;
+        FRND.TRUNC R44, R44 ;
+        FSEL R31, R52, R41, !P3 ;
+        LDL R52, [R1+0x118] ;
+        FSEL R44, R50.reuse, R44, P5 ;
+        FSETP.GEU.AND P5, PT, |R50|, 0.5, PT ;
+        ISETP.NE.U32.AND P3, PT, R45, 0x1, PT ;
+        ISETP.NE.U32.AND P0, PT, R48, 0x1, PT ;
+        LDL.LU R45, [R1+0xb8] ;
+        FSEL R27, R20, R47, !P0 ;
+        LDL.LU R48, [R1+0xc0] ;
+   @!P5 FRND.TRUNC R44, R50 ;
+        FSEL R20, R43, R61, !P4 ;
+        IMAD.MOV.U32 R60, RZ, RZ, 0x3f17acc9 ;
+        LDL.LU R43, [R1+0xa4] ;
+        ISETP.NE.U32.AND P2, PT, R30, 0x1, PT ;
+        ISETP.NE.U32.AND P0, PT, R24, 0x1, PT ;
+        IMAD.MOV.U32 R58, RZ, RZ, 0x3e684e12 ;
+        FSEL R28, R28, R46, !P1 ;
+        LDL.LU R50, [R1+0xc8] ;
+        FSEL R30, R18, R42, !P2 ;
+        ISETP.NE.U32.AND P2, PT, R26, 0x1, PT ;
+        LDL.LU R42, [R1+0x13c] ;
+        FSEL R24, R23, R53, !P2 ;
+        LDL R46, [R1+0xfc] ;
+        FSEL R23, R12, R55, !P3 ;
+        LDL.LU R55, [R1+0x18] ;
+        ISETP.NE.U32.AND P1, PT, R25, 0x1, PT ;
+        LOP3.LUT P4, RZ, R54, 0x2, RZ, 0xc0, !PT ;
+        FFMA R12, R44, -0.5, R2 ;
+        LOP3.LUT P5, RZ, R6.reuse, 0x40, RZ, 0xc0, !PT ;
+        F2I.TRUNC.NTZ R44, R44 ;
+        FSEL R26, R21, R49, !P0 ;
+        LDL R47, [R1+0x108] ;
+        LOP3.LUT P0, RZ, R6, 0x800000, RZ, 0xc0, !PT ;
+        FSEL R25, R22, R51, !P1 ;
+        LDL R49, [R1+0x114] ;
+        LOP3.LUT P6, RZ, R6, 0x1, RZ, 0xc0, !PT ;
+        FSEL R22, R13, R57, !P5 ;
+        FMUL R13, R12, R12 ;
+        LOP3.LUT P1, RZ, R6.reuse, 0x400000, RZ, 0xc0, !PT ;
+        LDL R51, [R1+0xf4] ;
+        LOP3.LUT P2, RZ, R6.reuse, 0x200000, RZ, 0xc0, !PT ;
+        LOP3.LUT P3, RZ, R6.reuse, 0x100000, RZ, 0xc0, !PT ;
+        LDL.LU R53, [R1+0x144] ;
+        FSEL R9, R39, R9, !P0 ;
+        FFMA R18, R13, R58, -1.334560394287109375 ;
+        FSEL R21, R17, R59, !P6 ;
+        FFMA R17, R13.reuse, -R60, 2.550144195556640625 ;
+        LOP3.LUT R6, R6, 0xfffeffff, RZ, 0xc0, !PT ;
+        FFMA R41, R12, R13, RZ ;
+        FFMA R18, R13.reuse, R18, 4.0586924552917480469 ;
+        FFMA R17, R13.reuse, R17, -5.1677198410034179688 ;
+    @P4 LOP3.LUT R6, R6, 0x10000, RZ, 0xfc, !PT ;
+        LDL.LU R59, [R1+0x148] ;
+        FFMA R18, R13, R18, -4.9348020553588867188 ;
+        FFMA R17, R17, R41, RZ ;
+        LOP3.LUT P5, RZ, R6.reuse, 0x40000, RZ, 0xc0, !PT ;
+        LDL R41, [R1+0x40] ;
+        LOP3.LUT P4, RZ, R6, 0x80000, RZ, 0xc0, !PT ;
+        LOP3.LUT R6, R6, 0xffff7fff, RZ, 0xc0, !PT ;
+        LDL.LU R54, [R1+0x140] ;
+        LOP3.LUT R39, R44, 0x1, RZ, 0xc0, !PT ;
+        FFMA R17, R12, 3.1415927410125732422, R17 ;
+        FFMA R13, R13, R18, 1 ;
+        FSEL R11, R11, R37, !P2 ;
+        FSEL R10, R10, R38, !P1 ;
+        LOP3.LUT P0, RZ, R52, 0x2, RZ, 0xc0, !PT ;
+        LDL R38, [R1+0x4c] ;
+    @P0 LOP3.LUT R6, R6, 0x8000, RZ, 0xfc, !PT ;
+        ISETP.NE.U32.AND P0, PT, R39, 0x1, PT ;
+        FSEL R37, R13, R17, !P0 ;
+        FSEL R13, R17, R13, !P0 ;
+        LOP3.LUT P0, RZ, R45, 0x2, RZ, 0xc0, !PT ;
+        LDL R17, [R1+0x44] ;
+        FSEL R14, R14, -R14, !P0 ;
+        LOP3.LUT P1, RZ, R50, 0x2, RZ, 0xc0, !PT ;
+        FSEL R19, R19, -R19, !P1 ;
+        LOP3.LUT P1, RZ, R43, 0x2, RZ, 0xc0, !PT ;
+        STL [R1+0x1c], R14 ;
+        FSEL R14, R16, -R16, !P1 ;
+        LDL R16, [R1+0x48] ;
+        FSEL R12, R40, R0, !P3 ;
+        IADD3 R40, R45, 0x1, RZ ;
+        LOP3.LUT P0, RZ, R44, 0x2, RZ, 0xc0, !PT ;
+        IADD3 R45, R55, 0x1, RZ ;
+        STL [R1+0x8], R14 ;
+        STL [R1+0x34], R45 ;
+        FSEL R14, R37, -R37, !P0 ;
+; Location /home/eschnett/.julia/packages/CUDA/rXson/src/device/intrinsics/math.jl:378
+        FMUL R37, R42, 0.0625 ;
+        LOP3.LUT P0, RZ, R46, 0x2, RZ, 0xc0, !PT ;
+; Location /home/eschnett/.julia/packages/LLVM/OLMpi/src/interop/base.jl:38
+        S2R R42, SR_TID.X ;
+        IADD3 R46, R48, 0x1, RZ ;
+        LDL R45, [R1+0x120] ;
+        STL [R1+0x28], R46 ;
+        LOP3.LUT P1, RZ, R47, 0x2, RZ, 0xc0, !PT ;
+        LDL R47, [R1+0xf8] ;
+        LDL R46, [R1+0x104] ;
+        IADD3 R39, R50, 0x1, RZ ;
+        LOP3.LUT P2, RZ, R48, 0x2, RZ, 0xc0, !PT ;
+        STL [R1+0x24], R40 ;
+        LOP3.LUT R52, R42, 0x12, RZ, 0xc0, !PT ;
+        STL [R1+0x14], R39 ;
+        IMAD.SHL.U32 R42, R42, 0x2, RZ ;
+        LDL R48, [R1+0xf0] ;
+        LDL R50, [R1+0x100] ;
+        IADD3 R39, R43, 0x1, RZ ;
+        FSEL R15, R15, -R15, !P2 ;
+        LOP3.LUT R40, R52, 0x40, RZ, 0xfc, !PT ;
+        STL [R1+0x10], R39 ;
+        LOP3.LUT P2, RZ, R49, 0x2, RZ, 0xc0, !PT ;
+        LDL R49, [R1+0x11c] ;
+        LOP3.LUT R39, R52, 0x8, R42, 0xf8, !PT ;
+        S2R R52, SR_TID.X ;
+        FSEL R16, R16, R17, !P4 ;
+        STL [R1+0x38], R16 ;
+        IMAD.SHL.U32 R16, R52, 0x4, RZ ;
+        LDL R52, [R1+0xec] ;
+        LOP3.LUT R6, R6, 0xffffdfff, RZ, 0xc0, !PT ;
+    @P2 LOP3.LUT R6, R6, 0x2000, RZ, 0xfc, !PT ;
+        LOP3.LUT R6, R6, 0xffffefff, RZ, 0xc0, !PT ;
+    @P1 LOP3.LUT R6, R6, 0x1000, RZ, 0xfc, !PT ;
+        LOP3.LUT R6, R6, 0xfffff7ff, RZ, 0xc0, !PT ;
+    @P0 LOP3.LUT R6, R6, 0x800, RZ, 0xfc, !PT ;
+        LOP3.LUT P0, RZ, R45, 0x2, RZ, 0xc0, !PT ;
+        LOP3.LUT P1, RZ, R46, 0x2, RZ, 0xc0, !PT ;
+        LOP3.LUT R6, R6, 0xfffffbff, RZ, 0xc0, !PT ;
+    @P0 LOP3.LUT R6, R6, 0x400, RZ, 0xfc, !PT ;
+        LOP3.LUT P0, RZ, R47, 0x2, RZ, 0xc0, !PT ;
+        LOP3.LUT R6, R6, 0xfffffdff, RZ, 0xc0, !PT ;
+    @P1 LOP3.LUT R6, R6, 0x200, RZ, 0xfc, !PT ;
+        LOP3.LUT P1, RZ, R48, 0x2, RZ, 0xc0, !PT ;
+        LOP3.LUT R6, R6, 0xfffffeff, RZ, 0xc0, !PT ;
+    @P0 LOP3.LUT R6, R6, 0x100, RZ, 0xfc, !PT ;
+        LOP3.LUT P0, RZ, R49, 0x2, RZ, 0xc0, !PT ;
+        LOP3.LUT R6, R6, 0xffffff7f, RZ, 0xc0, !PT ;
+    @P1 LOP3.LUT R6, R6, 0x80, RZ, 0xfc, !PT ;
+        LOP3.LUT P1, RZ, R50, 0x2, RZ, 0xc0, !PT ;
+        LOP3.LUT R6, R6, 0xffffffbf, RZ, 0xc0, !PT ;
+    @P0 LOP3.LUT R6, R6, 0x40, RZ, 0xfc, !PT ;
+        LOP3.LUT P0, RZ, R51, 0x2, RZ, 0xc0, !PT ;
+        LOP3.LUT R6, R6, 0xffffffdf, RZ, 0xc0, !PT ;
+    @P1 LOP3.LUT R6, R6, 0x20, RZ, 0xfc, !PT ;
+        LOP3.LUT R6, R6, 0xffffffef, RZ, 0xc0, !PT ;
+        FRND.TRUNC R57, R3 ;
+    @P0 LOP3.LUT R6, R6, 0x10, RZ, 0xfc, !PT ;
+        LOP3.LUT P4, RZ, R55, 0x2, RZ, 0xc0, !PT ;
+        LOP3.LUT R6, R6, 0xfffffff7, RZ, 0xc0, !PT ;
+        FRND.TRUNC R0, R4 ;
+        LOP3.LUT P3, RZ, R56, 0x2, RZ, 0xc0, !PT ;
+        FRND.TRUNC R18, R5 ;
+        LOP3.LUT R40, R40, 0x8, R42, 0xf8, !PT ;
+        LOP3.LUT R39, R39, 0x4, R16.reuse, 0xf8, !PT ;
+        LOP3.LUT R40, R40, 0x4, R16, 0xf8, !PT ;
+; Location /home/eschnett/.julia/packages/CUDA/rXson/src/device/intrinsics/math.jl:56
+        IADD3 R16, R44, 0x1, RZ ;
+        FRND.TRUNC R17, R8 ;
+        LOP3.LUT P0, RZ, R59, 0x2, RZ, 0xc0, !PT ;
+        FSEL R38, R38, R41, !P5 ;
+; Location /home/eschnett/.julia/packages/CUDA/rXson/src/device/intrinsics/math.jl:371
+        FSETP.GEU.AND P5, PT, |R37|, 2, PT ;
+        FRND.TRUNC R44, R29 ;
+        FRND.TRUNC R58, R7 ;
+; Location /home/eschnett/.julia/packages/CUDA/rXson/src/device/intrinsics/math.jl:56
+        FRND.TRUNC R59, R2 ;
+        USHF.L.U32 UR4, UR41, 0x4, URZ ;
+        IADD3 R43, R56, 0x1, RZ ;
+        FMUL R42, RZ, R5 ;
+; Location /home/eschnett/.julia/packages/CUDA/rXson/src/device/intrinsics/math.jl:371
         BSSY B0, `(.L_x_61) ;
-        FADD R6, -RZ, |R3| ;
-        FSETP.GEU.AND P1, PT, |R3|, 2, PT ;
-   @!P0 LOP3.LUT R21, R21, 0x80000000, R2, 0xf8, !PT ;
-   @!P1 BRA `(.L_x_62) ;
-        FSETP.GTU.AND P0, PT, R6, 16777216, PT ;
-    @P0 BRA `(.L_x_63) ;
-        FMUL R2, R6, 0.5 ;
+        ULOP3.LUT UR4, UR4, 0x780, URZ, 0xc0, !UPT ;
+        STL [R1+0x3c], R38 ;
+        LOP3.LUT P2, RZ, R54, 0x2, RZ, 0xc0, !PT ;
+        FMUL R41, RZ, R4 ;
+        FADD R45, RZ, -R33 ;
+        STL [R1+0x2c], R43 ;
+        FADD R46, RZ, -R32 ;
+        FADD R47, RZ, -R31 ;
+        FADD R48, RZ, -R30 ;
+        STL [R1+0x30], R17 ;
+        FADD R49, RZ, -R28 ;
+        FMUL R38, RZ, R3 ;
+        FADD R50, RZ, -R27 ;
+        STL [R1+0xc], R42 ;
+        FADD R51, RZ, -R26 ;
+        FADD R43, RZ, -R35 ;
+        FADD R54, RZ, -R23 ;
+        STL [R1+0x20], R44 ;
+        FADD R55, RZ, -R22 ;
+        FMUL R17, RZ, R7 ;
+        FADD R56, RZ, -R21 ;
+        FADD R42, RZ, -R36 ;
+        FADD R44, RZ, -R34 ;
+        LOP3.LUT P1, RZ, R52, 0x2, RZ, 0xc0, !PT ;
+    @P1 LOP3.LUT R6, R6, 0x8, RZ, 0xfc, !PT ;
+        LOP3.LUT R6, R6, 0xffffbfff, RZ, 0xc0, !PT ;
+    @P4 LOP3.LUT R6, R6, 0x4000, RZ, 0xfc, !PT ;
+        FSETP.NEU.AND P4, PT, R57, R3, PT ;
+        LOP3.LUT R6, R6, 0xfffdffff, RZ, 0xc0, !PT ;
+    @P3 LOP3.LUT R6, R6, 0x20000, RZ, 0xfc, !PT ;
+        FSETP.NEU.AND P3, PT, R0, R4, PT ;
+        LOP3.LUT R6, R6, 0xfffffffb, RZ, 0xc0, !PT ;
+    @P4 LOP3.LUT R6, R6, 0x4, RZ, 0xfc, !PT ;
+        FSETP.NEU.AND P4, PT, R18, R5, PT ;
+        LOP3.LUT R6, R6, 0xfffffffd, RZ, 0xc0, !PT ;
+    @P3 LOP3.LUT R6, R6, 0x2, RZ, 0xfc, !PT ;
+        LOP3.LUT R6, R6, 0xfffffffe, RZ, 0xc0, !PT ;
+        FADD R52, RZ, -R25 ;
+        LOP3.LUT P1, RZ, R53, 0x2, RZ, 0xc0, !PT ;
+        FADD R53, RZ, -R24 ;
+    @P4 LOP3.LUT R6, R6, 0x1, RZ, 0xfc, !PT ;
+        FADD R57, RZ, -R20 ;
+        FADD R0, -RZ, |R37| ;
+; Location /home/eschnett/.julia/packages/CUDA/rXson/src/device/intrinsics/math.jl:56
+        FMUL R18, RZ, R2.reuse ;
+        FSETP.NEU.AND P3, PT, R58, R7, PT ;
+        FSETP.NEU.AND P4, PT, R59, R2, PT ;
+; Location /home/eschnett/.julia/packages/CUDA/rXson/src/device/intrinsics/math.jl:371
+   @!P5 BRA `(.L_x_62) ;
+        FSETP.GTU.AND P5, PT, R0, 16777216, PT ;
+    @P5 BRA `(.L_x_63) ;
+        FMUL R58, R0, 0.5 ;
         BSSY B1, `(.L_x_64) ;
-        FRND.TRUNC R17, R2 ;
-        FFMA R4, R17, -2, R6 ;
-        IMAD.MOV.U32 R7, RZ, RZ, R17 ;
-        ISETP.GE.U32.AND P0, PT, R4, 0x40000000, PT ;
-   @!P0 BRA `(.L_x_65) ;
-        ISETP.GE.U32.AND P0, PT, R4, -0x7fffffff, PT ;
-    @P0 FADD R2, R17, -1 ;
-    @P0 FSETP.GEU.AND P1, PT, R4, -2, PT ;
-    @P0 FSEL R2, R2, R17, !P1 ;
-    @P0 FADD R7, R2, -1 ;
-    @P0 BRA `(.L_x_65) ;
-        FSETP.GE.AND P1, PT, R4, 4, PT ;
-    @P1 IMAD.MOV.U32 R7, RZ, RZ, 0x40400000 ;
-    @P1 FFMA R2, -R7, 2, R4 ;
-        FADD R7, R17, 1 ;
-    @P1 FSETP.GE.AND P0, PT, R2, RZ, PT ;
-    @P1 FSEL R2, R7, R17, P0 ;
-    @P1 FADD R2, R2, 1 ;
-    @P1 FADD R7, R2, 1 ;
+        FRND.TRUNC R58, R58 ;
+        FFMA R59, R58, -2, R0 ;
+        ISETP.GE.U32.AND P5, PT, R59, 0x40000000, PT ;
+   @!P5 BRA `(.L_x_65) ;
+        ISETP.GE.U32.AND P5, PT, R59, -0x7fffffff, PT ;
+        FSETP.GEU.OR P6, PT, R59, -2, !P5 ;
+    @P5 FADD R60, R58, -1 ;
+   @!P6 FADD R60, R60, -1 ;
+    @P5 IMAD.MOV.U32 R58, RZ, RZ, R60 ;
+    @P5 BRA `(.L_x_65) ;
+        FSETP.GE.AND P5, PT, R59, 4, PT ;
+        FADD R58, R58, 1 ;
+    @P5 IMAD.MOV.U32 R60, RZ, RZ, 0x40400000 ;
+    @P5 FFMA R59, -R60, 2, R59 ;
+        FSETP.GE.AND P6, PT, R59, RZ, P5 ;
+    @P5 FADD R59, R58, 1 ;
+    @P6 FADD R59, R59, 1 ;
+    @P5 IMAD.MOV.U32 R58, RZ, RZ, R59 ;
 
 .L_x_65:
         BSYNC B1 ;
 
 .L_x_64:
-        FFMA R6, R7, -2, R6 ;
+        FFMA R0, R58, -2, R0 ;
         BRA `(.L_x_62) ;
 
 .L_x_63:
-        IADD3 R4, R6.reuse, -0x40000000, RZ ;
-        IMAD.MOV.U32 R16, RZ, RZ, 0x7fffffff ;
-        LOP3.LUT R2, R6, 0x7fffff, RZ, 0xc0, !PT ;
+        IADD3 R58, R0.reuse, -0x40000000, RZ ;
         BSSY B1, `(.L_x_66) ;
-        LOP3.LUT P1, R4, R4, 0xff800000, RZ, 0xc0, !PT ;
-        ISETP.GT.U32.AND P0, PT, R6, 0x7f7fffff, PT ;
-        LOP3.LUT R2, R2, 0x3f800000, RZ, 0xfc, !PT ;
-        FSEL R16, R16, 16777216, P0 ;
-   @!P1 BRA `(.L_x_67) ;
+        LOP3.LUT R59, R0, 0x7fffff, RZ, 0xc0, !PT ;
+        LOP3.LUT P5, R58, R58, 0xff800000, RZ, 0xc0, !PT ;
+        LOP3.LUT R59, R59, 0x3f800000, RZ, 0xfc, !PT ;
+   @!P5 BRA `(.L_x_67) ;
 
 .L_x_68:
-        IMNMX.U32 R7, R4, 0xb800000, PT ;
-        IMAD.IADD R2, R7, 0x1, R2 ;
-        IMAD.IADD R4, R4, 0x1, -R7 ;
-        FADD R17, R2, -R2 ;
-        ISETP.NE.AND P1, PT, R4, RZ, PT ;
-        FFMA R17, R17, 1, R2 ;
-        FADD R6, R2, -R17 ;
-        FFMA.RZ R6, R6, 1, R17 ;
-        FRND.TRUNC R17, R6 ;
-        FADD R2, R2, -R17 ;
-        ISETP.NE.AND P0, PT, R2, RZ, PT ;
-    @P0 BRA P1, `(.L_x_68) ;
+        IMNMX.U32 R60, R58, 0xb800000, PT ;
+        IMAD.IADD R59, R60, 0x1, R59 ;
+        IMAD.IADD R58, R58, 0x1, -R60 ;
+        FADD R60, R59, -R59 ;
+        ISETP.NE.AND P5, PT, R58, RZ, PT ;
+        FFMA R60, R60, 1, R59 ;
+        FADD R61, R59, -R60 ;
+        FFMA.RZ R61, R61, 1, R60 ;
+        FRND.TRUNC R61, R61 ;
+        FADD R59, R59, -R61 ;
+        ISETP.NE.AND P6, PT, R59, RZ, PT ;
+    @P6 BRA P5, `(.L_x_68) ;
 
 .L_x_67:
         BSYNC B1 ;
 
 .L_x_66:
-        FMUL R7, R2, 1.1920928955078125e-07 ;
-        FMUL R6, R16, R7 ;
+        ISETP.GT.U32.AND P5, PT, R0, 0x7f7fffff, PT ;
+        IMAD.MOV.U32 R0, RZ, RZ, 0x7fffffff ;
+        FMUL R59, R59, 1.1920928955078125e-07 ;
+        FSEL R0, R0, 16777216, P5 ;
+        FMUL R0, R0, R59 ;
 
 .L_x_62:
         BSYNC B0 ;
 
 .L_x_61:
-<<<<<<< HEAD
-; Location ./int.jl:488
-        UISETP.GT.AND UP0, UPT, UR41, UR40, UPT ;
-; Location /home/eschnett/.julia/packages/CUDA/YIj5X/src/device/intrinsics/math.jl:371
-        FSETP.GTU.AND P0, PT, |R10|, +INF , PT ;
-; Location /home/eschnett/src/kotekan/julia/kernels/upchan.jl:1415
-=======
-; Location ./int.jl:481
-        UISETP.GT.AND UP0, UPT, UR42, UR41, UPT ;
-; Location /home/dstn/.julia/packages/CUDA/YIj5X/src/device/intrinsics/math.jl:371
-        FSETP.GTU.AND P0, PT, |R6|, +INF , PT ;
-; Location /home/dstn/kotekan/julia/kernels/upchan.jl:1410
->>>>>>> bdbe7b3b
-        PLOP3.LUT P1, PT, PT, PT, UP0, 0x80, 0x0 ;
-   @!P0 LOP3.LUT R6, R6, 0x80000000, R3, 0xf8, !PT ;
-   @!P1 BRA `(.L_x_69) ;
-        FADD R3, R33, R33 ;
-        FADD R16, R20, R20 ;
-        FADD R7, R15, R15 ;
-        FMUL R13, R13, 0.0019493177533149719238 ;
-        FMUL R12, R12, 0.0019493177533149719238 ;
-        LOP3.LUT R2, R3, 0x80000000, RZ, 0xc0, !PT ;
-        FMUL R5, R5, 0.0019493177533149719238 ;
-        LOP3.LUT R4, R7, 0x80000000, RZ, 0xc0, !PT ;
-        FMUL R0, R0, 0.0019493177533149719238 ;
-        LOP3.LUT R2, R2, 0x3f000000, RZ, 0xfc, !PT ;
-        FMUL R50, R50, 0.0019493177533149719238 ;
-        LOP3.LUT R4, R4, 0x3f000000, RZ, 0xfc, !PT ;
-        FMUL R52, R52, 0.0019493177533149719238 ;
-        FSETP.GEU.AND P1, PT, |R3|.reuse, 0.5, PT ;
-        FADD R18, R3, R2 ;
-        LOP3.LUT R2, R16, 0x80000000, RZ, 0xc0, !PT ;
-        FADD R19, R7, R4 ;
-        FSETP.GT.AND P0, PT, |R3|, 8388608, PT ;
-        FADD R4, R24, R24 ;
-        LOP3.LUT R17, R2, 0x3f000000, RZ, 0xfc, !PT ;
-        FRND.TRUNC R18, R18 ;
-        FSETP.GEU.AND P2, PT, |R16|.reuse, 0.5, PT ;
-        FMUL R53, R53, 0.0019493177533149719238 ;
-        FSETP.GEU.AND P3, PT, |R7|, 0.5, PT ;
-        FADD R17, R16, R17 ;
-        FMUL R55, R55, 0.0019493177533149719238 ;
-        FMUL R35, R35, 0.0019493177533149719238 ;
-        FMUL R30, R30, 0.0019493177533149719238 ;
-        FRND.TRUNC R22, R19 ;
-        FMUL R14, R14, 0.0019493177533149719238 ;
-        FMUL R28, R28, 0.0019493177533149719238 ;
-        FMUL R27, R27, 0.0019493177533149719238 ;
-        FMUL R25, R25, 0.0019493177533149719238 ;
-        FMUL R36, R36, 0.0019493177533149719238 ;
-        FMUL R40, R40, 0.0019493177533149719238 ;
-        STL [R1+0x338], R10 ;
-        FRND.TRUNC R17, R17 ;
-        FSEL R2, R3, R18, P0 ;
-        FADD R18, R21, R21 ;
-        FSETP.GT.AND P0, PT, |R16|, 8388608, PT ;
-        STL [R1+0x334], R9 ;
-        FSETP.GT.AND P4, PT, |R18|, 8388608, PT ;
-   @!P1 FRND.TRUNC R2, R3 ;
-        FSETP.GT.AND P1, PT, |R7|.reuse, 8388608, PT ;
-        IMAD.MOV.U32 R10, RZ, RZ, 0x3f17acc9 ;
-        STL [R1+0x33c], R11 ;
-        FSEL R23, R7, R22, P1 ;
-        IMAD.MOV.U32 R9, RZ, RZ, 0x3e684e12 ;
-        FSETP.GT.AND P1, PT, |R12|, 16777216, PT ;
-        STL [R1+0x330], R8 ;
-        FSEL R37, R16, R17, P0 ;
-        LOP3.LUT R17, R4, 0x80000000, RZ, 0xc0, !PT ;
-   @!P3 FRND.TRUNC R23, R7 ;
-        FSETP.GT.AND P0, PT, |R13|, 16777216, PT ;
-        LOP3.LUT R3, R17, 0x3f000000, RZ, 0xfc, !PT ;
-        LOP3.LUT R17, R18, 0x80000000, RZ, 0xc0, !PT ;
-        FSETP.GEU.AND P3, PT, |R4|.reuse, 0.5, PT ;
-        FADD R19, R4.reuse, R3 ;
-        LOP3.LUT R17, R17, 0x3f000000, RZ, 0xfc, !PT ;
-   @!P2 FRND.TRUNC R37, R16 ;
-        FSETP.GT.AND P2, PT, |R4|, 8388608, PT ;
-    @P1 FMUL R12, RZ, R12 ;
-    @P0 FMUL R13, RZ, R13 ;
-        FADD R22, R18.reuse, R17 ;
-        FSETP.GEU.AND P0, PT, |R18|, 0.5, PT ;
-        FRND.TRUNC R19, R19 ;
-        FADD R3, R13, R13 ;
-        LOP3.LUT R16, R3.reuse, 0x80000000, RZ, 0xc0, !PT ;
-        FRND.TRUNC R7, R22 ;
-        FSETP.GEU.AND P1, PT, |R3|, 0.5, PT ;
-        LOP3.LUT R16, R16, 0x3f000000, RZ, 0xfc, !PT ;
-        FSEL R17, R4, R19, P2 ;
-        FADD R16, R3, R16 ;
-        FSETP.GT.AND P2, PT, |R5|, 16777216, PT ;
-        FRND.TRUNC R26, R16 ;
-        FSEL R32, R18, R7, P4 ;
-   @!P3 FRND.TRUNC R17, R4 ;
-        FADD R16, R12, R12 ;
-        FSETP.GT.AND P3, PT, |R0|, 16777216, PT ;
-    @P2 FMUL R5, RZ, R5 ;
-        FSETP.GT.AND P2, PT, |R50|, 16777216, PT ;
-        LOP3.LUT R19, R16, 0x80000000, RZ, 0xc0, !PT ;
-        FADD R7, R5, R5 ;
-   @!P0 FRND.TRUNC R32, R18 ;
-        FSETP.GT.AND P0, PT, |R3|, 8388608, PT ;
-        LOP3.LUT R29, R19, 0x3f000000, RZ, 0xfc, !PT ;
-        LOP3.LUT R19, R7, 0x80000000, RZ, 0xc0, !PT ;
-        FSEL R47, R3, R26, P0 ;
-        FADD R26, R16, R29 ;
-    @P3 FMUL R0, RZ, R0 ;
-        LOP3.LUT R22, R19, 0x3f000000, RZ, 0xfc, !PT ;
-    @P2 FMUL R50, RZ, R50 ;
-        FRND.TRUNC R19, R26 ;
-        FADD R4, R0, R0 ;
-        FSETP.GEU.AND P4, PT, |R16|.reuse, 0.5, PT ;
-        FADD R22, R7, R22 ;
-        FSETP.GT.AND P3, PT, |R16|, 8388608, PT ;
-        LOP3.LUT R18, R4, 0x80000000, RZ, 0xc0, !PT ;
-   @!P1 FRND.TRUNC R47, R3 ;
-        FSETP.GT.AND P1, PT, |R52|, 16777216, PT ;
-        LOP3.LUT R29, R18, 0x3f000000, RZ, 0xfc, !PT ;
-        FSETP.GEU.AND P0, PT, |R7|, 0.5, PT ;
-        FSETP.GEU.AND P2, PT, |R4|.reuse, 0.5, PT ;
-        FRND.TRUNC R22, R22 ;
-        FADD R29, R4, R29 ;
-        FSEL R19, R16, R19, P3 ;
-        FADD R3, R50, R50 ;
-        FSETP.GT.AND P3, PT, |R53|, 16777216, PT ;
-    @P1 FMUL R52, RZ, R52 ;
-        FSETP.GT.AND P1, PT, |R55|, 16777216, PT ;
-        FRND.TRUNC R29, R29 ;
-        FADD R26, R52, R52 ;
-   @!P4 FRND.TRUNC R19, R16 ;
-        FSETP.GT.AND P4, PT, |R7|, 8388608, PT ;
-    @P3 FMUL R53, RZ, R53 ;
-        FSETP.GEU.AND P3, PT, |R3|, 0.5, PT ;
-    @P1 FMUL R55, RZ, R55 ;
-        FSEL R56, R7, R22, P4 ;
-        FADD R22, R53, R53 ;
-        FSETP.GT.AND P4, PT, |R26|, 8388608, PT ;
-        LOP3.LUT R16, R3, 0x80000000, RZ, 0xc0, !PT ;
-   @!P0 FRND.TRUNC R56, R7 ;
-        FSETP.GT.AND P0, PT, |R4|, 8388608, PT ;
-        LOP3.LUT R34, R16, 0x3f000000, RZ, 0xfc, !PT ;
-        LOP3.LUT R16, R26, 0x80000000, RZ, 0xc0, !PT ;
-        FSEL R18, R4, R29, P0 ;
-        FADD R34, R3, R34 ;
-        LOP3.LUT R29, R16, 0x3f000000, RZ, 0xfc, !PT ;
-        LOP3.LUT R7, R22, 0x80000000, RZ, 0xc0, !PT ;
-        FRND.TRUNC R54, R34 ;
-        FSETP.GEU.AND P0, PT, |R26|.reuse, 0.5, PT ;
-        FADD R16, R26, R29 ;
-        LOP3.LUT R29, R7, 0x3f000000, RZ, 0xfc, !PT ;
-        FSETP.GEU.AND P1, PT, |R22|, 0.5, PT ;
-        FRND.TRUNC R7, R16 ;
-        FADD R29, R22, R29 ;
-   @!P2 FRND.TRUNC R18, R4 ;
-        FSETP.GT.AND P2, PT, |R3|, 8388608, PT ;
-        FSEL R54, R3, R54, P2 ;
-        FSETP.GT.AND P2, PT, |R35|, 16777216, PT ;
-        FRND.TRUNC R29, R29 ;
-        FSEL R48, R26, R7, P4 ;
-        FADD R7, R55, R55 ;
-        LOP3.LUT R16, R7.reuse, 0x80000000, RZ, 0xc0, !PT ;
-   @!P3 FRND.TRUNC R54, R3 ;
-        FSETP.GT.AND P3, PT, |R30|, 16777216, PT ;
-        FFMA R0, R18, -0.5, R0 ;
-        LOP3.LUT R16, R16, 0x3f000000, RZ, 0xfc, !PT ;
-    @P2 FMUL R35, RZ, R35 ;
-        FSETP.GT.AND P2, PT, |R14|, 16777216, PT ;
-        FSETP.GEU.AND P4, PT, |R7|.reuse, 0.5, PT ;
-        FADD R49, R7, R16 ;
-        FADD R3, R35, R35 ;
-   @!P0 FRND.TRUNC R48, R26 ;
-        FSETP.GT.AND P0, PT, |R22|, 8388608, PT ;
-        LOP3.LUT R34, R3, 0x80000000, RZ, 0xc0, !PT ;
-    @P3 FMUL R30, RZ, R30 ;
-        FSEL R58, R22, R29, P0 ;
-        FFMA R29, R37, -0.5, R20 ;
-        LOP3.LUT R34, R34, 0x3f000000, RZ, 0xfc, !PT ;
-        FRND.TRUNC R49, R49 ;
-        FADD R4, R30, R30 ;
-        FSETP.GT.AND P3, PT, |R7|, 8388608, PT ;
-    @P2 FMUL R14, RZ, R14 ;
-        FADD R34, R3.reuse, R34 ;
-        FSETP.GEU.AND P0, PT, |R3|, 0.5, PT ;
-        FMUL R46, R29.reuse, R29 ;
-        LOP3.LUT R16, R4, 0x80000000, RZ, 0xc0, !PT ;
-   @!P1 FRND.TRUNC R58, R22 ;
-        FSETP.GT.AND P1, PT, |R28|, 16777216, PT ;
-        FFMA R51, R29, R46, RZ ;
-        LOP3.LUT R16, R16, 0x3f000000, RZ, 0xfc, !PT ;
-        FFMA R50, R54, -0.5, R50 ;
-        FSETP.GEU.AND P2, PT, |R4|, 0.5, PT ;
-        FFMA R52, R48, -0.5, R52 ;
-        FRND.TRUNC R34, R34 ;
-        FSEL R49, R7, R49, P3 ;
-        FADD R16, R4, R16 ;
-        FSETP.GT.AND P3, PT, |R27|, 16777216, PT ;
-    @P1 FMUL R28, RZ, R28 ;
-        FRND.TRUNC R31, R16 ;
-        FFMA R53, R58, -0.5, R53 ;
-   @!P4 FRND.TRUNC R49, R7 ;
-        FSETP.GT.AND P4, PT, |R3|, 8388608, PT ;
-    @P3 FMUL R27, RZ, R27 ;
-        FSETP.GT.AND P3, PT, |R25|, 16777216, PT ;
-        FSEL R34, R3, R34, P4 ;
-        F2I.TRUNC.NTZ R37, R37 ;
-        FADD R7, R14, R14 ;
-        LOP3.LUT R44, R7, 0x80000000, RZ, 0xc0, !PT ;
-   @!P0 FRND.TRUNC R34, R3 ;
-        FSETP.GT.AND P0, PT, |R4|, 8388608, PT ;
-    @P3 FMUL R25, RZ, R25 ;
-        LOP3.LUT R44, R44, 0x3f000000, RZ, 0xfc, !PT ;
-        FFMA R55, R49, -0.5, R55 ;
-        FSEL R31, R4, R31, P0 ;
-        FADD R16, R25, R25 ;
-        FSETP.GEU.AND P4, PT, |R7|.reuse, 0.5, PT ;
-        FADD R44, R7.reuse, R44 ;
-        FADD R3, R28, R28 ;
-        FSETP.GT.AND P0, PT, |R7|, 8388608, PT ;
-   @!P2 FRND.TRUNC R31, R4 ;
-        FSETP.GT.AND P2, PT, |R36|, 16777216, PT ;
-        LOP3.LUT R45, R3.reuse, 0x80000000, RZ, 0xc0, !PT ;
-        FSETP.GEU.AND P1, PT, |R3|, 0.5, PT ;
-        LOP3.LUT R45, R45, 0x3f000000, RZ, 0xfc, !PT ;
-        FRND.TRUNC R44, R44 ;
-        FADD R4, R27, R27 ;
-        LOP3.LUT R41, R16, 0x80000000, RZ, 0xc0, !PT ;
-        FADD R45, R3, R45 ;
-        LOP3.LUT R26, R4.reuse, 0x80000000, RZ, 0xc0, !PT ;
-    @P2 FMUL R36, RZ, R36 ;
-        FSETP.GEU.AND P3, PT, |R4|, 0.5, PT ;
-        F2I.TRUNC.NTZ R18, R18 ;
-        LOP3.LUT R26, R26, 0x3f000000, RZ, 0xfc, !PT ;
-        LOP3.LUT R41, R41, 0x3f000000, RZ, 0xfc, !PT ;
-        FADD R26, R4, R26 ;
-        FSEL R44, R7, R44, P0 ;
-        FRND.TRUNC R45, R45 ;
-        FSETP.GT.AND P0, PT, |R40|, 16777216, PT ;
-        FADD R41, R16, R41 ;
-        FRND.TRUNC R26, R26 ;
-    @P0 FMUL R40, RZ, R40 ;
-        FSETP.GT.AND P0, PT, |R16|, 8388608, PT ;
-   @!P4 FRND.TRUNC R44, R7 ;
-        FSETP.GT.AND P4, PT, |R3|, 8388608, PT ;
-        FSEL R45, R3, R45, P4 ;
-        FRND.TRUNC R41, R41 ;
-        FADD R7, R36, R36 ;
-        LOP3.LUT R22, R7.reuse, 0x80000000, RZ, 0xc0, !PT ;
-   @!P1 FRND.TRUNC R45, R3 ;
-        FSETP.GT.AND P1, PT, |R4|, 8388608, PT ;
-        LOP3.LUT R22, R22, 0x3f000000, RZ, 0xfc, !PT ;
-        FSEL R26, R4, R26, P1 ;
-        FSETP.GEU.AND P1, PT, |R16|, 0.5, PT ;
-        FADD R22, R7.reuse, R22 ;
-        FADD R3, R40, R40 ;
-        FSEL R41, R16, R41, P0 ;
-   @!P3 FRND.TRUNC R26, R4 ;
-        FSETP.GEU.AND P2, PT, |R7|, 0.5, PT ;
-        FSETP.GT.AND P0, PT, |R7|, 8388608, PT ;
-        FRND.TRUNC R42, R22 ;
-        LOP3.LUT R4, R3, 0x80000000, RZ, 0xc0, !PT ;
-        LOP3.LUT R4, R4, 0x3f000000, RZ, 0xfc, !PT ;
-   @!P1 FRND.TRUNC R41, R16 ;
-        FSETP.GEU.AND P1, PT, |R3|.reuse, 0.5, PT ;
-        FADD R4, R3, R4 ;
-        FRND.TRUNC R43, R4 ;
-        FSEL R42, R7, R42, P0 ;
-        FSETP.GT.AND P0, PT, |R3|, 8388608, PT ;
-        F2I.TRUNC.NTZ R4, R2 ;
-        FSEL R43, R3, R43, P0 ;
-        FFMA R2, R2, -0.5, R33 ;
-   @!P2 FRND.TRUNC R42, R7 ;
-        FMUL R57, R2, R2 ;
-        IADD3 R16, R4, 0x1, RZ ;
-        FFMA R59, R57, R9, -1.334560394287109375 ;
-   @!P1 FRND.TRUNC R43, R3 ;
-        LOP3.LUT R7, R4, 0x1, RZ, 0xc0, !PT ;
-        FFMA R61, R2, R57, RZ ;
-        LOP3.LUT P0, RZ, R4, 0x2, RZ, 0xc0, !PT ;
-        FFMA R4, R46, -R10.reuse, 2.550144195556640625 ;
-        ISETP.NE.U32.AND P1, PT, R7, 0x1, PT ;
-        FFMA R7, R57, -R10, 2.550144195556640625 ;
-        LOP3.LUT P5, RZ, R16, 0x2, RZ, 0xc0, !PT ;
-        FFMA R16, R23, -0.5, R15 ;
-        FFMA R4, R46, R4, -5.1677198410034179688 ;
-        FFMA R7, R57.reuse, R7, -5.1677198410034179688 ;
-        FFMA R59, R57, R59, 4.0586924552917480469 ;
-        FMUL R22, R16, R16 ;
-        FFMA R51, R4, R51, RZ ;
-        FFMA R7, R7, R61, RZ ;
-        FFMA R59, R57.reuse, R59, -4.9348020553588867188 ;
-        FFMA R4, R46, R9, -1.334560394287109375 ;
-        FFMA R3, R22, -R10, 2.550144195556640625 ;
-        FFMA R2, R2, 3.1415927410125732422, R7 ;
-        FFMA R7, R57, R59, 1 ;
-        FFMA R57, R46, R4, 4.0586924552917480469 ;
-        FFMA R4, R47, -0.5, R13 ;
-        FFMA R3, R22, R3, -5.1677198410034179688 ;
-        FFMA R60, R16, R22, RZ ;
-        FFMA R57, R46, R57, -4.9348020553588867188 ;
-        FMUL R13, R4, R4 ;
-        FFMA R29, R29, 3.1415927410125732422, R51 ;
-        FFMA R3, R3, R60, RZ ;
-        FFMA R46, R46, R57, 1 ;
-        FFMA R51, R13.reuse, R9.reuse, -1.334560394287109375 ;
-        FFMA R57, R13, -R10, 2.550144195556640625 ;
-        FFMA R16, R16, 3.1415927410125732422, R3 ;
-        FFMA R3, R19, -0.5, R12 ;
-        FFMA R60, R22, R9, -1.334560394287109375 ;
-        FFMA R51, R13.reuse, R51, 4.0586924552917480469 ;
-        FFMA R59, R4, R13, RZ ;
-        FFMA R57, R13, R57, -5.1677198410034179688 ;
-        FMUL R12, R3, R3 ;
-        F2I.TRUNC.NTZ R19, R19 ;
-        FFMA R60, R22, R60, 4.0586924552917480469 ;
-        FFMA R51, R13, R51, -4.9348020553588867188 ;
-        FFMA R57, R57, R59, RZ ;
-        FSEL R11, R7, R2, !P1 ;
-        FFMA R59, R12, R9, -1.334560394287109375 ;
-        FSEL R7, R2, R7, !P1 ;
-        FFMA R60, R22, R60, -4.9348020553588867188 ;
-        F2I.TRUNC.NTZ R47, R47 ;
-        FFMA R13, R13, R51, 1 ;
-        FFMA R2, R56, -0.5, R5 ;
-        FFMA R51, R12.reuse, -R10, 2.550144195556640625 ;
-        FFMA R5, R12, R59, 4.0586924552917480469 ;
-        FFMA R22, R22, R60, 1 ;
-        FFMA R60, R3, R12, RZ ;
-        FFMA R51, R12, R51, -5.1677198410034179688 ;
-        F2I.TRUNC.NTZ R56, R56 ;
-        FMUL R59, R2, R2 ;
-        FFMA R5, R12, R5, -4.9348020553588867188 ;
-        FFMA R51, R51, R60, RZ ;
-        FFMA R36, R42, -0.5, R36 ;
-        FFMA R60, R59.reuse, R9, -1.334560394287109375 ;
-        FFMA R12, R12, R5, 1 ;
-        FFMA R5, R59, -R10, 2.550144195556640625 ;
-        IADD3 R9, R19, 0x1, RZ ;
-        F2I.TRUNC.NTZ R54, R54 ;
-        IADD3 R10, R47, 0x1, RZ ;
-        FFMA R60, R59, R60, 4.0586924552917480469 ;
-        LOP3.LUT R19, R9, 0x1, RZ, 0xc0, !PT ;
-        FFMA R5, R59, R5, -5.1677198410034179688 ;
-        LOP3.LUT R47, R10, 0x1, RZ, 0xc0, !PT ;
-        FFMA R61, R2, R59, RZ ;
-        IADD3 R8, R56, 0x1, RZ ;
-        F2I.TRUNC.NTZ R48, R48 ;
-        ISETP.NE.U32.AND P6, PT, R19, 0x1, PT ;
-        FFMA R60, R59, R60, -4.9348020553588867188 ;
-        ISETP.NE.U32.AND P2, PT, R47, 0x1, PT ;
-        FFMA R61, R5, R61, RZ ;
-        LOP3.LUT R47, R8, 0x1, RZ, 0xc0, !PT ;
-        FFMA R5, R59, R60, 1 ;
-        LOP3.LUT R19, R37, 0x1, RZ, 0xc0, !PT ;
-        F2I.TRUNC.NTZ R49, R49 ;
-        ISETP.NE.U32.AND P3, PT, R47, 0x1, PT ;
-        IADD3 R60, R18, 0x1, RZ ;
-        ISETP.NE.U32.AND P1, PT, R19, 0x1, PT ;
-    @P6 FFMA R12, R3, 3.1415927410125732422, R51 ;
-        IADD3 R59, R54, 0x1, RZ ;
-        FMUL R19, R0, R0 ;
-        IMAD.MOV.U32 R51, RZ, RZ, 0x3f17acc9 ;
-    @P2 FFMA R13, R4, 3.1415927410125732422, R57 ;
-        LOP3.LUT R4, R60, 0x1, RZ, 0xc0, !PT ;
-        F2I.TRUNC.NTZ R58, R58 ;
-        LOP3.LUT R18, R59, 0x1, RZ, 0xc0, !PT ;
-        FFMA R3, R19.reuse, -R51, 2.550144195556640625 ;
-    @P3 FFMA R5, R2, 3.1415927410125732422, R61 ;
-        IADD3 R57, R48, 0x1, RZ ;
-        IMAD.MOV.U32 R61, RZ, RZ, 0x3e684e12 ;
-        ISETP.NE.U32.AND P4, PT, R4, 0x1, PT ;
-        FFMA R4, R0, R19, RZ ;
-        ISETP.NE.U32.AND P2, PT, R18, 0x1, PT ;
-        FFMA R3, R19, R3, -5.1677198410034179688 ;
-        LOP3.LUT R2, R57, 0x1, RZ, 0xc0, !PT ;
-        FMUL R18, R50, R50 ;
-        FFMA R47, R19, R61.reuse, -1.334560394287109375 ;
-        FFMA R3, R3, R4, RZ ;
-        ISETP.NE.U32.AND P3, PT, R2, 0x1, PT ;
-        FFMA R4, R18.reuse, R61, -1.334560394287109375 ;
-        FFMA R2, R18, -R51, 2.550144195556640625 ;
-        FFMA R47, R19.reuse, R47, 4.0586924552917480469 ;
-        FFMA R48, R50, R18, RZ ;
-        FFMA R4, R18.reuse, R4, 4.0586924552917480469 ;
-        FFMA R2, R18.reuse, R2, -5.1677198410034179688 ;
-        FFMA R47, R19, R47, -4.9348020553588867188 ;
-        IADD3 R56, R49, 0x1, RZ ;
-        FFMA R4, R18, R4, -4.9348020553588867188 ;
-        FFMA R2, R2, R48, RZ ;
-        FFMA R19, R19, R47, 1 ;
-        IADD3 R58, R58, 0x1, RZ ;
-    @P4 FFMA R19, R0, 3.1415927410125732422, R3 ;
-        LOP3.LUT R3, R56, 0x1, RZ, 0xc0, !PT ;
-        FMUL R0, R52, R52 ;
-        FFMA R18, R18, R4, 1 ;
-    @P2 FFMA R18, R50, 3.1415927410125732422, R2 ;
-        LOP3.LUT R4, R58, 0x1, RZ, 0xc0, !PT ;
-        FFMA R2, R34, -0.5, R35 ;
+        LDL.LU R58, [R1+0x108] ;
+        LDL.LU R60, [R1+0x118] ;
+        LDL.LU R61, [R1+0x124] ;
+        LDL.LU R59, [R1+0x114] ;
+        LOP3.LUT R6, R6, 0xff7fffff, RZ, 0xc0, !PT ;
+    @P1 LOP3.LUT R6, R6, 0x800000, RZ, 0xfc, !PT ;
+        LOP3.LUT R6, R6, 0xffbfffff, RZ, 0xc0, !PT ;
+    @P2 LOP3.LUT R6, R6, 0x400000, RZ, 0xfc, !PT ;
+        STL [R1+0x320], R2 ;
+        LDL.LU R2, [R1+0xfc] ;
+        LOP3.LUT P2, RZ, R58, 0x2, RZ, 0xc0, !PT ;
+        LDL.LU R58, [R1+0x100] ;
+        FSEL R45, R33, R45, !P2 ;
+        LOP3.LUT P1, RZ, R60, 0x2, RZ, 0xc0, !PT ;
+        LDL.LU R33, [R1+0x120] ;
+        LOP3.LUT P5, RZ, R61, 0x2, RZ, 0xc0, !PT ;
+        FSEL R43, R35, R43, !P1 ;
+        LDL.LU R61, [R1+0xf8] ;
+        LDL.LU R35, [R1+0xec] ;
+        LOP3.LUT P6, RZ, R59, 0x2, RZ, 0xc0, !PT ;
+        LDL.LU R60, [R1+0xf0] ;
+        FSEL R44, R34, R44, !P6 ;
+        LDL.LU R34, [R1+0x104] ;
+        LDL.LU R59, [R1+0x11c] ;
+        LOP3.LUT R6, R6, 0xffdfffff, RZ, 0xc0, !PT ;
+        FSEL R42, R36, R42, !P5 ;
+        LDL.LU R36, [R1+0xf4] ;
+    @P3 LOP3.LUT R6, R6, 0x200000, RZ, 0xfc, !PT ;
+        LOP3.LUT R6, R6, 0xffefffff, RZ, 0xc0, !PT ;
+    @P4 LOP3.LUT R6, R6, 0x100000, RZ, 0xfc, !PT ;
+        LOP3.LUT P1, RZ, R2, 0x2, RZ, 0xc0, !PT ;
+        LOP3.LUT R40, R40, UR4, RZ, 0xfc, !PT ;
+        LDL.LU R2, [R1+0x320] ;
+        FSEL R46, R32, R46, !P1 ;
+        LDL.LU R32, [R1+0x40] ;
+        LOP3.LUT P4, RZ, R33, 0x2, RZ, 0xc0, !PT ;
+        LDL.LU R33, [R1+0x4c] ;
+        FSEL R47, R31, R47, !P4 ;
+        LOP3.LUT P2, RZ, R61, 0x2, RZ, 0xc0, !PT ;
+        LOP3.LUT P4, RZ, R35, 0x2, RZ, 0xc0, !PT ;
+        FSEL R49, R28, R49, !P2 ;
+        LDL.LU R35, [R1+0x8] ;
+        FSEL R54, R23, R54, !P4 ;
+        LDL.LU R28, [R1+0x48] ;
+        LDL.LU R23, [R1+0x44] ;
+        LOP3.LUT P3, RZ, R34, 0x2, RZ, 0xc0, !PT ;
+        LDL.LU R34, [R1+0x28] ;
+        FSEL R48, R30, R48, !P3 ;
+        LDL.LU R30, [R1+0x24] ;
+        LOP3.LUT P1, RZ, R60, 0x2, RZ, 0xc0, !PT ;
+        LOP3.LUT P2, RZ, R58, 0x2, RZ, 0xc0, !PT ;
+        FSEL R50, R27, R50, !P1 ;
+        LDL.LU R58, [R1+0xc] ;
+        LOP3.LUT P1, RZ, R59, 0x2, RZ, 0xc0, !PT ;
+        LDL.LU R59, [R1+0x1c] ;
+; Location /home/eschnett/.julia/packages/LLVM/OLMpi/src/interop/base.jl:38
+        S2R R60, SR_TID.X ;
+        FSEL R52, R25, R52, !P2 ;
+        LOP3.LUT P2, RZ, R6, 0x400000, RZ, 0xc0, !PT ;
+        LOP3.LUT R39, R39, UR4, RZ, 0xfc, !PT ;
+        LOP3.LUT P3, RZ, R36, 0x2, RZ, 0xc0, !PT ;
+        FSEL R57, R20, R57, !P2 ;
+        IMAD.MOV.U32 R27, RZ, RZ, 0x4 ;
+        FSEL R51, R26, R51, !P1 ;
+        LDL.LU R36, [R1+0x14] ;
+        IMAD.SHL.U32 R31, R60, 0x4, RZ ;
+        LOP3.LUT R40, R40, 0x20, R31.reuse, 0xf8, !PT ;
+        LOP3.LUT R39, R39, 0x20, R31, 0xf8, !PT ;
+        SHF.R.U32.HI R20, RZ, 0x1, R40 ;
+        FSEL R53, R24, R53, !P3 ;
+        LOP3.LUT P1, RZ, R6, 0x800000, RZ, 0xc0, !PT ;
+        SHF.R.U32.HI R24, RZ, 0x1, R39 ;
+        SGXT.U32 R20, R20, 0xa ;
+        FSEL R55, R22, R55, !P0 ;
+        IMAD.WIDE.U32 R24, R24, R27.reuse, c[0x0][0x1f0] ;
+        FSEL R56, R21, R56, !P1 ;
+        USHF.L.U32 UR6, UR41, 0x5, URZ ;
+        LOP3.LUT P2, RZ, R6, 0x40000, RZ, 0xc0, !PT ;
+        IMAD.WIDE.U32 R20, R20, R27, c[0x0][0x1f0] ;
+        LOP3.LUT P3, RZ, R6.reuse, 0x200000, RZ, 0xc0, !PT ;
+        LDL.LU R27, [R1+0x10] ;
+        LOP3.LUT P1, RZ, R6, 0x80000, RZ, 0xc0, !PT ;
+; Location /home/eschnett/.julia/packages/CUDA/rXson/src/device/intrinsics/math.jl:371
+        FSETP.GTU.AND P0, PT, |R0|, +INF , PT ;
+        LDG.E R24, [R24.64] ;
+        LOP3.LUT P6, RZ, R6.reuse, 0x2, RZ, 0xc0, !PT ;
+        LOP3.LUT P5, RZ, R6, 0x4, RZ, 0xc0, !PT ;
+        FMUL R42, R42, R42 ;
+        LOP3.LUT P4, RZ, R6, 0x100000, RZ, 0xc0, !PT ;
+        LDL.LU R39, [R1+0x150] ;
+   @!P0 LOP3.LUT R0, R0, 0x80000000, R37, 0xf8, !PT ;
+        FSEL R41, R41, R15, !P6 ;
+        LDL.LU R37, [R1+0x158] ;
+; Location /home/eschnett/.julia/packages/CUDA/rXson/src/device/intrinsics/math.jl:56
+        FADD R25, R0, R0 ;
+        LDG.E R15, [R20.64] ;
+        LOP3.LUT R20, R25, 0x80000000, RZ, 0xc0, !PT ;
+        LOP3.LUT R20, R20, 0x3f000000, RZ, 0xfc, !PT ;
+        FADD R20, R25, R20 ;
+        FRND.TRUNC R26, R20 ;
+        FSEL R19, R38, R19, !P5 ;
+        LOP3.LUT P5, RZ, R6, 0x1, RZ, 0xc0, !PT ;
+        FSEL R22, R32, R33, !P2 ;
+        FSEL R23, R23, R28, !P1 ;
+        LDL.LU R33, [R1+0x3c] ;
+        LDL.LU R32, [R1+0x38] ;
+        LDL.LU R28, [R1+0x34] ;
+        FSEL R17, R17, R35, !P3 ;
+        LOP3.LUT P3, RZ, R34, 0x2, RZ, 0xc0, !PT ;
+        LDL.LU R35, [R1+0x30] ;
+        LDL.LU R34, [R1+0x20] ;
+        LOP3.LUT P2, RZ, R30, 0x2, RZ, 0xc0, !PT ;
+        LDL.LU R30, [R1+0x2c] ;
+        FSEL R14, R18, R14, !P4 ;
+        FSETP.GEU.AND P4, PT, |R25|.reuse, 0.5, PT ;
+        FADD R20, RZ, -R9 ;
+        FSEL R21, R58, R59, !P5 ;
+        FMUL R42, R42, 0.0042476621456444263458 ;
+        FSETP.GT.AND P5, PT, |R25|, 8388608, PT ;
+        FMUL R43, R43, R43 ;
+        LOP3.LUT P0, RZ, R36, 0x2, RZ, 0xc0, !PT ;
+        LDL.LU R38, [R1+0x154] ;
+        FSEL R26, R25, R26, P5 ;
+        FADD R18, RZ, -R12 ;
+        LOP3.LUT P6, RZ, R6, 0x20000, RZ, 0xc0, !PT ;
+        LDL.LU R36, [R1+0x15c] ;
+   @!P4 FRND.TRUNC R26, R25 ;
+        LDL.LU R25, [R1+0x178] ;
+        FSEL R9, R9, R20, !P0 ;
+        FADD R20, RZ, -R11 ;
+        FSEL R20, R11, R20, !P2 ;
+        LOP3.LUT P1, RZ, R27, 0x2, RZ, 0xc0, !PT ;
+        FSEL R12, R12, R18, !P1 ;
+        LOP3.LUT P1, RZ, R6, 0x4000, RZ, 0xc0, !PT ;
+        FADD R27, RZ, -R10 ;
+; Location /home/eschnett/.julia/packages/LLVM/OLMpi/src/interop/base.jl:38
+        S2R R6, SR_TID.Y ;
+        FSEL R10, R10, R27, !P3 ;
+        S2R R27, SR_TID.Y ;
+        FSETP.GT.AND P5, PT, |R3|, 16777216, PT ;
+        FMUL R3, RZ, R8 ;
+        FSETP.GT.AND P4, PT, |R2|, 16777216, PT ;
+        LOP3.LUT P2, RZ, R16, 0x2, RZ, 0xc0, !PT ;
+        FMUL R16, RZ, R29 ;
+        FADD R18, RZ, -R13 ;
+    @P5 FADD R9, R19, 1 ;
+        FSETP.GT.AND P5, PT, |R8|, 16777216, PT ;
+; Location ./int.jl:88
+        IMAD.SHL.U32 R27, R27, 0x20, RZ ;
+        FSEL R11, R33, -R33, !P1 ;
+        FSETP.GT.AND P1, PT, |R4|, 16777216, PT ;
+        LDL.LU R33, [R1+0x184] ;
+        FSEL R4, R32, -R32, !P6 ;
+        LDL.LU R32, [R1+0x168] ;
+        LOP3.LUT P6, RZ, R28, 0x2, RZ, 0xc0, !PT ;
+; Location /home/eschnett/.julia/packages/LLVM/OLMpi/src/interop/base.jl:38
+        S2R R28, SR_TID.X ;
+        FSETP.NEU.AND P0, PT, R35, R8, PT ;
+        IMAD.SHL.U32 R8, R6, 0x400, RZ ;
+        LDL.LU R35, [R1+0x160] ;
+        FSETP.NEU.AND P3, PT, R34, R29, PT ;
+        FSEL R11, R3, R11, !P0 ;
+        LDL.LU R34, [R1+0x164] ;
+        FSETP.GT.AND P0, PT, |R5|, 16777216, PT ;
+        FSEL R5, R16, R4, !P3 ;
+        SHF.R.U32.HI R3, RZ, 0x1, R6 ;
+        SHF.R.U32.HI R28, RZ, 0x3, R28 ;
+        LOP3.LUT R2, R28, UR4, RZ, 0xfc, !PT ;
+        FSEL R16, R13, R18, !P2 ;
+        IMAD.SHL.U32 R2, R2, 0x100, RZ ;
+; Location /home/eschnett/.julia/packages/CUDA/rXson/src/device/intrinsics/math.jl:56
+        FFMA R18, R26, -0.5, R0 ;
+; Location /home/eschnett/.julia/packages/LLVM/OLMpi/src/interop/base.jl:38
+        LOP3.LUT R58, R3, 0x20, R27, 0xf8, !PT ;
+        IMAD.MOV.U32 R27, RZ, RZ, 0x3f17acc9 ;
+        LOP3.LUT R2, R8, R2, RZ, 0xfc, !PT ;
+; Location /home/eschnett/.julia/packages/CUDA/rXson/src/device/intrinsics/math.jl:56
+        FMUL R4, R18, R18 ;
+        STL [R1+0x2d8], R2 ;
+        FSETP.GT.AND P3, PT, |R7|, 16777216, PT ;
+        F2I.TRUNC.NTZ R7, R26 ;
+        FFMA R2, R4, -R27, 2.550144195556640625 ;
+; Location /home/eschnett/.julia/packages/LLVM/OLMpi/src/interop/base.jl:38
+        S2R R27, SR_TID.X ;
+        LOP3.LUT P2, RZ, R30, 0x2, RZ, 0xc0, !PT ;
+; Location /home/eschnett/.julia/packages/CUDA/rXson/src/device/intrinsics/math.jl:56
+        FFMA R8, R18, R4, RZ ;
+        FFMA R2, R4, R2, -5.1677198410034179688 ;
+        LDL.LU R26, [R1+0x17c] ;
+        LOP3.LUT R3, R7, 0x1, RZ, 0xc0, !PT ;
+        FFMA R8, R2, R8, RZ ;
+; Location /home/eschnett/.julia/packages/LLVM/OLMpi/src/interop/base.jl:38
+        IMAD.U32 R2, RZ, RZ, UR6 ;
+    @P2 FADD R23, RZ, -R23 ;
+; Location /home/eschnett/.julia/packages/CUDA/rXson/src/device/intrinsics/math.jl:56
         ISETP.NE.U32.AND P2, PT, R3, 0x1, PT ;
-        FFMA R47, R0, -R51, 2.550144195556640625 ;
-        F2I.TRUNC.NTZ R34, R34 ;
-        FMUL R3, R53, R53 ;
-        ISETP.NE.U32.AND P4, PT, R4, 0x1, PT ;
-        FFMA R4, R52, R0, RZ ;
-        FFMA R47, R0.reuse, R47, -5.1677198410034179688 ;
-        FFMA R48, R3.reuse, -R51, 2.550144195556640625 ;
-        FFMA R35, R0.reuse, R61.reuse, -1.334560394287109375 ;
-        FFMA R49, R3, R61, -1.334560394287109375 ;
-        FFMA R47, R47, R4, RZ ;
-        FFMA R48, R3, R48, -5.1677198410034179688 ;
-        FFMA R4, R53, R3, RZ ;
-        FFMA R35, R0, R35, 4.0586924552917480469 ;
-        FFMA R49, R3, R49, 4.0586924552917480469 ;
-        F2I.TRUNC.NTZ R42, R42 ;
-        FFMA R48, R48, R4, RZ ;
-        FFMA R35, R0, R35, -4.9348020553588867188 ;
-        FFMA R4, R31, -0.5, R30 ;
-        IADD3 R54, R34, 0x1, RZ ;
-        FFMA R49, R3, R49, -4.9348020553588867188 ;
-        FFMA R35, R0, R35, 1 ;
-        FMUL R30, R55, R55 ;
-        F2I.TRUNC.NTZ R31, R31 ;
-    @P3 FFMA R35, R52, 3.1415927410125732422, R47 ;
-        LOP3.LUT R47, R54, 0x1, RZ, 0xc0, !PT ;
-        FFMA R34, R3, R49, 1 ;
-        FFMA R0, R30.reuse, -R51, 2.550144195556640625 ;
-        FFMA R49, R30, R61, -1.334560394287109375 ;
-        ISETP.NE.U32.AND P3, PT, R47, 0x1, PT ;
-        FMUL R47, R2, R2 ;
-        FFMA R0, R30.reuse, R0, -5.1677198410034179688 ;
-        FFMA R3, R55, R30, RZ ;
-        FFMA R49, R30, R49, 4.0586924552917480469 ;
-    @P4 FFMA R34, R53, 3.1415927410125732422, R48 ;
-        IMAD.MOV.U32 R53, RZ, RZ, 0x3f17acc9 ;
-        FFMA R48, R47, R61, -1.334560394287109375 ;
-        FFMA R3, R0, R3, RZ ;
-        FFMA R49, R30.reuse, R49, -4.9348020553588867188 ;
-        IADD3 R0, R31, 0x1, RZ ;
-        FFMA R50, R47.reuse, -R53, 2.550144195556640625 ;
-        FFMA R48, R47.reuse, R48, 4.0586924552917480469 ;
-        FFMA R31, R30, R49, 1 ;
-        LOP3.LUT R49, R0, 0x1, RZ, 0xc0, !PT ;
-        FFMA R30, R47.reuse, R50, -5.1677198410034179688 ;
-        FFMA R50, R2, R47, RZ ;
-        FFMA R48, R47, R48, -4.9348020553588867188 ;
-        ISETP.NE.U32.AND P4, PT, R49, 0x1, PT ;
-    @P2 FFMA R31, R55, 3.1415927410125732422, R3 ;
-        FFMA R49, R30, R50, RZ ;
-        FFMA R30, R47, R48, 1 ;
-        FMUL R48, R4, R4 ;
-        FFMA R3, R44, -0.5, R14 ;
-    @P3 FFMA R30, R2, 3.1415927410125732422, R49 ;
-        FSEL R2, R46, R29, !P1 ;
-        FFMA R51, R48.reuse, R61, -1.334560394287109375 ;
-        FFMA R47, R48, -R53, 2.550144195556640625 ;
-        FMUL R49, R3, R3 ;
-        FFMA R50, R4, R48, RZ ;
-        FFMA R51, R48.reuse, R51, 4.0586924552917480469 ;
-        FFMA R47, R48.reuse, R47, -5.1677198410034179688 ;
-        FSEL R14, R29, R46, !P1 ;
-        FFMA R46, R49, R61, -1.334560394287109375 ;
-        FFMA R29, R48.reuse, R51, -4.9348020553588867188 ;
-        FFMA R47, R47, R50, RZ ;
-        FFMA R50, R49.reuse, -R53, 2.550144195556640625 ;
-        FFMA R52, R49, R46, 4.0586924552917480469 ;
-        FFMA R46, R45, -0.5, R28 ;
-        FFMA R29, R48, R29, 1 ;
-        FFMA R48, R49.reuse, R50, -5.1677198410034179688 ;
-        FFMA R52, R49, R52, -4.9348020553588867188 ;
-        FMUL R50, R46, R46 ;
-        FFMA R51, R3, R49, RZ ;
-    @P4 FFMA R29, R4, 3.1415927410125732422, R47 ;
-        FFMA R28, R49, R52, 1 ;
-        FFMA R49, R50.reuse, -R53, 2.550144195556640625 ;
-        FFMA R47, R50, R61, -1.334560394287109375 ;
-        FFMA R4, R26, -0.5, R27 ;
-        FFMA R48, R48, R51, RZ ;
-        F2I.TRUNC.NTZ R44, R44 ;
-        FFMA R51, R46, R50, RZ ;
-        FFMA R49, R50.reuse, R49, -5.1677198410034179688 ;
-        FFMA R27, R50, R47, 4.0586924552917480469 ;
-        FMUL R47, R4, R4 ;
-        FFMA R49, R49, R51, RZ ;
-        FFMA R27, R50.reuse, R27, -4.9348020553588867188 ;
-        F2I.TRUNC.NTZ R45, R45 ;
-        FFMA R52, R47.reuse, -R53, 2.550144195556640625 ;
-        FFMA R51, R47.reuse, R61, -1.334560394287109375 ;
-        FFMA R27, R50, R27, 1 ;
-        FFMA R50, R47.reuse, R52, -5.1677198410034179688 ;
-        FFMA R51, R47, R51, 4.0586924552917480469 ;
-        FFMA R52, R4, R47, RZ ;
-        IADD3 R44, R44, 0x1, RZ ;
-        FFMA R51, R47, R51, -4.9348020553588867188 ;
-        FFMA R50, R50, R52, RZ ;
-        F2I.TRUNC.NTZ R52, R26 ;
-        IADD3 R45, R45, 0x1, RZ ;
-        FFMA R26, R47, R51, 1 ;
-        LOP3.LUT R47, R44, 0x1, RZ, 0xc0, !PT ;
-        FRND.TRUNC R51, R33 ;
-        ISETP.NE.U32.AND P1, PT, R47, 0x1, PT ;
-        LOP3.LUT R47, R45, 0x1, RZ, 0xc0, !PT ;
-        ISETP.NE.U32.AND P3, PT, R47, 0x1, PT ;
-        FFMA R47, R41, -0.5, R25 ;
-        F2I.TRUNC.NTZ R25, R41 ;
-        FSETP.NEU.AND P2, PT, R51, R33, PT ;
-    @P1 FFMA R28, R3, 3.1415927410125732422, R48 ;
-        FMUL R48, R47, R47 ;
-        FFMA R3, R43, -0.5, R40 ;
-        IADD3 R41, R52, 0x1, RZ ;
-    @P3 FFMA R27, R46, 3.1415927410125732422, R49 ;
-        FFMA R49, R48.reuse, -R53, 2.550144195556640625 ;
-        F2I.TRUNC.NTZ R46, R43 ;
-        LOP3.LUT R51, R41, 0x1, RZ, 0xc0, !PT ;
-        FFMA R49, R48.reuse, R49, -5.1677198410034179688 ;
-        IADD3 R40, R25, 0x1, RZ ;
-        FFMA R25, R48, R61, -1.334560394287109375 ;
-        ISETP.NE.U32.AND P4, PT, R51, 0x1, PT ;
-        LOP3.LUT R51, R40, 0x1, RZ, 0xc0, !PT ;
-        FFMA R43, R47, R48, RZ ;
-        FFMA R25, R48, R25, 4.0586924552917480469 ;
-        ISETP.NE.U32.AND P1, PT, R51, 0x1, PT ;
-        FFMA R49, R49, R43, RZ ;
-        IADD3 R43, R42, 0x1, RZ ;
-        FFMA R25, R48, R25, -4.9348020553588867188 ;
-        IADD3 R46, R46, 0x1, RZ ;
-    @P4 FFMA R26, R4, 3.1415927410125732422, R50 ;
-        FMUL R50, R36, R36 ;
-        F2I.TRUNC.NTZ R4, R23 ;
-        FFMA R25, R48, R25, 1 ;
-        FFMA R42, R50.reuse, R61, -1.334560394287109375 ;
-        FFMA R51, R50.reuse, -R53, 2.550144195556640625 ;
-    @P1 FFMA R25, R47, 3.1415927410125732422, R49 ;
-        FMUL R49, R3, R3 ;
-        FFMA R42, R50.reuse, R42, 4.0586924552917480469 ;
-        FFMA R48, R50, R51, -5.1677198410034179688 ;
-        LOP3.LUT R23, R43, 0x1, RZ, 0xc0, !PT ;
-        FFMA R51, R36, R50, RZ ;
-        FFMA R52, R49, -R53, 2.550144195556640625 ;
-        FRND.TRUNC R47, R15 ;
-        ISETP.NE.U32.AND P4, PT, R23, 0x1, PT ;
-        FFMA R23, R50, R42, -4.9348020553588867188 ;
-        FFMA R48, R48, R51, RZ ;
-        FFMA R52, R49, R52, -5.1677198410034179688 ;
-        LOP3.LUT R51, R46, 0x1, RZ, 0xc0, !PT ;
-        FFMA R23, R50, R23, 1 ;
-        LOP3.LUT R50, R4, 0x1, RZ, 0xc0, !PT ;
-        FRND.TRUNC R42, R20 ;
-    @P5 FADD R7, RZ, -R7 ;
-        ISETP.NE.U32.AND P3, PT, R51, 0x1, PT ;
-        ISETP.NE.U32.AND P1, PT, R50, 0x1, PT ;
-    @P4 FFMA R23, R36, 3.1415927410125732422, R48 ;
-        FFMA R36, R49.reuse, R61, -1.334560394287109375 ;
-        FSEL R48, R22, R16, !P1 ;
-        F2I.TRUNC.NTZ R50, R17 ;
-        FSEL R16, R16, R22, !P1 ;
-        FFMA R22, R49, R36, 4.0586924552917480469 ;
-        FFMA R36, R3, R49, RZ ;
-        FFMA R22, R49, R22, -4.9348020553588867188 ;
-        FFMA R52, R52, R36, RZ ;
-        FSEL R36, R11, -R11, !P0 ;
-   @!P2 FMUL R36, RZ, R33 ;
-        FFMA R22, R49, R22, 1 ;
-        FSETP.NEU.AND P4, PT, R42, R20, PT ;
-        FRND.TRUNC R51, R24 ;
-        FSETP.GT.AND P0, PT, |R33|, 16777216, PT ;
-        LOP3.LUT P6, RZ, R4.reuse, 0x2, RZ, 0xc0, !PT ;
-        FFMA R17, R17, -0.5, R24 ;
-        IADD3 R49, R37, 0x1, RZ ;
-        USHF.L.U32 UR4, UR40, 0x4, URZ ;
-        IADD3 R33, R4, 0x1, RZ ;
-        USHF.L.U32 UR9, UR41, 0xc, URZ ;
-        LOP3.LUT P1, RZ, R49, 0x2, RZ, 0xc0, !PT ;
-        USHF.L.U32 UR10, UR40, 0x5, URZ ;
-        LOP3.LUT P5, RZ, R33, 0x2, RZ, 0xc0, !PT ;
-        FRND.TRUNC R49, R21 ;
-        LOP3.LUT P2, RZ, R37, 0x2, RZ, 0xc0, !PT ;
-        LDL.LU R11, [R1+0x33c] ;
-        FSEL R4, R48, -R48, !P6 ;
-        FMUL R48, R17, R17 ;
-        FSEL R37, R2, -R2, !P2 ;
-   @!P4 FMUL R37, RZ, R20 ;
-        LOP3.LUT R2, R50.reuse, 0x1, RZ, 0xc0, !PT ;
-    @P3 FFMA R22, R3, 3.1415927410125732422, R52 ;
-        LOP3.LUT P4, RZ, R50, 0x2, RZ, 0xc0, !PT ;
-        F2I.TRUNC.NTZ R42, R32 ;
-        ISETP.NE.U32.AND P6, PT, R2, 0x1, PT ;
-        FFMA R2, R32, -0.5, R21 ;
-        IADD3 R50, R50, 0x1, RZ ;
-    @P5 FADD R16, RZ, -R16 ;
-        FSETP.NEU.AND P3, PT, R47, R15, PT ;
-        FMUL R47, R2, R2 ;
-        LOP3.LUT P5, RZ, R50, 0x2, RZ, 0xc0, !PT ;
-        FFMA R3, R48.reuse, -R53, 2.550144195556640625 ;
-        FFMA R50, R48.reuse, R61, -1.334560394287109375 ;
-    @P1 FADD R14, RZ, -R14 ;
-        FSETP.NEU.AND P1, PT, R49, R21, PT ;
-        FFMA R49, R17, R48, RZ ;
-        FFMA R32, R47.reuse, -R53, 2.550144195556640625 ;
-        FFMA R3, R48.reuse, R3, -5.1677198410034179688 ;
-        FFMA R52, R47, R61, -1.334560394287109375 ;
-        FFMA R50, R48, R50, 4.0586924552917480469 ;
-        FSETP.NEU.AND P2, PT, R51, R24, PT ;
-        FFMA R51, R2, R47, RZ ;
-        FFMA R32, R47, R32, -5.1677198410034179688 ;
-        FFMA R3, R3, R49, RZ ;
-        FFMA R52, R47, R52, 4.0586924552917480469 ;
-        FFMA R50, R48, R50, -4.9348020553588867188 ;
-        FADD R33, R6, R6 ;
-        FFMA R32, R32, R51, RZ ;
-        FFMA R3, R17, 3.1415927410125732422, R3 ;
-        FFMA R52, R47, R52, -4.9348020553588867188 ;
-        FFMA R50, R48, R50, 1 ;
-        LOP3.LUT R17, R42, 0x1, RZ, 0xc0, !PT ;
-        FFMA R32, R2, 3.1415927410125732422, R32 ;
-        LOP3.LUT R49, R33, 0x80000000, RZ, 0xc0, !PT ;
-        FFMA R52, R47, R52, 1 ;
-        FSEL R47, R50, R3, !P6 ;
-    @P0 FADD R7, R36, 1 ;
-        FSEL R2, R3, R50, !P6 ;
-   @!P3 FMUL R4, RZ, R15 ;
-        ISETP.NE.U32.AND P6, PT, R17, 0x1, PT ;
-        LOP3.LUT R49, R49, 0x3f000000, RZ, 0xfc, !PT ;
-    @P5 FADD R2, RZ, -R2 ;
-        FSEL R17, R47, -R47, !P4 ;
-        LOP3.LUT P4, RZ, R42, 0x2, RZ, 0xc0, !PT ;
-        FADD R49, R33, R49 ;
-        FSEL R3, R52, R32, !P6 ;
-        LOP3.LUT P0, RZ, R60, 0x2, RZ, 0xc0, !PT ;
-        FSEL R3, R3, -R3, !P4 ;
-        FRND.TRUNC R49, R49 ;
-        LOP3.LUT P4, RZ, R10, 0x2, RZ, 0xc0, !PT ;
-        FSETP.GT.AND P5, PT, |R20|, 16777216, PT ;
-   @!P2 FMUL R17, RZ, R24 ;
-        FSEL R20, R32, R52, !P6 ;
-; Location /home/dstn/.julia/packages/LLVM/RpBog/src/interop/base.jl:38
-        S2R R51, SR_TID.X ;
-        FSETP.GEU.AND P6, PT, |R33|.reuse, 0.5, PT ;
-        FSETP.GT.AND P3, PT, |R33|, 8388608, PT ;
-    @P0 FADD R19, RZ, -R19 ;
-        LOP3.LUT P2, RZ, R9, 0x2, RZ, 0xc0, !PT ;
-   @!P1 FMUL R3, RZ, R21 ;
-        ULOP3.LUT UR4, UR4, 0x780, URZ, 0xc0, !UPT ;
-    @P4 FADD R13, RZ, -R13 ;
-        LOP3.LUT P4, RZ, R58, 0x2, RZ, 0xc0, !PT ;
-        FADD R32, R39, R39 ;
-        FSEL R49, R33, R49, P3 ;
-    @P5 FADD R14, R37, 1 ;
-        LOP3.LUT P3, RZ, R59, 0x2, RZ, 0xc0, !PT ;
-        S2R R60, SR_TID.Y ;
-        LOP3.LUT P0, RZ, R0, 0x2, RZ, 0xc0, !PT ;
-        LOP3.LUT R0, R32, 0x80000000, RZ, 0xc0, !PT ;
-   @!P6 FRND.TRUNC R49, R33 ;
-    @P2 FADD R12, RZ, -R12 ;
-        ULOP3.LUT UR5, UR9, 0x60, UR10, 0xf8, !UPT ;
-        LDL.LU R10, [R1+0x338] ;
-    @P4 FADD R34, RZ, -R34 ;
-        LOP3.LUT P4, RZ, R41, 0x2, RZ, 0xc0, !PT ;
-        IMAD.SHL.U32 R47, R51, 0x4, RZ ;
-; Location ./int.jl:340
-        SHF.R.U32.HI R55, RZ, 0x2, R51 ;
-        FRND.TRUNC R33, R6 ;
-        LOP3.LUT R41, R0, 0x3f000000, RZ, 0xfc, !PT ;
-        LDL.LU R9, [R1+0x334] ;
-        LOP3.LUT P2, RZ, R56, 0x2, RZ, 0xc0, !PT ;
-        LOP3.LUT P1, RZ, R8, 0x2, RZ, 0xc0, !PT ;
-        FADD R41, R32, R41 ;
-        LOP3.LUT P5, RZ, R57, 0x2, RZ, 0xc0, !PT ;
-    @P3 FADD R18, RZ, -R18 ;
-        LOP3.LUT P3, RZ, R44, 0x2, RZ, 0xc0, !PT ;
-    @P0 FADD R29, RZ, -R29 ;
-        FRND.TRUNC R44, R41 ;
-        LOP3.LUT P0, RZ, R43, 0x2, RZ, 0xc0, !PT ;
-    @P4 FADD R26, RZ, -R26 ;
-        FSETP.GT.AND P6, PT, |R32|, 8388608, PT ;
-        LDL.LU R8, [R1+0x330] ;
-    @P2 FADD R31, RZ, -R31 ;
-        FSETP.NEU.AND P4, PT, R33, R6, PT ;
-    @P1 FADD R5, RZ, -R5 ;
+; Location /home/eschnett/.julia/packages/LLVM/OLMpi/src/interop/base.jl:38
+        LOP3.LUT R3, R31, 0x1c, RZ, 0xc0, !PT ;
+        LOP3.LUT R60, R27.reuse, 0x12, RZ, 0xc0, !PT ;
+        IMAD.SHL.U32 R27, R27, 0x2, RZ ;
+        LOP3.LUT R30, R60.reuse, 0x40, RZ, 0xfc, !PT ;
+        LOP3.LUT R59, R3, 0x60, R2, 0xf8, !PT ;
+        LOP3.LUT R2, R60, 0x4, R31.reuse, 0xf8, !PT ;
+        LOP3.LUT R3, R30, 0x4, R31, 0xf8, !PT ;
+    @P6 FADD R22, RZ, -R22 ;
+        FSETP.GT.AND P6, PT, |R29|, 16777216, PT ;
+        IMAD.MOV.U32 R28, RZ, RZ, 0x3e684e12 ;
+        LDL.LU R29, [R1+0x170] ;
+        LOP3.LUT R2, R2, 0x8, R27, 0xf8, !PT ;
+        LOP3.LUT R3, R3, 0x8, R27, 0xf8, !PT ;
+        LDL.LU R30, [R1+0x16c] ;
+        LOP3.LUT R2, R2, 0x20, R31.reuse, 0xf8, !PT ;
+        LOP3.LUT R3, R3, 0x20, R31, 0xf8, !PT ;
+        LDL.LU R31, [R1+0x180] ;
+; Location /home/eschnett/.julia/packages/CUDA/rXson/src/device/intrinsics/math.jl:56
+        FFMA R13, R4, R28, -1.334560394287109375 ;
+        LDL.LU R28, [R1+0x174] ;
+        FFMA R13, R4, R13, 4.0586924552917480469 ;
+        FFMA R13, R4, R13, -4.9348020553588867188 ;
+        FFMA R4, R4, R13, 1 ;
+        FRND.TRUNC R13, R0 ;
+        FFMA R18, R18, 3.1415927410125732422, R8 ;
+    @P1 FADD R10, R41, 1 ;
+        FSEL R8, R4, R18, !P2 ;
+        FSEL R4, R18, R4, !P2 ;
+; Location ./range.jl:901
+        R2P PR, R6, 0x6 ;
+        FMUL R18, R43, 0.0042476621456444263458 ;
+        LDL.LU R43, [R1+0x14c] ;
+        SEL R27, RZ, 0x410, !P1 ;
+; Location /home/eschnett/.julia/packages/CUDA/rXson/src/device/intrinsics/math.jl:56
+        FSETP.NEU.AND P1, PT, R13, R0, PT ;
+        FMUL R13, R42, R25 ;
+        LDL.LU R42, [R1+0x188] ;
+        FMUL R45, R45, R45 ;
+        FMUL R47, R47, R47 ;
+        FMUL R49, R49, R49 ;
+        FMUL R44, R44, R44 ;
+        FMUL R51, R51, R51 ;
+        FMUL R46, R46, R46 ;
+        FMUL R25, R44, 0.0042476621456444263458 ;
+        FMUL R53, R53, R53 ;
+        FMUL R48, R48, R48 ;
+        FMUL R50, R50, R50 ;
+        FMUL R52, R52, R52 ;
+        FMUL R55, R55, R55 ;
+        FMUL R54, R54, R54 ;
+; Location /home/eschnett/.julia/packages/LLVM/OLMpi/src/interop/base.jl:38
+        IMAD.U32 R40, RZ, RZ, UR6 ;
+        FMUL R57, R57, R57 ;
+        FMUL R56, R56, R56 ;
+        LOP3.LUT R40, R59, 0x80, R40, 0xf8, !PT ;
+    @P5 FADD R22, R11, 1 ;
+; Location /home/eschnett/.julia/packages/CUDA/rXson/src/device/intrinsics/math.jl:56
+        FSETP.GT.AND P5, PT, |R0|, 16777216, PT ;
+    @P6 FADD R23, R5, 1 ;
+        F2FP.PACK_AB R41, R41, R19 ;
+        F2FP.PACK_AB R19, R23, R22 ;
+        LOP3.LUT R22, R17, 0x80000000, RZ, 0x3c, !PT ;
+    @P4 FADD R16, R14, 1 ;
+; Location /home/eschnett/.julia/packages/LLVM/OLMpi/src/interop/base.jl:38
+        SHF.R.U32.HI R2, RZ, 0x1, R2 ;
+    @P0 FADD R20, R21, 1 ;
+    @P3 FADD R12, R17, 1 ;
+        SHF.R.U32.HI R3, RZ, 0x1, R3 ;
+        F2FP.PACK_AB R20, R12, R20 ;
+        STL [R1+0x278], R41 ;
+        STL [R1+0x274], R19 ;
+        STL [R1+0x268], RZ ;
+        STL [R1+0x254], RZ ;
+        STL [R1+0x250], RZ ;
+        STL [R1+0x258], RZ ;
+        STL [R1+0x23c], RZ ;
+        STL [R1+0x21c], RZ ;
+        STL [R1+0x214], RZ ;
+        FMUL R18, R18, R26 ;
+        FMUL R26, R45, 0.0042476621456444263458 ;
+        FMUL R26, R26, R29 ;
+        FMUL R29, R47, 0.0042476621456444263458 ;
+        FMUL R29, R29, R31 ;
+        FMUL R31, R49, 0.0042476621456444263458 ;
+        FMUL R25, R25, R28 ;
+        FMUL R31, R31, R33 ;
+        FMUL R33, R51, 0.0042476621456444263458 ;
+        FMUL R28, R46, 0.0042476621456444263458 ;
+        FMUL R33, R33, R35 ;
+        FMUL R28, R28, R30 ;
+        FMUL R35, R53, 0.0042476621456444263458 ;
+        FMUL R30, R48, 0.0042476621456444263458 ;
+        S2R R53, SR_TID.X ;
+        FMUL R30, R30, R32 ;
+        FMUL R32, R50, 0.0042476621456444263458 ;
+        FMUL R35, R35, R37 ;
+        FMUL R32, R32, R34 ;
+        FMUL R34, R52, 0.0042476621456444263458 ;
+        FMUL R37, R55, 0.0042476621456444263458 ;
+        FMUL R34, R34, R36 ;
+        FMUL R36, R54, 0.0042476621456444263458 ;
+        FMUL R37, R37, R39 ;
+        FMUL R39, R57, 0.0042476621456444263458 ;
+        IMAD.U32 R45, RZ, RZ, UR42 ;
+        FMUL R36, R36, R38 ;
+        FMUL R38, R56, 0.0042476621456444263458 ;
+        FMUL R39, R39, R42 ;
+        IMAD R42, R45, 0x1000, R40 ;
+        FMUL R38, R38, R43 ;
+        IMAD.SHL.U32 R55, R53, 0x10, RZ ;
+        IMAD.SHL.U32 R43, R53, 0x8, RZ ;
+        STL [R1+0x2d4], R42 ;
+; Location ./range.jl:901
+        SHF.R.S32.HI R46, RZ, 0x1, R6 ;
+; Location /home/eschnett/.julia/packages/LLVM/OLMpi/src/interop/base.jl:38
+        LOP3.LUT R44, R6.reuse, 0x40, R43, 0xf8, !PT ;
+; Location ./range.jl:901
+        LOP3.LUT R44, R6.reuse, 0x1, RZ, 0xc0, !PT ;
+; Location /home/eschnett/.julia/packages/LLVM/OLMpi/src/interop/base.jl:38
+        LOP3.LUT R42, R55, 0x8, R53.reuse, 0xf8, !PT ;
+        IMAD.SHL.U32 R43, R6, 0x2, RZ ;
+; Location ./int.jl:527
+        SHF.R.U32.HI R40, RZ, 0x4, R53 ;
+; Location /home/eschnett/.julia/packages/LLVM/OLMpi/src/interop/base.jl:38
+        SHF.R.U32.HI R42, RZ, 0x2, R42 ;
+; Location ./range.jl:901
+        IMAD.MOV R49, RZ, RZ, -R44 ;
+        SHF.R.U32.HI R45, RZ, 0x3, R6 ;
+        SGXT R46, R46, 0x1 ;
+; Location /home/eschnett/.julia/packages/LLVM/OLMpi/src/interop/base.jl:38
+        LOP3.LUT R42, R42, 0x1e, RZ, 0xc0, !PT ;
+        LOP3.LUT R43, R43, R40, RZ, 0xfc, !PT ;
+; Location ./range.jl:901
+        IMAD R44, R45, 0x104, RZ ;
+        LOP3.LUT R47, R46, 0x410, RZ, 0xc0, !PT ;
+        LOP3.LUT R46, R42, 0x820, R49, 0xf8, !PT ;
+; Location /home/eschnett/.julia/packages/LLVM/OLMpi/src/interop/base.jl:38
+        LOP3.LUT R45, R43, 0x20, RZ, 0xfc, !PT ;
+; Location ./range.jl:901
+        SHF.R.S32.HI R48, RZ, 0x2, R6 ;
+; Location /home/eschnett/.julia/packages/LLVM/OLMpi/src/interop/base.jl:38
+        IMAD R43, R43, 0x41, RZ ;
+; Location ./range.jl:901
+        IADD3 R6, R44.reuse, R46.reuse, R47 ;
+        IADD3 R27, R44, R46, R27 ;
+; Location /home/eschnett/.julia/packages/LLVM/OLMpi/src/interop/base.jl:38
+        IMAD R45, R45, 0x41, RZ ;
+; Location ./range.jl:901
+        SGXT R44, R48, 0x1 ;
+; Location /home/eschnett/.julia/packages/LLVM/OLMpi/src/interop/base.jl:38
+        IMAD.IADD R51, R42.reuse, 0x1, R43 ;
+        IMAD.IADD R50, R42, 0x1, R45 ;
+; Location ./range.jl:901
+        LOP3.LUT R43, R44, 0x208, RZ, 0xc0, !PT ;
+        IMAD R42, R40, 0x41, RZ ;
+        SEL R44, RZ, 0x208, !P2 ;
+; Location /home/eschnett/.julia/packages/CUDA/rXson/src/device/intrinsics/math.jl:56
+        LOP3.LUT P2, RZ, R7.reuse, 0x2, RZ, 0xc0, !PT ;
+        IADD3 R40, R7, 0x1, RZ ;
+        FSEL R8, R8, -R8, !P2 ;
         LOP3.LUT P2, RZ, R40, 0x2, RZ, 0xc0, !PT ;
-        IMAD.U32 R41, RZ, RZ, UR4 ;
-        LOP3.LUT P1, RZ, R54, 0x2, RZ, 0xc0, !PT ;
-    @P5 FADD R35, RZ, -R35 ;
-        LOP3.LUT P5, RZ, R45, 0x2, RZ, 0xc0, !PT ;
-    @P3 FADD R28, RZ, -R28 ;
-        LOP3.LUT R33, R41, 0x4, R47, 0xf8, !PT ;
-    @P0 FADD R23, RZ, -R23 ;
-        FSETP.GT.AND P3, PT, |R24|, 16777216, PT ;
-        FRND.TRUNC R0, R39 ;
-        LOP3.LUT R33, R33, 0x20, R47, 0xf8, !PT ;
-; Location /home/dstn/.julia/packages/LLVM/RpBog/src/interop/base.jl:38
-        S2R R47, SR_TID.X ;
-        FSETP.GEU.AND P0, PT, |R32|, 0.5, PT ;
-    @P2 FADD R25, RZ, -R25 ;
-    @P1 FADD R30, RZ, -R30 ;
-        LOP3.LUT P2, RZ, R46, 0x2, RZ, 0xc0, !PT ;
-        FRND.TRUNC R24, R38 ;
-        FSETP.GT.AND P1, PT, |R15|, 16777216, PT ;
-        FFMA R15, R49, -0.5, R6 ;
-    @P5 FADD R27, RZ, -R27 ;
-        FSEL R44, R32, R44, P6 ;
-        FSETP.GT.AND P5, PT, |R21|, 16777216, PT ;
-        FMUL R21, R15, R15 ;
-        F2I.TRUNC.NTZ R43, R49 ;
-        LOP3.LUT R33, R33, 0x10, R51, 0xf8, !PT ;
-        FFMA R40, R21, -R53, 2.550144195556640625 ;
-    @P2 FADD R22, RZ, -R22 ;
-        FFMA R45, R15, R21, RZ ;
-        FSETP.NEU.AND P6, PT, R0, R39, PT ;
-        FFMA R40, R21, R40, -5.1677198410034179688 ;
-   @!P0 FRND.TRUNC R44, R32 ;
-        FSETP.NEU.AND P2, PT, R24, R38, PT ;
-        IMAD.MOV.U32 R49, RZ, RZ, 0x4 ;
-        FFMA R0, R40, R45, RZ ;
-        IMAD.SHL.U32 R47, R47, 0x2, RZ ;
-        SHF.R.U32.HI R40, RZ, 0x2, R60 ;
-        FFMA R0, R15, 3.1415927410125732422, R0 ;
-        LOP3.LUT R45, R60, 0x1, RZ, 0xc0, !PT ;
-        FFMA R32, R21, R61, -1.334560394287109375 ;
-        SGXT.U32 R40, R40, 0x1 ;
-        FFMA R24, R21, R32, 4.0586924552917480469 ;
-        LOP3.LUT R32, R33, 0x2, R51, 0xf8, !PT ;
-        IMAD R45, R45, 0x4, R40 ;
-        LOP3.LUT R33, R43, 0x1, RZ, 0xc0, !PT ;
-        FFMA R24, R21, R24, -4.9348020553588867188 ;
-        LOP3.LUT R32, R32, 0x8, R47, 0xf8, !PT ;
-        FFMA R40, R44, -0.5, R39 ;
-        ISETP.NE.U32.AND P0, PT, R33, 0x1, PT ;
-        FFMA R24, R21, R24, 1 ;
-        LOP3.LUT R15, R32, 0x40, RZ, 0xfc, !PT ;
-        FMUL R47, R40, R40 ;
-        SHF.R.U32.HI R32, RZ, 0x1, R32 ;
-        F2I.TRUNC.NTZ R44, R44 ;
-        LEA.HI R15, R15, R15, RZ, 0x1 ;
-        FFMA R48, R47.reuse, -R53, 2.550144195556640625 ;
-        FSEL R21, R24, R0, !P0 ;
-        FFMA R46, R40, R47, RZ ;
-        FSEL R0, R0, R24, !P0 ;
-        FFMA R48, R47, R48, -5.1677198410034179688 ;
-        SHF.R.S32.HI R24, RZ, 0x1f, R15 ;
-        SHF.R.S32.HI R15, RZ, 0x1, R15 ;
-        FFMA R48, R48, R46, RZ ;
-        SGXT.U32 R32, R32, 0xa ;
-        FADD R46, R38, R38 ;
-        LEA.HI R24, R24, R15, RZ, 0xa ;
-        LOP3.LUT P0, RZ, R43, 0x2, RZ, 0xc0, !PT ;
-        IMAD.WIDE.U32 R32, R32, R49, c[0x0][0x1f0] ;
-        LOP3.LUT R24, R24, 0xfffffc00, RZ, 0xc0, !PT ;
-        FSEL R21, R21, -R21, !P0 ;
-        IMAD.IADD R15, R15, 0x1, -R24 ;
-        FSETP.GT.AND P0, PT, |R6|, 16777216, PT ;
-        LDG.E R24, [R32.64] ;
-   @!P4 FMUL R21, RZ, R6 ;
-        LOP3.LUT R6, R46, 0x80000000, RZ, 0xc0, !PT ;
-        LOP3.LUT R50, R44, 0x1, RZ, 0xc0, !PT ;
-        IMAD.WIDE R32, R15, R49, c[0x0][0x1f0] ;
-        FFMA R49, R47, R61, -1.334560394287109375 ;
-        LOP3.LUT R6, R6, 0x3f000000, RZ, 0xfc, !PT ;
-        FFMA R49, R47.reuse, R49, 4.0586924552917480469 ;
-        LDG.E R15, [R32.64] ;
-        FADD R6, R46, R6 ;
-        FFMA R48, R40, 3.1415927410125732422, R48 ;
-        SHF.R.U32.HI R40, RZ, 0x3, R60.reuse ;
-        ISETP.NE.U32.AND P4, PT, R50, 0x1, PT ;
-        SHF.R.U32.HI R50, RZ, 0x3, R51.reuse ;
-        SHF.R.U32.HI R56, RZ, 0x1, R60 ;
-        FFMA R33, R47, R49, -4.9348020553588867188 ;
-        IMAD.SHL.U32 R32, R60, 0x4, RZ ;
-; Location ./int.jl:340
-        SHF.R.U32.HI R49, RZ, 0x3, R51 ;
-        FFMA R33, R47, R33, 1 ;
-; Location ./int.jl:494
-        SHF.R.U32.HI R54, RZ, 0x4, R51 ;
-        FRND.TRUNC R47, R6 ;
-        LOP3.LUT R32, R50, UR4, R32, 0xfe, !PT ;
-        IMAD.SHL.U32 R50, R60, 0x2, RZ ;
-; Location ./int.jl:340
-        SGXT.U32 R49, R49, 0x1 ;
-        ULOP3.LUT UR4, UR10, 0x60, URZ, 0xc0, !UPT ;
-        LOP3.LUT R57, R56.reuse, 0x10, RZ, 0xfc, !PT ;
-        LOP3.LUT R59, R56.reuse, 0x8, RZ, 0xfc, !PT ;
-; Location /home/dstn/kotekan/julia/kernels/upchan.jl:1410
-        IMAD R53, R49, 0x410, R56 ;
-        LOP3.LUT R58, R56, 0x18, RZ, 0xfc, !PT ;
-        IMAD R6, R45, 0x2, R40 ;
-        FSEL R40, R33, R48, !P4 ;
-        IMAD R52, R49, 0x410, R59 ;
-        FSEL R33, R48, R33, !P4 ;
-        IMAD R53, R54, 0x208, R53 ;
-        LOP3.LUT P4, RZ, R44, 0x2, RZ, 0xc0, !PT ;
-        IMAD R52, R54, 0x208, R52 ;
-        LOP3.LUT R48, R51, 0x8, RZ, 0xc0, !PT ;
-        FSEL R40, R40, -R40, !P4 ;
-   @!P6 FMUL R40, RZ, R39 ;
-        FSETP.GT.AND P4, PT, |R46|.reuse, 8388608, PT ;
-; Location ./int.jl:340
-        SGXT.U32 R55, R55, 0x1 ;
-        FSEL R45, R46, R47, P4 ;
-        IMAD R47, R51, 0x10, R48 ;
-        LOP3.LUT R48, R50, R54, RZ, 0xfc, !PT ;
-; Location /home/dstn/kotekan/julia/kernels/upchan.jl:1410
-        IMAD R50, R49.reuse, 0x410, R57 ;
-        FSETP.GEU.AND P4, PT, |R46|, 0.5, PT ;
-        IMAD R49, R49, 0x410, R58 ;
-        SHF.R.U32.HI R47, RZ, 0x2, R47 ;
-        IMAD R51, R48.reuse, 0x41, RZ ;
-        LOP3.LUT R48, R48, 0x20, RZ, 0xfc, !PT ;
-        IMAD R50, R54.reuse, 0x208, R50 ;
-        LOP3.LUT R47, R47, 0x1e, RZ, 0xc0, !PT ;
-        IMAD R49, R54, 0x208, R49 ;
-        IADD3 R43, R43, 0x1, RZ ;
-        IMAD R53, R55, 0x104, R53 ;
-        IMAD R52, R55.reuse, 0x104, R52 ;
-        IMAD R50, R55.reuse, 0x104, R50 ;
-   @!P4 FRND.TRUNC R45, R46 ;
-        IMAD R49, R55, 0x104, R49 ;
-        FSETP.GT.AND P4, PT, |R39|, 16777216, PT ;
-        IMAD.IADD R55, R47.reuse, 0x1, R51 ;
-; Location /home/dstn/.julia/packages/LLVM/RpBog/src/interop/base.jl:38
-        S2R R51, SR_TID.X ;
-        IMAD R48, R48, 0x41, RZ ;
-        IMAD R6, R6, 0x104, R47 ;
-        STL [R1+0x2dc], R55 ;
-        IMAD.IADD R61, R47, 0x1, R48 ;
-        IMAD.U32 R47, RZ, RZ, UR5 ;
-        IMAD.U32 R46, RZ, RZ, UR10 ;
-        FMUL R13, R13, R13 ;
-        IMAD.U32 R48, RZ, RZ, UR4 ;
-        FMUL R35, R35, R35 ;
-        FMUL R31, R31, R31 ;
-        SHF.R.U32.HI R55, RZ, 0x1, R60 ;
-        FMUL R29, R29, R29 ;
-        FMUL R28, R28, R28 ;
-        FMUL R12, R12, R12 ;
-        SGXT.U32 R55, R55, 0x1 ;
-        FMUL R5, R5, R5 ;
-        FMUL R19, R19, R19 ;
-        FMUL R18, R18, R18 ;
-        FMUL R34, R34, R34 ;
-        IMAD R6, R55, 0x410, R6 ;
-        FMUL R25, R25, R25 ;
-        IMAD.SHL.U32 R51, R51, 0x4, RZ ;
-        S2R R55, SR_TID.X ;
-        IMAD R6, R54, 0x41, R6 ;
-        IMAD.MOV.U32 R54, RZ, RZ, 0x3f17acc9 ;
-        LOP3.LUT R47, R47, 0x1c, R51.reuse, 0xf8, !PT ;
-        FMUL R23, R23, R23 ;
-        LOP3.LUT R48, R48, 0x1c, R51, 0xf8, !PT ;
-        IMAD.U32 R51, RZ, RZ, UR10 ;
-        LOP3.LUT R47, R47, 0x80, R46, 0xf8, !PT ;
-        FMUL R22, R22, R22 ;
-        S2R R46, SR_TID.X ;
-        LOP3.LUT R47, R48, 0x80, R51, 0xf8, !PT ;
-        S2R R48, SR_TID.X ;
-        IADD3 R47, R44, 0x1, RZ ;
-        F2I.TRUNC.NTZ R44, R45 ;
-    @P1 FADD R16, R4, 1 ;
-        LOP3.LUT P6, RZ, R47, 0x2, RZ, 0xc0, !PT ;
-    @P3 FADD R2, R17, 1 ;
-        F2FP.PACK_AB R36, R37, R36 ;
-        STL [R1+0x2e0], R61 ;
-; Location ./int.jl:340
-        SHF.R.U32.HI R51, RZ, 0x1, R55 ;
-        SGXT.U32 R51, R51, 0x1 ;
-    @P6 FADD R33, RZ, -R33 ;
-    @P4 FADD R33, R40, 1 ;
-        LOP3.LUT R46, R46, 0x1, RZ, 0xc0, !PT ;
-        LOP3.LUT P4, RZ, R44, 0x2, RZ, 0xc0, !PT ;
-        IMAD.SHL.U32 R48, R48, 0x4, RZ ;
-; Location /home/dstn/kotekan/julia/kernels/upchan.jl:1410
-        IMAD R53, R46.reuse, 0x82, R53 ;
-        IMAD R52, R46.reuse, 0x82, R52 ;
-        IMAD R50, R46, 0x82, R50 ;
-        IMAD R49, R46, 0x82, R49 ;
-        LOP3.LUT R46, R41, 0x2, R55, 0xf8, !PT ;
-        FFMA R41, R45, -0.5, R38 ;
-        IMAD R53, R51, 0x41, R53 ;
-        LOP3.LUT R46, R46, 0x4, R48, 0xf8, !PT ;
-        FMUL R45, R41, R41 ;
-        IMAD.MOV.U32 R48, RZ, RZ, 0x3e684e12 ;
-        IMAD R52, R51, 0x41, R52 ;
-        FFMA R39, R45.reuse, -R54, 2.550144195556640625 ;
-        FFMA R47, R45, R48, -1.334560394287109375 ;
-; Location /home/dstn/.julia/packages/LLVM/RpBog/src/interop/base.jl:38
-        S2R R54, SR_TID.X ;
-; Location /home/dstn/kotekan/julia/kernels/upchan.jl:1410
-        IMAD R50, R51.reuse, 0x41, R50 ;
-        LOP3.LUT R46, R46, 0x10, R55, 0xf8, !PT ;
-        IMAD R49, R51, 0x41, R49 ;
-        FFMA R48, R41, R45, RZ ;
-        FFMA R39, R45.reuse, R39, -5.1677198410034179688 ;
-        FFMA R47, R45, R47, 4.0586924552917480469 ;
-        FFMA R39, R39, R48, RZ ;
-        FFMA R47, R45, R47, -4.9348020553588867188 ;
-        LOP3.LUT R48, R44, 0x1, RZ, 0xc0, !PT ;
-        FFMA R39, R41, 3.1415927410125732422, R39 ;
-        FFMA R47, R45, R47, 1 ;
-        ISETP.NE.U32.AND P6, PT, R48, 0x1, PT ;
-        IADD3 R44, R44, 0x1, RZ ;
-        FSEL R45, R47, R39, !P6 ;
-        FSEL R39, R39, R47, !P6 ;
-        LOP3.LUT P6, RZ, R44, 0x2, RZ, 0xc0, !PT ;
-        IMAD.SHL.U32 R51, R54, 0x4, RZ ;
-        IADD3 R44, R42, 0x1, RZ ;
-        IMAD.SHL.U32 R54, R54, 0x2, RZ ;
-        LOP3.LUT R46, R46, 0x20, R51, 0xf8, !PT ;
-        LOP3.LUT R46, R46, 0x8, R54, 0xf8, !PT ;
-    @P6 FADD R39, RZ, -R39 ;
-        LOP3.LUT R41, R46, 0x40, RZ, 0xfc, !PT ;
-        SHF.R.U32.HI R46, RZ, 0x1, R46 ;
-        LEA.HI R47, R41, R41, RZ, 0x1 ;
-        SGXT.U32 R46, R46, 0x6 ;
-        SHF.R.S32.HI R42, RZ, 0x1, R47.reuse ;
-        SHF.R.S32.HI R47, RZ, 0x1f, R47 ;
-        IMAD R48, R46.reuse, 0x41, R57 ;
-        LOP3.LUT P6, RZ, R43, 0x2, RZ, 0xc0, !PT ;
-        IMAD R51, R46, 0x41, R58 ;
-        LEA.HI R47, R47, R42, RZ, 0x6 ;
-        FSEL R41, R45, -R45, !P4 ;
-   @!P2 FMUL R41, RZ, R38 ;
-        LOP3.LUT R47, R47, 0xffffffc0, RZ, 0xc0, !PT ;
-        LOP3.LUT P2, RZ, R44, 0x2, RZ, 0xc0, !PT ;
-        FSETP.GT.AND P4, PT, |R38|, 16777216, PT ;
-        IMAD.IADD R43, R42, 0x1, -R47 ;
-; Location ./int.jl:88
-        IMAD.SHL.U32 R38, R60, 0x20, RZ ;
-; Location /home/dstn/kotekan/julia/kernels/upchan.jl:1410
-        IMAD R44, R43, 0x41, R57 ;
-        LDL.LU R57, [R1+0x1c] ;
-        LOP3.LUT R38, R38, 0x20, RZ, 0xc0, !PT ;
-        IMAD R47, R46.reuse, 0x41, R59 ;
-        IMAD R46, R46, 0x41, R56 ;
-        IMAD.IADD R48, R38.reuse, 0x1, R48 ;
-        IMAD.IADD R46, R38, 0x1, R46 ;
-        IMAD R45, R43.reuse, 0x41, R58 ;
-        STL [R1+0x2cc], R48 ;
-        IMAD R42, R43, 0x41, R56 ;
-        IMAD R43, R43, 0x41, R59 ;
-        STL [R1+0x2bc], R46 ;
-        IMAD.IADD R54, R38.reuse, 0x1, R49 ;
-        IMAD.IADD R49, R38.reuse, 0x1, R51 ;
-        LDL.LU R56, [R1+0x18] ;
-        IMAD.IADD R47, R38.reuse, 0x1, R47 ;
-        IMAD.IADD R45, R38.reuse, 0x1, R45 ;
-        LDL.LU R48, [R1+0x10] ;
-        IMAD.IADD R43, R38, 0x1, R43 ;
-        IMAD.IADD R44, R38.reuse, 0x1, R44 ;
-        LDL.LU R46, [R1+0x28] ;
-        IMAD.IADD R60, R38.reuse, 0x1, R50 ;
-        IMAD.IADD R53, R38.reuse, 0x1, R53 ;
-        STL [R1+0x2d4], R49 ;
-        IMAD.IADD R52, R38, 0x1, R52 ;
-        LDL.LU R51, [R1+0x14] ;
-        LDL.LU R50, [R1+0x20] ;
-        STL [R1+0x2c4], R47 ;
-        LDL.LU R49, [R1+0x24] ;
-        STL [R1+0x2d8], R45 ;
-        LDL.LU R47, [R1+0xc] ;
-        STL [R1+0x2c8], R43 ;
-        IMAD.IADD R38, R38, 0x1, R42 ;
-        STL [R1+0x2d0], R44 ;
-        LDL.LU R45, [R1+0x2c] ;
-        LDL.LU R43, [R1+0x34] ;
-        LDL.LU R44, [R1+0x30] ;
-        LDL.LU R42, [R1+0x38] ;
-        FMUL R13, R13, 0.0042476621456444263458 ;
-        FMUL R35, R35, 0.0042476621456444263458 ;
-        FMUL R29, R29, 0.0042476621456444263458 ;
-        FMUL R28, R28, 0.0042476621456444263458 ;
-        FMUL R12, R12, 0.0042476621456444263458 ;
-        FMUL R5, R5, 0.0042476621456444263458 ;
-        FMUL R19, R19, 0.0042476621456444263458 ;
-<<<<<<< HEAD
-        FMUL R25, R25, R25 ;
-        FMUL R42, R42, 0.0042476621456444263458 ;
-        IMAD R47, R49.reuse, 0x41, R53 ;
-        STL [R1+0x2d0], R46 ;
-        IMAD R50, R49.reuse, 0x41, R56 ;
-    @P3 FADD R31, RZ, -R31 ;
-        IMAD R35, R49, 0x41, R52 ;
-        FSEL R34, R34, -R34, !P5 ;
-        STL [R1+0x2c8], R47 ;
-        LOP3.LUT P3, RZ, R48, 0x2, RZ, 0xc0, !PT ;
-   @!P6 FMUL R34, RZ, R45 ;
-        IADD3 R46, R18, 0x1, RZ ;
-        STL [R1+0x2e0], R51 ;
-        FSETP.GT.AND P5, PT, |R45|, 16777216, PT ;
-        IMAD R48, R49, 0x41, R59 ;
-        LDL.LU R18, [R1+0x35c] ;
-        LDL.LU R47, [R1+0x30] ;
-        LDL.LU R45, [R1+0x34] ;
-        STL [R1+0x2c4], R35 ;
-        STL [R1+0x2dc], R50 ;
-        LDL.LU R51, [R1+0x20] ;
-        IADD3 R35, R32, 0x1, RZ ;
-        LDL.LU R32, [R1+0x358] ;
-        LDL.LU R50, [R1+0x24] ;
-        LDL.LU R53, [R1+0xc] ;
-        LDL.LU R52, [R1+0x1c] ;
-        STL [R1+0x2d8], R48 ;
-        LDL.LU R49, [R1+0x28] ;
-        FMUL R28, R28, R28 ;
-        FMUL R33, R33, R33 ;
-        FMUL R27, R27, R27 ;
-        LDL R58, [R1+0x2ec] ;
-        LDL.LU R48, [R1+0x2c] ;
-    @P3 FADD R7, RZ, -R7 ;
-        LOP3.LUT P3, RZ, R35, 0x2, RZ, 0xc0, !PT ;
-        FMUL R31, R31, R31 ;
-        LOP3.LUT P6, RZ, R46, 0x2, RZ, 0xc0, !PT ;
-        LDL.LU R41, [R1+0x374] ;
-        FMUL R26, R26, R26 ;
-        FMUL R39, R39, 0.0042476621456444263458 ;
-    @P5 FADD R7, R34, 1 ;
-; Location /home/eschnett/src/kotekan/julia/kernels/upchan.jl:1415
-        LOP3.LUT P1, RZ, R61, 0x8, RZ, 0xc0, !PT ;
-        FMUL R26, R26, 0.0042476621456444263458 ;
-        LDL R61, [R1+0x2f0] ;
-    @P0 FADD R16, R17, 1 ;
-    @P3 FADD R2, RZ, -R2 ;
-    @P2 FADD R2, R21, 1 ;
-    @P6 FADD R20, RZ, -R20 ;
-    @P4 FADD R20, R3, 1 ;
-        F2FP.PACK_AB R16, R16, R5 ;
-        LOP3.LUT R5, R4, 0x80000000, RZ, 0x3c, !PT ;
-        STL [R1+0x2e4], R24 ;
-        FMUL R11, R12, R11 ;
-        FMUL R12, R25, 0.0042476621456444263458 ;
-        FMUL R25, R27, 0.0042476621456444263458 ;
-        FMUL R36, R13, R36 ;
-        FMUL R13, R22, 0.0042476621456444263458 ;
-        FMUL R22, R28, 0.0042476621456444263458 ;
-        FMUL R38, R42, R38 ;
-        FMUL R37, R14, R37 ;
-        FMUL R14, R23, 0.0042476621456444263458 ;
-        FMUL R23, R31, 0.0042476621456444263458 ;
-        F2FP.PACK_AB R27, R38, R11 ;
-        F2FP.PACK_AB R31, R34, R10 ;
-        F2FP.PACK_AB R11, R36, R37 ;
-        STL [R1+0x298], R11 ;
-        FMUL R18, R19, R18 ;
-        FMUL R19, R33, 0.0042476621456444263458 ;
-        FMUL R22, R22, R47 ;
-        F2FP.PACK_AB R33, R29, R30 ;
-        FMUL R23, R23, R45 ;
-        F2FP.PACK_AB R29, R7, R6 ;
-        F2FP.PACK_AB R30, R9, R8 ;
-        F2FP.PACK_AB R6, R23, R22 ;
-        LOP3.LUT R22, R21, 0x80000000, RZ, 0x3c, !PT ;
-        FMUL R12, R12, R51 ;
-        FMUL R32, R39, R32 ;
-=======
-        FMUL R18, R18, 0.0042476621456444263458 ;
-        FMUL R34, R34, 0.0042476621456444263458 ;
-        FMUL R25, R25, 0.0042476621456444263458 ;
-        FMUL R22, R22, 0.0042476621456444263458 ;
-    @P2 FADD R20, RZ, -R20 ;
-    @P6 FADD R0, RZ, -R0 ;
-        F2FP.PACK_AB R16, R2, R16 ;
-    @P4 FADD R39, R41, 1 ;
-        STL [R1+0x2a8], R53 ;
-        STL [R1+0x2a4], R52 ;
-        STL [R1+0x2a0], R60 ;
-        STL [R1+0x29c], R54 ;
-        FMUL R13, R13, R57 ;
-        LDL R57, [R1+0x2dc] ;
-        STL [R1+0x2c0], R38 ;
-        FMUL R11, R29, R11 ;
-        FMUL R38, R31, 0.0042476621456444263458 ;
-        FMUL R31, R35, R48 ;
-        FMUL R35, R30, R30 ;
-        FMUL R30, R38, R46 ;
-        FMUL R38, R35, 0.0042476621456444263458 ;
-        FMUL R35, R27, R27 ;
-        FMUL R10, R28, R10 ;
-        FMUL R28, R26, R26 ;
-        FMUL R29, R23, 0.0042476621456444263458 ;
-        FMUL R12, R12, R56 ;
-        FMUL R35, R35, 0.0042476621456444263458 ;
-        FMUL R5, R5, R51 ;
-        FMUL R23, R25, R8 ;
->>>>>>> bdbe7b3b
-        FMUL R19, R19, R50 ;
-        FMUL R28, R28, 0.0042476621456444263458 ;
-        F2FP.PACK_AB R25, R12, R13 ;
-        FMUL R18, R18, R49 ;
-        FMUL R9, R28, R9 ;
-    @P5 FADD R20, R3, 1 ;
-    @P0 FADD R0, R21, 1 ;
-        FMUL R34, R34, R47 ;
-        F2FP.PACK_AB R13, R31, R18 ;
-        F2FP.PACK_AB R12, R30, R34 ;
-        FMUL R27, R38, R45 ;
-        FMUL R8, R29, R43 ;
-        F2FP.PACK_AB R29, R14, R7 ;
-        F2FP.PACK_AB R14, R19, R5 ;
-        FMUL R26, R35, R44 ;
-        F2FP.PACK_AB R11, R11, R27 ;
-        FMUL R22, R22, R42 ;
-        F2FP.PACK_AB R10, R26, R10 ;
-        STL [R1+0x294], R14 ;
-        IADD3 R19, R6, 0x20, RZ ;
-        F2FP.PACK_AB R7, R23, R9 ;
-        STL [R1+0x290], R13 ;
-        F2FP.PACK_AB R5, R22, R8 ;
-        F2FP.PACK_AB R20, R0, R20 ;
-        STL [R1+0x28c], R12 ;
-        LOP3.LUT R22, R21.reuse, 0x80000000, RZ, 0x3c, !PT ;
-        IMAD.SHL.U32 R0, R32, 0x100, RZ ;
-        IADD3 R14, R6, 0x1, RZ ;
-        STL [R1+0x288], R11 ;
-        F2FP.PACK_AB R21, R21, R3 ;
-        IADD3 R13, R6.reuse, 0x21, RZ ;
-        STL [R1+0x284], R10 ;
-        LOP3.LUT R3, R3, 0x80000000, RZ, 0x3c, !PT ;
-        IADD3 R12, R6.reuse, 0x82, RZ ;
-        IMAD.SHL.U32 R23, R19, 0x4, RZ ;
-        IADD3 R9, R6, 0xa3, RZ ;
-        IMAD.SHL.U32 R19, R14, 0x4, RZ ;
-        IADD3 R11, R6.reuse, 0xa2, RZ ;
-        STL [R1+0x280], R7 ;
-        IADD3 R8, R6, 0x1041, RZ ;
-        IADD3 R10, R6, 0x83, RZ ;
-        IMAD.SHL.U32 R14, R13, 0x4, RZ ;
-        STL [R1+0x2e4], R0 ;
-        IMAD.SHL.U32 R13, R12, 0x4, RZ ;
-        F2FP.PACK_AB R22, R22, R3 ;
-        IMAD.SHL.U32 R12, R11, 0x4, RZ ;
-        STL [R1+0x27c], R5 ;
-        LOP3.LUT R18, R17, 0x80000000, RZ, 0x3c, !PT ;
-        IADD3 R7, R6, 0x1061, RZ ;
-        IMAD.SHL.U32 R11, R10, 0x4, RZ ;
-        IADD3 R2, R6, 0x1062, RZ ;
-        IADD3 R0, R6.reuse, 0x1042, RZ ;
-        IMAD.SHL.U32 R10, R9, 0x4, RZ ;
-        IADD3 R3, R6, 0x10c3, RZ ;
-        IMAD.SHL.U32 R9, R8, 0x4, RZ ;
-        LOP3.LUT R5, R4, 0x80000000, RZ, 0x3c, !PT ;
-        IMAD.SHL.U32 R8, R7, 0x4, RZ ;
-        STL [R1+0x298], R25 ;
-        F2FP.PACK_AB R17, R17, R4 ;
-        IMAD.SHL.U32 R7, R0, 0x4, RZ ;
+   @!P1 FMUL R8, RZ, R0 ;
+        F2FP.PACK_AB R40, R5, R11 ;
+        F2FP.PACK_AB R5, R37, R36 ;
+        F2FP.PACK_AB R0, R39, R38 ;
+        F2FP.PACK_AB R18, R18, R13 ;
+        STL [R1+0x284], R5 ;
+        STL [R1+0x280], R0 ;
+    @P2 FADD R4, RZ, -R4 ;
+; Location ./range.jl:901
+        IADD3 R7, R42, R6, R43 ;
+; Location /home/eschnett/.julia/packages/CUDA/rXson/src/device/intrinsics/math.jl:56
+    @P5 FADD R4, R8, 1 ;
+        STL [R1+0x29c], R18 ;
+        LOP3.LUT R5, R21, 0x80000000, RZ, 0x3c, !PT ;
+        IMAD.SHL.U32 R0, R53, 0x2, RZ ;
+        F2FP.PACK_AB R22, R22, R5 ;
+        LOP3.LUT R5, R14, 0x80000000, RZ, 0x3c, !PT ;
+        LOP3.LUT R18, R8, 0x80000000, RZ, 0x3c, !PT ;
+        F2FP.PACK_AB R6, R35, R34 ;
+        LOP3.LUT R0, R0, 0x8, RZ, 0xc0, !PT ;
         F2FP.PACK_AB R18, R18, R5 ;
+        STL [R1+0x288], R6 ;
+        F2FP.PACK_AB R16, R4, R16 ;
+        SHF.R.U32.HI R5, RZ, 0x2, R53 ;
+; Location /home/eschnett/.julia/packages/LLVM/OLMpi/src/interop/base.jl:38
+        LOP3.LUT R0, R0, 0x30, R55.reuse, 0xf8, !PT ;
+; Location ./range.jl:901
+        SHF.R.U32.HI R4, RZ, 0x5, R55 ;
+; Location /home/eschnett/.julia/packages/LLVM/OLMpi/src/interop/base.jl:38
+        LOP3.LUT R5, R0, 0x6, R5, 0xf8, !PT ;
+        LOP3.LUT R6, R58, 0x8, RZ, 0xfc, !PT ;
+; Location ./range.jl:901
+        SGXT.U32 R0, R4, 0x1 ;
+        IADD3 R42, R42, R27, R44 ;
+        F2FP.PACK_AB R21, R17, R21 ;
+        IADD3 R4, R58, 0x820, RZ ;
+; Location /home/eschnett/.julia/packages/LLVM/OLMpi/src/interop/base.jl:38
+        IMAD R4, R2, 0x41, R6 ;
+        F2FP.PACK_AB R27, R10, R9 ;
+        F2FP.PACK_AB R17, R8, R14 ;
+        IMAD R8, R2, 0x41, R58 ;
+        F2FP.PACK_AB R9, R33, R32 ;
+        LOP3.LUT R5, R58.reuse, 0x10, RZ, 0xfc, !PT ;
+        LOP3.LUT R0, R58, 0x18, RZ, 0xfc, !PT ;
+        STL [R1+0x2c0], R4 ;
+        STL [R1+0x28c], R9 ;
+        STL [R1+0x2c4], R8 ;
+        IMAD R4, R3, 0x41, R58 ;
+        IMAD R9, R2.reuse, 0x41, R5 ;
+        IMAD R8, R2, 0x41, R0 ;
+        IMAD R2, R3, 0x41, R6 ;
+        STL [R1+0x2b4], R4 ;
+        F2FP.PACK_AB R10, R31, R30 ;
+        STL [R1+0x2b0], R2 ;
+        IMAD R4, R3, 0x41, R0 ;
+; Location ./range.jl:901
+        IADD3 R0, R0, 0x820, RZ ;
+        IADD3 R2, R6, 0x820, RZ ;
+        STL [R1+0x290], R10 ;
+        IADD3 R6, R50, 0x1061, RZ ;
+        STL [R1+0x2b8], R8 ;
+        STL [R1+0x310], R0 ;
+        STL [R1+0x318], R2 ;
+        IADD3 R10, R7, 0x83, RZ ;
+; Location /home/eschnett/.julia/packages/LLVM/OLMpi/src/interop/base.jl:38
+        IMAD R8, R3, 0x41, R5 ;
+; Location ./range.jl:901
+        IADD3 R3, R5, 0x820, RZ ;
+; Location /home/eschnett/.julia/packages/LLVM/OLMpi/src/interop/base.jl:38
+        IMAD.SHL.U32 R0, R50, 0x4, RZ ;
+        IMAD.SHL.U32 R2, R51, 0x4, RZ ;
+        STL [R1+0x2e0], R0 ;
+; Location ./range.jl:901
+        IMAD.SHL.U32 R12, R6, 0x4, RZ ;
+        F2FP.PACK_AB R13, R26, R25 ;
+        IMAD.SHL.U32 R6, R10, 0x4, RZ ;
+        F2FP.PACK_AB R11, R29, R28 ;
+        STL [R1+0x314], R3 ;
+        STL [R1+0x31c], R2 ;
+        IADD3 R0, R7, 0x1042, RZ ;
+        IADD3 R3, R7.reuse, 0x10c3, RZ ;
+        STL [R1+0x304], R6 ;
+        IADD3 R2, R7, 0x1062, RZ ;
+        STL [R1+0x298], R13 ;
+        IADD3 R5, R7, 0x10c4, RZ ;
+        STL [R1+0x294], R11 ;
         IMAD.SHL.U32 R2, R2, 0x4, RZ ;
-        IADD3 R4, R6.reuse, 0x10e3, RZ ;
+        IMAD.SHL.U32 R6, R0, 0x4, RZ ;
+        STL [R1+0x2bc], R9 ;
         IMAD.SHL.U32 R0, R3, 0x4, RZ ;
-        IADD3 R5, R6.reuse, 0x10c4, RZ ;
-        IMAD.SHL.U32 R25, R6.reuse, 0x4, RZ ;
-        IADD3 R6, R6, 0x10e4, RZ ;
-        STL [R1+0x2fc], R2 ;
+        STL [R1+0x2ac], R8 ;
+        IMAD.SHL.U32 R13, R7, 0x4, RZ ;
+        STL [R1+0x2a8], R4 ;
+        IADD3 R11, R7.reuse, 0xa2, RZ ;
+        IADD3 R9, R7.reuse, 0xa3, RZ ;
+        IADD3 R8, R7.reuse, 0x1061, RZ ;
+        IADD3 R4, R7.reuse, 0x10e3, RZ ;
+        IADD3 R7, R7, 0x10e4, RZ ;
+        STL [R1+0x2f4], R2 ;
+        IMAD.SHL.U32 R11, R11, 0x4, RZ ;
+        IMAD.SHL.U32 R9, R9, 0x4, RZ ;
+        STL [R1+0x2f0], R0 ;
+        IMAD.SHL.U32 R8, R8, 0x4, RZ ;
         IMAD.SHL.U32 R3, R4, 0x4, RZ ;
-        STL [R1+0x2f8], R0 ;
         IMAD.SHL.U32 R2, R5, 0x4, RZ ;
-        IMAD.SHL.U32 R0, R6, 0x4, RZ ;
-        STL [R1+0x2f4], R3 ;
-        STL [R1+0x2f0], R2 ;
-        STL [R1+0x2ec], R0 ;
-        IMAD.SHL.U32 R2, R61, 0x4, RZ ;
-        IADD3 R0, R53, 0x820, RZ ;
-        STL [R1+0x2e8], R2 ;
-        F2FP.PACK_AB R35, R41, R40 ;
-        F2FP.PACK_AB R28, R39, R33 ;
-        STL [R1+0x2b8], R0 ;
-        IADD3 R2, R60, 0x820, RZ ;
-        IADD3 R0, R54, 0x820, RZ ;
-        STL [R1+0x274], R36 ;
-        STL [R1+0x26c], R35 ;
-        STL [R1+0x278], R29 ;
-        STL [R1+0x270], R28 ;
-        STL [R1+0x8], RZ ;
-        STL [R1+0x248], RZ ;
+        IMAD.SHL.U32 R0, R7, 0x4, RZ ;
+        STL [R1+0x2c8], R51 ;
+        STL [R1+0x2cc], R50 ;
+        STL [R1+0x2d0], R42 ;
+        STL [R1+0x270], R40 ;
+        STL [R1+0x27c], R27 ;
+        STL [R1+0x230], RZ ;
+        STL [R1+0x25c], RZ ;
+        STL [R1+0x260], RZ ;
+        STL [R1+0x264], RZ ;
+        STL [R1+0x26c], RZ ;
         STL [R1+0x244], RZ ;
         STL [R1+0x240], RZ ;
-        STL [R1+0x23c], RZ ;
-        STL [R1+0x268], RZ ;
-        STL [R1+0x264], RZ ;
-        STL [R1+0x25c], RZ ;
-        STL [R1+0x258], RZ ;
-        STL [R1+0x234], RZ ;
-        STL [R1+0x20c], RZ ;
-        STL [R1+0x218], RZ ;
-        STL [R1+0x238], RZ ;
-        STL [R1+0x254], RZ ;
-        STL [R1+0x328], R25 ;
-        STL [R1+0x324], R23 ;
-        STL [R1+0x320], R19 ;
-        STL [R1+0x31c], R14 ;
-        STL [R1+0x318], R13 ;
-        STL [R1+0x314], R12 ;
-        STL [R1+0x310], R11 ;
-        IMAD.SHL.U32 R3, R57, 0x4, RZ ;
-        STL [R1+0x32c], R3 ;
-        STL [R1+0x30c], R10 ;
-        IADD3 R3, R52, 0x820, RZ ;
-        STL [R1+0x308], R9 ;
-        STL [R1+0x304], R8 ;
-        STL [R1+0x300], R7 ;
+        STL [R1+0x248], RZ ;
         STL [R1+0x24c], RZ ;
-        STL [R1+0x250], RZ ;
-        STL [R1+0x260], RZ ;
-        STL [R1+0x2b4], R3 ;
-        STL [R1+0x2b0], R2 ;
-        STL [R1+0x2ac], R0 ;
-        ULEA UR11, UR43, 0xffe80000, 0x13 ;
-        LOP3.LUT P1, RZ, R55, 0x8, RZ, 0xc0, !PT ;
-        IMAD.MOV.U32 R59, RZ, RZ, RZ ;
-        CS2R R50, SRZ ;
+        STL [R1+0x10], RZ ;
+        STL [R1+0x20], RZ ;
+        STL [R1+0x2dc], R13 ;
+        STL [R1+0x30c], R12 ;
+        STL [R1+0x308], R11 ;
+        STL [R1+0x300], R9 ;
+        STL [R1+0x2fc], R8 ;
+        STL [R1+0x2f8], R6 ;
+        STL [R1+0x2ec], R3 ;
+        STL [R1+0x2e8], R2 ;
+        STL [R1+0x2e4], R0 ;
+; Location /home/eschnett/.julia/packages/LLVM/OLMpi/src/interop/base.jl:38
+        ULEA UR40, UR40, 0xffe80000, 0x13 ;
+; Location ./range.jl:901
+        LOP3.LUT P1, RZ, R53, 0x8, RZ, 0xc0, !PT ;
+        IMAD.MOV.U32 R54, RZ, RZ, RZ ;
+        CS2R R48, SRZ ;
+        CS2R R52, SRZ ;
         IMAD.MOV.U32 R56, RZ, RZ, RZ ;
-        CS2R R48, SRZ ;
-        IMAD.MOV.U32 R55, RZ, RZ, RZ ;
-        USHF.R.S32.HI UR12, URZ, 0x1f, UR11 ;
+; Location /home/eschnett/.julia/packages/LLVM/OLMpi/src/interop/base.jl:38
+        USHF.R.S32.HI UR8, URZ, 0x1f, UR40 ;
+; Location ./range.jl:901
         UMOV UR4, URZ ;
 
 .L_x_74:
-; Location /home/dstn/.julia/packages/LLVM/RpBog/src/interop/base.jl:38
-        S2R R4, SR_TID.X ;
-        ULOP3.LUT UR5, UR9, 0x60, UR10, 0xf8, !UPT ;
-        IMAD.U32 R3, RZ, RZ, UR10 ;
-        S2R R0, SR_TID.Y ;
-        IMAD.U32 R2, RZ, RZ, UR5 ;
-        LDL R19, [R1+0x328] ;
-; Location /home/dstn/.julia/packages/LLVM/RpBog/src/interop/pointer.jl:114
+; Location ./int.jl:87
+        UIADD3 UR5, UR42, UR4, URZ ;
+; Location ./int.jl:514
+        UISETP.GT.AND UP0, UPT, UR43, UR5, UPT ;
+; Location /home/eschnett/src/kotekan/julia/kernels/upchan.jl:1415
+        PLOP3.LUT P0, PT, PT, PT, UP0, 0x80, 0x0 ;
+   @!P0 BRA `(.L_x_69) ;
+        LDL R13, [R1+0x2d4] ;
+; Location /home/eschnett/.julia/packages/LLVM/OLMpi/src/interop/base.jl:38
+        S2R R0, SR_TID.X ;
+        S2R R14, SR_TID.X ;
+        S2R R2, SR_TID.Y ;
+; Location /home/eschnett/.julia/packages/LLVM/OLMpi/src/interop/pointer.jl:114
         IMAD.MOV.U32 R11, RZ, RZ, 0x4 ;
-        LDL R14, [R1+0x324] ;
-        LDL R13, [R1+0x320] ;
-; Location /home/dstn/.julia/packages/LLVM/RpBog/src/interop/base.jl:38
-        S2R R8, SR_TID.X ;
-        IMAD.SHL.U32 R5, R4, 0x8, RZ ;
-        LDL R12, [R1+0x31c] ;
-        IMAD.SHL.U32 R6, R4, 0x4, RZ ;
-; Location ./int.jl:87
-        LOP3.LUT R0, R0, UR4, RZ, 0xfc, !PT ;
-        IMAD.SHL.U32 R4, R4, 0x2, RZ ;
-        LDL R26, [R1+0x318] ;
-        LOP3.LUT R2, R2, 0x1c, R6, 0xf8, !PT ;
-        LOP3.LUT R0, R0, 0x40, R5, 0xf8, !PT ;
-        IMAD.U32 R25, RZ, RZ, UR10 ;
-        LOP3.LUT R2, R2, 0x80, R3, 0xf8, !PT ;
-        LDL R28, [R1+0x308] ;
-        LOP3.LUT R0, R0, 0x20, R4, 0xf8, !PT ;
-        LDL R27, [R1+0x304] ;
+        LDL R30, [R1+0x2dc] ;
+        LDL R27, [R1+0x2d0] ;
+        LDL R26, [R1+0x308] ;
+; Location /home/eschnett/.julia/packages/LLVM/OLMpi/src/interop/base.jl:38
+        IMAD.SHL.U32 R3, R0, 0x8, RZ ;
+        LDL R25, [R1+0x304] ;
+; Location ./int.jl:296
+        IMAD.U32 R0, RZ, RZ, UR4 ;
+        IMAD.SHL.U32 R19, R14, 0x2, RZ ;
+        LDL R23, [R1+0x300] ;
+; Location /home/eschnett/.julia/packages/LLVM/OLMpi/src/interop/base.jl:38
+        LOP3.LUT R2, R2, 0x40, R3, 0xf8, !PT ;
+        LDL R29, [R1+0x2fc] ;
+; Location ./int.jl:296
+        LOP3.LUT R0, R0, 0x1ff20, R19, 0xc8, !PT ;
+        LDL R28, [R1+0x2f4] ;
+        LOP3.LUT R0, R2, R0, RZ, 0xfc, !PT ;
 ; Location ./int.jl:88
         IMAD.SHL.U32 R0, R0, 0x1000, RZ ;
 ; Location ./int.jl:87
-        IMAD.IADD R2, R2, 0x1, R0 ;
-; Location ./int.jl:288
+        IMAD.IADD R2, R13, 0x1, R0 ;
+; Location ./int.jl:295
         SHF.R.S32.HI R3, RZ, 0x1f, R2 ;
         LEA.HI R3, R3, R2, RZ, 0x1d ;
 ; Location ./int.jl:88
         LOP3.LUT R4, R3, 0xe0000000, RZ, 0xc0, !PT ;
-; Location ./promotion.jl:477
+; Location ./promotion.jl:521
         ISETP.NE.AND P0, PT, R4, R2, PT ;
         ISETP.LT.AND P0, PT, R2, RZ, P0 ;
-; Location ./int.jl:288
+; Location ./int.jl:295
         SHF.R.S32.HI R3, RZ, 0x1d, R3 ;
 ; Location ./int.jl:86
         IADD3 R4, -R3, 0x1, RZ ;
    @!P0 IMAD.MOV R4, RZ, RZ, -R3 ;
         IMAD R4, R4, 0x20000000, R2 ;
-; Location /home/dstn/.julia/packages/LLVM/RpBog/src/interop/pointer.jl:114
+; Location /home/eschnett/.julia/packages/LLVM/OLMpi/src/interop/pointer.jl:114
         IMAD.WIDE R4, R4, R11, c[0x0][0x210] ;
-; Location /home/dstn/.julia/packages/IndexSpaces/MMvQv/src/IndexSpaces.jl:872
+; Location /home/eschnett/.julia/packages/IndexSpaces/SkQyK/src/IndexSpaces.jl:872
         LDG.E.128 R4, [R4.64] ;
-        ULOP3.LUT UR5, UR10, 0x60, URZ, 0xc0, !UPT ;
-        IMAD.SHL.U32 R8, R8, 0x4, RZ ;
-        IMAD.U32 R23, RZ, RZ, UR5 ;
-        LOP3.LUT R23, R23, 0x1c, R8, 0xf8, !PT ;
-        LOP3.LUT R23, R23, 0x80, R25, 0xf8, !PT ;
-<<<<<<< HEAD
-        LDL R25, [R1+0x30c] ;
 ; Location /home/eschnett/src/kotekan/julia/kernels/upchan.jl:1415
-=======
-        LDL R25, [R1+0x2fc] ;
-; Location /home/dstn/kotekan/julia/kernels/upchan.jl:1410
->>>>>>> bdbe7b3b
         SEL R3, R6, R4, !P1 ;
         SEL R9, R7, R5, !P1 ;
-; Location /home/dstn/.julia/packages/CUDA/YIj5X/src/device/intrinsics/warp.jl:29
+; Location /home/eschnett/.julia/packages/CUDA/rXson/src/device/intrinsics/warp.jl:29
         SHFL.BFLY PT, R3, R3, 0x8, 0x1f ;
         SHFL.BFLY PT, R9, R9, 0x8, 0x1f ;
-<<<<<<< HEAD
 ; Location /home/eschnett/src/kotekan/julia/kernels/upchan.jl:1415
-=======
-; Location ./range.jl:883
->>>>>>> bdbe7b3b
         SEL R2, R4, R3, !P1 ;
+; Location ./int.jl:88
+        LOP3.LUT R4, R0, 0x10000, RZ, 0xfc, !PT ;
 ; Location ./int.jl:87
-        LOP3.LUT R4, R23, 0x10000, R0, 0xfe, !PT ;
-        IADD3 R4, R4, UR9, RZ ;
-<<<<<<< HEAD
+        IMAD.IADD R4, R13, 0x1, R4 ;
 ; Location /home/eschnett/src/kotekan/julia/kernels/upchan.jl:1415
-=======
-; Location ./range.jl:883
->>>>>>> bdbe7b3b
         SEL R8, R5, R9, !P1 ;
-; Location ./int.jl:288
+; Location ./int.jl:295
         SHF.R.S32.HI R5, RZ, 0x1f, R4 ;
         LEA.HI R5, R5, R4, RZ, 0x1d ;
-<<<<<<< HEAD
 ; Location /home/eschnett/src/kotekan/julia/kernels/upchan.jl:1415
-=======
-; Location ./range.jl:883
->>>>>>> bdbe7b3b
         SEL R3, R3, R6, !P1 ;
 ; Location ./int.jl:88
         LOP3.LUT R6, R5, 0xe0000000, RZ, 0xc0, !PT ;
-; Location ./promotion.jl:477
+; Location ./promotion.jl:521
         ISETP.NE.AND P0, PT, R6, R4, PT ;
         ISETP.LT.AND P0, PT, R4, RZ, P0 ;
-; Location ./int.jl:288
+; Location ./int.jl:295
         SHF.R.S32.HI R5, RZ, 0x1d, R5 ;
 ; Location ./int.jl:86
         IADD3 R6, -R5, 0x1, RZ ;
    @!P0 IMAD.MOV R6, RZ, RZ, -R5 ;
         IMAD R4, R6, 0x20000000, R4 ;
-; Location /home/dstn/.julia/packages/LLVM/RpBog/src/interop/pointer.jl:114
+; Location /home/eschnett/.julia/packages/LLVM/OLMpi/src/interop/pointer.jl:114
         IMAD.WIDE R4, R4, R11, c[0x0][0x210] ;
-<<<<<<< HEAD
 ; Location /home/eschnett/src/kotekan/julia/kernels/upchan.jl:1415
-=======
-; Location ./range.jl:883
->>>>>>> bdbe7b3b
         SEL R9, R9, R7, !P1 ;
-; Location /home/dstn/.julia/packages/IndexSpaces/MMvQv/src/IndexSpaces.jl:872
+; Location /home/eschnett/.julia/packages/IndexSpaces/SkQyK/src/IndexSpaces.jl:872
         LDG.E.128 R4, [R4.64] ;
-; Location /home/dstn/.julia/packages/LLVM/RpBog/src/interop/base.jl:38
+; Location /home/eschnett/.julia/packages/LLVM/OLMpi/src/interop/base.jl:38
         PRMT R10, R2.reuse, 0x5410, R3.reuse ;
         PRMT R2, R2, 0x7632, R3 ;
         PRMT R3, R8.reuse, 0x5410, R9.reuse ;
-        STS [R19], R10 ;
-        STS [R14], R2 ;
-        STS [R13], R3 ;
-        LDL R19, [R1+0x314] ;
-        LDL R14, [R1+0x310] ;
-        LDL R13, [R1+0x30c] ;
+        STS [R30], R10 ;
+        STS [R27.X4+0x80], R2 ;
+        STS [R27.X4+0x4], R3 ;
         PRMT R8, R8, 0x7632, R9 ;
-        STS [R12], R8 ;
-<<<<<<< HEAD
+        STS [R27.X4+0x84], R8 ;
 ; Location /home/eschnett/src/kotekan/julia/kernels/upchan.jl:1415
-=======
-; Location /home/dstn/kotekan/julia/kernels/upchan.jl:1410
->>>>>>> bdbe7b3b
         SEL R3, R6, R4, !P1 ;
-; Location /home/dstn/.julia/packages/CUDA/YIj5X/src/device/intrinsics/warp.jl:29
+; Location /home/eschnett/.julia/packages/CUDA/rXson/src/device/intrinsics/warp.jl:29
         SHFL.BFLY PT, R3, R3, 0x8, 0x1f ;
-<<<<<<< HEAD
 ; Location /home/eschnett/src/kotekan/julia/kernels/upchan.jl:1415
-=======
-; Location ./range.jl:883
->>>>>>> bdbe7b3b
         SEL R2, R4, R3, !P1 ;
         SEL R6, R3, R6, !P1 ;
-; Location /home/dstn/kotekan/julia/kernels/upchan.jl:1410
         SEL R3, R7, R5, !P1 ;
-; Location /home/dstn/.julia/packages/CUDA/YIj5X/src/device/intrinsics/warp.jl:29
+; Location /home/eschnett/.julia/packages/CUDA/rXson/src/device/intrinsics/warp.jl:29
         SHFL.BFLY PT, R3, R3, 0x8, 0x1f ;
-; Location /home/dstn/.julia/packages/LLVM/RpBog/src/interop/base.jl:38
+; Location /home/eschnett/.julia/packages/LLVM/OLMpi/src/interop/base.jl:38
         PRMT R4, R2.reuse, 0x5410, R6.reuse ;
         PRMT R2, R2, 0x7632, R6 ;
+; Location ./int.jl:88
+        LOP3.LUT R6, R0, 0x80000, RZ, 0xfc, !PT ;
 ; Location ./int.jl:87
-        LOP3.LUT R6, R23, 0x80000, R0, 0xfe, !PT ;
-        IADD3 R6, R6, UR9, RZ ;
-; Location /home/dstn/.julia/packages/LLVM/RpBog/src/interop/base.jl:38
-        STS [R26], R4 ;
-<<<<<<< HEAD
+        IMAD.IADD R6, R13, 0x1, R6 ;
+; Location /home/eschnett/.julia/packages/LLVM/OLMpi/src/interop/base.jl:38
+        STS [R27.X4+0x208], R4 ;
 ; Location /home/eschnett/src/kotekan/julia/kernels/upchan.jl:1415
-=======
-; Location ./range.jl:883
->>>>>>> bdbe7b3b
         SEL R5, R5, R3, !P1 ;
-        LDL R26, [R1+0x300] ;
         SEL R7, R3, R7, !P1 ;
-; Location /home/dstn/.julia/packages/LLVM/RpBog/src/interop/base.jl:38
+        LDL R27, [R1+0x2f0] ;
+; Location /home/eschnett/.julia/packages/LLVM/OLMpi/src/interop/base.jl:38
         PRMT R3, R5.reuse, 0x5410, R7.reuse ;
         PRMT R12, R5, 0x7632, R7 ;
-; Location ./int.jl:288
+; Location ./int.jl:295
         SHF.R.S32.HI R5, RZ, 0x1f, R6 ;
         LEA.HI R5, R5, R6, RZ, 0x1d ;
 ; Location ./int.jl:88
         LOP3.LUT R4, R5, 0xe0000000, RZ, 0xc0, !PT ;
-; Location ./promotion.jl:477
+; Location ./promotion.jl:521
         ISETP.NE.AND P0, PT, R4, R6, PT ;
         ISETP.LT.AND P0, PT, R6, RZ, P0 ;
-; Location ./int.jl:288
+; Location ./int.jl:295
         SHF.R.S32.HI R5, RZ, 0x1d, R5 ;
 ; Location ./int.jl:86
         IADD3 R4, -R5, 0x1, RZ ;
-; Location ./int.jl:87
-        LOP3.LUT R0, R23, 0x90000, R0, 0xfe, !PT ;
-; Location /home/dstn/.julia/packages/LLVM/RpBog/src/interop/base.jl:38
-        STS [R19], R2 ;
+; Location ./int.jl:88
+        LOP3.LUT R0, R0, 0x90000, RZ, 0xfc, !PT ;
 ; Location ./int.jl:86
    @!P0 IMAD.MOV R4, RZ, RZ, -R5 ;
-        LDL R23, [R1+0x2f8] ;
         IMAD R4, R4, 0x20000000, R6 ;
 ; Location ./int.jl:87
-        IADD3 R0, R0, UR9, RZ ;
-        LDL R19, [R1+0x2f4] ;
-; Location /home/dstn/.julia/packages/LLVM/RpBog/src/interop/pointer.jl:114
+        IMAD.IADD R0, R13, 0x1, R0 ;
+; Location /home/eschnett/.julia/packages/LLVM/OLMpi/src/interop/pointer.jl:114
         IMAD.WIDE R4, R4, R11, c[0x0][0x210] ;
-; Location ./int.jl:288
+        LDL R13, [R1+0x2f8] ;
+; Location ./int.jl:295
         SHF.R.S32.HI R8, RZ, 0x1f, R0 ;
-; Location /home/dstn/.julia/packages/IndexSpaces/MMvQv/src/IndexSpaces.jl:872
+; Location /home/eschnett/.julia/packages/IndexSpaces/SkQyK/src/IndexSpaces.jl:872
         LDG.E.128 R4, [R4.64] ;
-; Location ./int.jl:288
+; Location ./int.jl:295
         LEA.HI R8, R8, R0, RZ, 0x1d ;
 ; Location ./int.jl:88
         LOP3.LUT R9, R8, 0xe0000000, RZ, 0xc0, !PT ;
-; Location ./promotion.jl:477
+; Location ./promotion.jl:521
         ISETP.NE.AND P0, PT, R9, R0, PT ;
         ISETP.LT.AND P0, PT, R0, RZ, P0 ;
-; Location ./int.jl:288
+; Location ./int.jl:295
         SHF.R.S32.HI R8, RZ, 0x1d, R8 ;
 ; Location ./int.jl:86
         IADD3 R9, -R8, 0x1, RZ ;
    @!P0 IMAD.MOV R9, RZ, RZ, -R8 ;
         IMAD R9, R9, 0x20000000, R0 ;
-; Location /home/dstn/.julia/packages/LLVM/RpBog/src/interop/pointer.jl:114
+; Location /home/eschnett/.julia/packages/LLVM/OLMpi/src/interop/pointer.jl:114
         IMAD.WIDE R8, R9, R11, c[0x0][0x210] ;
-; Location /home/dstn/.julia/packages/IndexSpaces/MMvQv/src/IndexSpaces.jl:872
+; Location /home/eschnett/.julia/packages/IndexSpaces/SkQyK/src/IndexSpaces.jl:872
         LDG.E.128 R8, [R8.64] ;
-; Location /home/dstn/.julia/packages/LLVM/RpBog/src/interop/base.jl:38
-        STS [R14], R3 ;
-        STS [R13], R12 ;
-        LDL R14, [R1+0x2f0] ;
-        LDL R13, [R1+0x2ec] ;
-; Location /home/dstn/.julia/packages/CUDA/YIj5X/src/device/intrinsics/synchronization.jl:16
-        UMOV UR5, 0x100 ;
-        UMOV UR6, URZ ;
-        UMOV UR7, URZ ;
-        UMOV UR8, UR4 ;
-<<<<<<< HEAD
+; Location /home/eschnett/.julia/packages/LLVM/OLMpi/src/interop/base.jl:38
+        STS [R26], R2 ;
+        STS [R25], R3 ;
+        STS [R23], R12 ;
+        LDL R26, [R1+0x2ec] ;
+        LDL R25, [R1+0x2e8] ;
+        LDL R23, [R1+0x2e4] ;
+; Location /home/eschnett/.julia/packages/CUDA/rXson/src/device/intrinsics/synchronization.jl:16
+        UMOV UR5, URZ ;
 ; Location /home/eschnett/src/kotekan/julia/kernels/upchan.jl:1415
-=======
-; Location /home/dstn/kotekan/julia/kernels/upchan.jl:1410
->>>>>>> bdbe7b3b
         SEL R0, R6, R4, !P1 ;
         SEL R2, R7, R5, !P1 ;
-; Location /home/dstn/.julia/packages/CUDA/YIj5X/src/device/intrinsics/warp.jl:29
+; Location /home/eschnett/.julia/packages/CUDA/rXson/src/device/intrinsics/warp.jl:29
         SHFL.BFLY PT, R0, R0, 0x8, 0x1f ;
         SHFL.BFLY PT, R2, R2, 0x8, 0x1f ;
-<<<<<<< HEAD
 ; Location /home/eschnett/src/kotekan/julia/kernels/upchan.jl:1415
-=======
-; Location ./range.jl:883
->>>>>>> bdbe7b3b
         SEL R4, R4, R0, !P1 ;
         SEL R0, R0, R6, !P1 ;
         SEL R5, R5, R2, !P1 ;
         SEL R7, R2, R7, !P1 ;
-; Location /home/dstn/.julia/packages/LLVM/RpBog/src/interop/base.jl:38
+; Location /home/eschnett/.julia/packages/LLVM/OLMpi/src/interop/base.jl:38
         PRMT R2, R4.reuse, 0x5410, R0.reuse ;
         PRMT R0, R4, 0x7632, R0 ;
-        STS [R28], R2 ;
-        STS [R27], R0 ;
-<<<<<<< HEAD
+        STS [R30+0x4104], R2 ;
+        STS [R29], R0 ;
 ; Location /home/eschnett/src/kotekan/julia/kernels/upchan.jl:1415
-=======
-; Location /home/dstn/kotekan/julia/kernels/upchan.jl:1410
->>>>>>> bdbe7b3b
         SEL R2, R11, R9, !P1 ;
         SEL R0, R10, R8, !P1 ;
-; Location /home/dstn/.julia/packages/CUDA/YIj5X/src/device/intrinsics/warp.jl:29
+; Location /home/eschnett/.julia/packages/CUDA/rXson/src/device/intrinsics/warp.jl:29
         SHFL.BFLY PT, R2, R2, 0x8, 0x1f ;
         SHFL.BFLY PT, R0, R0, 0x8, 0x1f ;
-; Location /home/dstn/.julia/packages/LLVM/RpBog/src/interop/base.jl:38
-        PRMT R3, R5.reuse, 0x5410, R7.reuse ;
+; Location /home/eschnett/.julia/packages/LLVM/OLMpi/src/interop/base.jl:38
+        PRMT R3, R5, 0x5410, R7 ;
+        STS [R13], R3 ;
+        S2R R13, SR_TID.X ;
         PRMT R5, R5, 0x7632, R7 ;
-        STS [R26], R3 ;
-        STS [R25], R5 ;
-<<<<<<< HEAD
 ; Location /home/eschnett/src/kotekan/julia/kernels/upchan.jl:1415
-=======
-; Location ./range.jl:883
->>>>>>> bdbe7b3b
         SEL R9, R9, R2, !P1 ;
         SEL R8, R8, R0, !P1 ;
         SEL R0, R0, R10, !P1 ;
         SEL R2, R2, R11, !P1 ;
-; Location /home/dstn/.julia/packages/LLVM/RpBog/src/interop/base.jl:38
+; Location /home/eschnett/.julia/packages/LLVM/OLMpi/src/interop/base.jl:38
         PRMT R3, R8.reuse, 0x5410, R0.reuse ;
         PRMT R0, R8, 0x7632, R0 ;
         PRMT R4, R9.reuse, 0x5410, R2.reuse ;
+        STS [R28], R5 ;
         PRMT R2, R9, 0x7632, R2 ;
-        STS [R23], R3 ;
-        STS [R19], R0 ;
-        STS [R14], R4 ;
-        STS [R13], R2 ;
-; Location /home/dstn/.julia/packages/CUDA/YIj5X/src/device/intrinsics/synchronization.jl:16
+        STS [R27], R3 ;
+        IMAD.SHL.U32 R13, R13, 0x2, RZ ;
+        STS [R26], R0 ;
+        STS [R25], R4 ;
+        LOP3.LUT R13, R13, 0x8, RZ, 0xc0, !PT ;
+        STS [R23], R2 ;
+; Location /home/eschnett/.julia/packages/CUDA/rXson/src/device/intrinsics/synchronization.jl:16
+        IMAD.U32 R0, RZ, RZ, UR4 ;
+; Location /home/eschnett/.julia/packages/LLVM/OLMpi/src/interop/base.jl:38
+        IMAD.SHL.U32 R23, R14, 0x10, RZ ;
+        SHF.R.U32.HI R14, RZ, 0x2, R14 ;
+; Location /home/eschnett/.julia/packages/CUDA/rXson/src/device/intrinsics/synchronization.jl:16
+        LOP3.LUT R0, R0, 0x30, R23.reuse, 0xf8, !PT ;
+; Location /home/eschnett/.julia/packages/LLVM/OLMpi/src/interop/base.jl:38
+        LOP3.LUT R13, R13, 0x30, R23, 0xf8, !PT ;
+; Location /home/eschnett/.julia/packages/CUDA/rXson/src/device/intrinsics/synchronization.jl:16
+        LOP3.LUT R0, R0, 0x8, R19, 0xf8, !PT ;
+; Location /home/eschnett/.julia/packages/LLVM/OLMpi/src/interop/base.jl:38
+        LOP3.LUT R13, R13, 0x6, R14, 0xf8, !PT ;
+; Location /home/eschnett/.julia/packages/CUDA/rXson/src/device/intrinsics/synchronization.jl:16
+        LOP3.LUT R2, R14, 0x1, R0, 0xfe, !PT ;
+        LOP3.LUT R0, R13, UR4, RZ, 0xfc, !PT ;
+        STL [R1+0x2a0], R2 ;
+        STL [R1+0x2a4], R0 ;
         BAR.SYNC 0x0 ;
 
 .L_x_71:
         LDL R0, [R1+0x2a4] ;
-        LDL.LU R5, [R1+0x250] ;
-        LDL R4, [R1+0x280] ;
-; Location /home/dstn/.julia/packages/LLVM/RpBog/src/interop/base.jl:38
-        IMAD.MOV.U32 R58, RZ, RZ, 0x64006400 ;
-        LDL.LU R12, [R1+0x218] ;
-        IMAD.MOV.U32 R53, RZ, RZ, 0x54005400 ;
-        LDL R13, [R1+0x298] ;
-        LDL R7, [R1+0x2a0] ;
-        STL [R1+0x848], R20 ;
-        LDL R9, [R1+0x290] ;
-        LDL R8, [R1+0x288] ;
-        STL [R1+0x83c], R46 ;
-        STL [R1+0x84c], R43 ;
-        STL [R1+0x840], R22 ;
-        STL [R1+0x844], R21 ;
-        STL [R1+0x838], R51 ;
-        STL [R1+0x82c], R34 ;
-        STL [R1+0x834], R32 ;
-        STL [R1+0x830], R50 ;
-        STL [R1+0x828], R35 ;
-        STL [R1+0x814], R36 ;
-        STL [R1+0x81c], R33 ;
-        STL [R1+0x824], R39 ;
-        STL [R1+0x820], R38 ;
+        LDL.LU R3, [R1+0x254] ;
+        LDL R14, [R1+0x284] ;
+        LDL R13, [R1+0x29c] ;
+        LDL R8, [R1+0x294] ;
+        LDL R7, [R1+0x28c] ;
+; Location /home/eschnett/.julia/packages/LLVM/OLMpi/src/interop/base.jl:38
+        S2R R19, SR_TID.Y ;
+        S2R R5, SR_TID.X ;
+        IMAD.MOV.U32 R55, RZ, RZ, 0x54005400 ;
+        STL [R1+0x79c], R24 ;
+        STL [R1+0x7a8], R24 ;
+        STL [R1+0x83c], R44 ;
+        LDL R4, [R1+0x278] ;
+; Location ./int.jl:88
+        IMAD.SHL.U32 R19, R19, 0x20, RZ ;
+        STL [R1+0x848], R47 ;
+; Location /home/eschnett/.julia/packages/LLVM/OLMpi/src/interop/base.jl:38
+        IMAD.SHL.U32 R5, R5, 0x10, RZ ;
+        STL [R1+0x840], R45 ;
+; Location ./range.jl:901
+        SHF.R.U32.HI R5, RZ, 0x5, R5 ;
+        STL [R1+0x844], R46 ;
+        SGXT.U32 R5, R5, 0x1 ;
+; Location /home/eschnett/.julia/packages/LLVM/OLMpi/src/interop/base.jl:38
+        IMAD.MOV.U32 R24, RZ, RZ, 0x64006400 ;
+        STL [R1+0x838], R52 ;
+        LDL R34, [R1+0x270] ;
+        LDL R33, [R1+0x274] ;
+        STL [R1+0x830], R43 ;
+        STL [R1+0x82c], R42 ;
+        STL [R1+0x834], R57 ;
+        STL [R1+0x828], R58 ;
+        STL [R1+0x824], R61 ;
+        STL [R1+0x820], R54 ;
+        STL [R1+0x81c], R41 ;
+        STL [R1+0x810], R39 ;
         STL [R1+0x818], R40 ;
-        STL [R1+0x810], R41 ;
-        STL [R1+0x80c], R55 ;
-        STL [R1+0x800], R44 ;
-        STL [R1+0x808], R44 ;
-        STL [R1+0x7fc], R37 ;
-        STL [R1+0x7ec], R45 ;
-        STL [R1+0x7f0], R45 ;
-        STL [R1+0x804], R45 ;
-        STL [R1+0x7d8], R60 ;
-        STL [R1+0x7e0], R60 ;
-        STL [R1+0x7f8], R60 ;
-        STL [R1+0x7e8], R56 ;
-        STL [R1+0x7f4], R56 ;
-        STL [R1+0x7d4], R61 ;
-        STL [R1+0x7dc], R61 ;
-        STL [R1+0x7e4], R61 ;
-        STL [R1+0x7d0], R59 ;
-        STL [R1+0x7c0], R24 ;
-        STL [R1+0x7cc], R24 ;
-        STL [R1+0x7b4], R15 ;
-        STL [R1+0x7b8], R15 ;
-        LEA R0, R0, UR6, 0x2 ;
-; Location ./int.jl:366
-        LOP3.LUT R11, R5, 0x88888888, RZ, 0x3c, !PT ;
-; Location /home/dstn/.julia/packages/LLVM/RpBog/src/interop/base.jl:38
-        LDS R3, [R0] ;
-        IMAD.MOV.U32 R14, RZ, RZ, R4 ;
-        STL [R1+0x220], R0 ;
+        STL [R1+0x814], R38 ;
+        STL [R1+0x80c], R37 ;
+        STL [R1+0x808], R53 ;
+        STL [R1+0x7f4], R60 ;
+        STL [R1+0x800], R60 ;
+        STL [R1+0x7ec], R56 ;
+        STL [R1+0x7f8], R56 ;
+        STL [R1+0x798], R15 ;
+        STL [R1+0x7a4], R15 ;
+        STL [R1+0x7ac], R15 ;
+        STL [R1+0x7bc], R15 ;
+        STL [R1+0x7c4], R15 ;
+        STL [R1+0x7cc], R15 ;
+        STL [R1+0x7d8], R15 ;
+        STL [R1+0x7fc], R15 ;
+        STL [R1+0x7f0], R59 ;
+; Location ./int.jl:88
+        IADD3 R9, R0, UR5, RZ ;
+; Location /home/eschnett/.julia/packages/LLVM/OLMpi/src/interop/base.jl:38
+        S2R R0, SR_TID.Y ;
+; Location ./int.jl:88
+        SHF.R.S32.HI R25, RZ, 0x4, R9.reuse ;
+        SHF.R.S32.HI R11, RZ, 0x1, R9.reuse ;
+        SHF.R.S32.HI R12, RZ, 0x3, R9.reuse ;
+        SHF.R.S32.HI R10, RZ, 0x2, R9 ;
+        SGXT R25, R25, 0x1 ;
+        SGXT R11, R11, 0x1 ;
+        SGXT R12, R12, 0x1 ;
+        SGXT R10, R10, 0x1 ;
+        LOP3.LUT R25, R25, 0x82, RZ, 0xc0, !PT ;
+        LOP3.LUT R11, R11, 0x410, RZ, 0xc0, !PT ;
+        LOP3.LUT R12, R12, 0x104, RZ, 0xc0, !PT ;
+; Location /home/eschnett/.julia/packages/LLVM/OLMpi/src/interop/base.jl:38
+        SHF.R.U32.HI R0, RZ, 0x1, R0 ;
+; Location ./int.jl:88
+        LOP3.LUT R10, R10, 0x208, RZ, 0xc0, !PT ;
+; Location /home/eschnett/.julia/packages/LLVM/OLMpi/src/interop/base.jl:38
+        LOP3.LUT R0, R0, 0x20, R19, 0xf8, !PT ;
+; Location ./int.jl:88
+        SHF.R.S32.HI R9, RZ, 0x7, R9 ;
+        LDL.LU R19, [R1+0x21c] ;
+; Location /home/eschnett/.julia/packages/LLVM/OLMpi/src/interop/base.jl:38
+        LOP3.LUT R0, R0, 0x8, RZ, 0xfc, !PT ;
+; Location ./int.jl:88
+        SGXT R9, R9, 0x1 ;
+; Location ./int.jl:87
+        IADD3 R0, R11, R0, R25 ;
+        IADD3 R0, R10, R0, R12 ;
+; Location ./int.jl:88
+        LOP3.LUT R9, R9, 0x1041, RZ, 0xc0, !PT ;
+; Location ./int.jl:87
+        IMAD R0, R5, 0x41, R0 ;
+        IMAD.IADD R0, R9, 0x1, R0 ;
+; Location /home/eschnett/.julia/packages/LLVM/OLMpi/src/interop/base.jl:38
+        IMAD.SHL.U32 R5, R0, 0x4, RZ ;
+        LDS R23, [R5] ;
         IMAD.MOV.U32 R0, RZ, RZ, 0x4800 ;
-        HADD2 R6, R0.H0_H0, 64, 64 ;
-; Location ./int.jl:366
-        LOP3.LUT R12, R12, 0x88888888, RZ, 0x3c, !PT ;
-        LOP3.LUT R3, R3, 0x88888888, RZ, 0x3c, !PT ;
-; Location ./int.jl:495
-        SHF.R.U32.HI R4, RZ, 0x8, R3 ;
-; Location /home/dstn/.julia/packages/LLVM/RpBog/src/interop/base.jl:38
-        LOP3.LUT R5, R3.reuse, 0xf000f, R58, 0xe2, !PT ;
-        LOP3.LUT R3, R3, 0xf000f0, R53, 0xe2, !PT ;
-        HADD2 R23, R3, -R6 ;
-        HMUL2 R3, -R14, R23 ;
-        STL [R1+0x1ac], R23 ;
-        LOP3.LUT R23, R12, 0xf000f0, R53, 0xe2, !PT ;
-        HADD2 R20, R23, -R6.reuse ;
-        LDL R23, [R1+0x278] ;
-        HADD2 R2, R0.H0_H0, 1024, 1024 ;
-        LOP3.LUT R0, R4.reuse, 0xf000f, R58.reuse, 0xe2, !PT ;
-        LOP3.LUT R4, R4, 0xf000f0, R53, 0xe2, !PT ;
-; Location ./int.jl:495
-        SHF.R.U32.HI R27, RZ, 0x8, R11 ;
-; Location /home/dstn/.julia/packages/LLVM/RpBog/src/interop/base.jl:38
-        LOP3.LUT R10, R11.reuse, 0xf000f, R58, 0xe2, !PT ;
-        HADD2 R46, R4, -R6 ;
-        LOP3.LUT R11, R11, 0xf000f0, R53, 0xe2, !PT ;
-        LDL R4, [R1+0x274] ;
-        HADD2 R43, R5, -R2 ;
-        HADD2 R11, R11, -R6 ;
-        HADD2 R10, R10, -R2 ;
-        HMUL2 R5, -R14, R43 ;
-        HFMA2 R11, R13.reuse, R11, R3 ;
-; Location ./int.jl:366
-        LOP3.LUT R3, R49, 0x88888888, RZ, 0x3c, !PT ;
-; Location /home/dstn/.julia/packages/LLVM/RpBog/src/interop/base.jl:38
-        HFMA2 R10, R13, R10, R5 ;
-        LEA R5, R7, UR6, 0x2 ;
-        LOP3.LUT R26, R27, 0xf000f, R58, 0xe2, !PT ;
-        LOP3.LUT R7, R3, 0xf000f0, R53.reuse, 0xe2, !PT ;
-        LOP3.LUT R27, R27, 0xf000f0, R53, 0xe2, !PT ;
-        HADD2 R22, R7, -R6.reuse ;
+        PRMT R6, R0, 0x7610, R6 ;
+        STL [R1+0x22c], R5 ;
+        HADD2 R2, R6.reuse.H0_H0, 1024, 1024 ;
+        HADD2 R6, R6.H0_H0, 64, 64 ;
+; Location ./int.jl:373
+        LOP3.LUT R5, R3, 0x88888888, RZ, 0x3c, !PT ;
+; Location /home/eschnett/.julia/packages/LLVM/OLMpi/src/interop/base.jl:38
+        LOP3.LUT R29, R5, 0xf000f0, R55, 0xe2, !PT ;
+        HADD2 R29, R29, -R6 ;
+; Location ./int.jl:373
+        LOP3.LUT R23, R23, 0x88888888, RZ, 0x3c, !PT ;
+; Location /home/eschnett/.julia/packages/LLVM/OLMpi/src/interop/base.jl:38
+        LOP3.LUT R0, R23, 0xf000f0, R55, 0xe2, !PT ;
+        HADD2 R26, R0, -R6 ;
+        HMUL2 R0, -R14, R26 ;
+        STL [R1+0x1c0], R26 ;
+        LOP3.LUT R3, R23, 0xf000f, R24, 0xe2, !PT ;
+        HFMA2 R29, R13, R29, R0 ;
+        IMAD.MOV.U32 R0, RZ, RZ, R8 ;
+        IMAD.MOV.U32 R8, RZ, RZ, R7 ;
+        LOP3.LUT R28, R5, 0xf000f, R24, 0xe2, !PT ;
+; Location ./int.jl:373
+        LOP3.LUT R26, R49, 0x88888888, RZ, 0x3c, !PT ;
+; Location /home/eschnett/.julia/packages/LLVM/OLMpi/src/interop/base.jl:38
+        HADD2 R27, R3, -R2 ;
+; Location ./int.jl:528
+        SHF.R.U32.HI R23, RZ, 0x8, R23 ;
+; Location /home/eschnett/.julia/packages/LLVM/OLMpi/src/interop/base.jl:38
+        LOP3.LUT R7, R26, 0xf000f, R24.reuse, 0xe2, !PT ;
+        HADD2 R28, R28, -R2.reuse ;
+; Location ./int.jl:528
+        SHF.R.U32.HI R5, RZ, 0x8, R5 ;
+; Location /home/eschnett/.julia/packages/LLVM/OLMpi/src/interop/base.jl:38
+        HMUL2 R3, -R14, R27 ;
+        HADD2 R49, R7, -R2 ;
+        LOP3.LUT R7, R23, 0xf000f, R24.reuse, 0xe2, !PT ;
+        HFMA2 R28, R13, R28, R3 ;
+        LOP3.LUT R3, R5, 0xf000f, R24, 0xe2, !PT ;
+        HADD2 R44, R7, -R2.reuse ;
+        HADD2 R3, R3, -R2 ;
+        HMUL2 R7, -R14, R44 ;
+        HFMA2 R3, R13, R3, R7 ;
+        LDL R7, [R1+0x27c] ;
+        STL [R1+0x1c4], R27 ;
+        STL [R1+0x98], R49 ;
+        LOP3.LUT R23, R23, 0xf000f0, R55, 0xe2, !PT ;
+        HADD2 R52, R23, -R6 ;
+        LOP3.LUT R5, R5, 0xf000f0, R55, 0xe2, !PT ;
+        HADD2 R5, R5, -R6 ;
+; Location ./int.jl:373
+        LOP3.LUT R30, R19, 0x88888888, RZ, 0x3c, !PT ;
+; Location /home/eschnett/.julia/packages/LLVM/OLMpi/src/interop/base.jl:38
+        LOP3.LUT R27, R30, 0xf000f0, R55.reuse, 0xe2, !PT ;
+        LOP3.LUT R19, R26, 0xf000f0, R55, 0xe2, !PT ;
+        HADD2 R47, R27, -R6.reuse ;
+        LOP3.LUT R31, R30, 0xf000f, R24, 0xe2, !PT ;
+        HADD2 R45, R19, -R6 ;
+        IMAD.MOV.U32 R19, RZ, RZ, R47 ;
+        HADD2 R46, R31, -R2 ;
+        STL [R1+0x40], R47 ;
+        HFMA2 R29, -R0.reuse, R19, R29 ;
+        S2R R19, SR_TID.Y ;
+        HFMA2 R28, -R0, R46, R28 ;
+        S2R R47, SR_TID.Y ;
+        HFMA2 R28, R8, R49, R28 ;
+        S2R R49, SR_TID.X ;
+        SHF.R.U32.HI R19, RZ, 0x1, R19 ;
+; Location ./int.jl:88
+        IMAD.SHL.U32 R47, R47, 0x20, RZ ;
+; Location /home/eschnett/.julia/packages/LLVM/OLMpi/src/interop/base.jl:38
+        LOP3.LUT R19, R19, 0x20, R47, 0xf8, !PT ;
+        IMAD.SHL.U32 R49, R49, 0x10, RZ ;
+        HFMA2 R29, R8, R45, R29 ;
+; Location ./int.jl:528
+        SHF.R.U32.HI R30, RZ, 0x8, R30 ;
+; Location /home/eschnett/.julia/packages/LLVM/OLMpi/src/interop/base.jl:38
+        HMUL2 R27, R4, R28 ;
+        LOP3.LUT R19, R19, 0x10, RZ, 0xfc, !PT ;
+; Location ./int.jl:528
+        SHF.R.U32.HI R26, RZ, 0x8, R26 ;
+        STL [R1+0x48], R46 ;
+; Location ./int.jl:87
+        IADD3 R19, R11, R19, R25 ;
+; Location ./range.jl:901
+        SHF.R.U32.HI R49, RZ, 0x5, R49 ;
+        LDL.LU R47, [R1+0x848] ;
+; Location ./int.jl:87
+        IADD3 R19, R10, R19, R12 ;
+; Location ./range.jl:901
+        SGXT.U32 R49, R49, 0x1 ;
+; Location /home/eschnett/.julia/packages/LLVM/OLMpi/src/interop/base.jl:38
+        HMUL2 R31, -R4, R29 ;
+; Location ./int.jl:87
+        IMAD R19, R49, 0x41, R19 ;
+        LDL.LU R46, [R1+0x844] ;
+        IMAD.IADD R19, R9, 0x1, R19 ;
+; Location /home/eschnett/.julia/packages/LLVM/OLMpi/src/interop/base.jl:38
+        HFMA2 R28, R7, R28, R31 ;
+        IMAD.SHL.U32 R31, R19, 0x4, RZ ;
+        IMAD.MOV.U32 R19, RZ, RZ, R52 ;
+        HFMA2 R29, R7, R29, R27 ;
+        STL [R1+0x234], R31 ;
+        HMUL2 R27, -R14, R19 ;
+        LDS R19, [R31] ;
+        LOP3.LUT R31, R30, 0xf000f0, R55, 0xe2, !PT ;
+        LOP3.LUT R30, R30, 0xf000f, R24, 0xe2, !PT ;
+        HADD2 R32, R30, -R2 ;
+        HFMA2 R3, -R0, R32, R3 ;
+        STL [R1+0x5c], R32 ;
+        HFMA2 R5, R13, R5, R27 ;
+        LOP3.LUT R27, R26.reuse, 0xf000f, R24, 0xe2, !PT ;
+        LOP3.LUT R26, R26, 0xf000f0, R55, 0xe2, !PT ;
+        LDL.LU R32, [R1+0x250] ;
+        HADD2 R35, R27, -R2 ;
+        HADD2 R51, R26, -R6 ;
+        HFMA2 R26, R8, R35, R3 ;
+        STL [R1+0x140], R35 ;
+        LDL.LU R35, [R1+0x214] ;
+; Location /home/eschnett/.julia/packages/IndexSpaces/SkQyK/src/IndexSpaces.jl:1968
+        IMAD.MOV.U32 R23, RZ, RZ, R20 ;
+        HMMA.16816.F16 R28, R20, R28, RZ ;
+; Location /home/eschnett/.julia/packages/LLVM/OLMpi/src/interop/base.jl:38
+        HADD2 R23, R31, -R6 ;
+        HFMA2 R5, -R0, R23, R5 ;
+        HFMA2 R27, R8, R51, R5 ;
+        HMUL2 R3, R4.reuse, R26.reuse ;
+        HMUL2 R5, -R4, R27.reuse ;
+        STL [R1+0x54], R23 ;
+        HFMA2 R27, R7.reuse, R27, R3 ;
+        HFMA2 R26, R7, R26, R5 ;
+        IMAD.MOV.U32 R3, RZ, RZ, R34 ;
+        IMAD.MOV.U32 R5, RZ, RZ, R33 ;
+; Location /home/eschnett/.julia/packages/IndexSpaces/SkQyK/src/IndexSpaces.jl:1968
+        IMAD.MOV.U32 R23, RZ, RZ, R20 ;
+; Location /home/eschnett/.julia/packages/LLVM/OLMpi/src/interop/base.jl:38
+        HMUL2 R30, R3.reuse, R28 ;
+        HMUL2 R31, -R3, R29 ;
+; Location /home/eschnett/.julia/packages/IndexSpaces/SkQyK/src/IndexSpaces.jl:1968
+        HMMA.16816.F16 R26, R20, R26, RZ ;
+; Location /home/eschnett/.julia/packages/LLVM/OLMpi/src/interop/base.jl:38
+        HFMA2 R29, R5, R29, R30 ;
+; Location ./int.jl:373
+        LOP3.LUT R23, R19, 0x88888888, RZ, 0x3c, !PT ;
+; Location /home/eschnett/.julia/packages/LLVM/OLMpi/src/interop/base.jl:38
+        LOP3.LUT R34, R23, 0xf000f, R24, 0xe2, !PT ;
+        HFMA2 R28, R5, R28, R31 ;
+; Location /home/eschnett/.julia/packages/IndexSpaces/SkQyK/src/IndexSpaces.jl:1968
+        IMAD.MOV.U32 R19, RZ, RZ, R16 ;
+; Location /home/eschnett/.julia/packages/LLVM/OLMpi/src/interop/base.jl:38
+        HADD2 R50, R34, -R2 ;
+        STL [R1+0x14c], R51 ;
+        HMUL2 R34, -R14, R50 ;
+        STL [R1+0x1e0], R50 ;
+; Location /home/eschnett/.julia/packages/IndexSpaces/SkQyK/src/IndexSpaces.jl:1968
+        HMMA.16816.F16 R50, R16, R28, RZ ;
+        STL [R1+0x134], R45 ;
+        STL [R1+0x1cc], R44 ;
+        LDL.LU R45, [R1+0x840] ;
+        LDL.LU R44, [R1+0x83c] ;
+        STL [R1+0x1c8], R52 ;
+        LDL.LU R52, [R1+0x838] ;
+; Location ./int.jl:373
+        LOP3.LUT R30, R32, 0x88888888, RZ, 0x3c, !PT ;
+; Location /home/eschnett/.julia/packages/LLVM/OLMpi/src/interop/base.jl:38
+        LOP3.LUT R32, R23, 0xf000f0, R55.reuse, 0xe2, !PT ;
+        LOP3.LUT R33, R30.reuse, 0xf000f, R24, 0xe2, !PT ;
+        LOP3.LUT R31, R30, 0xf000f0, R55, 0xe2, !PT ;
+        HADD2 R36, R32, -R6 ;
+        HADD2 R33, R33, -R2 ;
+        HADD2 R31, R31, -R6 ;
+        HMUL2 R32, -R14, R36 ;
+        HFMA2 R19, R13.reuse, R33, R34 ;
+        HFMA2 R31, R13, R31, R32 ;
+; Location ./int.jl:373
+        LOP3.LUT R34, R35, 0x88888888, RZ, 0x3c, !PT ;
+        LOP3.LUT R32, R48, 0x88888888, RZ, 0x3c, !PT ;
+        STL [R1+0x1d8], R36 ;
+; Location ./int.jl:528
+        SHF.R.U32.HI R29, RZ, 0x8, R30 ;
+; Location /home/eschnett/.julia/packages/LLVM/OLMpi/src/interop/base.jl:38
+        LOP3.LUT R30, R32, 0xf000f0, R55, 0xe2, !PT ;
+; Location ./int.jl:528
+        SHF.R.U32.HI R23, RZ, 0x8, R23 ;
+; Location /home/eschnett/.julia/packages/LLVM/OLMpi/src/interop/base.jl:38
+        LOP3.LUT R35, R34.reuse, 0xf000f0, R55, 0xe2, !PT ;
+        LOP3.LUT R36, R34, 0xf000f, R24.reuse, 0xe2, !PT ;
+        LOP3.LUT R33, R32, 0xf000f, R24.reuse, 0xe2, !PT ;
+        HADD2 R42, R30, -R6 ;
+        HADD2 R43, R36, -R2 ;
+        LOP3.LUT R30, R23, 0xf000f, R24, 0xe2, !PT ;
+        HADD2 R57, R35, -R6 ;
+        HADD2 R58, R33, -R2 ;
+        HFMA2 R19, -R0, R43, R19 ;
+        LOP3.LUT R28, R29, 0xf000f, R24, 0xe2, !PT ;
+        HADD2 R61, R30, -R2.reuse ;
+        HFMA2 R31, -R0, R57, R31 ;
+        HFMA2 R30, R8, R58, R19 ;
+        LOP3.LUT R23, R23, 0xf000f0, R55, 0xe2, !PT ;
+        HMUL2 R35, -R14, R61 ;
+        HADD2 R28, R28, -R2 ;
+        HFMA2 R31, R8, R42, R31 ;
+        HMUL2 R19, R4.reuse, R30 ;
+        HADD2 R54, R23, -R6 ;
+        HMUL2 R23, -R4, R31.reuse ;
+        HFMA2 R28, R13, R28, R35 ;
+        HFMA2 R31, R7, R31, R19 ;
+        S2R R35, SR_TID.Y ;
+        S2R R19, SR_TID.Y ;
+        LOP3.LUT R29, R29, 0xf000f0, R55, 0xe2, !PT ;
+; Location ./int.jl:528
+        SHF.R.U32.HI R34, RZ, 0x8, R34 ;
+; Location /home/eschnett/.julia/packages/LLVM/OLMpi/src/interop/base.jl:38
+        HMUL2 R33, -R14, R54 ;
+; Location ./int.jl:528
+        SHF.R.U32.HI R32, RZ, 0x8, R32 ;
+; Location /home/eschnett/.julia/packages/LLVM/OLMpi/src/interop/base.jl:38
+        HADD2 R29, R29, -R6 ;
+; Location ./int.jl:88
+        IMAD.SHL.U32 R35, R35, 0x20, RZ ;
+; Location /home/eschnett/.julia/packages/LLVM/OLMpi/src/interop/base.jl:38
+        SHF.R.U32.HI R19, RZ, 0x1, R19 ;
+        LOP3.LUT R19, R19, 0x20, R35, 0xf8, !PT ;
+        LOP3.LUT R35, R34.reuse, 0xf000f0, R55, 0xe2, !PT ;
+        LOP3.LUT R19, R19, 0x18, RZ, 0xfc, !PT ;
+        LOP3.LUT R34, R34, 0xf000f, R24.reuse, 0xe2, !PT ;
+        HFMA2 R29, R13, R29, R33 ;
+; Location ./int.jl:87
+        IADD3 R19, R11, R19, R25 ;
+; Location /home/eschnett/.julia/packages/LLVM/OLMpi/src/interop/base.jl:38
+        LOP3.LUT R33, R32.reuse, 0xf000f0, R55, 0xe2, !PT ;
+        HADD2 R48, R34, -R2 ;
+        LOP3.LUT R32, R32, 0xf000f, R24, 0xe2, !PT ;
+; Location ./int.jl:87
+        IADD3 R19, R10, R19, R12 ;
+; Location /home/eschnett/.julia/packages/LLVM/OLMpi/src/interop/base.jl:38
+        HADD2 R41, R35, -R6 ;
+        HADD2 R46, R32, -R2 ;
+        HFMA2 R28, -R0.reuse, R48, R28 ;
+; Location ./int.jl:87
+        IMAD R19, R49, 0x41, R19 ;
+; Location /home/eschnett/.julia/packages/LLVM/OLMpi/src/interop/base.jl:38
+        HADD2 R47, R33, -R6 ;
+        HFMA2 R29, -R0, R41, R29 ;
+; Location ./int.jl:87
+        IMAD.IADD R19, R9, 0x1, R19 ;
+; Location /home/eschnett/.julia/packages/LLVM/OLMpi/src/interop/base.jl:38
+        HFMA2 R28, R8.reuse, R46, R28 ;
+        STL [R1+0x164], R46 ;
+        HFMA2 R29, R8, R47, R29 ;
+        HMUL2 R32, R4.reuse, R28.reuse ;
+        STL [R1+0x16c], R47 ;
+        HMUL2 R33, -R4, R29.reuse ;
+        HFMA2 R29, R7.reuse, R29, R32 ;
+        IMAD.SHL.U32 R46, R19, 0x4, RZ ;
+        HFMA2 R28, R7, R28, R33 ;
+        S2R R47, SR_TID.Y ;
+        HMUL2 R19, R3, R26 ;
+        STL [R1+0x238], R46 ;
+        HMUL2 R33, -R3, R27 ;
+        LDS R32, [R46] ;
+        HFMA2 R27, R5.reuse, R27, R19 ;
+; Location /home/eschnett/.julia/packages/IndexSpaces/SkQyK/src/IndexSpaces.jl:1968
+        IMAD.MOV.U32 R19, RZ, RZ, R16 ;
+; Location /home/eschnett/.julia/packages/LLVM/OLMpi/src/interop/base.jl:38
+        S2R R46, SR_TID.Y ;
+        HFMA2 R26, R5, R26, R33 ;
+        STL [R1+0x74], R48 ;
+; Location /home/eschnett/.julia/packages/IndexSpaces/SkQyK/src/IndexSpaces.jl:1968
+        HMMA.16816.F16 R48, R16, R26, RZ ;
+; Location /home/eschnett/.julia/packages/LLVM/OLMpi/src/interop/base.jl:38
+        S2R R26, SR_TID.X ;
+; Location ./int.jl:88
+        IMAD.SHL.U32 R47, R47, 0x20, RZ ;
+; Location /home/eschnett/.julia/packages/LLVM/OLMpi/src/interop/base.jl:38
+        SHF.R.U32.HI R46, RZ, 0x1, R46 ;
+        LOP3.LUT R46, R46, 0x20, R47, 0xf8, !PT ;
+; Location ./int.jl:87
+        IMAD.IADD R25, R46, 0x1, R25 ;
+        LOP3.LUT R25, R25, R11, RZ, 0xfc, !PT ;
+; Location /home/eschnett/.julia/packages/LLVM/OLMpi/src/interop/base.jl:38
+        IMAD.SHL.U32 R26, R26, 0x10, RZ ;
+; Location ./int.jl:87
+        IADD3 R10, R10, R25, R12 ;
+        LDL.LU R12, [R1+0x258] ;
+; Location ./range.jl:901
+        SHF.R.U32.HI R26, RZ, 0x5, R26 ;
+        SGXT.U32 R26, R26, 0x1 ;
+; Location ./int.jl:87
+        IMAD R26, R26, 0x41, R10 ;
+        IMAD.IADD R9, R9, 0x1, R26 ;
+        LDL.LU R26, [R1+0x230] ;
+        STL [R1+0x60], R57 ;
+        STL [R1+0x64], R43 ;
+        LDL.LU R57, [R1+0x834] ;
+        LDL.LU R43, [R1+0x830] ;
+; Location /home/eschnett/.julia/packages/LLVM/OLMpi/src/interop/base.jl:38
+        HFMA2 R30, R7, R30, R23 ;
+; Location /home/eschnett/.julia/packages/IndexSpaces/SkQyK/src/IndexSpaces.jl:1968
+        IMAD.MOV.U32 R23, RZ, RZ, R20 ;
+        HMMA.16816.F16 R30, R20.reuse, R30, RZ ;
+        HMMA.16816.F16 R28, R20, R28, RZ ;
+; Location ./int.jl:373
+        LOP3.LUT R32, R32, 0x88888888, RZ, 0x3c, !PT ;
+        STL [R1+0x15c], R42 ;
+; Location /home/eschnett/.julia/packages/LLVM/OLMpi/src/interop/base.jl:38
+        LOP3.LUT R10, R32, 0xf000f0, R55, 0xe2, !PT ;
+        HMUL2 R23, R3.reuse, R30 ;
+        LDL.LU R42, [R1+0x82c] ;
+        HMUL2 R33, -R3, R31.reuse ;
+        HFMA2 R31, R5, R31, R23 ;
+        HMUL2 R11, R3.reuse, R28.reuse ;
+        HMUL2 R23, -R3, R29.reuse ;
+        HFMA2 R29, R5.reuse, R29, R11 ;
+        HFMA2 R28, R5.reuse, R28, R23 ;
+        HADD2 R44, R10, -R6 ;
+        HFMA2 R30, R5, R30, R33 ;
+; Location ./int.jl:373
+        LOP3.LUT R52, R52, 0x88888888, RZ, 0x3c, !PT ;
+        STL [R1+0x1e8], R61 ;
+        STL [R1+0x1e4], R44 ;
+; Location /home/eschnett/.julia/packages/IndexSpaces/SkQyK/src/IndexSpaces.jl:1968
+        HMMA.16816.F16 R46, R16, R30, RZ ;
+        STL [R1+0x158], R58 ;
+        LDL.LU R61, [R1+0x824] ;
+        STL [R1+0x1dc], R54 ;
+        LDL.LU R58, [R1+0x828] ;
+        STL [R1+0x7c], R41 ;
+        LDL.LU R54, [R1+0x820] ;
+; Location /home/eschnett/.julia/packages/LLVM/OLMpi/src/interop/base.jl:38
+        IMAD.SHL.U32 R9, R9, 0x4, RZ ;
+        STL [R1+0x7a0], R50 ;
+        LDL.LU R41, [R1+0x81c] ;
+; Location ./int.jl:373
+        LOP3.LUT R11, R12, 0x88888888, RZ, 0x3c, !PT ;
+        STL [R1+0x7b0], R50 ;
+; Location /home/eschnett/.julia/packages/LLVM/OLMpi/src/interop/base.jl:38
+        LOP3.LUT R12, R32, 0xf000f, R24.reuse, 0xe2, !PT ;
+        LOP3.LUT R25, R11.reuse, 0xf000f, R24, 0xe2, !PT ;
+        STL [R1+0x7c8], R50 ;
+        HADD2 R45, R12, -R2.reuse ;
+        LOP3.LUT R23, R11, 0xf000f0, R55, 0xe2, !PT ;
+        HADD2 R12, R25, -R2 ;
+        LDL R31, [R1+0x280] ;
+        HMUL2 R10, -R14, R45 ;
+        HMUL2 R25, -R14, R44 ;
+        STL [R1+0x1ec], R45 ;
+        HADD2 R23, R23, -R6 ;
+        HFMA2 R12, R13, R12, R10 ;
+; Location ./int.jl:373
+        LOP3.LUT R10, R26, 0x88888888, RZ, 0x3c, !PT ;
+        STL [R1+0x78c], R51 ;
+; Location ./int.jl:528
+        SHF.R.U32.HI R32, RZ, 0x8, R32 ;
+        STL [R1+0x7b4], R51 ;
+; Location /home/eschnett/.julia/packages/IndexSpaces/SkQyK/src/IndexSpaces.jl:1968
+        HMMA.16816.F16 R44, R16, R28, RZ ;
+        STL [R1+0x7c0], R51 ;
+        STL [R1+0x7d0], R51 ;
+; Location ./int.jl:528
+        SHF.R.U32.HI R29, RZ, 0x8, R11 ;
+; Location /home/eschnett/.julia/packages/LLVM/OLMpi/src/interop/base.jl:38
+        LOP3.LUT R11, R52, 0xf000f0, R55.reuse, 0xe2, !PT ;
+        HFMA2 R19, R13, R23, R25 ;
+        LOP3.LUT R25, R10, 0xf000f0, R55.reuse, 0xe2, !PT ;
+        STL [R1+0x7dc], R51 ;
+        HADD2 R39, R11, -R6.reuse ;
+        LOP3.LUT R11, R32.reuse, 0xf000f, R24.reuse, 0xe2, !PT ;
+        HADD2 R40, R25, -R6.reuse ;
+        LOP3.LUT R32, R32, 0xf000f0, R55.reuse, 0xe2, !PT ;
+        STL [R1+0x7e8], R51 ;
+        LOP3.LUT R28, R29.reuse, 0xf000f, R24.reuse, 0xe2, !PT ;
+        HFMA2 R19, -R0, R40, R19 ;
+        LOP3.LUT R29, R29, 0xf000f0, R55, 0xe2, !PT ;
+        HADD2 R57, R32, -R6.reuse ;
+        STL [R1+0x804], R51 ;
+        HFMA2 R43, R8, R39, R19 ;
+        LOP3.LUT R26, R10, 0xf000f, R24, 0xe2, !PT ;
+        HMUL2 R19, -R14, R57 ;
+        STL [R1+0x1d0], R57 ;
+        HADD2 R29, R29, -R6 ;
+; Location ./int.jl:528
+        SHF.R.U32.HI R10, RZ, 0x8, R10 ;
+        STL [R1+0x210], R9 ;
+; Location /home/eschnett/.julia/packages/LLVM/OLMpi/src/interop/base.jl:38
+        HFMA2 R29, R13, R29, R19 ;
+        LOP3.LUT R19, R10, 0xf000f0, R55, 0xe2, !PT ;
+        HADD2 R38, R26, -R2 ;
+        LDS R9, [R9] ;
+        LDL.LU R57, [R1+0x268] ;
+        HADD2 R26, R19, -R6 ;
+        LOP3.LUT R23, R52, 0xf000f, R24, 0xe2, !PT ;
+        HADD2 R37, R11, -R2 ;
+        STL [R1+0x70], R40 ;
+        HFMA2 R29, -R0, R26, R29 ;
+        STL [R1+0x84], R26 ;
+        HFMA2 R12, -R0, R38, R12 ;
+        STL [R1+0x68], R38 ;
+        HADD2 R53, R23, -R2.reuse ;
+        HADD2 R28, R28, -R2 ;
+; Location ./int.jl:528
+        SHF.R.U32.HI R52, RZ, 0x8, R52 ;
+; Location /home/eschnett/.julia/packages/LLVM/OLMpi/src/interop/base.jl:38
+        HMUL2 R11, -R14, R37 ;
+        LDL.LU R40, [R1+0x818] ;
+        LDL.LU R26, [R1+0x23c] ;
+        LDL.LU R38, [R1+0x814] ;
+        HFMA2 R42, R8, R53, R12 ;
+        HMUL2 R12, -R4.reuse, R43.reuse ;
+        STL [R1+0x154], R39 ;
+        HFMA2 R28, R13, R28, R11 ;
+        HMUL2 R11, R4, R42.reuse ;
+        LDL R51, [R1+0x298] ;
+        HFMA2 R42, R7.reuse, R42, R12 ;
+        LOP3.LUT R12, R10, 0xf000f, R24.reuse, 0xe2, !PT ;
+        LOP3.LUT R10, R52.reuse, 0xf000f0, R55, 0xe2, !PT ;
+        HFMA2 R43, R7, R43, R11 ;
+        LOP3.LUT R11, R52, 0xf000f, R24, 0xe2, !PT ;
+        HADD2 R23, R12, -R2 ;
+; Location ./int.jl:373
+        LOP3.LUT R9, R9, 0x88888888, RZ, 0x3c, !PT ;
+; Location /home/eschnett/.julia/packages/LLVM/OLMpi/src/interop/base.jl:38
+        HADD2 R61, R10, -R6 ;
+        LDL.LU R39, [R1+0x810] ;
+        HADD2 R58, R11, -R2 ;
+        HFMA2 R28, -R0, R23, R28 ;
+        LDL R33, [R1+0x290] ;
+        HFMA2 R29, R8.reuse, R61, R29 ;
+        HFMA2 R28, R8, R58, R28 ;
+        LDL R32, [R1+0x288] ;
+        HMUL2 R11, -R4.reuse, R29.reuse ;
+        HMUL2 R10, R4, R28.reuse ;
+        HFMA2 R28, R7.reuse, R28, R11 ;
+        LOP3.LUT R11, R9.reuse, 0xf000f, R24, 0xe2, !PT ;
+        HFMA2 R29, R7, R29, R10 ;
+        LOP3.LUT R19, R9, 0xf000f0, R55, 0xe2, !PT ;
+        HADD2 R30, R11, -R2 ;
+        STL [R1+0x80], R23 ;
+        HADD2 R27, R19, -R6 ;
+        HMUL2 R19, -R14, R30 ;
+        STL [R1+0x17c], R30 ;
+; Location /home/eschnett/.julia/packages/IndexSpaces/SkQyK/src/IndexSpaces.jl:1968
+        IMAD.MOV.U32 R23, RZ, RZ, R20 ;
+        LDL R30, [R1+0x2a0] ;
+        HMMA.16816.F16 R42, R20.reuse, R42, RZ ;
+        STL [R1+0x1d4], R37 ;
+        HMMA.16816.F16 R28, R20, R28, RZ ;
+; Location /home/eschnett/.julia/packages/LLVM/OLMpi/src/interop/base.jl:38
+        HMUL2 R25, -R14, R27 ;
+        STL [R1+0x168], R58 ;
+; Location ./int.jl:528
+        SHF.R.U32.HI R9, RZ, 0x8, R9 ;
+        LDL.LU R37, [R1+0x80c] ;
+        STL [R1+0x178], R27 ;
+; Location ./int.jl:373
+        LOP3.LUT R10, R57, 0x88888888, RZ, 0x3c, !PT ;
+; Location /home/eschnett/.julia/packages/LLVM/OLMpi/src/interop/base.jl:38
+        LOP3.LUT R12, R10.reuse, 0xf000f, R24, 0xe2, !PT ;
+        LOP3.LUT R11, R10, 0xf000f0, R55, 0xe2, !PT ;
+        HADD2 R12, R12, -R2 ;
+        HADD2 R23, R11, -R6 ;
+        HFMA2 R11, R13, R12, R19 ;
+; Location ./int.jl:373
+        LOP3.LUT R19, R54, 0x88888888, RZ, 0x3c, !PT ;
+; Location /home/eschnett/.julia/packages/LLVM/OLMpi/src/interop/base.jl:38
+        LOP3.LUT R12, R19, 0xf000f, R24, 0xe2, !PT ;
+; Location ./int.jl:373
+        LOP3.LUT R52, R26, 0x88888888, RZ, 0x3c, !PT ;
+; Location /home/eschnett/.julia/packages/LLVM/OLMpi/src/interop/base.jl:38
+        HADD2 R41, R12, -R2 ;
+; Location ./int.jl:528
+        SHF.R.U32.HI R27, RZ, 0x8, R10 ;
+; Location /home/eschnett/.julia/packages/LLVM/OLMpi/src/interop/base.jl:38
+        LOP3.LUT R57, R52.reuse, 0xf000f0, R55.reuse, 0xe2, !PT ;
+        LOP3.LUT R58, R52, 0xf000f, R24.reuse, 0xe2, !PT ;
+        HFMA2 R10, R13, R23, R25 ;
+        LOP3.LUT R23, R19, 0xf000f0, R55.reuse, 0xe2, !PT ;
+        HADD2 R57, R57, -R6 ;
+        LOP3.LUT R12, R9.reuse, 0xf000f, R24, 0xe2, !PT ;
+        HADD2 R58, R58, -R2 ;
+        LOP3.LUT R9, R9, 0xf000f0, R55, 0xe2, !PT ;
+        HADD2 R50, R23, -R6 ;
+        HFMA2 R10, -R0.reuse, R57, R10 ;
+        HFMA2 R23, -R0, R58, R11 ;
+        HADD2 R38, R9, -R6 ;
+        STL [R1+0x94], R41 ;
+        HFMA2 R11, R8.reuse, R50, R10 ;
+        HFMA2 R10, R8, R41, R23 ;
+        STL [R1+0x170], R38 ;
+        HMUL2 R23, -R14, R38 ;
+        S2R R41, SR_TID.Y ;
+        S2R R38, SR_TID.Y ;
+; Location ./int.jl:88
+        IMAD.SHL.U32 R41, R41, 0x20, RZ ;
+; Location /home/eschnett/.julia/packages/LLVM/OLMpi/src/interop/base.jl:38
+        SHF.R.U32.HI R38, RZ, 0x1, R38 ;
+        LOP3.LUT R38, R38, 0x20, R41, 0xf8, !PT ;
+        LDL.LU R41, [R1+0x25c] ;
+        LOP3.LUT R26, R27.reuse, 0xf000f, R24, 0xe2, !PT ;
+; Location ./int.jl:528
+        SHF.R.U32.HI R52, RZ, 0x8, R52 ;
+        STL [R1+0x780], R58 ;
+; Location /home/eschnett/.julia/packages/LLVM/OLMpi/src/interop/base.jl:38
+        LOP3.LUT R27, R27, 0xf000f0, R55, 0xe2, !PT ;
+        HADD2 R40, R12, -R2.reuse ;
+        STL [R1+0x160], R61 ;
+        HMUL2 R9, R4, R10 ;
+; Location ./int.jl:528
+        SHF.R.U32.HI R19, RZ, 0x8, R19 ;
+; Location /home/eschnett/.julia/packages/LLVM/OLMpi/src/interop/base.jl:38
+        IMAD.MOV.U32 R58, RZ, RZ, 0x54005400 ;
+        HADD2 R26, R26, -R2 ;
         HADD2 R27, R27, -R6 ;
-        HMUL2 R7, -R14, R46 ;
-        HFMA2 R27, R13, R27, R7 ;
-        HADD2 R19, R0, -R2.reuse ;
-        STL [R1+0x22c], R5 ;
-        IMAD.MOV.U32 R7, RZ, RZ, R23 ;
-        HADD2 R26, R26, -R2 ;
-        LDL.LU R23, [R1+0x24c] ;
-        HMUL2 R0, -R14, R19 ;
-        LDS R5, [R5] ;
-        HFMA2 R26, R13, R26, R0 ;
-        IMAD.MOV.U32 R0, RZ, RZ, R9 ;
-        STL [R1+0x1d0], R19 ;
-        LOP3.LUT R9, R3, 0xf000f, R58.reuse, 0xe2, !PT ;
-        HFMA2 R11, -R0, R20, R11 ;
-        LOP3.LUT R19, R12, 0xf000f, R58, 0xe2, !PT ;
-        HADD2 R51, R9, -R2 ;
-        HADD2 R21, R19, -R2 ;
-        HFMA2 R11, R8, R22, R11 ;
-        HFMA2 R10, -R0, R21, R10 ;
-; Location ./int.jl:495
-        SHF.R.U32.HI R12, RZ, 0x8, R12 ;
-; Location /home/dstn/.julia/packages/LLVM/RpBog/src/interop/base.jl:38
-        HMUL2 R19, -R4, R11 ;
-        HFMA2 R10, R8, R51, R10 ;
-; Location ./int.jl:495
-        SHF.R.U32.HI R3, RZ, 0x8, R3 ;
-; Location /home/dstn/.julia/packages/LLVM/RpBog/src/interop/base.jl:38
-        HMUL2 R9, R4, R10.reuse ;
-        HFMA2 R10, R7.reuse, R10, R19 ;
-        LOP3.LUT R19, R12.reuse, 0xf000f0, R53.reuse, 0xe2, !PT ;
+; Location ./int.jl:88
+        IADD3 R61, R30, UR5, RZ ;
+; Location /home/eschnett/.julia/packages/LLVM/OLMpi/src/interop/base.jl:38
+        LOP3.LUT R30, R52.reuse, 0xf000f, R24, 0xe2, !PT ;
+        HMUL2 R25, -R14, R40 ;
+        LOP3.LUT R52, R52, 0xf000f0, R58, 0xe2, !PT ;
+        HMUL2 R12, -R4, R11.reuse ;
         HFMA2 R11, R7, R11, R9 ;
-        LOP3.LUT R12, R12, 0xf000f, R58.reuse, 0xe2, !PT ;
-        LOP3.LUT R9, R3.reuse, 0xf000f, R58, 0xe2, !PT ;
-        HADD2 R19, R19, -R6 ;
-        LOP3.LUT R3, R3, 0xf000f0, R53, 0xe2, !PT ;
-        HADD2 R31, R12, -R2 ;
-        HFMA2 R27, -R0.reuse, R19, R27 ;
-        HADD2 R28, R3, -R6 ;
-        HADD2 R25, R9, -R2 ;
-        HFMA2 R26, -R0, R31, R26 ;
-        HFMA2 R27, R8.reuse, R28, R27 ;
-        HFMA2 R26, R8, R25, R26 ;
-; Location ./int.jl:366
-        LOP3.LUT R5, R5, 0x88888888, RZ, 0x3c, !PT ;
-; Location /home/dstn/.julia/packages/LLVM/RpBog/src/interop/base.jl:38
-        HMUL2 R9, -R4.reuse, R27 ;
-        STL [R1+0x148], R28 ;
-        HMUL2 R3, R4, R26 ;
-        HFMA2 R26, R7.reuse, R26, R9 ;
-        LOP3.LUT R9, R5, 0xf000f0, R53, 0xe2, !PT ;
-        STL [R1+0x144], R25 ;
-        HFMA2 R27, R7, R27, R3 ;
-        LDL.LU R28, [R1+0x20c] ;
-        HADD2 R29, R9, -R6 ;
-        LOP3.LUT R25, R5, 0xf000f, R58, 0xe2, !PT ;
-        STL [R1+0x4c], R19 ;
-        HADD2 R30, R25, -R2 ;
-        HMUL2 R25, -R14, R29 ;
-; Location /home/dstn/.julia/packages/IndexSpaces/MMvQv/src/IndexSpaces.jl:1968
-        IMAD.MOV.U32 R19, RZ, RZ, R16 ;
-; Location ./int.jl:495
-        SHF.R.U32.HI R5, RZ, 0x8, R5 ;
-; Location /home/dstn/.julia/packages/IndexSpaces/MMvQv/src/IndexSpaces.jl:1968
-        HMMA.16816.F16 R10, R16.reuse, R10, RZ ;
-        HMMA.16816.F16 R26, R16, R26, RZ ;
-; Location ./int.jl:366
-        LOP3.LUT R23, R23, 0x88888888, RZ, 0x3c, !PT ;
-; Location /home/dstn/.julia/packages/LLVM/RpBog/src/interop/base.jl:38
-        LOP3.LUT R3, R23, 0xf000f0, R53, 0xe2, !PT ;
-        HADD2 R3, R3, -R6 ;
-        HFMA2 R25, R13, R3, R25 ;
-; Location ./int.jl:366
-        LOP3.LUT R3, R48, 0x88888888, RZ, 0x3c, !PT ;
-; Location /home/dstn/.julia/packages/LLVM/RpBog/src/interop/base.jl:38
-        LOP3.LUT R12, R23, 0xf000f, R58.reuse, 0xe2, !PT ;
-        HMUL2 R9, -R14, R30 ;
-        LOP3.LUT R19, R3, 0xf000f0, R53.reuse, 0xe2, !PT ;
-        STL [R1+0x58], R31 ;
-        HADD2 R34, R19, -R6 ;
-        LOP3.LUT R19, R5.reuse, 0xf000f, R58, 0xe2, !PT ;
-        LDL R48, [R1+0x26c] ;
-        LOP3.LUT R5, R5, 0xf000f0, R53, 0xe2, !PT ;
-        HADD2 R47, R5, -R6 ;
-        HADD2 R57, R19, -R2.reuse ;
-        HMUL2 R19, -R14, R47 ;
-        STL [R1+0x1e0], R47 ;
-        LDL R47, [R1+0x2a8] ;
-        HADD2 R12, R12, -R2 ;
-; Location ./int.jl:495
-        SHF.R.U32.HI R31, RZ, 0x8, R23 ;
-; Location /home/dstn/.julia/packages/LLVM/RpBog/src/interop/base.jl:38
-        LOP3.LUT R23, R3, 0xf000f, R58, 0xe2, !PT ;
-        HFMA2 R12, R13, R12, R9 ;
-        STL [R1+0x1b8], R43 ;
-        HADD2 R54, R23, -R2 ;
-        LDL R23, [R1+0x270] ;
-        STL [R1+0x1dc], R29 ;
-        LDL.LU R43, [R1+0x84c] ;
-; Location ./int.jl:366
-        LOP3.LUT R9, R28, 0x88888888, RZ, 0x3c, !PT ;
-; Location /home/dstn/.julia/packages/LLVM/RpBog/src/interop/base.jl:38
-        LOP3.LUT R28, R9.reuse, 0xf000f0, R53, 0xe2, !PT ;
-        LOP3.LUT R29, R9, 0xf000f, R58, 0xe2, !PT ;
-        HADD2 R32, R28, -R6 ;
-        STL [R1+0x1e4], R30 ;
-        HADD2 R50, R29, -R2 ;
-        HFMA2 R25, -R0.reuse, R32, R25 ;
-        HFMA2 R12, -R0, R50, R12 ;
-        HFMA2 R29, R8, R34, R25 ;
-        LOP3.LUT R30, R31, 0xf000f, R58, 0xe2, !PT ;
-        HMUL2 R5, -R14, R57 ;
-        HFMA2 R28, R8, R54, R12 ;
-        HADD2 R30, R30, -R2 ;
-; Location ./int.jl:495
-        SHF.R.U32.HI R9, RZ, 0x8, R9 ;
-; Location /home/dstn/.julia/packages/LLVM/RpBog/src/interop/base.jl:38
-        HMUL2 R12, -R4.reuse, R29 ;
-        HFMA2 R30, R13, R30, R5 ;
-        HMUL2 R5, R4, R28.reuse ;
-        HFMA2 R28, R7, R28, R12 ;
-        LOP3.LUT R12, R9, 0xf000f0, R53, 0xe2, !PT ;
-        LOP3.LUT R9, R9, 0xf000f, R58, 0xe2, !PT ;
-        STL [R1+0xc], R20 ;
-        HADD2 R9, R9, -R2 ;
-        HFMA2 R30, -R0, R9, R30 ;
-        STL [R1+0x78], R9 ;
-        LDL.LU R20, [R1+0x848] ;
-        STL [R1+0x1c], R21 ;
-        STL [R1+0x98], R22 ;
-        STL [R1+0x1cc], R46 ;
-        LDL.LU R21, [R1+0x844] ;
-        LDL.LU R22, [R1+0x840] ;
-        LDL.LU R46, [R1+0x83c] ;
-        STL [R1+0x1e8], R57 ;
-        STL [R1+0x154], R54 ;
-        STL [R1+0x94], R51 ;
-        LDL.LU R57, [R1+0x238] ;
-        LDL R54, [R1+0x29c] ;
-        LDL.LU R51, [R1+0x838] ;
-        LEA R9, R47, UR6, 0x2 ;
-        LDL.LU R47, [R1+0x260] ;
-        LOP3.LUT R31, R31, 0xf000f0, R53, 0xe2, !PT ;
-; Location ./int.jl:495
-        SHF.R.U32.HI R3, RZ, 0x8, R3 ;
-; Location /home/dstn/.julia/packages/LLVM/RpBog/src/interop/base.jl:38
-        HFMA2 R29, R7, R29, R5 ;
-        HADD2 R31, R31, -R6 ;
-        LOP3.LUT R5, R3.reuse, 0xf000f, R58, 0xe2, !PT ;
-        LOP3.LUT R3, R3, 0xf000f0, R53, 0xe2, !PT ;
-        HFMA2 R31, R13, R31, R19 ;
-        HADD2 R19, R12, -R6 ;
-        HADD2 R49, R5, -R2 ;
-        HADD2 R52, R3, -R6 ;
-        HFMA2 R31, -R0, R19, R31 ;
-        HFMA2 R30, R8.reuse, R49, R30 ;
-        STL [R1+0x210], R9 ;
-        HFMA2 R31, R8, R52, R31 ;
-        HMUL2 R3, R4.reuse, R30 ;
-        LDS R9, [R9] ;
-        HMUL2 R5, -R4, R31 ;
-        STL [R1+0x7c], R19 ;
-        HFMA2 R31, R7.reuse, R31, R3 ;
-        IMAD.MOV.U32 R3, RZ, RZ, R48 ;
-        HFMA2 R30, R7, R30, R5 ;
-        IMAD.MOV.U32 R5, RZ, RZ, R23 ;
-; Location /home/dstn/.julia/packages/IndexSpaces/MMvQv/src/IndexSpaces.jl:1968
-        IMAD.MOV.U32 R19, RZ, RZ, R16 ;
-; Location /home/dstn/.julia/packages/LLVM/RpBog/src/interop/base.jl:38
-        HMUL2 R42, -R3.reuse, R11 ;
-        HMUL2 R43, R3, R10 ;
-; Location /home/dstn/.julia/packages/IndexSpaces/MMvQv/src/IndexSpaces.jl:1968
-        HMMA.16816.F16 R28, R16, R28, RZ ;
-; Location /home/dstn/.julia/packages/LLVM/RpBog/src/interop/base.jl:38
-        HFMA2 R42, R5.reuse, R10, R42 ;
-        HFMA2 R43, R5, R11, R43 ;
-; Location /home/dstn/.julia/packages/IndexSpaces/MMvQv/src/IndexSpaces.jl:1968
-        HMMA.16816.F16 R10, R16, R30, RZ ;
-; Location /home/dstn/.julia/packages/LLVM/RpBog/src/interop/base.jl:38
-        HMUL2 R12, R3, R26 ;
-        HMUL2 R19, -R3, R27.reuse ;
-        HFMA2 R27, R5.reuse, R27, R12 ;
-        HFMA2 R26, R5, R26, R19 ;
-        HMUL2 R19, -R3.reuse, R29.reuse ;
-        HMUL2 R12, R3, R28.reuse ;
-        HFMA2 R28, R5.reuse, R28, R19 ;
-        HFMA2 R29, R5, R29, R12 ;
-; Location /home/dstn/.julia/packages/IndexSpaces/MMvQv/src/IndexSpaces.jl:1968
+        LOP3.LUT R9, R19.reuse, 0xf000f, R24, 0xe2, !PT ;
+        HFMA2 R26, R13.reuse, R26, R25 ;
+        LOP3.LUT R19, R19, 0xf000f0, R58, 0xe2, !PT ;
+        HFMA2 R27, R13, R27, R23 ;
+        HADD2 R52, R52, -R6 ;
+        HADD2 R39, R30, -R2 ;
+        HFMA2 R10, R7, R10, R12 ;
+; Location ./int.jl:88
+        SHF.R.S32.HI R12, RZ, 0x5, R61 ;
+; Location /home/eschnett/.julia/packages/LLVM/OLMpi/src/interop/base.jl:38
+        HADD2 R36, R9, -R2 ;
+        HADD2 R37, R19, -R6 ;
+        HFMA2 R27, -R0, R52, R27 ;
+        HFMA2 R26, -R0, R39, R26 ;
+; Location ./int.jl:88
+        SGXT R12, R12, 0x1 ;
+; Location /home/eschnett/.julia/packages/LLVM/OLMpi/src/interop/base.jl:38
+        HFMA2 R27, R8.reuse, R37, R27 ;
+        HFMA2 R26, R8, R36, R26 ;
+        STL [R1+0x90], R50 ;
+; Location /home/eschnett/.julia/packages/IndexSpaces/SkQyK/src/IndexSpaces.jl:1968
         IMAD.MOV.U32 R23, RZ, RZ, R20 ;
-; Location /home/dstn/.julia/packages/LLVM/RpBog/src/interop/base.jl:38
-        HMUL2 R19, -R3.reuse, R11 ;
-; Location ./int.jl:366
-        LOP3.LUT R9, R9, 0x88888888, RZ, 0x3c, !PT ;
-; Location /home/dstn/.julia/packages/LLVM/RpBog/src/interop/base.jl:38
-        HMUL2 R12, R3, R10 ;
-        HFMA2 R10, R5.reuse, R10, R19 ;
-        LOP3.LUT R19, R9, 0xf000f, R58, 0xe2, !PT ;
-        HFMA2 R11, R5, R11, R12 ;
-        STL [R1+0x164], R49 ;
-        STL [R1+0x168], R52 ;
-; Location /home/dstn/.julia/packages/IndexSpaces/MMvQv/src/IndexSpaces.jl:1968
-        HMMA.16816.F16 R48, R20, R26, RZ ;
-; Location /home/dstn/.julia/packages/LLVM/RpBog/src/interop/base.jl:38
-        HADD2 R46, R19, -R2 ;
-; Location /home/dstn/.julia/packages/IndexSpaces/MMvQv/src/IndexSpaces.jl:1968
-        HMMA.16816.F16 R52, R20, R28, RZ ;
-; Location /home/dstn/.julia/packages/LLVM/RpBog/src/interop/base.jl:38
-        HMUL2 R25, -R14, R46 ;
-        IMAD.MOV.U32 R28, RZ, RZ, 0x54005400 ;
-        STL [R1+0x174], R46 ;
-        LOP3.LUT R19, R9, 0xf000f0, R28, 0xe2, !PT ;
-; Location ./int.jl:495
-        SHF.R.U32.HI R9, RZ, 0x8, R9 ;
-; Location /home/dstn/.julia/packages/IndexSpaces/MMvQv/src/IndexSpaces.jl:1968
-        HMMA.16816.F16 R42, R20, R42, RZ ;
-        STL [R1+0x5c], R32 ;
-        STL [R1+0x60], R50 ;
-        LDL.LU R32, [R1+0x834] ;
-        LDL.LU R50, [R1+0x830] ;
-        STL [R1+0x158], R34 ;
-        LDL.LU R34, [R1+0x82c] ;
-; Location ./int.jl:366
-        LOP3.LUT R12, R47, 0x88888888, RZ, 0x3c, !PT ;
-; Location /home/dstn/.julia/packages/LLVM/RpBog/src/interop/base.jl:38
-        LOP3.LUT R26, R12, 0xf000f, R58, 0xe2, !PT ;
-; Location /home/dstn/.julia/packages/IndexSpaces/MMvQv/src/IndexSpaces.jl:1968
-        HMMA.16816.F16 R46, R20, R10, RZ ;
-; Location /home/dstn/.julia/packages/LLVM/RpBog/src/interop/base.jl:38
-        HADD2 R26, R26, -R2 ;
-        LOP3.LUT R10, R12, 0xf000f0, R28, 0xe2, !PT ;
-        HFMA2 R26, R13, R26, R25 ;
-; Location ./int.jl:495
-        SHF.R.U32.HI R11, RZ, 0x8, R12 ;
-; Location /home/dstn/.julia/packages/LLVM/RpBog/src/interop/base.jl:38
-        HADD2 R25, R19, -R6.reuse ;
-        LOP3.LUT R12, R9, 0xf000f, R58.reuse, 0xe2, !PT ;
-        HADD2 R27, R10, -R6 ;
-        LOP3.LUT R10, R11, 0xf000f, R58, 0xe2, !PT ;
-        HMUL2 R19, -R14, R25 ;
-        LOP3.LUT R9, R9, 0xf000f0, R28, 0xe2, !PT ;
-        HADD2 R12, R12, -R2 ;
-        HFMA2 R27, R13, R27, R19 ;
-        HADD2 R10, R10, -R2 ;
-        HMUL2 R19, -R14.reuse, R12 ;
-        LOP3.LUT R11, R11, 0xf000f0, R28, 0xe2, !PT ;
-        HADD2 R23, R9, -R6.reuse ;
-        STL [R1+0x178], R12 ;
-        HFMA2 R10, R13, R10, R19 ;
-        IMAD.MOV.U32 R19, RZ, RZ, 0x64006400 ;
-        HMUL2 R9, -R14, R23 ;
-        STL [R1+0x170], R23 ;
-        HADD2 R11, R11, -R6 ;
-        STL [R1+0x16c], R25 ;
-; Location ./int.jl:366
-        LOP3.LUT R12, R57, 0x88888888, RZ, 0x3c, !PT ;
-; Location /home/dstn/.julia/packages/LLVM/RpBog/src/interop/base.jl:38
-        LEA R23, R54, UR6, 0x2 ;
-        HFMA2 R11, R13, R11, R9 ;
-        LOP3.LUT R57, R12.reuse, 0xf000f, R19, 0xe2, !PT ;
-; Location ./int.jl:366
-        LOP3.LUT R25, R51, 0x88888888, RZ, 0x3c, !PT ;
-        STL [R1+0x230], R23 ;
-; Location /home/dstn/.julia/packages/LLVM/RpBog/src/interop/base.jl:38
-        LOP3.LUT R54, R12, 0xf000f0, R28, 0xe2, !PT ;
-; Location ./int.jl:495
-        SHF.R.U32.HI R51, RZ, 0x8, R12 ;
-; Location /home/dstn/.julia/packages/LLVM/RpBog/src/interop/base.jl:38
-        LDS R9, [R23] ;
-; Location ./int.jl:495
-        SHF.R.U32.HI R12, RZ, 0x8, R25 ;
-; Location /home/dstn/.julia/packages/LLVM/RpBog/src/interop/base.jl:38
-        HADD2 R57, R57, -R2 ;
-        LOP3.LUT R58, R51, 0xf000f, R19, 0xe2, !PT ;
-        LOP3.LUT R23, R25.reuse, 0xf000f, R19.reuse, 0xe2, !PT ;
-        LOP3.LUT R19, R12.reuse, 0xf000f, R19, 0xe2, !PT ;
-        LOP3.LUT R25, R25, 0xf000f0, R28.reuse, 0xe2, !PT ;
-        HADD2 R30, R23, -R2 ;
-        LOP3.LUT R51, R51, 0xf000f0, R28.reuse, 0xe2, !PT ;
-        LOP3.LUT R12, R12, 0xf000f0, R28, 0xe2, !PT ;
-        HFMA2 R26, -R0, R57, R26 ;
-        LDL.LU R28, [R1+0x254] ;
-        HFMA2 R26, R8, R30, R26 ;
-        STL [R1+0x88], R30 ;
-        LDL.LU R30, [R1+0x234] ;
-        HADD2 R54, R54, -R6 ;
-        HADD2 R35, R25, -R6 ;
-        HFMA2 R27, -R0, R54, R27 ;
-        STL [R1+0x84], R35 ;
-        HFMA2 R27, R8, R35, R27 ;
-        LDL.LU R35, [R1+0x828] ;
-        HADD2 R25, R19, -R2 ;
-        HADD2 R29, R12, -R6 ;
+; Location /home/eschnett/.julia/packages/LLVM/OLMpi/src/interop/base.jl:38
         HMUL2 R19, -R4.reuse, R27 ;
+; Location ./int.jl:88
+        LOP3.LUT R50, R12, 0x41, RZ, 0xc0, !PT ;
+; Location /home/eschnett/.julia/packages/LLVM/OLMpi/src/interop/base.jl:38
         HMUL2 R12, R4, R26.reuse ;
         HFMA2 R26, R7, R26, R19 ;
-; Location /home/dstn/.julia/packages/IndexSpaces/MMvQv/src/IndexSpaces.jl:1968
+        HFMA2 R27, R7, R27, R12 ;
+; Location /home/eschnett/.julia/packages/IndexSpaces/SkQyK/src/IndexSpaces.jl:1968
+        HMMA.16816.F16 R10, R20.reuse, R10, RZ ;
+        HMMA.16816.F16 R26, R20, R26, RZ ;
+; Location /home/eschnett/.julia/packages/LLVM/OLMpi/src/interop/base.jl:38
+        HMUL2 R12, R3, R42 ;
+        HMUL2 R19, -R3, R43.reuse ;
+        HFMA2 R43, R5, R43, R12 ;
+        HMUL2 R23, -R3.reuse, R29.reuse ;
+        HMUL2 R12, R3, R28.reuse ;
+        HFMA2 R28, R5.reuse, R28, R23 ;
+        HFMA2 R29, R5, R29, R12 ;
+        HMUL2 R23, -R3.reuse, R11.reuse ;
+        HMUL2 R12, R3, R10.reuse ;
+        HFMA2 R10, R5.reuse, R10, R23 ;
+        HFMA2 R11, R5, R11, R12 ;
+        HMUL2 R23, -R3.reuse, R27 ;
+        HMUL2 R12, R3, R26 ;
+        HFMA2 R26, R5, R26, R23 ;
+; Location ./int.jl:373
+        LOP3.LUT R23, R41, 0x88888888, RZ, 0x3c, !PT ;
+        LDL.LU R41, [R1+0x244] ;
+; Location ./int.jl:88
+        SHF.R.S32.HI R54, RZ, 0x4, R61 ;
+        STL [R1+0x174], R40 ;
+        SGXT R54, R54, 0x1 ;
+; Location ./range.jl:901
+        IADD3 R38, R38, 0x820, RZ ;
+; Location ./int.jl:88
+        LOP3.LUT R54, R54, 0x82, RZ, 0xc0, !PT ;
+        SHF.R.S32.HI R55, RZ, 0x3, R61.reuse ;
+        SHF.R.S32.HI R40, RZ, 0x1, R61.reuse ;
+        SHF.R.S32.HI R25, RZ, 0x2, R61 ;
+        SGXT R40, R40, 0x1 ;
+; Location ./int.jl:87
+        IMAD.IADD R9, R38, 0x1, R54 ;
+; Location ./int.jl:88
+        SHF.R.S32.HI R61, RZ, 0x7, R61 ;
+        SGXT R55, R55, 0x1 ;
+        SGXT R25, R25, 0x1 ;
+        LOP3.LUT R40, R40, 0x410, RZ, 0xc0, !PT ;
+        SGXT R61, R61, 0x1 ;
+        LOP3.LUT R55, R55, 0x104, RZ, 0xc0, !PT ;
+        LOP3.LUT R25, R25, 0x208, RZ, 0xc0, !PT ;
+; Location ./int.jl:87
+        LOP3.LUT R9, R9, R40, RZ, 0xfc, !PT ;
+; Location ./int.jl:88
+        LOP3.LUT R61, R61, 0x1041, RZ, 0xc0, !PT ;
+; Location ./int.jl:87
+        IADD3 R9, R25, R9, R55 ;
+        IADD3 R9, R61, R9, R50 ;
+        STL [R1+0x8c], R36 ;
+; Location /home/eschnett/.julia/packages/LLVM/OLMpi/src/interop/base.jl:38
+        IMAD.SHL.U32 R36, R9, 0x4, RZ ;
+        LDS R9, [R36] ;
+        HFMA2 R42, R5.reuse, R42, R19 ;
+; Location /home/eschnett/.julia/packages/IndexSpaces/SkQyK/src/IndexSpaces.jl:1968
         IMAD.MOV.U32 R19, RZ, RZ, R16 ;
-; Location /home/dstn/.julia/packages/LLVM/RpBog/src/interop/base.jl:38
-        HADD2 R58, R58, -R2 ;
-        HFMA2 R27, R7, R27, R12 ;
-        HADD2 R51, R51, -R6 ;
-        HFMA2 R10, -R0.reuse, R58, R10 ;
-        HFMA2 R11, -R0, R51, R11 ;
-; Location /home/dstn/.julia/packages/IndexSpaces/MMvQv/src/IndexSpaces.jl:1968
+        STL [R1+0x8], R39 ;
+        STL [R1+0x88], R37 ;
+        STL [R1+0x224], R36 ;
+        HMMA.16816.F16 R38, R16.reuse, R28, RZ ;
+; Location /home/eschnett/.julia/packages/LLVM/OLMpi/src/interop/base.jl:38
+        HFMA2 R27, R5, R27, R12 ;
+        IMAD.MOV.U32 R12, RZ, RZ, R31 ;
+        STL [R1+0x150], R53 ;
+        LDL R31, [R1+0x318] ;
+; Location /home/eschnett/.julia/packages/IndexSpaces/SkQyK/src/IndexSpaces.jl:1968
+        HMMA.16816.F16 R36, R16, R10, RZ ;
+        LDL.LU R53, [R1+0x808] ;
+; Location ./int.jl:373
+        LOP3.LUT R28, R9, 0x88888888, RZ, 0x3c, !PT ;
+; Location /home/eschnett/.julia/packages/LLVM/OLMpi/src/interop/base.jl:38
+        LOP3.LUT R10, R28.reuse, 0xf000f, R24, 0xe2, !PT ;
+        LOP3.LUT R11, R28, 0xf000f0, R58, 0xe2, !PT ;
+        HADD2 R35, R10, -R2 ;
+        HADD2 R34, R11, -R6 ;
+; Location /home/eschnett/.julia/packages/IndexSpaces/SkQyK/src/IndexSpaces.jl:1968
+        HMMA.16816.F16 R42, R16, R42, RZ ;
+; Location /home/eschnett/.julia/packages/LLVM/OLMpi/src/interop/base.jl:38
+        HMUL2 R30, -R12.reuse, R35 ;
+        STL [R1+0x1ac], R35 ;
+        HMUL2 R10, -R12, R34 ;
+        LOP3.LUT R9, R23, 0xf000f0, R58, 0xe2, !PT ;
+        STL [R1+0x1a8], R34 ;
+        IMAD.MOV.U32 R11, RZ, RZ, R51 ;
+        HADD2 R9, R9, -R6 ;
+; Location /home/eschnett/.julia/packages/IndexSpaces/SkQyK/src/IndexSpaces.jl:1968
+        HMMA.16816.F16 R34, R16, R26, RZ ;
+; Location /home/eschnett/.julia/packages/LLVM/OLMpi/src/interop/base.jl:38
+        HFMA2 R26, R11, R9, R10 ;
+        IMAD.MOV.U32 R10, RZ, RZ, R33 ;
+; Location ./int.jl:373
+        LOP3.LUT R19, R41, 0x88888888, RZ, 0x3c, !PT ;
+; Location /home/eschnett/.julia/packages/LLVM/OLMpi/src/interop/base.jl:38
+        LOP3.LUT R41, R19, 0xf000f0, R58, 0xe2, !PT ;
+        HADD2 R60, R41, -R6 ;
+        HFMA2 R26, -R10, R60, R26 ;
+        STL [R1+0x30], R60 ;
+        LDL.LU R60, [R1+0x800] ;
+        LOP3.LUT R29, R23, 0xf000f, R24, 0xe2, !PT ;
+        HADD2 R29, R29, -R2 ;
+; Location ./int.jl:528
+        SHF.R.U32.HI R28, RZ, 0x8, R28 ;
+; Location /home/eschnett/.julia/packages/LLVM/OLMpi/src/interop/base.jl:38
+        HFMA2 R27, R11, R29, R30 ;
+        IMAD.MOV.U32 R9, RZ, RZ, R32 ;
+; Location ./int.jl:373
+        LOP3.LUT R53, R53, 0x88888888, RZ, 0x3c, !PT ;
+; Location /home/eschnett/.julia/packages/LLVM/OLMpi/src/interop/base.jl:38
+        LOP3.LUT R29, R53, 0xf000f0, R58, 0xe2, !PT ;
+        HADD2 R56, R29, -R6 ;
+        LOP3.LUT R29, R28, 0xf000f, R24, 0xe2, !PT ;
+        STL [R1+0xd8], R56 ;
+        HADD2 R60, R29, -R2 ;
+        HFMA2 R29, R9, R56, R26 ;
+        LDL.LU R56, [R1+0x7f8] ;
+; Location ./int.jl:87
+        IADD3 R31, R40, R31, R54 ;
+; Location /home/eschnett/.julia/packages/LLVM/OLMpi/src/interop/base.jl:38
+        LOP3.LUT R33, R19, 0xf000f, R24, 0xe2, !PT ;
+; Location ./int.jl:87
+        IADD3 R31, R25, R31, R55 ;
+; Location ./int.jl:528
+        SHF.R.U32.HI R32, RZ, 0x8, R23 ;
+; Location ./int.jl:87
+        IADD3 R31, R61, R31, R50 ;
+; Location /home/eschnett/.julia/packages/LLVM/OLMpi/src/interop/base.jl:38
+        HADD2 R15, R33, -R2.reuse ;
+        LOP3.LUT R23, R53, 0xf000f, R24.reuse, 0xe2, !PT ;
+        LOP3.LUT R30, R32, 0xf000f, R24, 0xe2, !PT ;
+        IMAD.SHL.U32 R51, R31, 0x4, RZ ;
+        LOP3.LUT R28, R28, 0xf000f0, R58, 0xe2, !PT ;
+        HADD2 R59, R23, -R2 ;
+        HFMA2 R31, -R10, R15, R27 ;
+        HADD2 R23, R30, -R2 ;
+        HADD2 R33, R28, -R6 ;
+        LOP3.LUT R32, R32, 0xf000f0, R58, 0xe2, !PT ;
+        HMUL2 R27, -R12, R60 ;
+; Location ./int.jl:528
+        SHF.R.U32.HI R19, RZ, 0x8, R19 ;
+; Location /home/eschnett/.julia/packages/LLVM/OLMpi/src/interop/base.jl:38
+        HFMA2 R28, R9, R59, R31 ;
+        STL [R1+0x19c], R60 ;
+        HFMA2 R23, R11, R23, R27 ;
+        HMUL2 R27, R4.reuse, R28 ;
+        STL [R1+0xdc], R59 ;
+        HMUL2 R31, -R4, R29 ;
+        HADD2 R32, R32, -R6 ;
+        STL [R1+0x228], R51 ;
+        HMUL2 R26, -R12, R33 ;
+        HFMA2 R29, R7.reuse, R29, R27 ;
+; Location ./int.jl:528
+        SHF.R.U32.HI R27, RZ, 0x8, R53 ;
+; Location /home/eschnett/.julia/packages/LLVM/OLMpi/src/interop/base.jl:38
+        HFMA2 R28, R7, R28, R31 ;
+        LOP3.LUT R31, R19.reuse, 0xf000f0, R58, 0xe2, !PT ;
+        HFMA2 R26, R11, R32, R26 ;
+        LOP3.LUT R32, R19, 0xf000f, R24.reuse, 0xe2, !PT ;
+        STL [R1+0x198], R33 ;
+        LOP3.LUT R19, R27, 0xf000f, R24, 0xe2, !PT ;
+        LOP3.LUT R27, R27, 0xf000f0, R58, 0xe2, !PT ;
+        LDL.LU R60, [R1+0x7f4] ;
+        HADD2 R53, R27, -R6.reuse ;
+        LDL.LU R59, [R1+0x7f0] ;
+        LDL.LU R33, [R1+0x260] ;
+        STL [R1+0xe0], R53 ;
+        LDS R30, [R51] ;
+        LDL.LU R51, [R1+0x804] ;
+        HADD2 R56, R31, -R6 ;
+        HFMA2 R26, -R10, R56, R26 ;
+        HFMA2 R27, R9, R53, R26 ;
+        LDL.LU R53, [R1+0x240] ;
+        STL [R1+0x50], R56 ;
+        LDL.LU R56, [R1+0x7ec] ;
+        HADD2 R32, R32, -R2 ;
+        HADD2 R41, R19, -R2 ;
+        HFMA2 R19, -R10, R32, R23 ;
+        HFMA2 R26, R9, R41, R19 ;
+; Location ./int.jl:373
+        LOP3.LUT R30, R30, 0x88888888, RZ, 0x3c, !PT ;
+; Location /home/eschnett/.julia/packages/LLVM/OLMpi/src/interop/base.jl:38
+        HMUL2 R31, -R4.reuse, R27.reuse ;
+        HMUL2 R19, R4, R26.reuse ;
+; Location /home/eschnett/.julia/packages/IndexSpaces/SkQyK/src/IndexSpaces.jl:1968
+        IMAD.MOV.U32 R23, RZ, RZ, R20 ;
+; Location /home/eschnett/.julia/packages/LLVM/OLMpi/src/interop/base.jl:38
+        HFMA2 R26, R7.reuse, R26, R31 ;
+        LOP3.LUT R31, R30.reuse, 0xf000f, R24, 0xe2, !PT ;
+        HFMA2 R27, R7, R27, R19 ;
+        STL [R1+0x3c], R32 ;
+        HADD2 R60, R31, -R2 ;
+        STL [R1+0xec], R41 ;
+; Location /home/eschnett/.julia/packages/IndexSpaces/SkQyK/src/IndexSpaces.jl:1968
+        HMMA.16816.F16 R28, R20, R28, RZ ;
+; Location /home/eschnett/.julia/packages/LLVM/OLMpi/src/interop/base.jl:38
+        LOP3.LUT R32, R30, 0xf000f0, R58, 0xe2, !PT ;
+; Location ./int.jl:373
+        LOP3.LUT R19, R33, 0x88888888, RZ, 0x3c, !PT ;
+; Location /home/eschnett/.julia/packages/IndexSpaces/SkQyK/src/IndexSpaces.jl:1968
+        HMMA.16816.F16 R26, R20, R26, RZ ;
+        STL [R1+0x1bc], R60 ;
+; Location /home/eschnett/.julia/packages/LLVM/OLMpi/src/interop/base.jl:38
+        HADD2 R59, R32, -R6 ;
+        LOP3.LUT R41, R19.reuse, 0xf000f, R24, 0xe2, !PT ;
+        HMUL2 R32, -R12, R60 ;
+        LOP3.LUT R33, R19, 0xf000f0, R58, 0xe2, !PT ;
+        HADD2 R31, R41, -R2 ;
+        HADD2 R33, R33, -R6 ;
+; Location ./int.jl:528
+        SHF.R.U32.HI R60, RZ, 0x8, R19 ;
+; Location /home/eschnett/.julia/packages/LLVM/OLMpi/src/interop/base.jl:38
+        HMUL2 R41, -R12, R59 ;
+        STL [R1+0x44], R15 ;
+        HFMA2 R33, R11.reuse, R33, R41 ;
+        LDL.LU R15, [R1+0x7fc] ;
+        HFMA2 R32, R11, R31, R32 ;
+        STL [R1+0x794], R48 ;
+        STL [R1+0x7b8], R48 ;
+        STL [R1+0x7d4], R48 ;
+        STL [R1+0x7e0], R48 ;
+; Location ./int.jl:528
+        SHF.R.U32.HI R30, RZ, 0x8, R30 ;
+        STL [R1+0x1b8], R59 ;
+        STL [R1+0x790], R49 ;
+        STL [R1+0x7e4], R49 ;
+; Location ./int.jl:373
+        LOP3.LUT R23, R53, 0x88888888, RZ, 0x3c, !PT ;
+; Location /home/eschnett/.julia/packages/LLVM/OLMpi/src/interop/base.jl:38
+        LOP3.LUT R19, R23, 0xf000f0, R58, 0xe2, !PT ;
+        HADD2 R51, R19, -R6 ;
+        HFMA2 R33, -R10, R51, R33 ;
+        STL [R1+0x4c], R51 ;
+        LDL.LU R51, [R1+0x7e8] ;
+; Location ./int.jl:373
+        LOP3.LUT R31, R56, 0x88888888, RZ, 0x3c, !PT ;
+; Location /home/eschnett/.julia/packages/LLVM/OLMpi/src/interop/base.jl:38
+        LOP3.LUT R53, R31, 0xf000f0, R58, 0xe2, !PT ;
+        HADD2 R48, R53, -R6 ;
+        HFMA2 R33, R9, R48, R33 ;
+        STL [R1+0xa0], R48 ;
+        LOP3.LUT R59, R23, 0xf000f, R24, 0xe2, !PT ;
+        LOP3.LUT R53, R30, 0xf000f0, R58, 0xe2, !PT ;
+        LDL.LU R48, [R1+0x7e0] ;
+        LOP3.LUT R56, R60, 0xf000f, R24, 0xe2, !PT ;
+        HADD2 R49, R59, -R2 ;
+        HADD2 R59, R53, -R6 ;
+        HADD2 R19, R56, -R2 ;
+        HMUL2 R56, -R12, R59 ;
+        STL [R1+0x1b0], R59 ;
+        LDL R59, [R1+0x314] ;
+        LOP3.LUT R41, R31, 0xf000f, R24, 0xe2, !PT ;
+        HADD2 R15, R41, -R2 ;
+        LOP3.LUT R41, R30, 0xf000f, R24, 0xe2, !PT ;
+        HFMA2 R32, -R10, R49, R32 ;
+        STL [R1+0xc0], R15 ;
+        HFMA2 R32, R9, R15, R32 ;
+        LDL.LU R15, [R1+0x7d8] ;
+; Location ./int.jl:528
+        SHF.R.U32.HI R23, RZ, 0x8, R23 ;
+; Location /home/eschnett/.julia/packages/LLVM/OLMpi/src/interop/base.jl:38
+        LOP3.LUT R60, R60, 0xf000f0, R58, 0xe2, !PT ;
+        HADD2 R30, R60, -R6 ;
+        HFMA2 R30, R11, R30, R56 ;
+        HADD2 R51, R41, -R2 ;
+        HMUL2 R53, -R12, R51 ;
+        STL [R1+0x1b4], R51 ;
+        LDL.LU R51, [R1+0x7dc] ;
+        HFMA2 R19, R11, R19, R53 ;
+        HMUL2 R53, R4.reuse, R32 ;
+        HMUL2 R41, -R4, R33 ;
+        HFMA2 R33, R7.reuse, R33, R53 ;
+; Location ./int.jl:528
+        SHF.R.U32.HI R53, RZ, 0x8, R31 ;
+; Location /home/eschnett/.julia/packages/LLVM/OLMpi/src/interop/base.jl:38
+        LOP3.LUT R31, R23.reuse, 0xf000f0, R58, 0xe2, !PT ;
+        HFMA2 R32, R7, R32, R41 ;
+        LOP3.LUT R41, R23, 0xf000f, R24.reuse, 0xe2, !PT ;
+        LOP3.LUT R23, R53, 0xf000f, R24, 0xe2, !PT ;
+        HADD2 R48, R31, -R6 ;
+        HADD2 R56, R23, -R2 ;
+        IMAD.MOV.U32 R23, RZ, RZ, R48 ;
+        HFMA2 R30, -R10, R23, R30 ;
+; Location /home/eschnett/.julia/packages/IndexSpaces/SkQyK/src/IndexSpaces.jl:1968
+        IMAD.MOV.U32 R23, RZ, RZ, R20 ;
+        HMMA.16816.F16 R32, R20, R32, RZ ;
+; Location ./int.jl:87
+        IADD3 R23, R40, R59, R54 ;
+        LDL R59, [R1+0x310] ;
+; Location /home/eschnett/.julia/packages/LLVM/OLMpi/src/interop/base.jl:38
+        LOP3.LUT R53, R53, 0xf000f0, R58, 0xe2, !PT ;
+        HADD2 R15, R53, -R6 ;
+        HFMA2 R31, R9, R15, R30 ;
+        STL [R1+0xb8], R56 ;
+        STL [R1+0x9c], R15 ;
+        LDL.LU R15, [R1+0x7cc] ;
+        HADD2 R51, R41, -R2 ;
+        HFMA2 R19, -R10, R51, R19 ;
+        HMUL2 R41, -R4, R31 ;
+        HFMA2 R30, R9, R56, R19 ;
+        HMUL2 R19, R4, R30.reuse ;
+        HFMA2 R30, R7.reuse, R30, R41 ;
+; Location ./int.jl:87
+        IADD3 R41, R25, R23, R55 ;
+; Location /home/eschnett/.julia/packages/LLVM/OLMpi/src/interop/base.jl:38
+        HFMA2 R31, R7, R31, R19 ;
+; Location /home/eschnett/.julia/packages/IndexSpaces/SkQyK/src/IndexSpaces.jl:1968
+        IMAD.MOV.U32 R23, RZ, RZ, R20 ;
+; Location ./int.jl:87
+        IADD3 R41, R61, R41, R50 ;
+; Location /home/eschnett/.julia/packages/LLVM/OLMpi/src/interop/base.jl:38
+        IMAD.SHL.U32 R56, R41, 0x4, RZ ;
+; Location /home/eschnett/.julia/packages/IndexSpaces/SkQyK/src/IndexSpaces.jl:1968
+        HMMA.16816.F16 R30, R20, R30, RZ ;
+        STL [R1+0x220], R56 ;
+; Location /home/eschnett/.julia/packages/LLVM/OLMpi/src/interop/base.jl:38
+        LDS R23, [R56] ;
+        LDL.LU R56, [R1+0x264] ;
+; Location ./int.jl:87
+        IADD3 R54, R40, R59, R54 ;
+        LDL.LU R59, [R1+0x248] ;
+        STL [R1+0x34], R51 ;
+        LDL.LU R51, [R1+0x7d0] ;
+; Location /home/eschnett/.julia/packages/LLVM/OLMpi/src/interop/base.jl:38
+        HMUL2 R53, -R3.reuse, R29 ;
+        HMUL2 R41, R3, R26 ;
+        HMUL2 R19, R3, R28.reuse ;
+        HFMA2 R28, R5, R28, R53 ;
+        HMUL2 R53, -R3, R27.reuse ;
+        HFMA2 R27, R5, R27, R41 ;
+; Location ./int.jl:373
+        LOP3.LUT R23, R23, 0x88888888, RZ, 0x3c, !PT ;
+; Location /home/eschnett/.julia/packages/LLVM/OLMpi/src/interop/base.jl:38
+        HMUL2 R41, R3, R32 ;
+; Location ./int.jl:87
+        IADD3 R25, R25, R54, R55 ;
+; Location /home/eschnett/.julia/packages/LLVM/OLMpi/src/interop/base.jl:38
+        HFMA2 R26, R5, R26, R53 ;
+        LOP3.LUT R55, R23, 0xf000f, R24, 0xe2, !PT ;
+        HMUL2 R40, R3, R30 ;
+        HMUL2 R53, -R3, R33.reuse ;
+        HFMA2 R33, R5, R33, R41 ;
+        HMUL2 R41, -R3, R31.reuse ;
+        HFMA2 R31, R5, R31, R40 ;
+        HADD2 R15, R55, -R2 ;
+        HFMA2 R30, R5.reuse, R30, R41 ;
+        LOP3.LUT R41, R23, 0xf000f0, R58, 0xe2, !PT ;
+        HFMA2 R32, R5, R32, R53 ;
+; Location ./int.jl:87
+        IADD3 R25, R61, R25, R50 ;
+        IMAD.MOV.U32 R61, RZ, RZ, R15 ;
+        STL [R1+0x1a4], R15 ;
+; Location /home/eschnett/.julia/packages/LLVM/OLMpi/src/interop/base.jl:38
+        HADD2 R60, R41, -R6 ;
+; Location ./int.jl:373
+        LOP3.LUT R40, R56, 0x88888888, RZ, 0x3c, !PT ;
+; Location /home/eschnett/.julia/packages/LLVM/OLMpi/src/interop/base.jl:38
+        HMUL2 R55, -R12, R60 ;
+        LDL.LU R15, [R1+0x7c4] ;
+        LOP3.LUT R53, R40, 0xf000f, R24, 0xe2, !PT ;
+        LDL.LU R56, [R1+0x10] ;
+        HADD2 R41, R53, -R2 ;
+; Location ./int.jl:528
+        SHF.R.U32.HI R23, RZ, 0x8, R23 ;
+; Location /home/eschnett/.julia/packages/LLVM/OLMpi/src/interop/base.jl:38
+        HMUL2 R53, -R12, R61 ;
+        LOP3.LUT R54, R40, 0xf000f0, R58, 0xe2, !PT ;
+        LDL.LU R50, [R1+0x7c8] ;
+        HFMA2 R53, R11, R41, R53 ;
+; Location ./int.jl:373
+        LOP3.LUT R41, R59, 0x88888888, RZ, 0x3c, !PT ;
+; Location ./int.jl:528
+        SHF.R.U32.HI R61, RZ, 0x8, R40 ;
+; Location /home/eschnett/.julia/packages/LLVM/OLMpi/src/interop/base.jl:38
+        LOP3.LUT R40, R41, 0xf000f0, R58, 0xe2, !PT ;
+        HADD2 R54, R54, -R6 ;
+        HADD2 R51, R40, -R6 ;
+        HFMA2 R54, R11, R54, R55 ;
+        STL [R1+0x18], R51 ;
+        HFMA2 R54, -R10, R51, R54 ;
+        LDL.LU R51, [R1+0x7c0] ;
+        STL [R1+0x1a0], R60 ;
+        LOP3.LUT R40, R23, 0xf000f, R24, 0xe2, !PT ;
+        STL [R1+0x38], R48 ;
+        LOP3.LUT R60, R41, 0xf000f, R24, 0xe2, !PT ;
+        LDL.LU R48, [R1+0x7d4] ;
+        HADD2 R15, R60, -R2 ;
+        STL [R1+0x1c], R15 ;
+        HADD2 R51, R40, -R2 ;
+        HFMA2 R40, -R10, R15, R53 ;
+        LDL.LU R15, [R1+0x7bc] ;
+        HFMA2 R29, R5, R29, R19 ;
+; Location /home/eschnett/.julia/packages/IndexSpaces/SkQyK/src/IndexSpaces.jl:1968
+        IMAD.MOV.U32 R19, RZ, RZ, R16 ;
+        HMMA.16816.F16 R28, R16.reuse, R28, RZ ;
+        HMMA.16816.F16 R26, R16.reuse, R26, RZ ;
+        HMMA.16816.F16 R32, R16.reuse, R32, RZ ;
+        HMMA.16816.F16 R30, R16, R30, RZ ;
+; Location ./int.jl:373
+        LOP3.LUT R19, R56, 0x88888888, RZ, 0x3c, !PT ;
+; Location /home/eschnett/.julia/packages/LLVM/OLMpi/src/interop/base.jl:38
+        LOP3.LUT R55, R19.reuse, 0xf000f, R24, 0xe2, !PT ;
+        LOP3.LUT R56, R19, 0xf000f0, R58, 0xe2, !PT ;
+        HADD2 R50, R55, -R2 ;
+        LOP3.LUT R55, R23, 0xf000f0, R58, 0xe2, !PT ;
+        HADD2 R48, R56, -R6 ;
+        HFMA2 R40, R9, R50, R40 ;
+        HMUL2 R56, R4, R40 ;
+        LOP3.LUT R59, R61, 0xf000f, R24, 0xe2, !PT ;
+        HADD2 R15, R55, -R6 ;
+        HFMA2 R55, R9, R48, R54 ;
+        HMUL2 R54, -R4, R55 ;
+        HFMA2 R40, R7.reuse, R40, R54 ;
+; Location ./int.jl:528
+        SHF.R.U32.HI R54, RZ, 0x8, R41 ;
+; Location /home/eschnett/.julia/packages/LLVM/OLMpi/src/interop/base.jl:38
+        HFMA2 R41, R7, R55, R56 ;
+; Location ./int.jl:528
+        SHF.R.U32.HI R55, RZ, 0x8, R19 ;
+        STL [R1+0x190], R15 ;
+; Location /home/eschnett/.julia/packages/LLVM/OLMpi/src/interop/base.jl:38
+        HMUL2 R60, -R12, R15 ;
+        LOP3.LUT R56, R54.reuse, 0xf000f0, R58.reuse, 0xe2, !PT ;
+        LOP3.LUT R19, R55, 0xf000f0, R58, 0xe2, !PT ;
+        LOP3.LUT R54, R54, 0xf000f, R24, 0xe2, !PT ;
+        LOP3.LUT R55, R55, 0xf000f, R24, 0xe2, !PT ;
+        LDL.LU R24, [R1+0x7a8] ;
+        LDL.LU R15, [R1+0x7ac] ;
+        LOP3.LUT R61, R61, 0xf000f0, R58, 0xe2, !PT ;
+        HADD2 R23, R61, -R6 ;
+        STL [R1+0xa8], R50 ;
+        HFMA2 R23, R11, R23, R60 ;
+        LDL.LU R50, [R1+0x7b0] ;
+        HADD2 R24, R19, -R6.reuse ;
+        HADD2 R15, R56, -R6 ;
+        HFMA2 R19, -R10, R15, R23 ;
+        STL [R1+0x14], R15 ;
+        LDL.LU R15, [R1+0x7a4] ;
+        HFMA2 R19, R9, R24, R19 ;
+        STL [R1+0x6c], R24 ;
+        LDL.LU R24, [R1+0x79c] ;
+        HADD2 R59, R59, -R2.reuse ;
+        HMUL2 R53, -R12, R51 ;
+        HADD2 R50, R54, -R2 ;
+        HFMA2 R53, R11, R59, R53 ;
+        HFMA2 R54, -R10, R50, R53 ;
+        HADD2 R53, R36, R28 ;
+        HADD2 R56, R34, R26 ;
+        HADD2 R36, R36, -R28 ;
+        HMUL2 R28, -R4, R19 ;
+        HADD2 R15, R55, -R2 ;
+        HFMA2 R54, R9, R15, R54 ;
+        STL [R1+0x78], R15 ;
+        HADD2 R55, R37, R29 ;
+        LDL.LU R15, [R1+0x798] ;
+        HMUL2 R53, R24.reuse, R53 ;
+        HMUL2 R56, R24.reuse, R56 ;
+        HMUL2 R59, R24, R55 ;
+        HMNMX2 R55, R53, -7, -7, !PT ;
+        HMNMX2 R56, R56, -7, -7, !PT ;
+        HMNMX2 R55, R55, 7, 7, PT ;
+        HMNMX2 R56, R56, 7, 7, PT ;
+        HADD2 R37, R37, -R29 ;
+        HMUL2 R29, R4, R54 ;
+        HADD2 R55, R55, R2.reuse ;
+        HADD2 R56, R56, R2 ;
+        HFMA2 R29, R7, R19, R29 ;
+        HADD2 R19, R34, -R26 ;
+        PRMT R34, R55, 0x6240, R56 ;
+        LDL.LU R55, [R1+0x26c] ;
+; Location /home/eschnett/.julia/packages/IndexSpaces/SkQyK/src/IndexSpaces.jl:1968
+        IMAD.MOV.U32 R23, RZ, RZ, R20 ;
+        HMMA.16816.F16 R40, R20, R40, RZ ;
+; Location /home/eschnett/.julia/packages/LLVM/OLMpi/src/interop/base.jl:38
+        HADD2 R23, R35, R27 ;
+        HMUL2 R23, R24, R23 ;
+        HFMA2 R28, R7, R54, R28 ;
+        HMNMX2 R54, R23, -7, -7, !PT ;
+; Location /home/eschnett/.julia/packages/IndexSpaces/SkQyK/src/IndexSpaces.jl:1968
+        IMAD.MOV.U32 R23, RZ, RZ, R20 ;
+; Location /home/eschnett/.julia/packages/LLVM/OLMpi/src/interop/base.jl:38
+        HADD2 R27, R35, -R27 ;
+        HMNMX2 R53, R59, -7, -7, !PT ;
+        HMUL2 R26, -R3, R41 ;
+; Location /home/eschnett/.julia/packages/IndexSpaces/SkQyK/src/IndexSpaces.jl:1968
+        HMMA.16816.F16 R28, R20, R28, RZ ;
+; Location /home/eschnett/.julia/packages/LLVM/OLMpi/src/interop/base.jl:38
+        HMNMX2 R53, R53, 7, 7, PT ;
+        HFMA2 R26, R5, R40, R26 ;
+        HMNMX2 R54, R54, 7, 7, PT ;
+        HADD2 R53, R53, R2 ;
+        HADD2 R54, R54, R2 ;
+        PRMT R35, R53, 0x6240, R54 ;
+        STL [R1+0x10], R50 ;
+        LDL.LU R54, [R1+0x20] ;
+        LDL.LU R50, [R1+0x7a0] ;
+        STL [R1+0xa4], R48 ;
+        STL [R1+0x194], R51 ;
+        LDL.LU R48, [R1+0x7b8] ;
+        LDL.LU R51, [R1+0x7b4] ;
+        STL [R1+0x58], R49 ;
+        LDL.LU R49, [R1+0x7e4] ;
+        HMUL2 R36, R15, R36 ;
+        HMUL2 R37, R15.reuse, R37 ;
+        HMUL2 R19, R15.reuse, R19 ;
+        HMNMX2 R36, R36, -7, -7, !PT ;
+        HMUL2 R23, R15, R27 ;
+        HMUL2 R27, R3, R40 ;
+        HMNMX2 R40, R37, -7, -7, !PT ;
+        HMNMX2 R19, R19, -7, -7, !PT ;
+        HMNMX2 R37, R36, 7, 7, PT ;
+        HMNMX2 R36, R40, 7, 7, PT ;
+        HMNMX2 R40, R19, 7, 7, PT ;
+        HADD2 R37, R37, R2 ;
+        HADD2 R40, R40, R2 ;
+        PRMT R37, R37, 0x6240, R40 ;
+; Location ./int.jl:529
+        IMAD.SHL.U32 R40, R35, 0x10, RZ ;
+; Location /home/eschnett/.julia/packages/LLVM/OLMpi/src/interop/base.jl:38
+        LOP3.LUT R56, R34, 0xf0f0f0f, R40, 0xe2, !PT ;
+; Location ./int.jl:373
+        LOP3.LUT R34, R55, 0x88888888, RZ, 0x3c, !PT ;
+        LDL.LU R55, [R1+0x24c] ;
+; Location /home/eschnett/.julia/packages/LLVM/OLMpi/src/interop/base.jl:38
+        IMAD.SHL.U32 R25, R25, 0x4, RZ ;
+        STL [R1+0x218], R25 ;
+        LDS R25, [R25] ;
+        HMNMX2 R23, R23, -7, -7, !PT ;
+        HMNMX2 R23, R23, 7, 7, PT ;
+        HADD2 R36, R36, R2 ;
+        HADD2 R23, R23, R2 ;
+        PRMT R36, R36, 0x6240, R23 ;
+        HMUL2 R23, R3, R28.reuse ;
+        HFMA2 R27, R5, R41, R27 ;
+        IMAD.MOV.U32 R41, RZ, RZ, 0x64006400 ;
+        HMUL2 R35, -R3, R29.reuse ;
+        HFMA2 R29, R5.reuse, R29, R23 ;
+        HFMA2 R28, R5, R28, R35 ;
+        LOP3.LUT R35, R34.reuse, 0xf000f, R41, 0xe2, !PT ;
+; Location /home/eschnett/.julia/packages/IndexSpaces/SkQyK/src/IndexSpaces.jl:1968
+        IMAD.MOV.U32 R19, RZ, RZ, R16 ;
+; Location /home/eschnett/.julia/packages/LLVM/OLMpi/src/interop/base.jl:38
+        LOP3.LUT R53, R34, 0xf000f0, R58, 0xe2, !PT ;
+; Location ./int.jl:373
+        LOP3.LUT R23, R25, 0x88888888, RZ, 0x3c, !PT ;
+; Location /home/eschnett/.julia/packages/LLVM/OLMpi/src/interop/base.jl:38
+        LOP3.LUT R25, R23.reuse, 0xf000f, R41, 0xe2, !PT ;
+        LOP3.LUT R40, R23, 0xf000f0, R58, 0xe2, !PT ;
+        HADD2 R60, R25, -R2 ;
+        HADD2 R59, R40, -R6 ;
+        HADD2 R35, R35, -R2 ;
+        HMUL2 R40, -R12, R60 ;
+        HADD2 R25, R50.reuse, R32.reuse ;
+; Location /home/eschnett/.julia/packages/IndexSpaces/SkQyK/src/IndexSpaces.jl:1968
         HMMA.16816.F16 R26, R16, R26, RZ ;
-; Location /home/dstn/.julia/packages/LLVM/RpBog/src/interop/base.jl:38
-        HFMA2 R10, R8.reuse, R25, R10 ;
-        STL [R1+0x778], R58 ;
-        HFMA2 R11, R8, R29, R11 ;
-; Location ./int.jl:366
-        LOP3.LUT R9, R9, 0x88888888, RZ, 0x3c, !PT ;
-        STL [R1+0x79c], R58 ;
-; Location /home/dstn/.julia/packages/LLVM/RpBog/src/interop/base.jl:38
-        HMUL2 R12, R4.reuse, R10.reuse ;
-        HMUL2 R23, -R4, R11.reuse ;
-        STL [R1+0x790], R57 ;
-        HFMA2 R11, R7.reuse, R11, R12 ;
-        IMAD.MOV.U32 R58, RZ, RZ, 0x64006400 ;
-        STL [R1+0x8c], R29 ;
-        IMAD.MOV.U32 R57, RZ, RZ, 0x54005400 ;
-        HFMA2 R10, R7, R10, R23 ;
-        STL [R1+0x90], R25 ;
-        LOP3.LUT R23, R9.reuse, 0xf000f0, R57, 0xe2, !PT ;
-        LOP3.LUT R29, R9, 0xf000f, R58, 0xe2, !PT ;
-        HADD2 R31, R23, -R6 ;
-        HADD2 R32, R29, -R2 ;
-; Location ./int.jl:366
-        LOP3.LUT R50, R50, 0x88888888, RZ, 0x3c, !PT ;
-; Location /home/dstn/.julia/packages/IndexSpaces/MMvQv/src/IndexSpaces.jl:1968
-        HMMA.16816.F16 R10, R16, R10, RZ ;
-; Location /home/dstn/.julia/packages/LLVM/RpBog/src/interop/base.jl:38
-        HMUL2 R29, -R14, R32 ;
-        STL [R1+0x1d8], R32 ;
-        STL [R1+0x1d4], R31 ;
-        NOP ;
-        HMUL2 R34, -R3, R11 ;
-        HFMA2 R34, R5, R10, R34 ;
-; Location ./int.jl:366
-        LOP3.LUT R12, R28, 0x88888888, RZ, 0x3c, !PT ;
-; Location /home/dstn/.julia/packages/LLVM/RpBog/src/interop/base.jl:38
-        LOP3.LUT R25, R12.reuse, 0xf000f, R58, 0xe2, !PT ;
-        LOP3.LUT R28, R12, 0xf000f0, R57, 0xe2, !PT ;
-        HADD2 R23, R25, -R2 ;
-        HADD2 R19, R28, -R6 ;
-; Location ./int.jl:366
+; Location /home/eschnett/.julia/packages/LLVM/OLMpi/src/interop/base.jl:38
+        HADD2 R50, R50, -R32 ;
+; Location ./int.jl:528
+        SHF.R.U32.HI R34, RZ, 0x8, R34 ;
+; Location /home/eschnett/.julia/packages/LLVM/OLMpi/src/interop/base.jl:38
+        HADD2 R53, R53, -R6 ;
+        HMUL2 R32, -R12, R59 ;
+        HFMA2 R35, R11.reuse, R35, R40 ;
+; Location /home/eschnett/.julia/packages/IndexSpaces/SkQyK/src/IndexSpaces.jl:1968
+        HMMA.16816.F16 R28, R16, R28, RZ ;
+        STL [R1+0x18c], R60 ;
+; Location /home/eschnett/.julia/packages/LLVM/OLMpi/src/interop/base.jl:38
+        HFMA2 R53, R11, R53, R32 ;
+        LOP3.LUT R32, R34, 0xf000f, R41, 0xe2, !PT ;
+; Location ./int.jl:373
+        LOP3.LUT R19, R54, 0x88888888, RZ, 0x3c, !PT ;
+; Location /home/eschnett/.julia/packages/LLVM/OLMpi/src/interop/base.jl:38
+        LOP3.LUT R54, R19, 0xf000f0, R58, 0xe2, !PT ;
+        STL [R1+0x188], R59 ;
+        HADD2 R48, R54, -R6 ;
+        STL [R1+0x20], R48 ;
+        HADD2 R32, R32, -R2 ;
+        STL [R1+0x778], R57 ;
+        STL [R1+0x77c], R57 ;
+        STL [R1+0x784], R14 ;
+        STL [R1+0x788], R13 ;
+        STL [R1+0x764], R52 ;
+        STL [R1+0x770], R52 ;
+        STL [R1+0x774], R8 ;
+        STL [R1+0x6c0], R12 ;
+        STL [R1+0x6dc], R12 ;
+        STL [R1+0x6f4], R12 ;
+        STL [R1+0x710], R12 ;
+        STL [R1+0x728], R12 ;
+        STL [R1+0x744], R12 ;
+        STL [R1+0x768], R12 ;
+        STL [R1+0x6b4], R11 ;
+        STL [R1+0x6c4], R11 ;
+; Location ./int.jl:373
+        LOP3.LUT R40, R55, 0x88888888, RZ, 0x3c, !PT ;
+; Location /home/eschnett/.julia/packages/LLVM/OLMpi/src/interop/base.jl:38
+        LOP3.LUT R55, R19, 0xf000f, R41.reuse, 0xe2, !PT ;
+        LOP3.LUT R60, R40, 0xf000f, R41, 0xe2, !PT ;
+        LOP3.LUT R41, R34, 0xf000f0, R58.reuse, 0xe2, !PT ;
+; Location ./int.jl:528
+        SHF.R.U32.HI R34, RZ, 0x8, R23 ;
+; Location /home/eschnett/.julia/packages/LLVM/OLMpi/src/interop/base.jl:38
+        IMAD.MOV.U32 R23, RZ, RZ, 0x64006400 ;
+        HADD2 R60, R60, -R2.reuse ;
+        LOP3.LUT R59, R40, 0xf000f0, R58, 0xe2, !PT ;
+        HADD2 R51, R55, -R2 ;
+        LOP3.LUT R23, R34.reuse, 0xf000f, R23, 0xe2, !PT ;
+        LOP3.LUT R34, R34, 0xf000f0, R58, 0xe2, !PT ;
+        HFMA2 R54, -R10, R60, R35 ;
+        STL [R1+0x24], R51 ;
+        HADD2 R59, R59, -R6.reuse ;
+        HADD2 R61, R34, -R6 ;
+        HFMA2 R34, R9, R51, R54 ;
+        HADD2 R49, R23, -R2 ;
+        LDL.LU R51, [R1+0x78c] ;
+        HFMA2 R53, -R10, R59, R53 ;
+        HMUL2 R23, -R12, R49 ;
+        STL [R1+0x184], R49 ;
+        HFMA2 R35, R9, R48, R53 ;
+        LDL.LU R48, [R1+0x794] ;
+        LDL.LU R49, [R1+0x790] ;
+        HFMA2 R32, R11, R32, R23 ;
+        HMUL2 R23, R4.reuse, R34 ;
+        HMUL2 R53, -R4, R35.reuse ;
+        HFMA2 R35, R7, R35, R23 ;
+; Location ./int.jl:528
+        SHF.R.U32.HI R23, RZ, 0x8, R19 ;
+; Location /home/eschnett/.julia/packages/LLVM/OLMpi/src/interop/base.jl:38
+        IMAD.MOV.U32 R19, RZ, RZ, 0x64006400 ;
+; Location ./int.jl:528
+        SHF.R.U32.HI R40, RZ, 0x8, R40 ;
+        STL [R1+0x180], R61 ;
+; Location /home/eschnett/.julia/packages/LLVM/OLMpi/src/interop/base.jl:38
+        HMUL2 R54, -R12, R61 ;
+        LOP3.LUT R61, R40.reuse, 0xf000f0, R58, 0xe2, !PT ;
+        LOP3.LUT R40, R40, 0xf000f, R19, 0xe2, !PT ;
+        STL [R1+0x754], R55 ;
+        HADD2 R57, R40, -R2 ;
+        STL [R1+0x620], R59 ;
+        STL [R1+0x628], R59 ;
+        HFMA2 R32, -R10, R57, R32 ;
+        STL [R1+0x660], R59 ;
+        STL [R1+0x680], R59 ;
+        STL [R1+0x688], R59 ;
+        STL [R1+0x6a8], R59 ;
+        STL [R1+0x6bc], R59 ;
+        STL [R1+0x6d8], R59 ;
+        STL [R1+0x6f0], R59 ;
+        STL [R1+0x708], R59 ;
+        STL [R1+0x720], R59 ;
+        STL [R1+0x73c], R59 ;
+        STL [R1+0x758], R59 ;
+        STL [R1+0x61c], R60 ;
+        STL [R1+0x62c], R60 ;
+        STL [R1+0x664], R60 ;
+        STL [R1+0x684], R60 ;
+        STL [R1+0x70c], R60 ;
+        STL [R1+0x724], R60 ;
+        STL [R1+0x740], R60 ;
+        STL [R1+0x75c], R60 ;
+        STL [R1+0x760], R54 ;
+        STL [R1+0x76c], R54 ;
+        STL [R1+0x6e0], R11 ;
+        STL [R1+0xc], R57 ;
+        LOP3.LUT R19, R23, 0xf000f, R19, 0xe2, !PT ;
+        HADD2 R41, R41, -R6 ;
+        HADD2 R61, R61, -R6 ;
+; Location ./int.jl:529
+        IMAD.SHL.U32 R36, R36, 0x10, RZ ;
+; Location /home/eschnett/.julia/packages/LLVM/OLMpi/src/interop/base.jl:38
+        HFMA2 R34, R7, R34, R53 ;
+; Location ./int.jl:88
+        UISETP.NE.AND UP0, UPT, UR5, URZ, UPT ;
+; Location /home/eschnett/.julia/packages/LLVM/OLMpi/src/interop/base.jl:38
+        HMUL2 R25, R24, R25 ;
+        LDL R8, [R1+0x90] ;
+        LDL R57, [R1+0x2c4] ;
+        LOP3.LUT R23, R23, 0xf000f0, R58, 0xe2, !PT ;
+        HFMA2 R41, R11, R41, R54 ;
+        HADD2 R13, R19, -R2 ;
+        LOP3.LUT R37, R37, 0xf0f0f0f, R36, 0xe2, !PT ;
+        HADD2 R14, R23, -R6 ;
+        STL [R1+0x608], R61 ;
+        HFMA2 R41, -R10, R61, R41 ;
+        HFMA2 R32, R9.reuse, R13, R32 ;
+; Location /home/eschnett/.julia/packages/IndexSpaces/SkQyK/src/IndexSpaces.jl:1968
+        IMAD.MOV.U32 R23, RZ, RZ, R20 ;
+; Location /home/eschnett/.julia/packages/LLVM/OLMpi/src/interop/base.jl:38
+        HFMA2 R41, R9, R14, R41 ;
+        LDL R58, [R1+0x2b4] ;
+        HMUL2 R53, -R4, R41 ;
+; Location ./int.jl:88
+        USEL UR7, URZ, 0x1041, !UP0 ;
+; Location /home/eschnett/.julia/packages/IndexSpaces/SkQyK/src/IndexSpaces.jl:1968
+        HMMA.16816.F16 R34, R20, R34, RZ ;
+; Location /home/eschnett/.julia/packages/LLVM/OLMpi/src/interop/base.jl:38
+        HADD2 R36, R46.reuse, R26.reuse ;
+        STL [R1+0x28], R14 ;
+        HADD2 R26, R46, -R26 ;
+        STL [R1+0x2c], R13 ;
+        LDL R61, [R1+0x2b8] ;
+        LDL R14, [R1+0x2c0] ;
+        LDL R13, [R1+0x2bc] ;
+        HADD2 R40, R51, R33 ;
+        STL [R1+0x6d0], R45 ;
+        HADD2 R51, R51, -R33 ;
+        HMUL2 R33, R4, R32 ;
+        STL [R1+0x6ec], R45 ;
+        HFMA2 R33, R7, R41, R33 ;
+        LDL R52, [R1+0x94] ;
+        HMUL2 R41, R24, R40 ;
+        HMNMX2 R40, R25, -7, -7, !PT ;
+        HADD2 R19, R48, R30 ;
+        LDL R54, [R1+0x178] ;
+        HFMA2 R32, R7, R32, R53 ;
+        HADD2 R25, R49.reuse, R31.reuse ;
+        LDL R12, [R1+0x17c] ;
+        HADD2 R31, R49, -R31 ;
+        HMUL2 R19, R24, R19 ;
+        LDL R59, [R1+0x88] ;
+        HMUL2 R51, R15.reuse, R51 ;
+        HMUL2 R49, R15, R31 ;
+; Location /home/eschnett/.julia/packages/IndexSpaces/SkQyK/src/IndexSpaces.jl:1968
+        HMMA.16816.F16 R32, R20, R32, RZ ;
+        LDL.LU R60, [R1+0x8] ;
+; Location /home/eschnett/.julia/packages/LLVM/OLMpi/src/interop/base.jl:38
+        HMNMX2 R51, R51, -7, -7, !PT ;
+        LDL R55, [R1+0x8c] ;
+        HMNMX2 R23, R19, -7, -7, !PT ;
+        HMNMX2 R19, R49, -7, -7, !PT ;
+        HMUL2 R25, R24, R25 ;
+        HMNMX2 R31, R51, 7, 7, PT ;
+        HMNMX2 R19, R19, 7, 7, PT ;
+        HMNMX2 R40, R40, 7, 7, PT ;
+        HMNMX2 R23, R23, 7, 7, PT ;
+        HADD2 R31, R31, R2.reuse ;
+        HMNMX2 R41, R41, -7, -7, !PT ;
+        HADD2 R19, R19, R2.reuse ;
+        HMNMX2 R25, R25, -7, -7, !PT ;
+        HADD2 R40, R40, R2.reuse ;
+        HADD2 R23, R23, R2 ;
+        HMNMX2 R41, R41, 7, 7, PT ;
+        HMNMX2 R25, R25, 7, 7, PT ;
+        PRMT R31, R31, 0x6240, R19 ;
+        HMUL2 R19, R3.reuse, R34.reuse ;
+        PRMT R23, R40, 0x6240, R23 ;
+        HMUL2 R40, -R3, R35.reuse ;
+        HADD2 R41, R41, R2.reuse ;
+        HADD2 R25, R25, R2 ;
+        HFMA2 R35, R5.reuse, R35, R19 ;
+; Location /home/eschnett/.julia/packages/IndexSpaces/SkQyK/src/IndexSpaces.jl:1968
+        IMAD.MOV.U32 R19, RZ, RZ, R16 ;
+; Location /home/eschnett/.julia/packages/LLVM/OLMpi/src/interop/base.jl:38
+        HFMA2 R34, R5, R34, R40 ;
+        PRMT R25, R41, 0x6240, R25 ;
+        HADD2 R40, R44, R28 ;
+        HADD2 R28, R44, -R28 ;
+        HADD2 R41, R47, R27.reuse ;
+        HMUL2 R44, R15, R26 ;
+        HADD2 R27, R47, -R27 ;
+        HADD2 R26, R45, R29 ;
+; Location /home/eschnett/.julia/packages/IndexSpaces/SkQyK/src/IndexSpaces.jl:1968
+        HMMA.16816.F16 R34, R16, R34, RZ ;
+; Location /home/eschnett/.julia/packages/LLVM/OLMpi/src/interop/base.jl:38
+        HMUL2 R47, -R3, R33 ;
+        HMUL2 R46, R3, R32.reuse ;
+        HADD2 R29, R45, -R29 ;
+        HFMA2 R32, R5, R32, R47 ;
+        HMUL2 R28, R15, R28 ;
+        HMNMX2 R44, R44, -7, -7, !PT ;
+        HFMA2 R33, R5, R33, R46 ;
+; Location ./int.jl:529
+        IMAD.SHL.U32 R25, R25, 0x10, RZ ;
+; Location /home/eschnett/.julia/packages/LLVM/OLMpi/src/interop/base.jl:38
+        HMUL2 R27, R15, R27 ;
+        HADD2 R30, R48, -R30 ;
+        HMUL2 R36, R24.reuse, R36 ;
+; Location ./int.jl:529
+        IMAD.SHL.U32 R31, R31, 0x10, RZ ;
+; Location /home/eschnett/.julia/packages/LLVM/OLMpi/src/interop/base.jl:38
+        HMUL2 R29, R15, R29 ;
+        HMNMX2 R27, R27, -7, -7, !PT ;
+; Location /home/eschnett/.julia/packages/IndexSpaces/SkQyK/src/IndexSpaces.jl:1968
+        HMMA.16816.F16 R32, R16, R32, RZ ;
+; Location /home/eschnett/.julia/packages/LLVM/OLMpi/src/interop/base.jl:38
+        HMUL2 R41, R24, R41 ;
+        LDL R45, [R1+0x2ac] ;
+        HMNMX2 R29, R29, -7, -7, !PT ;
+        HMNMX2 R27, R27, 7, 7, PT ;
+        HMNMX2 R29, R29, 7, 7, PT ;
+        HMNMX2 R28, R28, -7, -7, !PT ;
+        HADD2 R27, R27, R2.reuse ;
+        HMNMX2 R44, R44, 7, 7, PT ;
+        HADD2 R29, R29, R2 ;
+        HMNMX2 R28, R28, 7, 7, PT ;
+        HADD2 R19, R42, R34 ;
+        HADD2 R44, R44, R2.reuse ;
+        PRMT R27, R27, 0x6240, R29 ;
+        HADD2 R28, R28, R2 ;
+        HMUL2 R19, R24.reuse, R19 ;
+; Location ./int.jl:529
+        IMAD.SHL.U32 R27, R27, 0x10, RZ ;
+; Location /home/eschnett/.julia/packages/LLVM/OLMpi/src/interop/base.jl:38
+        PRMT R28, R44, 0x6240, R28 ;
+        HMUL2 R26, R24, R26 ;
+        LOP3.LUT R23, R23, 0xf0f0f0f, R25, 0xe2, !PT ;
+        HADD2 R29, R39, R33 ;
+        LOP3.LUT R27, R28, 0xf0f0f0f, R27, 0xe2, !PT ;
+        HMUL2 R48, R15, R50 ;
+        HMNMX2 R28, R19, -7, -7, !PT ;
+        HADD2 R19, R38, R32 ;
+        HMUL2 R30, R15, R30 ;
+        HMNMX2 R41, R41, -7, -7, !PT ;
+        HMUL2 R19, R24, R19 ;
+        HMNMX2 R28, R28, 7, 7, PT ;
+        HMUL2 R40, R24, R40 ;
+        HMNMX2 R36, R36, -7, -7, !PT ;
+; Location ./int.jl:373
+        LOP3.LUT R37, R37, 0x88888888, RZ, 0x3c, !PT ;
+; Location /home/eschnett/.julia/packages/LLVM/OLMpi/src/interop/base.jl:38
+        HADD2 R34, R42, -R34 ;
+        HMNMX2 R19, R19, -7, -7, !PT ;
+        STL [R1+0x6f8], R11 ;
+        HMNMX2 R19, R19, 7, 7, PT ;
+        HADD2 R28, R28, R2.reuse ;
+        STL [R1+0x714], R11 ;
+        HADD2 R19, R19, R2 ;
+        STL [R1+0x72c], R11 ;
+        PRMT R19, R28, 0x6240, R19 ;
+        STL [R1+0x748], R11 ;
+; Location ./int.jl:87
+        IADD3 R28, R57, UR7, RZ ;
+        LDL R57, [R1+0x2b0] ;
+; Location /home/eschnett/.julia/packages/LLVM/OLMpi/src/interop/base.jl:38
+        HADD2 R25, R43, R35 ;
+        HMNMX2 R26, R26, -7, -7, !PT ;
+        HMUL2 R29, R24.reuse, R29 ;
+        STL [R1+0x6b0], R9 ;
+        HMUL2 R25, R24, R25 ;
+        HMNMX2 R48, R48, -7, -7, !PT ;
+        HMNMX2 R30, R30, -7, -7, !PT ;
+        STL [R1+0x6cc], R9 ;
+        HMNMX2 R41, R41, 7, 7, PT ;
+        HMNMX2 R26, R26, 7, 7, PT ;
+        STL [R1+0x6e8], R9 ;
+        HMNMX2 R25, R25, -7, -7, !PT ;
+        HMNMX2 R29, R29, -7, -7, !PT ;
+        STL [R1+0x700], R9 ;
+        HMNMX2 R40, R40, -7, -7, !PT ;
+        HMNMX2 R48, R48, 7, 7, PT ;
+        STL [R1+0x71c], R9 ;
+        HMNMX2 R30, R30, 7, 7, PT ;
+        HADD2 R41, R41, R2.reuse ;
+        HMNMX2 R25, R25, 7, 7, PT ;
+        HADD2 R26, R26, R2 ;
+        HMNMX2 R29, R29, 7, 7, PT ;
+        STL [R1+0x734], R9 ;
+        HMNMX2 R36, R36, 7, 7, PT ;
+        HMNMX2 R40, R40, 7, 7, PT ;
+        HADD2 R48, R48, R2.reuse ;
+; Location ./int.jl:373
+        LOP3.LUT R23, R23, 0x88888888, RZ, 0x3c, !PT ;
+; Location /home/eschnett/.julia/packages/LLVM/OLMpi/src/interop/base.jl:38
+        HADD2 R30, R30, R2.reuse ;
+        PRMT R26, R41, 0x6240, R26 ;
+        HADD2 R25, R25, R2.reuse ;
+        STL [R1+0x750], R9 ;
+        HADD2 R29, R29, R2.reuse ;
+        HADD2 R36, R36, R2.reuse ;
+        STL [R1+0x6ac], R10 ;
+        HADD2 R40, R40, R2 ;
+        PRMT R30, R48, 0x6240, R30 ;
+; Location ./int.jl:529
+        IMAD.SHL.U32 R26, R26, 0x10, RZ ;
+; Location /home/eschnett/.julia/packages/LLVM/OLMpi/src/interop/base.jl:38
+        PRMT R25, R25, 0x6240, R29 ;
+        HADD2 R35, R43, -R35 ;
+        PRMT R36, R36, 0x6240, R40 ;
+        HADD2 R33, R39, -R33 ;
+; Location ./int.jl:87
+        IADD3 R29, R14, UR7, RZ ;
+; Location /home/eschnett/.julia/packages/LLVM/OLMpi/src/interop/base.jl:38
+        HADD2 R32, R38, -R32 ;
+        LOP3.LUT R30, R30, 0xf0f0f0f, R31, 0xe2, !PT ;
+        HMUL2 R34, R15, R34 ;
+; Location ./int.jl:87
+        IADD3 R31, R13, UR7, RZ ;
+; Location /home/eschnett/.julia/packages/LLVM/OLMpi/src/interop/base.jl:38
+        IMAD.SHL.U32 R13, R28, 0x4, RZ ;
+; Location ./int.jl:373
+        LOP3.LUT R28, R56, 0x88888888, RZ, 0x3c, !PT ;
+; Location /home/eschnett/.julia/packages/LLVM/OLMpi/src/interop/base.jl:38
+        IMAD.SHL.U32 R14, R29, 0x4, RZ ;
+        LOP3.LUT R26, R36, 0xf0f0f0f, R26, 0xe2, !PT ;
+; Location ./int.jl:529
+        IMAD.SHL.U32 R25, R25, 0x10, RZ ;
+        LDL R36, [R1+0x2a8] ;
+; Location /home/eschnett/.julia/packages/LLVM/OLMpi/src/interop/base.jl:38
+        STS [R13], R28 ;
+        STS [R14], R23 ;
+        LOP3.LUT R19, R19, 0xf0f0f0f, R25, 0xe2, !PT ;
+; Location ./int.jl:87
+        IADD3 R25, R58, UR7, RZ ;
+; Location /home/eschnett/.julia/packages/LLVM/OLMpi/src/interop/base.jl:38
+        HMUL2 R35, R15.reuse, R35 ;
+; Location ./int.jl:373
+        LOP3.LUT R27, R27, 0x88888888, RZ, 0x3c, !PT ;
+; Location /home/eschnett/.julia/packages/LLVM/OLMpi/src/interop/base.jl:38
+        HMUL2 R33, R15.reuse, R33 ;
+        LDL.LU R11, [R1+0x48] ;
+; Location ./int.jl:87
+        IADD3 R23, R61, UR7, RZ ;
+; Location /home/eschnett/.julia/packages/LLVM/OLMpi/src/interop/base.jl:38
+        HMUL2 R32, R15, R32 ;
+        HMNMX2 R34, R34, -7, -7, !PT ;
+        STL [R1+0x6c8], R10 ;
+        IMAD.SHL.U32 R58, R23, 0x4, RZ ;
+        LDL R23, [R1+0x210] ;
+        IMAD.SHL.U32 R29, R31, 0x4, RZ ;
+; Location ./int.jl:373
+        LOP3.LUT R26, R26, 0x88888888, RZ, 0x3c, !PT ;
+        LOP3.LUT R19, R19, 0x88888888, RZ, 0x3c, !PT ;
+        STL [R1+0x6e4], R10 ;
+; Location /home/eschnett/.julia/packages/LLVM/OLMpi/src/interop/base.jl:38
+        STS [R29], R26 ;
+        STS [R58], R19 ;
+        STL [R1+0x208], R14 ;
+; Location ./int.jl:373
         LOP3.LUT R30, R30, 0x88888888, RZ, 0x3c, !PT ;
-; Location /home/dstn/.julia/packages/LLVM/RpBog/src/interop/base.jl:38
-        HFMA2 R23, R13, R23, R29 ;
-        LOP3.LUT R28, R50, 0xf000f, R58.reuse, 0xe2, !PT ;
-        LOP3.LUT R32, R30, 0xf000f, R58, 0xe2, !PT ;
+        STL [R1+0x20c], R13 ;
+        STL [R1+0x6fc], R10 ;
+        LDL.LU R14, [R1+0x784] ;
+; Location /home/eschnett/.julia/packages/LLVM/OLMpi/src/interop/base.jl:38
+        HMNMX2 R35, R35, -7, -7, !PT ;
+        HMNMX2 R33, R33, -7, -7, !PT ;
+        STL [R1+0x718], R10 ;
+        STL [R1+0x730], R10 ;
+        STL [R1+0x74c], R10 ;
+        LDL R56, [R1+0x1c4] ;
+        STL [R1+0x738], R53 ;
+        STL [R1+0x704], R49 ;
+        LDL R48, [R1+0x1e4] ;
+        LDL R44, [R1+0x1a8] ;
+; Location ./int.jl:87
+        IADD3 R26, R57, UR7, RZ ;
+; Location /home/eschnett/.julia/packages/LLVM/OLMpi/src/interop/base.jl:38
+        IMAD.SHL.U32 R57, R25, 0x4, RZ ;
+        HMNMX2 R32, R32, -7, -7, !PT ;
+        HMNMX2 R34, R34, 7, 7, PT ;
+        STL [R1+0x204], R29 ;
+        STL [R1+0x1fc], R57 ;
+        STS [R57], R37 ;
+; Location ./int.jl:87
+        IADD3 R28, R45, UR7, RZ ;
+; Location /home/eschnett/.julia/packages/LLVM/OLMpi/src/interop/base.jl:38
+        HMNMX2 R35, R35, 7, 7, PT ;
+        LDL.LU R13, [R1+0x788] ;
+        LDL.LU R57, [R1+0x77c] ;
+        HMNMX2 R33, R33, 7, 7, PT ;
+        HADD2 R35, R35, R2.reuse ;
+        HMNMX2 R32, R32, 7, 7, PT ;
+        HADD2 R34, R34, R2.reuse ;
+        IMAD.SHL.U32 R25, R26, 0x4, RZ ;
+        HADD2 R33, R33, R2.reuse ;
+        STL [R1+0x200], R58 ;
+        HADD2 R32, R32, R2 ;
+        PRMT R33, R35, 0x6240, R33 ;
+        LDL R45, [R1+0x22c] ;
+        PRMT R32, R34, 0x6240, R32 ;
+; Location ./int.jl:529
+        IMAD.SHL.U32 R33, R33, 0x10, RZ ;
+        STL [R1+0x60c], R40 ;
+; Location /home/eschnett/.julia/packages/LLVM/OLMpi/src/interop/base.jl:38
+        IMAD.SHL.U32 R61, R28, 0x4, RZ ;
+        LOP3.LUT R32, R32, 0xf0f0f0f, R33, 0xe2, !PT ;
+        STS [R25], R30 ;
+; Location ./int.jl:373
+        LOP3.LUT R32, R32, 0x88888888, RZ, 0x3c, !PT ;
+; Location /home/eschnett/.julia/packages/LLVM/OLMpi/src/interop/base.jl:38
+        STS [R61], R27 ;
+; Location ./int.jl:87
+        IADD3 R29, R36, UR7, RZ ;
+        STL [R1+0x1f8], R25 ;
+; Location /home/eschnett/.julia/packages/LLVM/OLMpi/src/interop/base.jl:38
+        IMAD.SHL.U32 R36, R29, 0x4, RZ ;
+        LDL.LU R58, [R1+0x780] ;
+        STS [R36], R32 ;
+        STL [R1+0x1f0], R36 ;
+        STL [R1+0x1f4], R61 ;
+        STL [R1+0x630], R40 ;
+        LDS R19, [R23] ;
+        IMAD.MOV.U32 R36, RZ, RZ, 0x54005400 ;
+        STL [R1+0x668], R40 ;
+        STL [R1+0x68c], R40 ;
+        STL [R1+0x6b8], R40 ;
+        STL [R1+0x6d4], R40 ;
+        STL [R1+0x624], R24 ;
+        STL [R1+0x67c], R24 ;
+        STL [R1+0x69c], R24 ;
+        IMAD.MOV.U32 R61, RZ, RZ, 0x64006400 ;
+        STL [R1+0x610], R41 ;
+        STL [R1+0x634], R41 ;
+; Location ./int.jl:373
+        LOP3.LUT R25, R19, 0x88888888, RZ, 0x3c, !PT ;
+        STL [R1+0x268], R19 ;
+        LDL.LU R24, [R1+0x3c] ;
+        STL [R1+0x66c], R41 ;
+; Location /home/eschnett/.julia/packages/LLVM/OLMpi/src/interop/base.jl:38
+        LOP3.LUT R19, R25, 0xf000f0, R36, 0xe2, !PT ;
+        STL [R1+0x690], R41 ;
+        LOP3.LUT R23, R25, 0xf000f, R61, 0xe2, !PT ;
+        STL [R1+0x618], R39 ;
+        STL [R1+0x63c], R39 ;
+        STL [R1+0x644], R39 ;
+        STL [R1+0x674], R39 ;
+        STL [R1+0x698], R39 ;
+        STL [R1+0x6a4], R34 ;
+        STL [R1+0x614], R38 ;
+        STL [R1+0x638], R38 ;
+        STL [R1+0x670], R38 ;
+        STL [R1+0x678], R38 ;
+        STL [R1+0x694], R38 ;
+        STL [R1+0x640], R15 ;
+        STL [R1+0x648], R15 ;
+        STL [R1+0x6a0], R15 ;
+        LDL.LU R37, [R1+0x4c] ;
+        LDL R32, [R1+0x1b4] ;
+        HADD2 R57, R19, -R6 ;
+; Location ./int.jl:528
+        SHF.R.U32.HI R25, RZ, 0x8, R25 ;
+; Location /home/eschnett/.julia/packages/LLVM/OLMpi/src/interop/base.jl:38
+        HADD2 R26, R23, -R2 ;
+        LDL R41, [R1+0xec] ;
+        HMUL2 R19, -R14, R57 ;
+        STL [R1+0xcc], R57 ;
+        LDL.LU R39, [R1+0x50] ;
+        LDS R45, [R45] ;
+        LDL.LU R57, [R1+0x778] ;
+        HMUL2 R23, -R14, R26 ;
+        LDL R38, [R1+0xe0] ;
+        HFMA2 R23, R13.reuse, R58, R23 ;
+        HFMA2 R19, R13, R57, R19 ;
+        STL [R1+0xd0], R26 ;
+        HFMA2 R27, -R0.reuse, R8, R19 ;
+        LDL R57, [R1+0x1c0] ;
+        HFMA2 R19, -R0, R52, R23 ;
+        LDL.LU R52, [R1+0x770] ;
+        LDL.LU R8, [R1+0x774] ;
+        LOP3.LUT R26, R25, 0xf000f0, R36, 0xe2, !PT ;
+        HADD2 R52, R26, -R6 ;
+        HFMA2 R27, R8, R54, R27 ;
+        STL [R1+0xc4], R52 ;
+        HFMA2 R26, R8, R12, R19 ;
+        HMUL2 R19, -R14, R52 ;
+        LDL.LU R54, [R1+0x76c] ;
+        LDL.LU R12, [R1+0x768] ;
+        LDL.LU R52, [R1+0x764] ;
+        HMUL2 R23, R4, R26 ;
+        HMUL2 R28, -R4, R27.reuse ;
+        LOP3.LUT R25, R25, 0xf000f, R61, 0xe2, !PT ;
+        HFMA2 R27, R7.reuse, R27, R23 ;
+; Location /home/eschnett/.julia/packages/IndexSpaces/SkQyK/src/IndexSpaces.jl:1968
+        IMAD.MOV.U32 R23, RZ, RZ, R20 ;
+; Location /home/eschnett/.julia/packages/LLVM/OLMpi/src/interop/base.jl:38
+        HFMA2 R26, R7, R26, R28 ;
+        LDL R28, [R1+0x174] ;
+; Location /home/eschnett/.julia/packages/IndexSpaces/SkQyK/src/IndexSpaces.jl:1968
+        HMMA.16816.F16 R26, R20, R26, RZ ;
+        LDL R23, [R1+0x170] ;
+; Location /home/eschnett/.julia/packages/LLVM/OLMpi/src/interop/base.jl:38
+        HADD2 R54, R25, -R2 ;
+        HMUL2 R25, -R14, R54 ;
+        LDL.LU R12, [R1+0x40] ;
+        HFMA2 R19, R13, R52, R19 ;
+        STL [R1+0xbc], R54 ;
+        HFMA2 R25, R13, R60, R25 ;
+        HFMA2 R19, -R0.reuse, R59, R19 ;
+        LDL.LU R60, [R1+0x75c] ;
+        LDL.LU R59, [R1+0x758] ;
+        HFMA2 R25, -R0, R55, R25 ;
+        LDL.LU R54, [R1+0x760] ;
+        LDL.LU R55, [R1+0x754] ;
+        HFMA2 R19, R8.reuse, R23, R19 ;
+        HFMA2 R25, R8, R28, R25 ;
+; Location /home/eschnett/.julia/packages/IndexSpaces/SkQyK/src/IndexSpaces.jl:1968
+        IMAD.MOV.U32 R23, RZ, RZ, R20 ;
+; Location /home/eschnett/.julia/packages/LLVM/OLMpi/src/interop/base.jl:38
         HMUL2 R29, -R3, R27 ;
-        HADD2 R33, R28, -R2 ;
-        HADD2 R36, R32, -R2 ;
-        HFMA2 R28, R5, R26.reuse, R29 ;
-        HMUL2 R25, -R14, R31 ;
-        STL [R1+0x44], R36 ;
-        HMUL2 R29, R3.reuse, R26 ;
-        HFMA2 R26, -R0, R36, R23 ;
-        LOP3.LUT R31, R30, 0xf000f0, R57.reuse, 0xe2, !PT ;
-        HMUL2 R35, R3, R10 ;
-        STL [R1+0x134], R33 ;
-        LDL R32, [R1+0x294] ;
-        LDL R36, [R1+0x2b8] ;
-        HFMA2 R19, R13, R19, R25 ;
-        LOP3.LUT R25, R50, 0xf000f0, R57, 0xe2, !PT ;
-        HADD2 R39, R31, -R6 ;
-        HADD2 R38, R25, -R6 ;
-        HFMA2 R19, -R0, R39, R19 ;
-; Location /home/dstn/.julia/packages/IndexSpaces/MMvQv/src/IndexSpaces.jl:1968
-        IMAD.MOV.U32 R23, RZ, RZ, R20 ;
-; Location /home/dstn/.julia/packages/LLVM/RpBog/src/interop/base.jl:38
-        HFMA2 R29, R5, R27, R29 ;
-        HFMA2 R27, R8.reuse, R38, R19 ;
-        HFMA2 R26, R8, R33, R26 ;
-        HMUL2 R25, -R4.reuse, R27 ;
-; Location /home/dstn/.julia/packages/IndexSpaces/MMvQv/src/IndexSpaces.jl:1968
-        HMMA.16816.F16 R28, R20, R28, RZ ;
-; Location /home/dstn/.julia/packages/LLVM/RpBog/src/interop/base.jl:38
-        HMUL2 R19, R4, R26.reuse ;
-        STL [R1+0x130], R38 ;
-        HFMA2 R26, R7, R26, R25 ;
-; Location ./int.jl:495
-        SHF.R.U32.HI R25, RZ, 0x8, R9 ;
-        STL [R1+0x3c], R39 ;
-        SHF.R.U32.HI R23, RZ, 0x8, R12 ;
-        SHF.R.U32.HI R30, RZ, 0x8, R30 ;
-; Location /home/dstn/.julia/packages/LLVM/RpBog/src/interop/base.jl:38
-        HFMA2 R35, R5, R11, R35 ;
-        LOP3.LUT R12, R23.reuse, 0xf000f, R58.reuse, 0xe2, !PT ;
-        LDL.LU R33, [R1+0x81c] ;
-        LOP3.LUT R9, R23, 0xf000f0, R57.reuse, 0xe2, !PT ;
-        LOP3.LUT R23, R25.reuse, 0xf000f, R58, 0xe2, !PT ;
-        HFMA2 R27, R7, R27, R19 ;
-        LOP3.LUT R25, R25, 0xf000f0, R57, 0xe2, !PT ;
-; Location /home/dstn/.julia/packages/IndexSpaces/MMvQv/src/IndexSpaces.jl:1968
-        IMAD.MOV.U32 R19, RZ, RZ, R16 ;
-        LDL.LU R38, [R1+0x820] ;
-; Location /home/dstn/.julia/packages/LLVM/RpBog/src/interop/base.jl:38
-        HADD2 R25, R25, -R6.reuse ;
-        LDL.LU R39, [R1+0x824] ;
-        HADD2 R9, R9, -R6 ;
-        HMUL2 R10, -R14, R25 ;
-        HFMA2 R9, R13, R9, R10 ;
-; Location /home/dstn/.julia/packages/IndexSpaces/MMvQv/src/IndexSpaces.jl:1968
-        HMMA.16816.F16 R10, R16, R26, RZ ;
-; Location /home/dstn/.julia/packages/LLVM/RpBog/src/interop/base.jl:38
-        HADD2 R40, R23, -R2.reuse ;
-        STL [R1+0x1c4], R25 ;
-        LOP3.LUT R26, R30.reuse, 0xf000f0, R57, 0xe2, !PT ;
-        HADD2 R12, R12, -R2 ;
-        LOP3.LUT R30, R30, 0xf000f, R58, 0xe2, !PT ;
-        STL [R1+0x1c8], R40 ;
-        HMUL2 R23, -R14, R40 ;
-        HADD2 R41, R26, -R6 ;
-        LDL R27, [R1+0x284] ;
-        HADD2 R55, R30, -R2 ;
-        LDL R26, [R1+0x27c] ;
-        IMAD.MOV.U32 R30, RZ, RZ, R41 ;
-        LDL.LU R40, [R1+0x818] ;
-        STL [R1+0x68], R41 ;
-        LDL.LU R41, [R1+0x810] ;
-        HFMA2 R12, R13, R12, R23 ;
-; Location ./int.jl:495
-        SHF.R.U32.HI R23, RZ, 0x8, R50 ;
-; Location /home/dstn/.julia/packages/LLVM/RpBog/src/interop/base.jl:38
-        LOP3.LUT R19, R23.reuse, 0xf000f, R58, 0xe2, !PT ;
-        LOP3.LUT R23, R23, 0xf000f0, R57, 0xe2, !PT ;
-        HFMA2 R12, -R0.reuse, R55, R12 ;
-        HADD2 R31, R19, -R2 ;
-        HADD2 R19, R23, -R6 ;
-        HFMA2 R9, -R0, R30, R9 ;
-        LDL.LU R30, [R1+0x258] ;
-        STL [R1+0x110], R31 ;
-        STL [R1+0x48], R55 ;
-        LDL.LU R55, [R1+0x80c] ;
-        LEA R36, R36, UR6, 0x2 ;
-        LDS R25, [R36] ;
-        STL [R1+0x224], R36 ;
-        LDL.LU R36, [R1+0x814] ;
-        LDL R33, [R1+0x28c] ;
-        HFMA2 R38, R8, R31, R12 ;
-        LDL.LU R31, [R1+0x23c] ;
-        HFMA2 R39, R8, R19, R9 ;
-        HMUL2 R9, R4.reuse, R38.reuse ;
-; Location ./int.jl:366
-        LOP3.LUT R25, R25, 0x88888888, RZ, 0x3c, !PT ;
-; Location /home/dstn/.julia/packages/LLVM/RpBog/src/interop/base.jl:38
-        HMUL2 R12, -R4, R39.reuse ;
-        HFMA2 R39, R7.reuse, R39, R9 ;
-        LOP3.LUT R9, R25, 0xf000f, R58, 0xe2, !PT ;
-        HFMA2 R38, R7, R38, R12 ;
-        HADD2 R44, R9, -R2 ;
-        STL [R1+0x1b4], R44 ;
-        IMAD.MOV.U32 R12, RZ, RZ, R26 ;
-        HMUL2 R40, -R3, R11 ;
-        HFMA2 R40, R5, R10.reuse, R40 ;
-        HMUL2 R41, R3, R10 ;
-        HMUL2 R10, -R12, R44 ;
-        LDL.LU R44, [R1+0x808] ;
-; Location /home/dstn/.julia/packages/IndexSpaces/MMvQv/src/IndexSpaces.jl:1968
-        IMAD.MOV.U32 R23, RZ, RZ, R20 ;
-; Location /home/dstn/.julia/packages/LLVM/RpBog/src/interop/base.jl:38
-        LOP3.LUT R26, R25, 0xf000f0, R57, 0xe2, !PT ;
-        STL [R1+0xf4], R19 ;
-        HFMA2 R41, R5, R11, R41 ;
-        IMAD.MOV.U32 R11, RZ, RZ, R32 ;
-; Location /home/dstn/.julia/packages/IndexSpaces/MMvQv/src/IndexSpaces.jl:1968
-        HMMA.16816.F16 R34, R20, R34, RZ ;
-; Location ./int.jl:366
-        LOP3.LUT R30, R30, 0x88888888, RZ, 0x3c, !PT ;
-; Location /home/dstn/.julia/packages/IndexSpaces/MMvQv/src/IndexSpaces.jl:1968
-        IMAD.MOV.U32 R19, RZ, RZ, R16 ;
-; Location /home/dstn/.julia/packages/LLVM/RpBog/src/interop/base.jl:38
-        LOP3.LUT R23, R30, 0xf000f0, R57, 0xe2, !PT ;
-; Location /home/dstn/.julia/packages/IndexSpaces/MMvQv/src/IndexSpaces.jl:1968
-        HMMA.16816.F16 R38, R16, R38, RZ ;
-; Location /home/dstn/.julia/packages/LLVM/RpBog/src/interop/base.jl:38
-        HADD2 R23, R23, -R6 ;
-        LOP3.LUT R19, R30, 0xf000f, R58, 0xe2, !PT ;
-        HADD2 R19, R19, -R2 ;
-        HFMA2 R19, R11, R19, R10 ;
-        HADD2 R36, R26, -R6 ;
-        HMUL2 R9, -R12, R36 ;
-        STL [R1+0x1b0], R36 ;
-        HFMA2 R23, R11, R23, R9 ;
-        IMAD.MOV.U32 R9, RZ, RZ, R27 ;
-; Location ./int.jl:366
-        LOP3.LUT R32, R31, 0x88888888, RZ, 0x3c, !PT ;
-        LOP3.LUT R31, R55, 0x88888888, RZ, 0x3c, !PT ;
-; Location /home/dstn/.julia/packages/LLVM/RpBog/src/interop/base.jl:38
-        LOP3.LUT R26, R32, 0xf000f0, R57, 0xe2, !PT ;
-        LOP3.LUT R36, R31, 0xf000f0, R57, 0xe2, !PT ;
-        IMAD.MOV.U32 R10, RZ, RZ, R33 ;
-        LOP3.LUT R27, R32, 0xf000f, R58, 0xe2, !PT ;
-        HADD2 R45, R26, -R6.reuse ;
-        HADD2 R37, R36, -R6 ;
-        LDL R36, [R1+0x2b4] ;
-        STL [R1+0x70], R45 ;
-        HADD2 R44, R27, -R2 ;
-        HFMA2 R27, -R10.reuse, R45, R23 ;
-        LDL.LU R45, [R1+0x804] ;
-        LOP3.LUT R33, R31, 0xf000f, R58, 0xe2, !PT ;
-        HFMA2 R19, -R10, R44, R19 ;
-        HFMA2 R27, R9, R37, R27 ;
-        HADD2 R60, R33, -R2 ;
-; Location ./int.jl:495
-        SHF.R.U32.HI R25, RZ, 0x8, R25 ;
-; Location /home/dstn/.julia/packages/LLVM/RpBog/src/interop/base.jl:38
-        HMUL2 R33, -R4, R27 ;
-        HFMA2 R26, R9, R60, R19 ;
-        STL [R1+0xe0], R60 ;
-        HMUL2 R19, R4, R26.reuse ;
-        HFMA2 R26, R7, R26, R33 ;
-        LOP3.LUT R33, R25, 0xf000f, R58, 0xe2, !PT ;
-        STL [R1+0x74], R44 ;
-        HADD2 R56, R33, -R2 ;
-        STL [R1+0xdc], R37 ;
-        LDL.LU R44, [R1+0x800] ;
-        LDL.LU R37, [R1+0x7fc] ;
-        STL [R1+0x190], R56 ;
-        LEA R60, R36, UR6, 0x2 ;
-        LOP3.LUT R36, R25, 0xf000f0, R57, 0xe2, !PT ;
-; Location /home/dstn/.julia/packages/IndexSpaces/MMvQv/src/IndexSpaces.jl:1968
-        IMAD.MOV.U32 R23, RZ, RZ, R20 ;
-; Location ./int.jl:495
-        SHF.R.U32.HI R30, RZ, 0x8, R30 ;
-; Location /home/dstn/.julia/packages/LLVM/RpBog/src/interop/base.jl:38
-        HFMA2 R27, R7, R27, R19 ;
-; Location ./int.jl:495
-        SHF.R.U32.HI R32, RZ, 0x8, R32 ;
-        STL [R1+0x228], R60 ;
-; Location /home/dstn/.julia/packages/LLVM/RpBog/src/interop/base.jl:38
-        LDS R25, [R60] ;
-        HADD2 R45, R36, -R6 ;
-; Location /home/dstn/.julia/packages/IndexSpaces/MMvQv/src/IndexSpaces.jl:1968
-        HMMA.16816.F16 R40, R20, R40, RZ ;
-; Location /home/dstn/.julia/packages/LLVM/RpBog/src/interop/base.jl:38
-        HMUL2 R36, -R12.reuse, R56 ;
-; Location /home/dstn/.julia/packages/IndexSpaces/MMvQv/src/IndexSpaces.jl:1968
-        IMAD.MOV.U32 R19, RZ, RZ, R16 ;
-; Location /home/dstn/.julia/packages/LLVM/RpBog/src/interop/base.jl:38
-        HMUL2 R33, -R12, R45 ;
-        STL [R1+0x18c], R45 ;
-        LDL.LU R56, [R1+0x7f4] ;
-        LDL.LU R60, [R1+0x7f8] ;
-        LDL.LU R45, [R1+0x7f0] ;
-        LOP3.LUT R23, R30, 0xf000f, R58, 0xe2, !PT ;
-        LOP3.LUT R30, R30, 0xf000f0, R57, 0xe2, !PT ;
-        HADD2 R23, R23, -R2 ;
-        HADD2 R30, R30, -R6 ;
-; Location /home/dstn/.julia/packages/IndexSpaces/MMvQv/src/IndexSpaces.jl:1968
-        HMMA.16816.F16 R26, R16, R26, RZ ;
-; Location /home/dstn/.julia/packages/LLVM/RpBog/src/interop/base.jl:38
-        HFMA2 R23, R11.reuse, R23, R36 ;
-; Location ./int.jl:495
-        SHF.R.U32.HI R36, RZ, 0x8, R31 ;
-; Location /home/dstn/.julia/packages/LLVM/RpBog/src/interop/base.jl:38
-        HFMA2 R30, R11, R30, R33 ;
-        HMUL2 R44, -R3, R39 ;
-        LOP3.LUT R19, R32, 0xf000f0, R57, 0xe2, !PT ;
-        LOP3.LUT R33, R32, 0xf000f, R58.reuse, 0xe2, !PT ;
-        HMUL2 R37, R3, R38.reuse ;
-        LOP3.LUT R31, R36.reuse, 0xf000f, R58, 0xe2, !PT ;
-        HFMA2 R38, R5.reuse, R38, R44 ;
-        LOP3.LUT R32, R36, 0xf000f0, R57, 0xe2, !PT ;
-        LDL.LU R44, [R1+0x25c] ;
-        HFMA2 R39, R5, R39, R37 ;
-        HADD2 R37, R31, -R2 ;
-        STL [R1+0xc4], R37 ;
-        HADD2 R56, R33, -R2 ;
-        HADD2 R33, R32, -R6.reuse ;
-        HADD2 R45, R19, -R6 ;
-        HFMA2 R19, -R10.reuse, R56, R23 ;
-        HFMA2 R30, -R10, R45, R30 ;
-        STL [R1+0x64], R45 ;
-        HFMA2 R31, R9, R33, R30 ;
-        HFMA2 R30, R9, R37, R19 ;
-        LDL.LU R37, [R1+0x240] ;
-        LDL.LU R45, [R1+0x7ec] ;
-        STL [R1+0x40], R56 ;
-        LDL.LU R56, [R1+0x7e8] ;
-        HMUL2 R32, -R4.reuse, R31 ;
-; Location ./int.jl:366
-        LOP3.LUT R25, R25, 0x88888888, RZ, 0x3c, !PT ;
-; Location /home/dstn/.julia/packages/IndexSpaces/MMvQv/src/IndexSpaces.jl:1968
-        IMAD.MOV.U32 R23, RZ, RZ, R20 ;
-; Location /home/dstn/.julia/packages/LLVM/RpBog/src/interop/base.jl:38
-        HMUL2 R19, R4, R30.reuse ;
-        STL [R1+0xbc], R33 ;
-        HFMA2 R30, R7, R30, R32 ;
-        LOP3.LUT R32, R25, 0xf000f, R58, 0xe2, !PT ;
-; Location ./int.jl:366
-        LOP3.LUT R44, R44, 0x88888888, RZ, 0x3c, !PT ;
-; Location /home/dstn/.julia/packages/IndexSpaces/MMvQv/src/IndexSpaces.jl:1968
-        HMMA.16816.F16 R38, R20, R38, RZ ;
-; Location /home/dstn/.julia/packages/LLVM/RpBog/src/interop/base.jl:38
-        HMUL2 R36, -R3, R27 ;
-        HADD2 R50, R32, -R2 ;
-        LOP3.LUT R33, R25, 0xf000f0, R57, 0xe2, !PT ;
-        LOP3.LUT R23, R44.reuse, 0xf000f0, R57, 0xe2, !PT ;
-        HFMA2 R31, R7, R31, R19 ;
-; Location /home/dstn/.julia/packages/IndexSpaces/MMvQv/src/IndexSpaces.jl:1968
-        IMAD.MOV.U32 R19, RZ, RZ, R16 ;
-; Location /home/dstn/.julia/packages/LLVM/RpBog/src/interop/base.jl:38
-        HFMA2 R32, R5, R26, R36 ;
-        STL [R1+0x1c0], R50 ;
-        HMUL2 R36, -R12, R50 ;
-        HADD2 R23, R23, -R6 ;
-; Location /home/dstn/.julia/packages/IndexSpaces/MMvQv/src/IndexSpaces.jl:1968
-        HMMA.16816.F16 R30, R16, R30, RZ ;
-; Location /home/dstn/.julia/packages/LLVM/RpBog/src/interop/base.jl:38
-        LOP3.LUT R19, R44, 0xf000f, R58, 0xe2, !PT ;
-        HADD2 R19, R19, -R2 ;
-        HFMA2 R19, R11, R19, R36 ;
-; Location ./int.jl:366
-        LOP3.LUT R50, R37, 0x88888888, RZ, 0x3c, !PT ;
-; Location /home/dstn/.julia/packages/LLVM/RpBog/src/interop/base.jl:38
-        HADD2 R45, R33, -R6 ;
-        HMUL2 R33, R3, R26 ;
-        HMUL2 R26, -R12, R45 ;
-        STL [R1+0x1bc], R45 ;
-        HFMA2 R23, R11, R23, R26 ;
-        LOP3.LUT R26, R50.reuse, 0xf000f0, R57, 0xe2, !PT ;
-        HFMA2 R33, R5, R27, R33 ;
-        LOP3.LUT R27, R50, 0xf000f, R58, 0xe2, !PT ;
-; Location ./int.jl:366
-        LOP3.LUT R45, R56, 0x88888888, RZ, 0x3c, !PT ;
-; Location /home/dstn/.julia/packages/LLVM/RpBog/src/interop/base.jl:38
-        HADD2 R61, R26, -R6 ;
-        LOP3.LUT R37, R45, 0xf000f0, R57, 0xe2, !PT ;
-        HADD2 R60, R27, -R2 ;
-        STL [R1+0x54], R61 ;
-        HADD2 R27, R37, -R6 ;
-        HFMA2 R37, -R10.reuse, R61, R23 ;
-        STL [R1+0x50], R60 ;
-        HFMA2 R19, -R10, R60, R19 ;
-        LDL.LU R61, [R1+0x7e4] ;
-        LDL.LU R60, [R1+0x7e0] ;
-        LOP3.LUT R36, R45, 0xf000f, R58, 0xe2, !PT ;
-; Location /home/dstn/.julia/packages/IndexSpaces/MMvQv/src/IndexSpaces.jl:1968
-        IMAD.MOV.U32 R23, RZ, RZ, R20 ;
-; Location /home/dstn/.julia/packages/LLVM/RpBog/src/interop/base.jl:38
-        HADD2 R26, R36, -R2 ;
-        STL [R1+0xb4], R27 ;
-        HFMA2 R37, R9.reuse, R27, R37 ;
-        HFMA2 R36, R9, R26, R19 ;
-        STL [R1+0xb8], R26 ;
-        HMUL2 R55, -R4.reuse, R37 ;
-        HMUL2 R19, R4, R36.reuse ;
-        HFMA2 R36, R7, R36, R55 ;
-; Location /home/dstn/.julia/packages/IndexSpaces/MMvQv/src/IndexSpaces.jl:1968
-        HMMA.16816.F16 R26, R20, R32, RZ ;
-; Location ./int.jl:495
-        SHF.R.U32.HI R33, RZ, 0x8, R25 ;
-        SHF.R.U32.HI R32, RZ, 0x8, R44 ;
-; Location /home/dstn/.julia/packages/LLVM/RpBog/src/interop/base.jl:38
-        HMUL2 R44, R3.reuse, R30 ;
-        LOP3.LUT R25, R33.reuse, 0xf000f, R58, 0xe2, !PT ;
-        HMUL2 R55, -R3, R31.reuse ;
-        LOP3.LUT R33, R33, 0xf000f0, R57, 0xe2, !PT ;
-        HFMA2 R31, R5, R31, R44 ;
-        LDL R44, [R1+0x2b0] ;
-        HADD2 R61, R25, -R2 ;
-        STL [R1+0x198], R61 ;
-        HADD2 R60, R33, -R6 ;
-        HMUL2 R33, -R12.reuse, R61 ;
-        LDL.LU R61, [R1+0x7dc] ;
-        LOP3.LUT R23, R32.reuse, 0xf000f, R58, 0xe2, !PT ;
-        LOP3.LUT R32, R32, 0xf000f0, R57, 0xe2, !PT ;
-        STL [R1+0x194], R60 ;
-        HMUL2 R25, -R12, R60 ;
-        HFMA2 R37, R7, R37, R19 ;
-; Location /home/dstn/.julia/packages/IndexSpaces/MMvQv/src/IndexSpaces.jl:1968
-        IMAD.MOV.U32 R19, RZ, RZ, R16 ;
-; Location /home/dstn/.julia/packages/LLVM/RpBog/src/interop/base.jl:38
-        HADD2 R23, R23, -R2 ;
-        HADD2 R32, R32, -R6 ;
-; Location ./int.jl:495
-        SHF.R.U32.HI R50, RZ, 0x8, R50 ;
-        LDL.LU R60, [R1+0x7d8] ;
-; Location /home/dstn/.julia/packages/LLVM/RpBog/src/interop/base.jl:38
-        HFMA2 R23, R11.reuse, R23, R33 ;
-; Location ./int.jl:495
-        SHF.R.U32.HI R33, RZ, 0x8, R45 ;
-; Location /home/dstn/.julia/packages/LLVM/RpBog/src/interop/base.jl:38
-        HFMA2 R32, R11, R32, R25 ;
-; Location /home/dstn/.julia/packages/IndexSpaces/MMvQv/src/IndexSpaces.jl:1968
-        HMMA.16816.F16 R36, R16, R36, RZ ;
-; Location /home/dstn/.julia/packages/LLVM/RpBog/src/interop/base.jl:38
-        LEA R25, R44, UR6, 0x2 ;
-        LOP3.LUT R44, R50, 0xf000f0, R57, 0xe2, !PT ;
-        LOP3.LUT R19, R33.reuse, 0xf000f, R58, 0xe2, !PT ;
-        LOP3.LUT R33, R33, 0xf000f0, R57, 0xe2, !PT ;
-        HFMA2 R30, R5, R30, R55 ;
-        HADD2 R55, R33, -R6 ;
-        STL [R1+0x9c], R55 ;
-        HADD2 R61, R44, -R6 ;
-        HFMA2 R32, -R10, R61, R32 ;
-        HFMA2 R33, R9, R55, R32 ;
-        LDL.LU R55, [R1+0x264] ;
-        STL [R1+0x21c], R25 ;
-        LDS R25, [R25] ;
-        LOP3.LUT R50, R50, 0xf000f, R58, 0xe2, !PT ;
-        HADD2 R60, R19, -R2 ;
-        HADD2 R59, R50, -R2 ;
-        HFMA2 R19, -R10, R59, R23 ;
-; Location /home/dstn/.julia/packages/IndexSpaces/MMvQv/src/IndexSpaces.jl:1968
-        IMAD.MOV.U32 R23, RZ, RZ, R20 ;
-; Location /home/dstn/.julia/packages/LLVM/RpBog/src/interop/base.jl:38
-        HFMA2 R32, R9, R60, R19 ;
-        HMUL2 R44, -R4.reuse, R33.reuse ;
-        HMUL2 R19, R4, R32.reuse ;
-; Location /home/dstn/.julia/packages/IndexSpaces/MMvQv/src/IndexSpaces.jl:1968
-        HMMA.16816.F16 R30, R20, R30, RZ ;
-; Location /home/dstn/.julia/packages/LLVM/RpBog/src/interop/base.jl:38
-        HFMA2 R32, R7.reuse, R32, R44 ;
-        HFMA2 R33, R7, R33, R19 ;
-; Location /home/dstn/.julia/packages/IndexSpaces/MMvQv/src/IndexSpaces.jl:1968
-        IMAD.MOV.U32 R19, RZ, RZ, R16 ;
-; Location /home/dstn/.julia/packages/LLVM/RpBog/src/interop/base.jl:38
-        HMUL2 R50, -R3, R37 ;
-        HMUL2 R23, R3, R36.reuse ;
-        HADD2 R45, R28.reuse, R26.reuse ;
-        HFMA2 R37, R5.reuse, R37, R23 ;
-; Location /home/dstn/.julia/packages/IndexSpaces/MMvQv/src/IndexSpaces.jl:1968
-        IMAD.MOV.U32 R23, RZ, RZ, R20 ;
-; Location /home/dstn/.julia/packages/LLVM/RpBog/src/interop/base.jl:38
-        HADD2 R44, R28, -R26 ;
-        HFMA2 R36, R5, R36, R50 ;
-; Location /home/dstn/.julia/packages/IndexSpaces/MMvQv/src/IndexSpaces.jl:1968
-        HMMA.16816.F16 R32, R16, R32, RZ ;
-; Location ./int.jl:366
-        LOP3.LUT R26, R25, 0x88888888, RZ, 0x3c, !PT ;
-        STL [R1+0x38], R61 ;
-; Location /home/dstn/.julia/packages/LLVM/RpBog/src/interop/base.jl:38
-        HADD2 R50, R29, R27 ;
-        HADD2 R25, R29, -R27 ;
-; Location /home/dstn/.julia/packages/IndexSpaces/MMvQv/src/IndexSpaces.jl:1968
-        HMMA.16816.F16 R28, R20, R36, RZ ;
-        STL [R1+0xa0], R60 ;
-        LDL.LU R61, [R1+0x7d4] ;
-; Location ./int.jl:495
-        SHF.R.U32.HI R37, RZ, 0x8, R26 ;
-        LDL.LU R60, [R1+0x244] ;
-        STL [R1+0x34], R59 ;
-        LDL.LU R59, [R1+0x7d0] ;
-; Location ./int.jl:366
-        LOP3.LUT R19, R55, 0x88888888, RZ, 0x3c, !PT ;
-; Location /home/dstn/.julia/packages/LLVM/RpBog/src/interop/base.jl:38
-        LOP3.LUT R55, R26.reuse, 0xf000f, R58.reuse, 0xe2, !PT ;
-        LOP3.LUT R27, R19, 0xf000f, R58, 0xe2, !PT ;
-        LOP3.LUT R26, R26, 0xf000f0, R57, 0xe2, !PT ;
-        HADD2 R56, R55, -R2.reuse ;
-        HADD2 R27, R27, -R2 ;
-        HMUL2 R55, -R12, R56 ;
-        HADD2 R24, R26, -R6 ;
-        HFMA2 R27, R11, R27, R55 ;
-        STL [R1+0x1a0], R24 ;
-        IMAD.MOV.U32 R55, RZ, RZ, R24 ;
-        LDL.LU R24, [R1+0x7cc] ;
-; Location ./int.jl:495
-        SHF.R.U32.HI R36, RZ, 0x8, R19 ;
-; Location /home/dstn/.julia/packages/LLVM/RpBog/src/interop/base.jl:38
-        LOP3.LUT R23, R37.reuse, 0xf000f, R58.reuse, 0xe2, !PT ;
-        STL [R1+0x1a4], R56 ;
-        LOP3.LUT R37, R37, 0xf000f0, R57.reuse, 0xe2, !PT ;
-        LOP3.LUT R56, R19, 0xf000f0, R57, 0xe2, !PT ;
-        LOP3.LUT R19, R36, 0xf000f, R58, 0xe2, !PT ;
-        HADD2 R26, R56, -R6 ;
-        HADD2 R19, R19, -R2.reuse ;
-        HADD2 R61, R23, -R2 ;
-        HMUL2 R23, -R12.reuse, R55 ;
-        HMUL2 R56, -R12, R61 ;
-; Location ./int.jl:366
-        LOP3.LUT R55, R60, 0x88888888, RZ, 0x3c, !PT ;
-; Location /home/dstn/.julia/packages/LLVM/RpBog/src/interop/base.jl:38
-        HFMA2 R26, R11, R26, R23 ;
-        HFMA2 R19, R11, R19, R56 ;
-        LOP3.LUT R60, R55.reuse, 0xf000f0, R57.reuse, 0xe2, !PT ;
-        LOP3.LUT R56, R55, 0xf000f, R58, 0xe2, !PT ;
-        STL [R1+0x7a8], R48 ;
-        LOP3.LUT R36, R36, 0xf000f0, R57, 0xe2, !PT ;
-        STL [R1+0x7b0], R48 ;
-; Location ./int.jl:366
-        LOP3.LUT R23, R59, 0x88888888, RZ, 0x3c, !PT ;
-        STL [R1+0x7c8], R48 ;
-; Location /home/dstn/.julia/packages/LLVM/RpBog/src/interop/base.jl:38
-        LOP3.LUT R59, R23, 0xf000f, R58, 0xe2, !PT ;
-        STL [R1+0x1a8], R61 ;
-        STL [R1+0x7c4], R42 ;
-        HADD2 R48, R37, -R6.reuse ;
-        HADD2 R37, R36, -R6 ;
-        LOP3.LUT R61, R23, 0xf000f0, R57, 0xe2, !PT ;
-        HADD2 R42, R56, -R2 ;
-        STL [R1+0x7bc], R43 ;
-        HMUL2 R36, -R12, R48 ;
-        HADD2 R15, R59, -R2 ;
-        HFMA2 R27, -R10, R42, R27 ;
-        HFMA2 R36, R11, R37, R36 ;
-        HADD2 R43, R61, -R6.reuse ;
-        STL [R1+0xa8], R15 ;
-        HADD2 R24, R60, -R6 ;
-        HFMA2 R26, -R10, R24, R26 ;
-        HFMA2 R37, R9.reuse, R43, R26 ;
-        HFMA2 R26, R9, R15, R27 ;
-        LDL.LU R15, [R1+0x7b8] ;
-        HMUL2 R27, R4.reuse, R26.reuse ;
-        HMUL2 R59, -R4, R37.reuse ;
-        HFMA2 R27, R7.reuse, R37, R27 ;
-; Location ./int.jl:495
-        SHF.R.U32.HI R37, RZ, 0x8, R55 ;
-; Location /home/dstn/.julia/packages/LLVM/RpBog/src/interop/base.jl:38
-        HFMA2 R26, R7, R26, R59 ;
-        LOP3.LUT R59, R37.reuse, 0xf000f0, R57, 0xe2, !PT ;
-        LOP3.LUT R37, R37, 0xf000f, R58, 0xe2, !PT ;
-        STL [R1+0x7a0], R13 ;
-        STL [R1+0x18], R24 ;
-        HADD2 R13, R37, -R2 ;
-        HFMA2 R37, -R10, R13, R19 ;
-        STL [R1+0x10], R13 ;
-        LDL.LU R24, [R1+0x7c0] ;
-        LDL R13, [R1+0x2ac] ;
-; Location ./int.jl:495
-        SHF.R.U32.HI R55, RZ, 0x8, R23 ;
-; Location /home/dstn/.julia/packages/LLVM/RpBog/src/interop/base.jl:38
-        LOP3.LUT R23, R55.reuse, 0xf000f0, R57, 0xe2, !PT ;
-        LOP3.LUT R55, R55, 0xf000f, R58, 0xe2, !PT ;
-        STL [R1+0x19c], R48 ;
-        STL [R1+0xa4], R43 ;
-        LDL.LU R48, [R1+0x7c8] ;
-        LDL.LU R43, [R1+0x7bc] ;
-        HADD2 R15, R59, -R6 ;
-        HFMA2 R36, -R10, R15, R36 ;
-        STL [R1+0x14], R15 ;
-        LDL.LU R15, [R1+0x7b4] ;
-        HADD2 R59, R55, -R2 ;
-        HFMA2 R37, R9, R59, R37 ;
-        STL [R1+0x80], R59 ;
-        LDL.LU R59, [R1+0x268] ;
-        HADD2 R60, R23, -R6 ;
-; Location /home/dstn/.julia/packages/IndexSpaces/MMvQv/src/IndexSpaces.jl:1968
-        IMAD.MOV.U32 R19, RZ, RZ, R16 ;
-; Location /home/dstn/.julia/packages/LLVM/RpBog/src/interop/base.jl:38
-        HADD2 R56, R34, R30 ;
-        HFMA2 R36, R9, R60, R36 ;
-        HMUL2 R50, R24, R50 ;
-        LEA R13, R13, UR6, 0x2 ;
-        HADD2 R30, R34, -R30 ;
-        HMUL2 R34, -R4, R36 ;
-; Location /home/dstn/.julia/packages/IndexSpaces/MMvQv/src/IndexSpaces.jl:1968
-        HMMA.16816.F16 R26, R16, R26, RZ ;
-; Location /home/dstn/.julia/packages/LLVM/RpBog/src/interop/base.jl:38
-        HADD2 R55, R35.reuse, R31.reuse ;
-        HADD2 R23, R35, -R31 ;
-        HFMA2 R34, R7, R37, R34 ;
-        HMNMX2 R19, R50, -7, -7, !PT ;
-        HMUL2 R35, R4, R37 ;
-        LDS R37, [R13] ;
-        HMNMX2 R19, R19, 7, 7, PT ;
-        HFMA2 R35, R7, R36, R35 ;
-        HMUL2 R55, R24.reuse, R55 ;
-        HADD2 R36, R19, R2 ;
-; Location /home/dstn/.julia/packages/IndexSpaces/MMvQv/src/IndexSpaces.jl:1968
-        IMAD.MOV.U32 R19, RZ, RZ, R16 ;
-; Location /home/dstn/.julia/packages/LLVM/RpBog/src/interop/base.jl:38
-        HMUL2 R31, R3, R32 ;
-        HMNMX2 R55, R55, -7, -7, !PT ;
-        HMUL2 R45, R24, R45 ;
-        HFMA2 R31, R5, R33, R31 ;
-        HMUL2 R56, R24, R56 ;
-        HMNMX2 R55, R55, 7, 7, PT ;
-        HMNMX2 R45, R45, -7, -7, !PT ;
-        HMNMX2 R56, R56, -7, -7, !PT ;
-        HADD2 R55, R55, R2.reuse ;
-        HMNMX2 R45, R45, 7, 7, PT ;
-        HMNMX2 R56, R56, 7, 7, PT ;
-        STL [R1+0x30], R42 ;
-        PRMT R36, R36, 0x6240, R55 ;
-        HADD2 R45, R45, R2 ;
-        HADD2 R56, R56, R2 ;
-        LDL.LU R42, [R1+0x7c4] ;
-        PRMT R45, R45, 0x6240, R56 ;
-        STL [R1+0x214], R13 ;
-; Location ./int.jl:366
-        LOP3.LUT R37, R37, 0x88888888, RZ, 0x3c, !PT ;
-        STL [R1+0x6c], R60 ;
-        LDL.LU R60, [R1+0x248] ;
-; Location /home/dstn/.julia/packages/LLVM/RpBog/src/interop/base.jl:38
-        HMUL2 R30, R15, R30 ;
-        HMNMX2 R30, R30, -7, -7, !PT ;
-        HMNMX2 R50, R30, 7, 7, PT ;
-        HMUL2 R30, -R3, R33 ;
-        HFMA2 R30, R5, R32, R30 ;
-; Location /home/dstn/.julia/packages/IndexSpaces/MMvQv/src/IndexSpaces.jl:1968
-        HMMA.16816.F16 R32, R16, R34, RZ ;
-; Location /home/dstn/.julia/packages/LLVM/RpBog/src/interop/base.jl:38
-        HMUL2 R19, R15.reuse, R25 ;
-        HMUL2 R25, R15, R23 ;
-        HMNMX2 R19, R19, -7, -7, !PT ;
-        HMNMX2 R25, R25, -7, -7, !PT ;
-        HMUL2 R34, R3, R26 ;
-        HMNMX2 R19, R19, 7, 7, PT ;
-        HMNMX2 R25, R25, 7, 7, PT ;
-        HMUL2 R35, -R3, R27.reuse ;
-        HFMA2 R27, R5, R27, R34 ;
-; Location ./int.jl:496
-        IMAD.SHL.U32 R34, R36, 0x10, RZ ;
-; Location /home/dstn/.julia/packages/LLVM/RpBog/src/interop/base.jl:38
-        HADD2 R19, R19, R2 ;
-        HADD2 R25, R25, R2 ;
-        LOP3.LUT R13, R45, 0xf0f0f0f, R34, 0xe2, !PT ;
-        HMUL2 R34, -R3.reuse, R33.reuse ;
-        PRMT R36, R19, 0x6240, R25 ;
-        HMUL2 R19, R3, R32.reuse ;
-        HFMA2 R32, R5.reuse, R32, R34 ;
-; Location ./int.jl:366
-        LOP3.LUT R34, R59, 0x88888888, RZ, 0x3c, !PT ;
-; Location /home/dstn/.julia/packages/LLVM/RpBog/src/interop/base.jl:38
-        HFMA2 R33, R5, R33, R19 ;
-        LOP3.LUT R19, R37, 0xf000f, R58, 0xe2, !PT ;
-        LDL.LU R59, [R1+0x8] ;
-        HADD2 R48, R19, -R2 ;
-        HADD2 R19, R43.reuse, R29.reuse ;
-        HADD2 R43, R43, -R29 ;
-        STL [R1+0x188], R48 ;
-        IMAD.MOV.U32 R29, RZ, RZ, R48 ;
-        LDL.LU R48, [R1+0x7b0] ;
-        HMUL2 R44, R15, R44 ;
-        HADD2 R25, R42, R28 ;
-        HMNMX2 R44, R44, -7, -7, !PT ;
-        HADD2 R42, R42, -R28 ;
-        LOP3.LUT R28, R37, 0xf000f0, R57, 0xe2, !PT ;
-        HMNMX2 R44, R44, 7, 7, PT ;
-        HADD2 R50, R50, R2 ;
-        LOP3.LUT R45, R34, 0xf000f, R58, 0xe2, !PT ;
-; Location /home/dstn/.julia/packages/IndexSpaces/MMvQv/src/IndexSpaces.jl:1968
-        IMAD.MOV.U32 R23, RZ, RZ, R20 ;
-; Location /home/dstn/.julia/packages/LLVM/RpBog/src/interop/base.jl:38
-        HADD2 R28, R28, -R6 ;
-        HADD2 R44, R44, R2 ;
-        HFMA2 R26, R5, R26, R35 ;
-        HADD2 R45, R45, -R2 ;
-        PRMT R44, R44, 0x6240, R50 ;
-        HMUL2 R55, -R12.reuse, R29 ;
-        STL [R1+0x184], R28 ;
-        HMUL2 R50, -R12, R28 ;
-        LOP3.LUT R35, R34, 0xf000f0, R57, 0xe2, !PT ;
-; Location /home/dstn/.julia/packages/IndexSpaces/MMvQv/src/IndexSpaces.jl:1968
-        HMMA.16816.F16 R30, R20, R30, RZ ;
-; Location /home/dstn/.julia/packages/LLVM/RpBog/src/interop/base.jl:38
-        HADD2 R35, R35, -R6 ;
-; Location /home/dstn/.julia/packages/IndexSpaces/MMvQv/src/IndexSpaces.jl:1968
-        HMMA.16816.F16 R28, R20.reuse, R32, RZ ;
-; Location /home/dstn/.julia/packages/LLVM/RpBog/src/interop/base.jl:38
-        HFMA2 R33, R11.reuse, R45, R55 ;
-; Location ./int.jl:366
-        LOP3.LUT R45, R60, 0x88888888, RZ, 0x3c, !PT ;
-; Location /home/dstn/.julia/packages/IndexSpaces/MMvQv/src/IndexSpaces.jl:1968
-        HMMA.16816.F16 R26, R20, R26, RZ ;
-; Location /home/dstn/.julia/packages/LLVM/RpBog/src/interop/base.jl:38
-        HFMA2 R32, R11, R35, R50 ;
-        LOP3.LUT R60, R45, 0xf000f, R58, 0xe2, !PT ;
-        STL [R1+0x7ac], R53 ;
-; Location ./int.jl:495
-        SHF.R.U32.HI R37, RZ, 0x8, R37 ;
-; Location /home/dstn/.julia/packages/LLVM/RpBog/src/interop/base.jl:38
-        HADD2 R60, R60, -R2 ;
-; Location ./int.jl:495
-        SHF.R.U32.HI R35, RZ, 0x8, R34 ;
-        STL [R1+0x7a4], R49 ;
-; Location /home/dstn/.julia/packages/LLVM/RpBog/src/interop/base.jl:38
-        LOP3.LUT R34, R35.reuse, 0xf000f, R58, 0xe2, !PT ;
-        LOP3.LUT R35, R35, 0xf000f0, R57, 0xe2, !PT ;
-        HADD2 R34, R34, -R2 ;
-        HADD2 R35, R35, -R6 ;
-        STL [R1+0x788], R54 ;
-        STL [R1+0x78c], R54 ;
-        STL [R1+0x774], R51 ;
-        STL [R1+0x780], R51 ;
-        STL [R1+0x798], R51 ;
-        STL [R1+0x794], R14 ;
-        STL [R1+0x784], R8 ;
-        STL [R1+0x62c], R60 ;
-        STL [R1+0x63c], R60 ;
-        STL [R1+0x674], R60 ;
-        STL [R1+0x694], R60 ;
-        STL [R1+0x720], R60 ;
-        STL [R1+0x738], R60 ;
-        STL [R1+0x754], R60 ;
-        STL [R1+0x76c], R60 ;
-        STL [R1+0x6d0], R12 ;
-        STL [R1+0x6ec], R12 ;
-        STL [R1+0x708], R12 ;
-        STL [R1+0x724], R12 ;
-        STL [R1+0x73c], R12 ;
-        STL [R1+0x758], R12 ;
-        STL [R1+0x77c], R12 ;
-        STL [R1+0x6c4], R11 ;
-        STL [R1+0x6d4], R11 ;
-        STL [R1+0x6f0], R11 ;
-        STL [R1+0x70c], R11 ;
-        STL [R1+0x728], R11 ;
-        STL [R1+0x740], R11 ;
-; Location ./int.jl:366
-        LOP3.LUT R23, R59, 0x88888888, RZ, 0x3c, !PT ;
-; Location /home/dstn/.julia/packages/LLVM/RpBog/src/interop/base.jl:38
-        LOP3.LUT R59, R45, 0xf000f0, R57.reuse, 0xe2, !PT ;
-        LOP3.LUT R55, R23.reuse, 0xf000f, R58, 0xe2, !PT ;
-        LOP3.LUT R50, R23, 0xf000f0, R57, 0xe2, !PT ;
-        HADD2 R59, R59, -R6 ;
-        HADD2 R53, R50, -R6 ;
-        HFMA2 R32, -R10.reuse, R59, R32 ;
-        LOP3.LUT R50, R37.reuse, 0xf000f, R58, 0xe2, !PT ;
-        LOP3.LUT R37, R37, 0xf000f0, R57, 0xe2, !PT ;
-        HADD2 R48, R55, -R2 ;
-        HFMA2 R55, -R10, R60, R33 ;
-        HFMA2 R33, R9, R53, R32 ;
-        HFMA2 R32, R9, R48, R55 ;
-        HADD2 R61, R37, -R6 ;
-        HMUL2 R37, R4, R32 ;
-; Location ./int.jl:495
-        SHF.R.U32.HI R45, RZ, 0x8, R45 ;
-; Location /home/dstn/.julia/packages/LLVM/RpBog/src/interop/base.jl:38
-        HADD2 R49, R50, -R2 ;
-        HMUL2 R50, -R4, R33.reuse ;
-        HFMA2 R33, R7, R33, R37 ;
-; Location ./int.jl:495
-        SHF.R.U32.HI R37, RZ, 0x8, R23 ;
-        STL [R1+0x17c], R61 ;
-; Location /home/dstn/.julia/packages/LLVM/RpBog/src/interop/base.jl:38
-        HMUL2 R55, -R12, R61 ;
-        HMUL2 R56, -R12, R49 ;
-        LOP3.LUT R23, R37.reuse, 0xf000f, R58.reuse, 0xe2, !PT ;
-        LOP3.LUT R37, R37, 0xf000f0, R57.reuse, 0xe2, !PT ;
-        HFMA2 R35, R11.reuse, R35, R55 ;
-        LOP3.LUT R61, R45.reuse, 0xf000f0, R57, 0xe2, !PT ;
-        LOP3.LUT R45, R45, 0xf000f, R58, 0xe2, !PT ;
-        HFMA2 R34, R11, R34, R56 ;
-        HADD2 R61, R61, -R6 ;
-        HADD2 R54, R45, -R2 ;
-        HADD2 R51, R37, -R6 ;
-        STL [R1+0x24], R48 ;
-        HADD2 R14, R23, -R2 ;
-        HFMA2 R35, -R10.reuse, R61, R35 ;
-        STL [R1+0x20], R53 ;
-        HFMA2 R34, -R10, R54, R34 ;
-        STL [R1+0x180], R49 ;
-        HFMA2 R35, R9, R51, R35 ;
-        STL [R1+0x630], R59 ;
-        HFMA2 R34, R9, R14, R34 ;
-        STL [R1+0x638], R59 ;
-        STL [R1+0x670], R59 ;
-        STL [R1+0x690], R59 ;
-        STL [R1+0x698], R59 ;
-        STL [R1+0x6b8], R59 ;
-        STL [R1+0x6cc], R59 ;
-        STL [R1+0x6e8], R59 ;
-        STL [R1+0x704], R59 ;
-        STL [R1+0x71c], R59 ;
-        STL [R1+0x734], R59 ;
-        STL [R1+0x750], R59 ;
-        STL [R1+0x768], R59 ;
-        LDL.LU R53, [R1+0x7ac] ;
-        LDL.LU R48, [R1+0x7a8] ;
-        LDL.LU R49, [R1+0x7a4] ;
-        STL [R1+0x770], R56 ;
-        STL [R1+0x75c], R11 ;
-        STL [R1+0x28], R51 ;
-        STL [R1+0x2c], R14 ;
-        LDL R57, [R1+0x2c0] ;
-        LDL R51, [R1+0x2bc] ;
-        LDL R14, [R1+0x2c4] ;
-        STL [R1+0x618], R61 ;
-        STL [R1+0x8], R54 ;
-        HMUL2 R23, R24, R19 ;
-        HFMA2 R32, R7, R32, R50 ;
-; Location ./int.jl:496
-        IMAD.SHL.U32 R36, R36, 0x10, RZ ;
-; Location /home/dstn/.julia/packages/LLVM/RpBog/src/interop/base.jl:38
-        HMUL2 R37, R4.reuse, R34 ;
-        LDL R61, [R1+0x2cc] ;
-        HMUL2 R45, -R4, R35 ;
-        HMUL2 R42, R15, R42 ;
-        LDL R8, [R1+0x84] ;
-        LDL R54, [R1+0x2c8] ;
-        HMNMX2 R23, R23, -7, -7, !PT ;
-; Location /home/dstn/.julia/packages/IndexSpaces/MMvQv/src/IndexSpaces.jl:1968
-        IMAD.MOV.U32 R19, RZ, RZ, R16 ;
-; Location /home/dstn/.julia/packages/LLVM/RpBog/src/interop/base.jl:38
-        HMUL2 R43, R15, R43 ;
-        LDL R12, [R1+0x16c] ;
-        HMNMX2 R23, R23, 7, 7, PT ;
-        HFMA2 R35, R7, R35, R37 ;
-        LDL R59, [R1+0x90] ;
-        HADD2 R37, R23, R2 ;
-; Location /home/dstn/.julia/packages/IndexSpaces/MMvQv/src/IndexSpaces.jl:1968
-        HMMA.16816.F16 R32, R16, R32, RZ ;
-; Location /home/dstn/.julia/packages/LLVM/RpBog/src/interop/base.jl:38
-        HFMA2 R34, R7, R34, R45 ;
-        LDL R60, [R1+0x8c] ;
-        HMUL2 R45, R24, R25 ;
-        HMNMX2 R42, R42, -7, -7, !PT ;
-        LDL.LU R11, [R1+0x1c] ;
-        HMNMX2 R45, R45, -7, -7, !PT ;
-        HMNMX2 R45, R45, 7, 7, PT ;
-        HMNMX2 R42, R42, 7, 7, PT ;
-; Location /home/dstn/.julia/packages/IndexSpaces/MMvQv/src/IndexSpaces.jl:1968
-        HMMA.16816.F16 R34, R16, R34, RZ ;
-; Location /home/dstn/.julia/packages/LLVM/RpBog/src/interop/base.jl:38
-        HADD2 R45, R45, R2.reuse ;
-        HADD2 R42, R42, R2 ;
-        LOP3.LUT R44, R44, 0xf0f0f0f, R36, 0xe2, !PT ;
-        HMUL2 R36, -R3, R33 ;
-        HMNMX2 R43, R43, -7, -7, !PT ;
-        HMNMX2 R43, R43, 7, 7, PT ;
-        HADD2 R43, R43, R2 ;
-        LEA R58, R51, UR6, 0x2 ;
-        LEA R51, R14, UR6, 0x2 ;
-        LDL R14, [R1+0x2d4] ;
-        HADD2 R50, R49, R31 ;
-        HADD2 R23, R48, R30 ;
-        HMUL2 R50, R24, R50 ;
-        HADD2 R30, R48, -R30 ;
-        HMUL2 R23, R24, R23 ;
-        HMNMX2 R50, R50, -7, -7, !PT ;
-        HMUL2 R30, R15, R30 ;
-        HMNMX2 R50, R50, 7, 7, PT ;
-        HMNMX2 R23, R23, -7, -7, !PT ;
-        HMNMX2 R30, R30, -7, -7, !PT ;
-        HADD2 R25, R50, R2.reuse ;
-        HMNMX2 R23, R23, 7, 7, PT ;
-        HMNMX2 R30, R30, 7, 7, PT ;
-        PRMT R25, R37, 0x6240, R25 ;
-        HADD2 R23, R23, R2 ;
-        HADD2 R30, R30, R2 ;
-; Location ./int.jl:496
-        IMAD.SHL.U32 R37, R25, 0x10, RZ ;
-; Location /home/dstn/.julia/packages/LLVM/RpBog/src/interop/base.jl:38
-        PRMT R23, R45, 0x6240, R23 ;
-        PRMT R19, R42, 0x6240, R30 ;
-        HADD2 R31, R49, -R31 ;
-        LOP3.LUT R30, R23, 0xf0f0f0f, R37, 0xe2, !PT ;
-        HMUL2 R23, R3, R32.reuse ;
-        LEA R61, R61, UR6, 0x2 ;
-        HMUL2 R31, R15, R31 ;
-        LEA R57, R57, UR6, 0x2 ;
-        HFMA2 R33, R5.reuse, R33, R23 ;
-; Location /home/dstn/.julia/packages/IndexSpaces/MMvQv/src/IndexSpaces.jl:1968
-        IMAD.MOV.U32 R23, RZ, RZ, R20 ;
-; Location /home/dstn/.julia/packages/LLVM/RpBog/src/interop/base.jl:38
-        HFMA2 R32, R5, R32, R36 ;
-        HMNMX2 R31, R31, -7, -7, !PT ;
-        HMUL2 R42, -R3, R35 ;
-; Location ./int.jl:366
-        LOP3.LUT R44, R44, 0x88888888, RZ, 0x3c, !PT ;
-; Location /home/dstn/.julia/packages/LLVM/RpBog/src/interop/base.jl:38
-        LEA R54, R54, UR6, 0x2 ;
-        STL [R1+0x204], R51 ;
-; Location /home/dstn/.julia/packages/IndexSpaces/MMvQv/src/IndexSpaces.jl:1968
-        HMMA.16816.F16 R32, R20, R32, RZ ;
-; Location /home/dstn/.julia/packages/LLVM/RpBog/src/interop/base.jl:38
-        HMNMX2 R31, R31, 7, 7, PT ;
-        HMUL2 R37, R3, R34 ;
-        LEA R14, R14, UR6, 0x2 ;
-        HADD2 R31, R31, R2 ;
-        STL [R1+0x208], R58 ;
-        HFMA2 R34, R5.reuse, R34, R42 ;
-        HFMA2 R35, R5, R35, R37 ;
-        PRMT R25, R43, 0x6240, R31 ;
-        HADD2 R36, R53, R27 ;
-        STL [R1+0x6c0], R9 ;
-        HADD2 R43, R47, R29 ;
-        HADD2 R27, R53, -R27 ;
-; Location /home/dstn/.julia/packages/IndexSpaces/MMvQv/src/IndexSpaces.jl:1968
-        HMMA.16816.F16 R34, R20, R34, RZ ;
-; Location /home/dstn/.julia/packages/LLVM/RpBog/src/interop/base.jl:38
-        HADD2 R29, R47, -R29 ;
-; Location ./int.jl:496
-        IMAD.SHL.U32 R25, R25, 0x10, RZ ;
-; Location /home/dstn/.julia/packages/LLVM/RpBog/src/interop/base.jl:38
-        HMUL2 R27, R15.reuse, R27 ;
-; Location ./int.jl:366
-        LOP3.LUT R30, R30, 0x88888888, RZ, 0x3c, !PT ;
-; Location /home/dstn/.julia/packages/LLVM/RpBog/src/interop/base.jl:38
-        HMUL2 R29, R15, R29 ;
-        STL [R1+0x1f4], R54 ;
-        HMNMX2 R27, R27, -7, -7, !PT ;
-        HMNMX2 R29, R29, -7, -7, !PT ;
-        HADD2 R23, R40, R32 ;
-        HMNMX2 R27, R27, 7, 7, PT ;
-        HMUL2 R36, R24.reuse, R36 ;
-        HMNMX2 R29, R29, 7, 7, PT ;
-        HMUL2 R23, R24.reuse, R23 ;
-        STL [R1+0x1fc], R14 ;
-        HADD2 R27, R27, R2.reuse ;
-        HADD2 R29, R29, R2 ;
-        HMNMX2 R23, R23, -7, -7, !PT ;
-        HMUL2 R43, R24, R43 ;
-        LOP3.LUT R19, R19, 0xf0f0f0f, R25, 0xe2, !PT ;
-        HADD2 R31, R52, R26 ;
-        PRMT R27, R27, 0x6240, R29 ;
-        HADD2 R25, R41, R33 ;
-        HMNMX2 R29, R23, 7, 7, PT ;
-        HADD2 R23, R39, R35 ;
-        STL [R1+0x200], R61 ;
-        HMUL2 R25, R24, R25 ;
-        HMUL2 R23, R24, R23 ;
-        HMNMX2 R36, R36, -7, -7, !PT ;
-        HMUL2 R31, R24, R31 ;
-        HMNMX2 R43, R43, -7, -7, !PT ;
-        STL [R1+0x1f8], R57 ;
-        HMNMX2 R25, R25, -7, -7, !PT ;
-        HMNMX2 R23, R23, -7, -7, !PT ;
-        STL [R1+0x6dc], R9 ;
-        HMNMX2 R36, R36, 7, 7, PT ;
-        HMNMX2 R43, R43, 7, 7, PT ;
-        STL [R1+0x6f8], R9 ;
-        HMNMX2 R25, R25, 7, 7, PT ;
-        HMNMX2 R23, R23, 7, 7, PT ;
-        STL [R1+0x714], R9 ;
-        HMNMX2 R42, R31, -7, -7, !PT ;
-        HADD2 R31, R46, R28 ;
-        HADD2 R26, R52, -R26 ;
-        STL [R1+0x730], R9 ;
-        HADD2 R28, R46, -R28 ;
-        HADD2 R36, R36, R2.reuse ;
-        STL [R1+0x748], R9 ;
-        HADD2 R37, R43, R2 ;
-        HADD2 R25, R25, R2.reuse ;
-        STL [R1+0x764], R9 ;
-        HADD2 R23, R23, R2 ;
-        HMUL2 R26, R15.reuse, R26 ;
-        STL [R1+0x6e4], R43 ;
-        HMUL2 R28, R15, R28 ;
-        PRMT R36, R36, 0x6240, R37 ;
-        STL [R1+0x700], R43 ;
-        PRMT R23, R25, 0x6240, R23 ;
-; Location ./int.jl:366
-        LOP3.LUT R25, R13, 0x88888888, RZ, 0x3c, !PT ;
-        LDL R37, [R1+0x2d8] ;
-; Location /home/dstn/.julia/packages/LLVM/RpBog/src/interop/base.jl:38
-        HMNMX2 R26, R26, -7, -7, !PT ;
-        HMNMX2 R28, R28, -7, -7, !PT ;
-        HMUL2 R31, R24, R31 ;
-        HMNMX2 R42, R42, 7, 7, PT ;
-        LDL R43, [R1+0x2d0] ;
-        HMNMX2 R26, R26, 7, 7, PT ;
-        HMNMX2 R28, R28, 7, 7, PT ;
-        STS [R58], R25 ;
-        HADD2 R26, R26, R2 ;
-        HADD2 R28, R28, R2.reuse ;
-; Location ./int.jl:496
-        IMAD.SHL.U32 R27, R27, 0x10, RZ ;
-; Location /home/dstn/.julia/packages/LLVM/RpBog/src/interop/base.jl:38
-        HADD2 R29, R29, R2 ;
-; Location ./int.jl:496
-        IMAD.SHL.U32 R36, R36, 0x10, RZ ;
-; Location ./int.jl:366
-        LOP3.LUT R19, R19, 0x88888888, RZ, 0x3c, !PT ;
-; Location /home/dstn/.julia/packages/LLVM/RpBog/src/interop/base.jl:38
-        HADD2 R33, R41, -R33 ;
-        LDL R25, [R1+0x210] ;
-        PRMT R26, R26, 0x6240, R28 ;
-        HADD2 R28, R38, R34 ;
-        HMNMX2 R31, R31, -7, -7, !PT ;
-        HADD2 R42, R42, R2 ;
-        LDL.LU R13, [R1+0x7a0] ;
-        HMUL2 R28, R24, R28 ;
-        HMNMX2 R31, R31, 7, 7, PT ;
-        HADD2 R35, R39, -R35 ;
-        LDL.LU R58, [R1+0x79c] ;
-        HMNMX2 R28, R28, -7, -7, !PT ;
-        HADD2 R32, R40, -R32 ;
-        STL [R1+0x6bc], R10 ;
-        HMNMX2 R28, R28, 7, 7, PT ;
-        HADD2 R31, R31, R2.reuse ;
-        LOP3.LUT R26, R26, 0xf0f0f0f, R27, 0xe2, !PT ;
-        STL [R1+0x6d8], R10 ;
-        HADD2 R28, R28, R2 ;
-        PRMT R31, R42, 0x6240, R31 ;
-; Location ./int.jl:496
-        IMAD.SHL.U32 R27, R23, 0x10, RZ ;
-        STL [R1+0x6f4], R10 ;
-; Location /home/dstn/.julia/packages/LLVM/RpBog/src/interop/base.jl:38
-        PRMT R28, R29, 0x6240, R28 ;
-        LOP3.LUT R31, R31, 0xf0f0f0f, R36, 0xe2, !PT ;
-        STL [R1+0x710], R10 ;
-        LOP3.LUT R27, R28, 0xf0f0f0f, R27, 0xe2, !PT ;
-; Location ./int.jl:366
-        LOP3.LUT R31, R31, 0x88888888, RZ, 0x3c, !PT ;
-        STL [R1+0x72c], R10 ;
-        LOP3.LUT R27, R27, 0x88888888, RZ, 0x3c, !PT ;
-; Location /home/dstn/.julia/packages/LLVM/RpBog/src/interop/base.jl:38
-        STS [R51], R30 ;
-        STS [R61], R31 ;
-        STS [R14], R27 ;
-        STS [R57], R44 ;
-        STS [R54], R19 ;
-        LDL.LU R14, [R1+0x794] ;
-        LDL.LU R51, [R1+0x798] ;
-        LDL.LU R54, [R1+0x78c] ;
-        HMUL2 R33, R15, R33 ;
-        HMUL2 R35, R15, R35 ;
-        STL [R1+0x744], R10 ;
-        HADD2 R34, R38, -R34 ;
-        HMNMX2 R33, R33, -7, -7, !PT ;
-        HMUL2 R32, R15, R32 ;
-        HMNMX2 R35, R35, -7, -7, !PT ;
-        HMUL2 R34, R15, R34 ;
-        HMNMX2 R33, R33, 7, 7, PT ;
-        LDL.LU R57, [R1+0x790] ;
-        HMNMX2 R35, R35, 7, 7, PT ;
-        HMNMX2 R32, R32, -7, -7, !PT ;
-        STL [R1+0x760], R10 ;
-        HMNMX2 R34, R34, -7, -7, !PT ;
-        HADD2 R33, R33, R2.reuse ;
-        HMNMX2 R32, R32, 7, 7, PT ;
-        HADD2 R35, R35, R2.reuse ;
-        HMNMX2 R34, R34, 7, 7, PT ;
-        STL [R1+0x74c], R50 ;
-        HADD2 R32, R32, R2.reuse ;
-        PRMT R33, R33, 0x6240, R35 ;
-        HADD2 R34, R34, R2 ;
-; Location ./int.jl:366
-        LOP3.LUT R26, R26, 0x88888888, RZ, 0x3c, !PT ;
-        LDL R53, [R1+0x1dc] ;
-; Location ./int.jl:496
-        IMAD.SHL.U32 R23, R33, 0x10, RZ ;
-; Location /home/dstn/.julia/packages/LLVM/RpBog/src/interop/base.jl:38
-        PRMT R32, R32, 0x6240, R34 ;
-        LDL R52, [R1+0x1e4] ;
-        LOP3.LUT R23, R32, 0xf0f0f0f, R23, 0xe2, !PT ;
-        STL [R1+0x718], R48 ;
-; Location ./int.jl:366
-        LOP3.LUT R23, R23, 0x88888888, RZ, 0x3c, !PT ;
-        STL [R1+0x6e0], R45 ;
-        STL [R1+0x6fc], R45 ;
-        LDL R49, [R1+0x1d4] ;
-; Location /home/dstn/.julia/packages/LLVM/RpBog/src/interop/base.jl:38
-        LEA R37, R37, UR6, 0x2 ;
-        STL [R1+0x69c], R36 ;
-        LEA R61, R43, UR6, 0x2 ;
-        STL [R1+0x1ec], R37 ;
-        STS [R61], R26 ;
-        STS [R37], R23 ;
-        LDL R43, [R1+0x220] ;
-        LDS R19, [R25] ;
-        IMAD.MOV.U32 R37, RZ, RZ, 0x54005400 ;
-        STL [R1+0x6c8], R36 ;
-        LDL R58, [R1+0x174] ;
-        LDL R44, [R1+0x1b0] ;
-        STL [R1+0x628], R39 ;
-        STL [R1+0x64c], R39 ;
-        STL [R1+0x654], R39 ;
-        STL [R1+0x684], R39 ;
-        STL [R1+0x6ac], R39 ;
-        STL [R1+0x61c], R40 ;
-; Location ./int.jl:366
-        LOP3.LUT R25, R19, 0x88888888, RZ, 0x3c, !PT ;
-        STL [R1+0x260], R19 ;
-        LDL R51, [R1+0x88] ;
-; Location /home/dstn/.julia/packages/LLVM/RpBog/src/interop/base.jl:38
-        LOP3.LUT R19, R25, 0xf000f0, R37, 0xe2, !PT ;
-        STL [R1+0x1f0], R61 ;
-        HADD2 R54, R19, -R6 ;
-        LDL.LU R39, [R1+0x40] ;
-        HMUL2 R19, -R14, R54 ;
-        STL [R1+0xd4], R54 ;
-        STL [R1+0x640], R40 ;
-        STL [R1+0x678], R40 ;
-        LDL.LU R54, [R1+0x788] ;
-        IMAD.MOV.U32 R61, RZ, RZ, 0x64006400 ;
-        STL [R1+0x6a0], R40 ;
-        LOP3.LUT R23, R25, 0xf000f, R61, 0xe2, !PT ;
-        STL [R1+0x624], R38 ;
-        HADD2 R26, R23, -R2 ;
-        STL [R1+0x648], R38 ;
-        HMUL2 R23, -R14, R26 ;
-        LDL R40, [R1+0xc4] ;
-        HFMA2 R23, R13.reuse, R57, R23 ;
-        STL [R1+0x680], R38 ;
-        STL [R1+0x688], R38 ;
-        STL [R1+0x6a8], R38 ;
-        STL [R1+0x620], R41 ;
-        STL [R1+0x644], R41 ;
-        STL [R1+0x67c], R41 ;
-        STL [R1+0x6a4], R41 ;
-        STL [R1+0x650], R15 ;
-        STL [R1+0x658], R15 ;
-        STL [R1+0x6b4], R15 ;
-        STL [R1+0x634], R24 ;
-        STL [R1+0x68c], R24 ;
-        STL [R1+0x6b0], R24 ;
-        LDL R32, [R1+0x198] ;
-        LDS R43, [R43] ;
-        HFMA2 R19, R13, R54, R19 ;
-; Location ./int.jl:495
-        SHF.R.U32.HI R25, RZ, 0x8, R25 ;
-        STL [R1+0xd8], R26 ;
-; Location /home/dstn/.julia/packages/LLVM/RpBog/src/interop/base.jl:38
-        HFMA2 R27, -R0.reuse, R8, R19 ;
-        HFMA2 R19, -R0, R51, R23 ;
-        LDL.LU R8, [R1+0x784] ;
-        LDL.LU R51, [R1+0x780] ;
-        LOP3.LUT R26, R25, 0xf000f0, R37, 0xe2, !PT ;
-        LDL R57, [R1+0x1ac] ;
-        LOP3.LUT R25, R25, 0xf000f, R61, 0xe2, !PT ;
-        LDL.LU R38, [R1+0x64] ;
-        LDL R41, [R1+0xbc] ;
-        HADD2 R51, R26, -R6 ;
-        HFMA2 R26, R8.reuse, R58, R19 ;
-        LDL.LU R58, [R1+0x778] ;
-        HFMA2 R27, R8, R12, R27 ;
-        LDL.LU R12, [R1+0x77c] ;
-        HMUL2 R19, R4.reuse, R26.reuse ;
-        HMUL2 R28, -R4, R27 ;
-        STL [R1+0xcc], R51 ;
-        HMUL2 R23, -R14.reuse, R51 ;
-        HFMA2 R27, R7.reuse, R27, R19 ;
-; Location /home/dstn/.julia/packages/IndexSpaces/MMvQv/src/IndexSpaces.jl:1968
-        IMAD.MOV.U32 R19, RZ, RZ, R16 ;
-; Location /home/dstn/.julia/packages/LLVM/RpBog/src/interop/base.jl:38
-        HFMA2 R26, R7, R26, R28 ;
-        HADD2 R56, R25, -R2 ;
-        LDL R28, [R1+0x178] ;
-        LDL.LU R51, [R1+0x774] ;
-; Location /home/dstn/.julia/packages/IndexSpaces/MMvQv/src/IndexSpaces.jl:1968
-        HMMA.16816.F16 R26, R16, R26, RZ ;
-; Location /home/dstn/.julia/packages/LLVM/RpBog/src/interop/base.jl:38
-        HMUL2 R25, -R14, R56 ;
-        LDL R19, [R1+0x170] ;
-        HFMA2 R25, R13, R58, R25 ;
-        HFMA2 R25, -R0, R59, R25 ;
-        LDL.LU R12, [R1+0xc] ;
-        LDL.LU R59, [R1+0x768] ;
-        HFMA2 R23, R13, R51, R23 ;
-        HFMA2 R23, -R0, R60, R23 ;
-        LDL.LU R60, [R1+0x76c] ;
-        HFMA2 R23, R8.reuse, R19, R23 ;
-        HFMA2 R25, R8, R28, R25 ;
-        HMUL2 R54, -R4.reuse, R23 ;
-        HMUL2 R55, R4, R25 ;
-        HFMA2 R54, R7.reuse, R25, R54 ;
-; Location ./int.jl:366
-        LOP3.LUT R25, R43, 0x88888888, RZ, 0x3c, !PT ;
-        STL [R1+0xc8], R56 ;
-; Location /home/dstn/.julia/packages/LLVM/RpBog/src/interop/base.jl:38
-        HFMA2 R55, R7, R23, R55 ;
-; Location /home/dstn/.julia/packages/IndexSpaces/MMvQv/src/IndexSpaces.jl:1968
-        IMAD.MOV.U32 R19, RZ, RZ, R16 ;
-; Location /home/dstn/.julia/packages/LLVM/RpBog/src/interop/base.jl:38
-        LOP3.LUT R23, R25.reuse, 0xf000f, R61, 0xe2, !PT ;
-        LOP3.LUT R28, R25, 0xf000f0, R37, 0xe2, !PT ;
-        LDL.LU R56, [R1+0x770] ;
-        HADD2 R9, R23, -R2 ;
-; Location /home/dstn/.julia/packages/IndexSpaces/MMvQv/src/IndexSpaces.jl:1968
-        HMMA.16816.F16 R54, R16, R54, RZ ;
-; Location /home/dstn/.julia/packages/LLVM/RpBog/src/interop/base.jl:38
-        HADD2 R10, R28, -R6 ;
-        HMUL2 R28, R3, R26 ;
-        HMUL2 R19, -R14.reuse, R9 ;
-        HMUL2 R23, -R14, R10 ;
-        HFMA2 R19, R13, R11, R19 ;
-        LDL.LU R11, [R1+0x75c] ;
-        HMUL2 R29, -R3, R27.reuse ;
-        HFMA2 R27, R5, R27, R28 ;
-        LDL R59, [R1+0x94] ;
-        HFMA2 R28, R13, R12, R23 ;
-        LDL.LU R12, [R1+0x758] ;
-        HFMA2 R26, R5, R26, R29 ;
-        LDL R60, [R1+0x98] ;
-        STL [R1+0x10c], R10 ;
-        STL [R1+0x114], R9 ;
-        LDL.LU R10, [R1+0x760] ;
-        LDL.LU R9, [R1+0x764] ;
-        LDL R56, [R1+0x1b8] ;
-        LDL.LU R11, [R1+0x4c] ;
-        HFMA2 R29, -R0, R59, R19 ;
-        LDL.LU R59, [R1+0x750] ;
-        LDL R12, [R1+0x148] ;
-; Location /home/dstn/.julia/packages/IndexSpaces/MMvQv/src/IndexSpaces.jl:1968
-        IMAD.MOV.U32 R23, RZ, RZ, R20 ;
-; Location /home/dstn/.julia/packages/LLVM/RpBog/src/interop/base.jl:38
-        HFMA2 R28, -R0, R60, R28 ;
-        LDL.LU R60, [R1+0x754] ;
-; Location ./int.jl:495
-        SHF.R.U32.HI R25, RZ, 0x8, R25 ;
-; Location /home/dstn/.julia/packages/LLVM/RpBog/src/interop/base.jl:38
-        HFMA2 R19, R8, R57, R28 ;
-        LDL.LU R10, [R1+0x58] ;
-        HFMA2 R28, R8, R56, R29 ;
-; Location /home/dstn/.julia/packages/IndexSpaces/MMvQv/src/IndexSpaces.jl:1968
-        HMMA.16816.F16 R56, R20, R26, RZ ;
-; Location /home/dstn/.julia/packages/LLVM/RpBog/src/interop/base.jl:38
-        LOP3.LUT R23, R25, 0xf000f, R61, 0xe2, !PT ;
-        LOP3.LUT R25, R25, 0xf000f0, R37, 0xe2, !PT ;
-        HADD2 R9, R25, -R6 ;
-        HMUL2 R25, -R14, R9 ;
-        HFMA2 R25, R13, R11, R25 ;
-        LDL.LU R11, [R1+0x740] ;
-        LDL R59, [R1+0x1cc] ;
-        HFMA2 R25, -R0, R12, R25 ;
-        LDL.LU R12, [R1+0x73c] ;
-        STL [R1+0x250], R43 ;
-        LDL R60, [R1+0x144] ;
-        LDL R43, [R1+0x22c] ;
-        HMUL2 R26, -R4, R19 ;
-        HADD2 R50, R23, -R2 ;
-        HMUL2 R27, R4, R28.reuse ;
-        HFMA2 R26, R7, R28, R26 ;
-        STL [R1+0xec], R50 ;
-        HMUL2 R28, R3.reuse, R54 ;
-        HMUL2 R23, -R14, R50 ;
-        HMUL2 R29, -R3, R55 ;
-        HFMA2 R55, R5, R55, R28 ;
-        LDL R28, [R1+0x1d0] ;
-        LDL.LU R50, [R1+0x74c] ;
-        HFMA2 R23, R13, R10, R23 ;
-        STL [R1+0xe4], R9 ;
-        LDL.LU R10, [R1+0x744] ;
-        LDL.LU R9, [R1+0x748] ;
-        LDL.LU R11, [R1+0x60] ;
-        HFMA2 R51, R8, R59, R25 ;
-        LDL.LU R59, [R1+0x734] ;
-        LDL.LU R12, [R1+0x5c] ;
-        LDS R43, [R43] ;
-        HFMA2 R27, R7, R19, R27 ;
-; Location /home/dstn/.julia/packages/IndexSpaces/MMvQv/src/IndexSpaces.jl:1968
-        IMAD.MOV.U32 R19, RZ, RZ, R16 ;
-; Location /home/dstn/.julia/packages/LLVM/RpBog/src/interop/base.jl:38
-        HMUL2 R25, -R4, R51 ;
-        HFMA2 R54, R5, R54, R29 ;
-; Location /home/dstn/.julia/packages/IndexSpaces/MMvQv/src/IndexSpaces.jl:1968
-        HMMA.16816.F16 R26, R16, R26, RZ ;
-; Location /home/dstn/.julia/packages/LLVM/RpBog/src/interop/base.jl:38
-        HFMA2 R50, -R0, R60, R23 ;
-        LDL.LU R60, [R1+0x738] ;
-        HFMA2 R50, R8, R28, R50 ;
-; Location /home/dstn/.julia/packages/IndexSpaces/MMvQv/src/IndexSpaces.jl:1968
-        IMAD.MOV.U32 R23, RZ, RZ, R20 ;
-; Location /home/dstn/.julia/packages/LLVM/RpBog/src/interop/base.jl:38
-        HMUL2 R19, R4, R50.reuse ;
-        HFMA2 R50, R7.reuse, R50, R25 ;
-; Location /home/dstn/.julia/packages/IndexSpaces/MMvQv/src/IndexSpaces.jl:1968
-        HMMA.16816.F16 R54, R20, R54, RZ ;
-; Location /home/dstn/.julia/packages/LLVM/RpBog/src/interop/base.jl:38
-        HFMA2 R51, R7, R51, R19 ;
-; Location ./int.jl:366
-        LOP3.LUT R25, R43, 0x88888888, RZ, 0x3c, !PT ;
-; Location /home/dstn/.julia/packages/IndexSpaces/MMvQv/src/IndexSpaces.jl:1968
-        IMAD.MOV.U32 R19, RZ, RZ, R16 ;
-; Location /home/dstn/.julia/packages/LLVM/RpBog/src/interop/base.jl:38
-        LOP3.LUT R28, R25.reuse, 0xf000f0, R37, 0xe2, !PT ;
-        LOP3.LUT R23, R25, 0xf000f, R61, 0xe2, !PT ;
-        HADD2 R10, R28, -R6 ;
-        HADD2 R9, R23, -R2 ;
-; Location /home/dstn/.julia/packages/IndexSpaces/MMvQv/src/IndexSpaces.jl:1968
-        HMMA.16816.F16 R50, R16, R50, RZ ;
-; Location /home/dstn/.julia/packages/LLVM/RpBog/src/interop/base.jl:38
-        HMUL2 R23, -R14, R10 ;
-        STL [R1+0xe8], R10 ;
-        HMUL2 R28, R3, R26 ;
-        HMUL2 R19, -R14, R9 ;
-        HFMA2 R19, R13, R11, R19 ;
-        LDL.LU R11, [R1+0x728] ;
-        LDL.LU R10, [R1+0x72c] ;
-        HMUL2 R29, -R3, R27.reuse ;
-        HFMA2 R27, R5, R27, R28 ;
-        LDL R59, [R1+0x154] ;
-        HFMA2 R28, R13, R12, R23 ;
-        LDL.LU R12, [R1+0x724] ;
-        HFMA2 R26, R5, R26, R29 ;
-        STL [R1+0xf0], R9 ;
-        LDL.LU R9, [R1+0x730] ;
-        LDL R60, [R1+0x158] ;
-        LDL.LU R11, [R1+0x7c] ;
-        LDL.LU R10, [R1+0x78] ;
-        HFMA2 R29, -R0, R59, R19 ;
-        LDL.LU R59, [R1+0x71c] ;
-        LDL R12, [R1+0x168] ;
-; Location /home/dstn/.julia/packages/IndexSpaces/MMvQv/src/IndexSpaces.jl:1968
-        IMAD.MOV.U32 R23, RZ, RZ, R20 ;
-; Location ./int.jl:495
-        SHF.R.U32.HI R25, RZ, 0x8, R25 ;
-; Location /home/dstn/.julia/packages/LLVM/RpBog/src/interop/base.jl:38
-        HFMA2 R28, -R0, R60, R28 ;
-        LDL.LU R60, [R1+0x720] ;
-        HFMA2 R19, R8, R53, R28 ;
-        HFMA2 R28, R8, R52, R29 ;
-; Location /home/dstn/.julia/packages/IndexSpaces/MMvQv/src/IndexSpaces.jl:1968
-        HMMA.16816.F16 R52, R20, R26, RZ ;
-; Location /home/dstn/.julia/packages/LLVM/RpBog/src/interop/base.jl:38
-        LOP3.LUT R23, R25.reuse, 0xf000f, R61, 0xe2, !PT ;
-        LOP3.LUT R25, R25, 0xf000f0, R37, 0xe2, !PT ;
-        HADD2 R48, R23, -R2 ;
-        HADD2 R9, R25, -R6 ;
-        HMUL2 R23, -R14.reuse, R48 ;
-        HMUL2 R25, -R14, R9 ;
-        HFMA2 R25, R13.reuse, R11, R25 ;
-        LDL.LU R11, [R1+0x70c] ;
-        HFMA2 R23, R13, R10, R23 ;
-        LDL.LU R10, [R1+0x710] ;
-        LDL R59, [R1+0x164] ;
-        HFMA2 R25, -R0, R12, R25 ;
-        LDL.LU R12, [R1+0x708] ;
-        STL [R1+0x24c], R43 ;
-        LDL R43, [R1+0x230] ;
-        HMUL2 R26, -R4.reuse, R19 ;
-        HMUL2 R27, R4, R28 ;
-        HFMA2 R26, R7, R28, R26 ;
-        HMUL2 R28, R3.reuse, R50 ;
-        HMUL2 R29, -R3, R51.reuse ;
-        HFMA2 R51, R5, R51, R28 ;
-        LDL R28, [R1+0x1e0] ;
-        LDL R60, [R1+0x1e8] ;
-        STL [R1+0xb0], R9 ;
-        LDL.LU R9, [R1+0x714] ;
-        LDL.LU R11, [R1+0x3c] ;
-        LDL.LU R10, [R1+0x44] ;
-        HFMA2 R46, -R0, R59, R23 ;
-        LDL.LU R59, [R1+0x704] ;
-        LDL R12, [R1+0x130] ;
-        LDS R43, [R43] ;
-        HFMA2 R27, R7, R19, R27 ;
-; Location /home/dstn/.julia/packages/IndexSpaces/MMvQv/src/IndexSpaces.jl:1968
-        IMAD.MOV.U32 R19, RZ, RZ, R16 ;
-        STL [R1+0xc0], R48 ;
-; Location /home/dstn/.julia/packages/LLVM/RpBog/src/interop/base.jl:38
-        HFMA2 R50, R5, R50, R29 ;
-; Location /home/dstn/.julia/packages/IndexSpaces/MMvQv/src/IndexSpaces.jl:1968
-        HMMA.16816.F16 R26, R16, R26, RZ ;
-; Location /home/dstn/.julia/packages/LLVM/RpBog/src/interop/base.jl:38
-        HFMA2 R47, R8, R28, R25 ;
-        LDL.LU R48, [R1+0x718] ;
-        HMUL2 R25, -R4, R47 ;
-; Location /home/dstn/.julia/packages/IndexSpaces/MMvQv/src/IndexSpaces.jl:1968
-        IMAD.MOV.U32 R23, RZ, RZ, R20 ;
-; Location /home/dstn/.julia/packages/LLVM/RpBog/src/interop/base.jl:38
-        HFMA2 R46, R8, R60, R46 ;
-        LDL R60, [R1+0x224] ;
-        HMUL2 R19, R4, R46 ;
-        HFMA2 R46, R7.reuse, R46, R25 ;
-; Location /home/dstn/.julia/packages/IndexSpaces/MMvQv/src/IndexSpaces.jl:1968
-        HMMA.16816.F16 R50, R20, R50, RZ ;
-; Location /home/dstn/.julia/packages/LLVM/RpBog/src/interop/base.jl:38
-        HFMA2 R47, R7, R47, R19 ;
-; Location /home/dstn/.julia/packages/IndexSpaces/MMvQv/src/IndexSpaces.jl:1968
-        IMAD.MOV.U32 R19, RZ, RZ, R16 ;
-; Location ./int.jl:366
-        LOP3.LUT R25, R43, 0x88888888, RZ, 0x3c, !PT ;
-; Location /home/dstn/.julia/packages/LLVM/RpBog/src/interop/base.jl:38
-        LOP3.LUT R23, R25.reuse, 0xf000f, R61, 0xe2, !PT ;
-        LOP3.LUT R28, R25, 0xf000f0, R37, 0xe2, !PT ;
-        HADD2 R45, R23, -R2 ;
-; Location /home/dstn/.julia/packages/IndexSpaces/MMvQv/src/IndexSpaces.jl:1968
-        HMMA.16816.F16 R46, R16, R46, RZ ;
-; Location /home/dstn/.julia/packages/LLVM/RpBog/src/interop/base.jl:38
-        HADD2 R9, R28, -R6 ;
-        HMUL2 R28, R3, R26 ;
-        HMUL2 R19, -R14.reuse, R45 ;
-        HMUL2 R23, -R14, R9 ;
-        HMUL2 R29, -R3, R27.reuse ;
-        HFMA2 R27, R5, R27, R28 ;
-        HFMA2 R19, R13.reuse, R10, R19 ;
-        LDL.LU R10, [R1+0x6f4] ;
-        HFMA2 R28, R13, R11, R23 ;
-        STL [R1+0x124], R9 ;
-        LDL.LU R11, [R1+0x6f0] ;
-        LDL.LU R9, [R1+0x6f8] ;
-        LDL R59, [R1+0x134] ;
-        HFMA2 R28, -R0, R12, R28 ;
-        LDL.LU R12, [R1+0x6ec] ;
-        STL [R1+0x254], R43 ;
-        HFMA2 R26, R5, R26, R29 ;
-        LDL.LU R43, [R1+0x700] ;
-        LDL R48, [R1+0x1d8] ;
-        STL [R1+0x128], R45 ;
-        LDS R60, [R60] ;
-        LDL.LU R45, [R1+0x6fc] ;
-        LDL.LU R10, [R1+0x68] ;
-        LDL R11, [R1+0xf4] ;
-        LDL.LU R9, [R1+0x48] ;
-        HFMA2 R29, -R0, R59, R19 ;
-        LDL.LU R59, [R1+0x6e8] ;
-        LDL R12, [R1+0x110] ;
-; Location /home/dstn/.julia/packages/IndexSpaces/MMvQv/src/IndexSpaces.jl:1968
-        IMAD.MOV.U32 R23, RZ, RZ, R20 ;
-; Location ./int.jl:495
-        SHF.R.U32.HI R25, RZ, 0x8, R25 ;
-; Location /home/dstn/.julia/packages/LLVM/RpBog/src/interop/base.jl:38
-        HFMA2 R19, R8.reuse, R49, R28 ;
-        HFMA2 R28, R8, R48, R29 ;
-; Location /home/dstn/.julia/packages/IndexSpaces/MMvQv/src/IndexSpaces.jl:1968
-        HMMA.16816.F16 R48, R20, R26, RZ ;
-; Location /home/dstn/.julia/packages/LLVM/RpBog/src/interop/base.jl:38
-        LOP3.LUT R23, R25, 0xf000f, R61, 0xe2, !PT ;
-        HMUL2 R26, -R4.reuse, R19 ;
-        HMUL2 R27, R4, R28 ;
-        HADD2 R43, R23, -R2 ;
-        HFMA2 R26, R7, R28, R26 ;
-        HMUL2 R28, R3.reuse, R46 ;
-        STL [R1+0x108], R43 ;
-        HMUL2 R23, -R14, R43 ;
-        LOP3.LUT R25, R25, 0xf000f0, R37, 0xe2, !PT ;
-        HMUL2 R29, -R3, R47.reuse ;
-        HFMA2 R47, R5, R47, R28 ;
-        LDL R28, [R1+0x1c8] ;
-        LDL.LU R43, [R1+0x6e4] ;
-        HADD2 R45, R25, -R6 ;
-        HMUL2 R25, -R14, R45 ;
-        HFMA2 R25, R13.reuse, R10, R25 ;
-        LDL.LU R10, [R1+0x6d8] ;
-        HFMA2 R25, -R0, R11, R25 ;
-        LDL.LU R11, [R1+0x6d4] ;
-        HFMA2 R23, R13, R9, R23 ;
-        LDL R59, [R1+0x1c4] ;
-        HFMA2 R42, -R0, R12, R23 ;
-        LDL.LU R9, [R1+0x6dc] ;
-        LDL.LU R12, [R1+0x6d0] ;
-        HFMA2 R27, R7, R19, R27 ;
-; Location /home/dstn/.julia/packages/IndexSpaces/MMvQv/src/IndexSpaces.jl:1968
-        IMAD.MOV.U32 R19, RZ, RZ, R16 ;
-        HMMA.16816.F16 R26, R16, R26, RZ ;
-; Location /home/dstn/.julia/packages/LLVM/RpBog/src/interop/base.jl:38
-        HFMA2 R42, R8, R28, R42 ;
-        HMUL2 R19, R4, R42 ;
-        LDL.LU R10, [R1+0x74] ;
-        HFMA2 R43, R8, R59, R25 ;
-        LDL.LU R59, [R1+0x6cc] ;
-        HMUL2 R25, -R4, R43 ;
-        LDL.LU R9, [R1+0x70] ;
-        HFMA2 R42, R7, R42, R25 ;
-; Location ./int.jl:366
-        LOP3.LUT R25, R60, 0x88888888, RZ, 0x3c, !PT ;
-; Location /home/dstn/.julia/packages/LLVM/RpBog/src/interop/base.jl:38
-        LOP3.LUT R28, R25, 0xf000f, R61, 0xe2, !PT ;
-        HADD2 R11, R28, -R2 ;
-        HMUL2 R28, -R12, R11 ;
-        STL [R1+0x104], R11 ;
-        LDL.LU R11, [R1+0x6c4] ;
-        LDL R59, [R1+0xdc] ;
-        HFMA2 R28, R11, R10, R28 ;
-        LDL.LU R10, [R1+0x6bc] ;
-        HFMA2 R46, R5, R46, R29 ;
-; Location /home/dstn/.julia/packages/IndexSpaces/MMvQv/src/IndexSpaces.jl:1968
-        IMAD.MOV.U32 R23, RZ, RZ, R20 ;
-        STL [R1+0xf8], R45 ;
-        HMMA.16816.F16 R46, R20, R46, RZ ;
-        LDL.LU R45, [R1+0x6e0] ;
-; Location /home/dstn/.julia/packages/LLVM/RpBog/src/interop/base.jl:38
-        LOP3.LUT R23, R25, 0xf000f0, R37, 0xe2, !PT ;
-        HADD2 R36, R23, -R6 ;
-        HMUL2 R29, -R12, R36 ;
-        HFMA2 R29, R11, R9, R29 ;
-        STL [R1+0x100], R36 ;
-        HFMA2 R43, R7, R43, R19 ;
-        HMUL2 R23, -R3, R27 ;
-        LDL.LU R9, [R1+0x6c0] ;
-        LDL.LU R36, [R1+0x6c8] ;
-        HFMA2 R29, -R10, R59, R29 ;
-        LDL.LU R59, [R1+0x6b8] ;
-; Location /home/dstn/.julia/packages/IndexSpaces/MMvQv/src/IndexSpaces.jl:1968
-        IMAD.MOV.U32 R19, RZ, RZ, R16 ;
-        HMMA.16816.F16 R42, R16, R42, RZ ;
-        LDL R45, [R1+0x1b4] ;
-; Location /home/dstn/.julia/packages/LLVM/RpBog/src/interop/base.jl:38
-        HMUL2 R19, R3, R26.reuse ;
-        HFMA2 R26, R5.reuse, R26, R23 ;
-        LDL R23, [R1+0xe0] ;
-        LDL R36, [R1+0x18c] ;
-        LDL R59, [R1+0x190] ;
-        HFMA2 R27, R5, R27, R19 ;
-; Location ./int.jl:495
-        SHF.R.U32.HI R25, RZ, 0x8, R25 ;
-; Location /home/dstn/.julia/packages/LLVM/RpBog/src/interop/base.jl:38
-        HFMA2 R29, R9, R44, R29 ;
-        HFMA2 R28, -R10, R23, R28 ;
-; Location /home/dstn/.julia/packages/IndexSpaces/MMvQv/src/IndexSpaces.jl:1968
-        IMAD.MOV.U32 R23, RZ, RZ, R20 ;
-; Location /home/dstn/.julia/packages/LLVM/RpBog/src/interop/base.jl:38
-        HFMA2 R28, R9, R45, R28 ;
-; Location /home/dstn/.julia/packages/IndexSpaces/MMvQv/src/IndexSpaces.jl:1968
-        HMMA.16816.F16 R44, R20, R26, RZ ;
-; Location /home/dstn/.julia/packages/LLVM/RpBog/src/interop/base.jl:38
-        LOP3.LUT R23, R25, 0xf000f, R61, 0xe2, !PT ;
-        HADD2 R15, R23, -R2 ;
-        HMUL2 R23, -R12, R15 ;
-        HMUL2 R26, R3, R42 ;
-        HFMA2 R23, R11, R39, R23 ;
-        HMUL2 R27, -R3, R43.reuse ;
-        LOP3.LUT R25, R25, 0xf000f0, R37, 0xe2, !PT ;
-        HFMA2 R43, R5, R43, R26 ;
-        LDL.LU R39, [R1+0x6ac] ;
-        HFMA2 R26, -R10, R40, R23 ;
-        HADD2 R24, R25, -R6 ;
-        STL [R1+0x258], R60 ;
-        HMUL2 R25, -R12, R24 ;
-        LDL.LU R40, [R1+0x6a0] ;
-        HFMA2 R25, R11, R38, R25 ;
-        HFMA2 R42, R5, R42, R27 ;
-        STL [R1+0xac], R24 ;
-        HFMA2 R25, -R10, R41, R25 ;
-        LDL R60, [R1+0x228] ;
-        HFMA2 R27, R9, R36, R25 ;
-        LDL.LU R36, [R1+0x69c] ;
-        LDL.LU R24, [R1+0x6b0] ;
-        LDL.LU R38, [R1+0x6a8] ;
-        HFMA2 R26, R9, R59, R26 ;
-        LDL.LU R41, [R1+0x6a4] ;
-        LDL.LU R59, [R1+0x698] ;
-        HMUL2 R19, R4.reuse, R28.reuse ;
-        HMUL2 R30, -R4, R29.reuse ;
-        HFMA2 R29, R7.reuse, R29, R19 ;
-; Location /home/dstn/.julia/packages/IndexSpaces/MMvQv/src/IndexSpaces.jl:1968
-        IMAD.MOV.U32 R19, RZ, RZ, R16 ;
-; Location /home/dstn/.julia/packages/LLVM/RpBog/src/interop/base.jl:38
-        HFMA2 R28, R7, R28, R30 ;
-        LDL R39, [R1+0x1bc] ;
-; Location /home/dstn/.julia/packages/IndexSpaces/MMvQv/src/IndexSpaces.jl:1968
-        IMAD.MOV.U32 R23, RZ, RZ, R20 ;
-        STL [R1+0xd0], R15 ;
-        LDL.LU R40, [R1+0x38] ;
-; Location /home/dstn/.julia/packages/LLVM/RpBog/src/interop/base.jl:38
-        LDS R60, [R60] ;
-        LDL.LU R36, [R1+0x54] ;
-        LDL R24, [R1+0xb4] ;
-        HMUL2 R25, -R4, R27 ;
-        LDL R38, [R1+0xb8] ;
-        LDL.LU R41, [R1+0x34] ;
-        LDL.LU R59, [R1+0x50] ;
-; Location /home/dstn/.julia/packages/IndexSpaces/MMvQv/src/IndexSpaces.jl:1968
-        HMMA.16816.F16 R28, R16, R28, RZ ;
-        LDL.LU R15, [R1+0x6b4] ;
-; Location /home/dstn/.julia/packages/LLVM/RpBog/src/interop/base.jl:38
-        HMUL2 R19, R4, R26 ;
-        HFMA2 R26, R7.reuse, R26, R25 ;
-        HFMA2 R27, R7, R27, R19 ;
-; Location /home/dstn/.julia/packages/IndexSpaces/MMvQv/src/IndexSpaces.jl:1968
-        IMAD.MOV.U32 R19, RZ, RZ, R16 ;
-; Location ./int.jl:366
-        LOP3.LUT R25, R60, 0x88888888, RZ, 0x3c, !PT ;
-; Location /home/dstn/.julia/packages/IndexSpaces/MMvQv/src/IndexSpaces.jl:1968
-        HMMA.16816.F16 R26, R16, R26, RZ ;
-; Location /home/dstn/.julia/packages/LLVM/RpBog/src/interop/base.jl:38
-        LOP3.LUT R19, R25, 0xf000f, R61, 0xe2, !PT ;
-        STL [R1+0x25c], R60 ;
-        HADD2 R58, R19, -R2 ;
-        HMUL2 R19, -R12, R58 ;
-        LDL.LU R60, [R1+0x694] ;
-        STL [R1+0x138], R58 ;
-        STL [R1+0x4f0], R58 ;
-        LDL R58, [R1+0x1c0] ;
-; Location /home/dstn/.julia/packages/IndexSpaces/MMvQv/src/IndexSpaces.jl:1968
-        HMMA.16816.F16 R42, R20, R42, RZ ;
-; Location /home/dstn/.julia/packages/LLVM/RpBog/src/interop/base.jl:38
-        HMUL2 R30, R3, R28 ;
-        HMUL2 R23, -R3, R29 ;
-        HFMA2 R28, R5.reuse, R28, R23 ;
-        LOP3.LUT R23, R25, 0xf000f0, R37, 0xe2, !PT ;
-        HFMA2 R29, R5, R29, R30 ;
-        HADD2 R31, R23, -R6 ;
-        HFMA2 R19, R11.reuse, R59, R19 ;
-        LDL.LU R59, [R1+0x690] ;
-        HMUL2 R30, -R12, R31 ;
-; Location /home/dstn/.julia/packages/IndexSpaces/MMvQv/src/IndexSpaces.jl:1968
-        IMAD.MOV.U32 R23, RZ, RZ, R20 ;
-        STL [R1+0x12c], R31 ;
-        STL [R1+0x664], R55 ;
-        STL [R1+0x65c], R57 ;
-; Location ./int.jl:495
-        SHF.R.U32.HI R31, RZ, 0x8, R25 ;
-; Location /home/dstn/.julia/packages/LLVM/RpBog/src/interop/base.jl:38
-        HFMA2 R25, R11, R36, R30 ;
-        LDL.LU R55, [R1+0x18] ;
-        LOP3.LUT R30, R31.reuse, 0xf000f, R61, 0xe2, !PT ;
-        HFMA2 R25, -R10.reuse, R24, R25 ;
-        LOP3.LUT R31, R31, 0xf000f0, R37, 0xe2, !PT ;
-        HFMA2 R19, -R10, R38, R19 ;
-; Location /home/dstn/.julia/packages/IndexSpaces/MMvQv/src/IndexSpaces.jl:1968
-        HMMA.16816.F16 R36, R20, R28, RZ ;
-        LDL.LU R38, [R1+0x688] ;
-        LDL.LU R24, [R1+0x68c] ;
-; Location /home/dstn/.julia/packages/LLVM/RpBog/src/interop/base.jl:38
-        HFMA2 R29, R9, R39, R25 ;
-        LDL.LU R39, [R1+0x684] ;
-        LDL R60, [R1+0x9c] ;
-        HMUL2 R23, -R4, R29 ;
-        HADD2 R33, R31, -R6 ;
-        LDL R57, [R1+0xa4] ;
-        STL [R1+0x660], R56 ;
-        LDL R15, [R1+0xa8] ;
-        HFMA2 R28, R9, R58, R19 ;
-        STL [R1+0x11c], R33 ;
-        HMUL2 R19, R4, R28 ;
-        LDL.LU R56, [R1+0x30] ;
-        HFMA2 R29, R7, R29, R19 ;
-        LDL R19, [R1+0xa0] ;
-        HMUL2 R31, -R12, R33 ;
-        LDL R33, [R1+0x21c] ;
-        LDL R59, [R1+0x194] ;
-        HADD2 R38, R30, -R2 ;
-        HMUL2 R34, -R3.reuse, R27 ;
-        HMUL2 R35, R3, R26 ;
-        LDL R24, [R1+0x1a4] ;
-        LDL R39, [R1+0x1a0] ;
-        HMUL2 R30, -R12, R38 ;
-        HFMA2 R31, R11.reuse, R40, R31 ;
-        STL [R1+0x120], R38 ;
-        HFMA2 R30, R11, R41, R30 ;
-        HFMA2 R31, -R10, R60, R31 ;
-        LDL.LU R41, [R1+0x67c] ;
-        LDL.LU R40, [R1+0x678] ;
-        LDL.LU R38, [R1+0x680] ;
-        LDL.LU R60, [R1+0x674] ;
-        HFMA2 R28, R7, R28, R23 ;
-        HFMA2 R30, -R10, R19, R30 ;
-; Location /home/dstn/.julia/packages/IndexSpaces/MMvQv/src/IndexSpaces.jl:1968
-        IMAD.MOV.U32 R19, RZ, RZ, R16 ;
-; Location /home/dstn/.julia/packages/LLVM/RpBog/src/interop/base.jl:38
-        HFMA2 R30, R9, R32, R30 ;
-        HMUL2 R23, R4, R30 ;
-; Location /home/dstn/.julia/packages/IndexSpaces/MMvQv/src/IndexSpaces.jl:1968
-        HMMA.16816.F16 R28, R16, R28, RZ ;
-; Location /home/dstn/.julia/packages/LLVM/RpBog/src/interop/base.jl:38
-        HFMA2 R34, R5.reuse, R26, R34 ;
-        HFMA2 R35, R5, R27, R35 ;
-        STL [R1+0x66c], R53 ;
-        HFMA2 R31, R9, R59, R31 ;
-        LDL.LU R59, [R1+0x670] ;
-        HMUL2 R25, -R4, R31 ;
-        HFMA2 R30, R7.reuse, R30, R25 ;
-        LDS R25, [R33] ;
-        HFMA2 R31, R7, R31, R23 ;
-; Location /home/dstn/.julia/packages/IndexSpaces/MMvQv/src/IndexSpaces.jl:1968
-        IMAD.MOV.U32 R23, RZ, RZ, R20 ;
-        HMMA.16816.F16 R26, R16, R30, RZ ;
-        HMMA.16816.F16 R34, R20, R34, RZ ;
-; Location /home/dstn/.julia/packages/LLVM/RpBog/src/interop/base.jl:38
-        HMUL2 R19, R3, R28 ;
-        HMUL2 R23, -R3, R29.reuse ;
-        HFMA2 R29, R5.reuse, R29, R19 ;
-        HFMA2 R28, R5, R28, R23 ;
-; Location /home/dstn/.julia/packages/IndexSpaces/MMvQv/src/IndexSpaces.jl:1968
-        IMAD.MOV.U32 R23, RZ, RZ, R20 ;
-; Location /home/dstn/.julia/packages/LLVM/RpBog/src/interop/base.jl:38
-        HMUL2 R19, R3.reuse, R26 ;
-        STL [R1+0x668], R54 ;
-; Location /home/dstn/.julia/packages/IndexSpaces/MMvQv/src/IndexSpaces.jl:1968
-        HMMA.16816.F16 R32, R20, R28, RZ ;
-        LDL.LU R41, [R1+0x10] ;
-        LDL.LU R38, [R1+0x14] ;
-; Location /home/dstn/.julia/packages/LLVM/RpBog/src/interop/base.jl:38
-        HMUL2 R23, -R3, R27 ;
-        HFMA2 R27, R5, R27, R19 ;
-        STL [R1+0x264], R25 ;
-        IMAD.MOV.U32 R19, RZ, RZ, 0x54005400 ;
-        LDL R40, [R1+0x6c] ;
-        LDL R60, [R1+0x80] ;
-; Location ./int.jl:366
-        LOP3.LUT R25, R25, 0x88888888, RZ, 0x3c, !PT ;
-; Location /home/dstn/.julia/packages/LLVM/RpBog/src/interop/base.jl:38
-        LOP3.LUT R19, R25, 0xf000f0, R19, 0xe2, !PT ;
-        HADD2 R53, R19, -R6 ;
-        HMUL2 R19, -R12, R53 ;
-        HFMA2 R26, R5, R26, R23 ;
-; Location /home/dstn/.julia/packages/IndexSpaces/MMvQv/src/IndexSpaces.jl:1968
-        IMAD.MOV.U32 R23, RZ, RZ, R20 ;
-; Location /home/dstn/.julia/packages/LLVM/RpBog/src/interop/base.jl:38
-        HFMA2 R19, R11, R55, R19 ;
-        STL [R1+0x4f4], R58 ;
-        HFMA2 R19, -R10, R57, R19 ;
-        STL [R1+0x524], R58 ;
-; Location /home/dstn/.julia/packages/IndexSpaces/MMvQv/src/IndexSpaces.jl:1968
-        HMMA.16816.F16 R30, R20, R26, RZ ;
-        STL [R1+0x544], R58 ;
-; Location /home/dstn/.julia/packages/LLVM/RpBog/src/interop/base.jl:38
-        HFMA2 R27, R9, R39, R19 ;
-        STL [R1+0x560], R58 ;
-        LDL.LU R39, [R1+0x654] ;
-        LOP3.LUT R23, R25, 0xf000f, R61, 0xe2, !PT ;
-        STL [R1+0x578], R58 ;
-        HADD2 R54, R23, -R2 ;
-        STL [R1+0x5a4], R58 ;
-        HMUL2 R23, -R12, R54 ;
-        STL [R1+0x5d0], R58 ;
-        HFMA2 R23, R11, R56, R23 ;
-        LDL R59, [R1+0x19c] ;
-        HFMA2 R23, -R10, R15, R23 ;
-        LDL.LU R15, [R1+0x658] ;
-        HFMA2 R26, R9, R24, R23 ;
-        HMUL2 R23, -R4.reuse, R27 ;
-; Location ./int.jl:495
-        SHF.R.U32.HI R25, RZ, 0x8, R25 ;
-; Location /home/dstn/.julia/packages/LLVM/RpBog/src/interop/base.jl:38
-        HMUL2 R19, R4, R26.reuse ;
-        LDL R24, [R1+0x214] ;
-        HFMA2 R26, R7, R26, R23 ;
-        HFMA2 R27, R7, R27, R19 ;
-; Location /home/dstn/.julia/packages/IndexSpaces/MMvQv/src/IndexSpaces.jl:1968
-        IMAD.MOV.U32 R19, RZ, RZ, R16 ;
-        STL [R1+0x5d4], R58 ;
-        STL [R1+0x5ec], R8 ;
-        HMMA.16816.F16 R26, R16, R26, RZ ;
-        STL [R1+0x610], R8 ;
-        LDL.LU R58, [R1+0x8] ;
-; Location /home/dstn/.julia/packages/LLVM/RpBog/src/interop/base.jl:38
-        IMAD.MOV.U32 R19, RZ, RZ, 0x54005400 ;
-        STL [R1+0x5f4], R0 ;
-        LOP3.LUT R19, R25.reuse, 0xf000f0, R19, 0xe2, !PT ;
-        LOP3.LUT R25, R25, 0xf000f, R61, 0xe2, !PT ;
-        LDL R8, [R1+0x28] ;
-        STL [R1+0x60c], R0 ;
-        STL [R1+0x5fc], R13 ;
-        STL [R1+0x608], R13 ;
-        LDL R0, [R1+0x2c] ;
-        STL [R1+0x604], R14 ;
-        LDL R13, [R1+0x17c] ;
-        STL [R1+0x140], R54 ;
-        LDL R14, [R1+0x180] ;
-        LDL.LU R55, [R1+0x664] ;
-        LDL.LU R54, [R1+0x668] ;
-        LDL.LU R57, [R1+0x65c] ;
-        LDL.LU R56, [R1+0x660] ;
-        HADD2 R39, R25, -R2 ;
-        LDL R25, [R1+0x1a8] ;
-        HMUL2 R23, -R12, R39 ;
-        HFMA2 R23, R11, R41, R23 ;
-        STL [R1+0xfc], R39 ;
-        HFMA2 R23, -R10, R60, R23 ;
-        LDL.LU R41, [R1+0x644] ;
-        LDL.LU R60, [R1+0x63c] ;
-        LDL.LU R39, [R1+0x64c] ;
-        HADD2 R15, R19, -R6 ;
-        HMUL2 R19, -R12, R15 ;
-        LDS R24, [R24] ;
-        HFMA2 R19, R11, R38, R19 ;
-        LDL.LU R38, [R1+0x648] ;
-        HFMA2 R19, -R10, R40, R19 ;
-        LDL.LU R40, [R1+0x640] ;
-        HFMA2 R29, R9, R59, R19 ;
-        LDL.LU R59, [R1+0x638] ;
-        HFMA2 R28, R9, R25, R23 ;
-        HMUL2 R23, -R4.reuse, R29.reuse ;
-        HMUL2 R19, R4, R28.reuse ;
-        HFMA2 R28, R7.reuse, R28, R23 ;
-        HFMA2 R29, R7, R29, R19 ;
-; Location /home/dstn/.julia/packages/IndexSpaces/MMvQv/src/IndexSpaces.jl:1968
-        IMAD.MOV.U32 R19, RZ, RZ, R16 ;
-        LDL R41, [R1+0x184] ;
-        HMMA.16816.F16 R28, R16, R28, RZ ;
-; Location /home/dstn/.julia/packages/LLVM/RpBog/src/interop/base.jl:38
-        HMUL2 R23, -R3.reuse, R27 ;
-        LDL R39, [R1+0x20] ;
-        HMUL2 R19, R3, R26 ;
-        HFMA2 R26, R5.reuse, R26, R23 ;
-; Location /home/dstn/.julia/packages/IndexSpaces/MMvQv/src/IndexSpaces.jl:1968
-        IMAD.MOV.U32 R23, RZ, RZ, R20 ;
-; Location /home/dstn/.julia/packages/LLVM/RpBog/src/interop/base.jl:38
-        HFMA2 R27, R5, R27, R19 ;
-; Location /home/dstn/.julia/packages/IndexSpaces/MMvQv/src/IndexSpaces.jl:1968
-        HMMA.16816.F16 R26, R20, R26, RZ ;
-; Location /home/dstn/.julia/packages/LLVM/RpBog/src/interop/base.jl:38
-        HMUL2 R19, R3.reuse, R28 ;
-        HMUL2 R23, -R3, R29.reuse ;
-        HFMA2 R29, R5, R29, R19 ;
-        HFMA2 R28, R5, R28, R23 ;
-; Location /home/dstn/.julia/packages/IndexSpaces/MMvQv/src/IndexSpaces.jl:1968
-        IMAD.MOV.U32 R23, RZ, RZ, R20 ;
-; Location /home/dstn/.julia/packages/LLVM/RpBog/src/interop/base.jl:38
-        IMAD.MOV.U32 R25, RZ, RZ, 0x54005400 ;
-; Location /home/dstn/.julia/packages/IndexSpaces/MMvQv/src/IndexSpaces.jl:1968
-        HMMA.16816.F16 R28, R20, R28, RZ ;
-; Location ./int.jl:366
-        LOP3.LUT R23, R24, 0x88888888, RZ, 0x3c, !PT ;
-; Location /home/dstn/.julia/packages/LLVM/RpBog/src/interop/base.jl:38
-        LOP3.LUT R19, R23.reuse, 0xf000f0, R25, 0xe2, !PT ;
-        LOP3.LUT R25, R23, 0xf000f, R61, 0xe2, !PT ;
-        HADD2 R60, R25, -R2 ;
-        HMUL2 R25, -R12, R60 ;
-        STL [R1+0x15c], R60 ;
-        LDL.LU R60, [R1+0x62c] ;
-        LDL R38, [R1+0x24] ;
-        LDL R40, [R1+0x188] ;
-        HADD2 R59, R19, -R6 ;
-        HMUL2 R19, -R12, R59 ;
-        STL [R1+0x160], R59 ;
-        LDL.LU R59, [R1+0x630] ;
-        HFMA2 R25, R11, R60, R25 ;
-        HFMA2 R25, -R10, R38, R25 ;
-        LDL.LU R38, [R1+0x624] ;
-        HFMA2 R19, R11, R59, R19 ;
-        HFMA2 R19, -R10, R39, R19 ;
-        LDL.LU R39, [R1+0x628] ;
-; Location ./int.jl:495
-        SHF.R.U32.HI R23, RZ, 0x8, R23 ;
-        STL [R1+0x268], R24 ;
-        STL [R1+0x118], R15 ;
-        LDL.LU R24, [R1+0x634] ;
-        LDL.LU R15, [R1+0x650] ;
-        STL [R1+0x13c], R53 ;
-        LDL.LU R53, [R1+0x66c] ;
-; Location /home/dstn/.julia/packages/LLVM/RpBog/src/interop/base.jl:38
-        HFMA2 R38, R9, R40, R25 ;
-        LDL.LU R40, [R1+0x61c] ;
-        HFMA2 R39, R9, R41, R19 ;
-        HMUL2 R19, R4.reuse, R38.reuse ;
-        LDL.LU R41, [R1+0x620] ;
-        HMUL2 R25, -R4, R39.reuse ;
-        HFMA2 R39, R7.reuse, R39, R19 ;
-; Location /home/dstn/.julia/packages/IndexSpaces/MMvQv/src/IndexSpaces.jl:1968
-        IMAD.MOV.U32 R19, RZ, RZ, R16 ;
-; Location /home/dstn/.julia/packages/LLVM/RpBog/src/interop/base.jl:38
-        HFMA2 R38, R7, R38, R25 ;
-; Location /home/dstn/.julia/packages/IndexSpaces/MMvQv/src/IndexSpaces.jl:1968
-        HMMA.16816.F16 R38, R16, R38, RZ ;
-; Location /home/dstn/.julia/packages/LLVM/RpBog/src/interop/base.jl:38
-        IMAD.MOV.U32 R19, RZ, RZ, 0x54005400 ;
-        LOP3.LUT R19, R23.reuse, 0xf000f0, R19, 0xe2, !PT ;
-        LOP3.LUT R23, R23, 0xf000f, R61, 0xe2, !PT ;
-        LDL.LU R61, [R1+0x618] ;
-        STL [R1+0x528], R59 ;
-        STL [R1+0x54c], R59 ;
-        STL [R1+0x56c], R59 ;
-        STL [R1+0x594], R59 ;
-        STL [R1+0x5a8], R59 ;
-        STL [R1+0x5d8], R59 ;
-        STL [R1+0x600], R59 ;
-        STL [R1+0x614], R59 ;
-        HADD2 R60, R23, -R2 ;
-        HADD2 R59, R19, -R6 ;
-        HMUL2 R19, -R12.reuse, R59 ;
-        HMUL2 R23, -R12, R60 ;
-        STL [R1+0x150], R59 ;
-        HFMA2 R23, R11, R58, R23 ;
-        HFMA2 R23, -R10, R0, R23 ;
-        HADD2 R25, R54.reuse, R34.reuse ;
-        HADD2 R34, R54, -R34 ;
-        HADD2 R54, R55, R35 ;
-        HMUL2 R54, R24.reuse, R54 ;
-        HMUL2 R25, R24, R25 ;
-        HMUL2 R34, R15, R34 ;
-        HMNMX2 R54, R54, -7, -7, !PT ;
-        HADD2 R35, R55, -R35 ;
-        HMNMX2 R25, R25, -7, -7, !PT ;
-        HMNMX2 R54, R54, 7, 7, PT ;
-        HMUL2 R35, R15, R35 ;
-        HMNMX2 R34, R34, -7, -7, !PT ;
-        HMNMX2 R25, R25, 7, 7, PT ;
-        HADD2 R54, R54, R2.reuse ;
-        HMNMX2 R34, R34, 7, 7, PT ;
-        HMNMX2 R35, R35, -7, -7, !PT ;
-        HADD2 R25, R25, R2.reuse ;
-        HADD2 R34, R34, R2 ;
-        HMNMX2 R35, R35, 7, 7, PT ;
-        HADD2 R35, R35, R2 ;
-        HFMA2 R19, R11, R61, R19 ;
-        STL [R1+0x488], R61 ;
-        HFMA2 R19, -R10, R8, R19 ;
-        STL [R1+0x4a0], R61 ;
-        STL [R1+0x4b8], R61 ;
-        HFMA2 R41, R9, R13, R19 ;
-        LDL R59, [R1+0x208] ;
-        LDL R8, [R1+0x204] ;
-        LDL R0, [R1+0x200] ;
-        LDL R13, [R1+0x1fc] ;
-        HFMA2 R40, R9, R14, R23 ;
-        LDL R14, [R1+0x1f8] ;
-        HMUL2 R19, R4.reuse, R40.reuse ;
-        HMUL2 R23, -R4, R41.reuse ;
-        STL [R1+0x548], R9 ;
-        HFMA2 R41, R7.reuse, R41, R19 ;
-; Location /home/dstn/.julia/packages/IndexSpaces/MMvQv/src/IndexSpaces.jl:1968
-        IMAD.MOV.U32 R19, RZ, RZ, R16 ;
-; Location /home/dstn/.julia/packages/LLVM/RpBog/src/interop/base.jl:38
-        HFMA2 R40, R7, R40, R23 ;
-        STL [R1+0x5b8], R9 ;
-        HADD2 R23, R57, R37 ;
-        STL [R1+0x5c8], R9 ;
-; Location /home/dstn/.julia/packages/IndexSpaces/MMvQv/src/IndexSpaces.jl:1968
-        HMMA.16816.F16 R40, R16, R40, RZ ;
-; Location /home/dstn/.julia/packages/LLVM/RpBog/src/interop/base.jl:38
-        HMUL2 R23, R24, R23 ;
-        STL [R1+0x5f8], R9 ;
-        LDL R58, [R1+0x220] ;
-        HADD2 R19, R56.reuse, R36.reuse ;
-        HADD2 R36, R56, -R36 ;
-        HMUL2 R19, R24, R19 ;
-        HMNMX2 R23, R23, -7, -7, !PT ;
-        HMUL2 R36, R15, R36 ;
-        LDL.LU R9, [R1+0x88] ;
-        HADD2 R37, R57, -R37 ;
-        HMNMX2 R19, R19, -7, -7, !PT ;
-        HMNMX2 R23, R23, 7, 7, PT ;
-        HMUL2 R37, R15, R37 ;
-        HMNMX2 R36, R36, -7, -7, !PT ;
-        HMNMX2 R19, R19, 7, 7, PT ;
-        HADD2 R23, R23, R2 ;
-        HMNMX2 R36, R36, 7, 7, PT ;
-        HMNMX2 R37, R37, -7, -7, !PT ;
-        HADD2 R19, R19, R2.reuse ;
-        PRMT R23, R23, 0x6240, R54 ;
-        HADD2 R36, R36, R2.reuse ;
-        HMNMX2 R37, R37, 7, 7, PT ;
-        PRMT R19, R19, 0x6240, R25 ;
-; Location ./int.jl:496
-        IMAD.SHL.U32 R23, R23, 0x10, RZ ;
-; Location /home/dstn/.julia/packages/LLVM/RpBog/src/interop/base.jl:38
-        PRMT R25, R36, 0x6240, R34 ;
-        HADD2 R37, R37, R2 ;
-        HADD2 R34, R53, R33 ;
-        HADD2 R36, R51, R31 ;
-        PRMT R35, R37, 0x6240, R35 ;
-        HMUL2 R34, R24.reuse, R34 ;
-        LOP3.LUT R19, R19, 0xf0f0f0f, R23, 0xe2, !PT ;
-        HMUL2 R36, R24, R36 ;
-        HADD2 R23, R52, R32 ;
-        HADD2 R37, R50, R30 ;
-        HMNMX2 R34, R34, -7, -7, !PT ;
-        HADD2 R32, R52, -R32 ;
-        HMNMX2 R36, R36, -7, -7, !PT ;
-        HADD2 R30, R50, -R30 ;
-        HMUL2 R23, R24.reuse, R23 ;
-        HMUL2 R37, R24, R37 ;
-        HMNMX2 R34, R34, 7, 7, PT ;
-        HMUL2 R32, R15.reuse, R32 ;
-        HMNMX2 R36, R36, 7, 7, PT ;
-        HMUL2 R30, R15, R30 ;
-        HMNMX2 R23, R23, -7, -7, !PT ;
-        HMNMX2 R37, R37, -7, -7, !PT ;
-        HADD2 R34, R34, R2.reuse ;
-        HMNMX2 R32, R32, -7, -7, !PT ;
-        HADD2 R36, R36, R2 ;
-        HMNMX2 R30, R30, -7, -7, !PT ;
-        HMNMX2 R23, R23, 7, 7, PT ;
-        HMNMX2 R37, R37, 7, 7, PT ;
-        HMNMX2 R32, R32, 7, 7, PT ;
-        HMNMX2 R30, R30, 7, 7, PT ;
-        HADD2 R33, R53, -R33 ;
-        PRMT R34, R34, 0x6240, R36 ;
-        HADD2 R31, R51, -R31 ;
-        HADD2 R23, R23, R2 ;
-        HADD2 R37, R37, R2.reuse ;
-; Location ./int.jl:496
-        IMAD.SHL.U32 R34, R34, 0x10, RZ ;
-; Location /home/dstn/.julia/packages/LLVM/RpBog/src/interop/base.jl:38
-        HADD2 R32, R32, R2.reuse ;
-        HADD2 R30, R30, R2 ;
-        PRMT R23, R23, 0x6240, R37 ;
-        HMUL2 R33, R15.reuse, R33 ;
-        HMUL2 R31, R15, R31 ;
-; Location ./int.jl:496
-        IMAD.SHL.U32 R35, R35, 0x10, RZ ;
-; Location /home/dstn/.julia/packages/LLVM/RpBog/src/interop/base.jl:38
-        PRMT R30, R32, 0x6240, R30 ;
-        HMNMX2 R33, R33, -7, -7, !PT ;
-        HMNMX2 R31, R31, -7, -7, !PT ;
-        LOP3.LUT R32, R23, 0xf0f0f0f, R34, 0xe2, !PT ;
-        HMUL2 R23, R3.reuse, R38 ;
-        HMUL2 R34, -R3, R39.reuse ;
-        HMNMX2 R33, R33, 7, 7, PT ;
-        HFMA2 R39, R5, R39, R23 ;
-        HMNMX2 R31, R31, 7, 7, PT ;
-        LOP3.LUT R25, R25, 0xf0f0f0f, R35, 0xe2, !PT ;
-        HADD2 R35, R47, R29 ;
-; Location /home/dstn/.julia/packages/IndexSpaces/MMvQv/src/IndexSpaces.jl:1968
-        IMAD.MOV.U32 R23, RZ, RZ, R20 ;
-; Location /home/dstn/.julia/packages/LLVM/RpBog/src/interop/base.jl:38
-        HFMA2 R38, R5, R38, R34 ;
-        HADD2 R33, R33, R2.reuse ;
-        HADD2 R31, R31, R2 ;
-        HMUL2 R35, R24, R35 ;
-; Location /home/dstn/.julia/packages/IndexSpaces/MMvQv/src/IndexSpaces.jl:1968
-        HMMA.16816.F16 R38, R20, R38, RZ ;
-; Location /home/dstn/.julia/packages/LLVM/RpBog/src/interop/base.jl:38
-        PRMT R31, R33, 0x6240, R31 ;
-        HADD2 R33, R48, R26 ;
-        HMNMX2 R36, R35, -7, -7, !PT ;
-        HMUL2 R35, R3, R40 ;
-        HMUL2 R23, -R3, R41.reuse ;
-        HMNMX2 R36, R36, 7, 7, PT ;
-        HFMA2 R41, R5.reuse, R41, R35 ;
-        /*10000*/                   HFMA2 R40, R5, R40, R23 ;
-; Location /home/dstn/.julia/packages/IndexSpaces/MMvQv/src/IndexSpaces.jl:1968
-        /*10010*/                   IMAD.MOV.U32 R23, RZ, RZ, R20 ;
-; Location /home/dstn/.julia/packages/LLVM/RpBog/src/interop/base.jl:38
-        /*10020*/                   HMUL2 R33, R24, R33 ;
-        /*10030*/                   HADD2 R35, R36, R2 ;
-        /*10040*/                   HMNMX2 R36, R33, -7, -7, !PT ;
-        /*10050*/                   HADD2 R33, R46, R28 ;
-; Location /home/dstn/.julia/packages/IndexSpaces/MMvQv/src/IndexSpaces.jl:1968
-        /*10060*/                   HMMA.16816.F16 R40, R20, R40, RZ ;
-; Location /home/dstn/.julia/packages/LLVM/RpBog/src/interop/base.jl:38
-        /*10070*/                   HADD2 R26, R48, -R26 ;
-        /*10080*/                   HADD2 R28, R46, -R28 ;
-        /*10090*/                   HADD2 R34, R49, R27 ;
-        /*100a0*/                   HADD2 R29, R47, -R29 ;
-; Location ./int.jl:496
-        /*100b0*/                   IMAD.SHL.U32 R31, R31, 0x10, RZ ;
-; Location /home/dstn/.julia/packages/LLVM/RpBog/src/interop/base.jl:38
-        /*100c0*/                   HMUL2 R26, R15.reuse, R26 ;
-        /*100d0*/                   HMNMX2 R36, R36, 7, 7, PT ;
-        /*100e0*/                   HMUL2 R28, R15, R28 ;
-; Location ./int.jl:366
-        /*100f0*/                   LOP3.LUT R19, R19, 0x88888888, RZ, 0x3c, !PT ;
-; Location /home/dstn/.julia/packages/LLVM/RpBog/src/interop/base.jl:38
-        /*10100*/                   HADD2 R27, R49, -R27 ;
-        /*10110*/                   HMNMX2 R26, R26, -7, -7, !PT ;
-        /*10120*/                   HMUL2 R29, R15.reuse, R29 ;
-        /*10130*/                   HMNMX2 R28, R28, -7, -7, !PT ;
-        /*10140*/                   HMUL2 R27, R15, R27 ;
-        /*10150*/                   HMNMX2 R26, R26, 7, 7, PT ;
-        /*10160*/                   HADD2 R23, R44, R38 ;
-        /*10170*/                   HMNMX2 R28, R28, 7, 7, PT ;
-        /*10180*/                   HMUL2 R33, R24, R33 ;
-        /*10190*/                   HMNMX2 R27, R27, -7, -7, !PT ;
-        /*101a0*/                   LDL R48, [R1+0x1f0] ;
-        /*101b0*/                   HMNMX2 R29, R29, -7, -7, !PT ;
-        /*101c0*/                   HADD2 R26, R26, R2.reuse ;
-        /*101d0*/                   HMNMX2 R27, R27, 7, 7, PT ;
-        /*101e0*/                   HADD2 R28, R28, R2 ;
-        /*101f0*/                   HMNMX2 R29, R29, 7, 7, PT ;
-        /*10200*/                   LOP3.LUT R30, R30, 0xf0f0f0f, R31, 0xe2, !PT ;
-        /*10210*/                   HADD2 R27, R27, R2.reuse ;
-        /*10220*/                   PRMT R26, R26, 0x6240, R28 ;
-        /*10230*/                   HADD2 R29, R29, R2 ;
-; Location ./int.jl:366
-        /*10240*/                   LOP3.LUT R32, R32, 0x88888888, RZ, 0x3c, !PT ;
-; Location /home/dstn/.julia/packages/LLVM/RpBog/src/interop/base.jl:38
-        /*10250*/                   HADD2 R28, R45, R39 ;
-        /*10260*/                   LDL R49, [R1+0x1ec] ;
-        /*10270*/                   HADD2 R31, R43, R41 ;
-        /*10280*/                   HMUL2 R34, R24.reuse, R34 ;
-        /*10290*/                   PRMT R27, R27, 0x6240, R29 ;
-        /*102a0*/                   HMUL2 R28, R24, R28 ;
-        /*102b0*/                   HMUL2 R31, R24, R31 ;
-        /*102c0*/                   HADD2 R29, R42, R40 ;
-        /*102d0*/                   HMNMX2 R34, R34, -7, -7, !PT ;
-        /*102e0*/                   HMUL2 R23, R24, R23 ;
-        /*102f0*/                   HMNMX2 R28, R28, -7, -7, !PT ;
-        /*10300*/                   HMUL2 R29, R24, R29 ;
-        /*10310*/                   HMNMX2 R31, R31, -7, -7, !PT ;
-        /*10320*/                   HMNMX2 R34, R34, 7, 7, PT ;
-        /*10330*/                   HMNMX2 R28, R28, 7, 7, PT ;
-        /*10340*/                   HMNMX2 R31, R31, 7, 7, PT ;
-        /*10350*/                   HMNMX2 R33, R33, -7, -7, !PT ;
-        /*10360*/                   HMNMX2 R23, R23, -7, -7, !PT ;
-        /*10370*/                   HMNMX2 R29, R29, -7, -7, !PT ;
-        /*10380*/                   HADD2 R34, R34, R2.reuse ;
-        /*10390*/                   HMNMX2 R33, R33, 7, 7, PT ;
-        /*103a0*/                   HADD2 R28, R28, R2.reuse ;
-        /*103b0*/                   HMNMX2 R23, R23, 7, 7, PT ;
-        /*103c0*/                   HADD2 R31, R31, R2.reuse ;
-        /*103d0*/                   HMNMX2 R29, R29, 7, 7, PT ;
-        /*103e0*/                   HADD2 R36, R36, R2.reuse ;
-        /*103f0*/                   PRMT R34, R34, 0x6240, R35 ;
-        /*10400*/                   HADD2 R33, R33, R2.reuse ;
-        /*10410*/                   PRMT R28, R28, 0x6240, R31 ;
-        /*10420*/                   HADD2 R23, R23, R2 ;
-        /*10430*/                   HADD2 R29, R29, R2 ;
-<<<<<<< HEAD
+        STL [R1+0x254], R45 ;
+        LDL R52, [R1+0x1d8] ;
+        LDL R60, [R1+0x134] ;
+        /*10000*/                   LDL R59, [R1+0x98] ;
+        /*10010*/                   HMUL2 R54, -R4, R19 ;
+        /*10020*/                   HMUL2 R55, R4, R25.reuse ;
+        /*10030*/                   HFMA2 R54, R7.reuse, R25, R54 ;
 ; Location ./int.jl:373
-        /*10440*/                   LOP3.LUT R32, R32, 0x88888888, RZ, 0x3c, !PT ;
-; Location /home/eschnett/.julia/packages/LLVM/RpBog/src/interop/base.jl:38
-        /*10450*/                   HADD2 R28, R45, R39 ;
-        /*10460*/                   LDL R49, [R1+0x1ec] ;
-        /*10470*/                   HADD2 R31, R43, R41 ;
-        /*10480*/                   HMUL2 R34, R24.reuse, R34 ;
-        /*10490*/                   PRMT R27, R27, 0x6240, R29 ;
-        /*104a0*/                   HMUL2 R28, R24, R28 ;
-        /*104b0*/                   HMUL2 R31, R24, R31 ;
-        /*104c0*/                   HADD2 R29, R42, R40 ;
-        /*104d0*/                   HMNMX2 R34, R34, -7, -7, !PT ;
-        /*104e0*/                   HMUL2 R23, R24, R23 ;
-        /*104f0*/                   HMNMX2 R28, R28, -7, -7, !PT ;
-        /*10500*/                   HMUL2 R29, R24, R29 ;
-        /*10510*/                   HMNMX2 R31, R31, -7, -7, !PT ;
-        /*10520*/                   HMNMX2 R34, R34, 7, 7, PT ;
-        /*10530*/                   HMNMX2 R28, R28, 7, 7, PT ;
-        /*10540*/                   HMNMX2 R31, R31, 7, 7, PT ;
-        /*10550*/                   HMNMX2 R33, R33, -7, -7, !PT ;
-        /*10560*/                   HMNMX2 R23, R23, -7, -7, !PT ;
-        /*10570*/                   HMNMX2 R29, R29, -7, -7, !PT ;
-        /*10580*/                   HADD2 R34, R34, R2.reuse ;
-        /*10590*/                   HMNMX2 R33, R33, 7, 7, PT ;
-        /*105a0*/                   HADD2 R28, R28, R2.reuse ;
-        /*105b0*/                   HMNMX2 R23, R23, 7, 7, PT ;
-        /*105c0*/                   HADD2 R31, R31, R2.reuse ;
-        /*105d0*/                   HMNMX2 R29, R29, 7, 7, PT ;
-        /*105e0*/                   HADD2 R36, R36, R2.reuse ;
-        /*105f0*/                   PRMT R34, R34, 0x6240, R35 ;
-        /*10600*/                   HADD2 R33, R33, R2.reuse ;
-        /*10610*/                   PRMT R28, R28, 0x6240, R31 ;
-        /*10620*/                   HADD2 R23, R23, R2 ;
-        /*10630*/                   HADD2 R29, R29, R2 ;
-; Location ./int.jl:503
-        /*10640*/                   IMAD.SHL.U32 R34, R34, 0x10, RZ ;
-; Location /home/eschnett/.julia/packages/LLVM/RpBog/src/interop/base.jl:38
-        /*10650*/                   PRMT R33, R36, 0x6240, R33 ;
-; Location ./int.jl:503
-        /*10660*/                   IMAD.SHL.U32 R28, R28, 0x10, RZ ;
-; Location /home/eschnett/.julia/packages/LLVM/RpBog/src/interop/base.jl:38
-        /*10670*/                   PRMT R23, R23, 0x6240, R29 ;
-        /*10680*/                   LOP3.LUT R33, R33, 0xf0f0f0f, R34, 0xe2, !PT ;
-        /*10690*/                   LOP3.LUT R23, R23, 0xf0f0f0f, R28, 0xe2, !PT ;
+        /*10040*/                   LOP3.LUT R25, R45, 0x88888888, RZ, 0x3c, !PT ;
+; Location /home/eschnett/.julia/packages/LLVM/OLMpi/src/interop/base.jl:38
+        /*10050*/                   HFMA2 R55, R7, R19, R55 ;
+        /*10060*/                   LDL R45, [R1+0x234] ;
+        /*10070*/                   LOP3.LUT R19, R25.reuse, 0xf000f, R61, 0xe2, !PT ;
+        /*10080*/                   LOP3.LUT R28, R25, 0xf000f0, R36, 0xe2, !PT ;
+        /*10090*/                   HADD2 R9, R19, -R2 ;
+; Location /home/eschnett/.julia/packages/IndexSpaces/SkQyK/src/IndexSpaces.jl:1968
+        /*100a0*/                   HMMA.16816.F16 R54, R20, R54, RZ ;
+; Location /home/eschnett/.julia/packages/LLVM/OLMpi/src/interop/base.jl:38
+        /*100b0*/                   HADD2 R10, R28, -R6 ;
+        /*100c0*/                   HMUL2 R28, R3, R26 ;
+        /*100d0*/                   HMUL2 R23, -R14.reuse, R9 ;
+        /*100e0*/                   HMUL2 R19, -R14, R10 ;
+        /*100f0*/                   HFMA2 R23, R13, R11, R23 ;
+        /*10100*/                   LDL.LU R11, [R1+0x748] ;
+        /*10110*/                   HFMA2 R27, R5, R27, R28 ;
+        /*10120*/                   HFMA2 R28, R13, R12, R19 ;
+        /*10130*/                   LDL.LU R12, [R1+0x744] ;
+        /*10140*/                   HFMA2 R26, R5, R26, R29 ;
+        /*10150*/                   STL [R1+0x108], R10 ;
+        /*10160*/                   LDL.LU R10, [R1+0x74c] ;
+        /*10170*/                   STL [R1+0x10c], R9 ;
+        /*10180*/                   LDL.LU R9, [R1+0x750] ;
+        /*10190*/                   HFMA2 R28, -R0, R60, R28 ;
+        /*101a0*/                   LDL.LU R60, [R1+0x740] ;
+        /*101b0*/                   HFMA2 R29, -R0, R59, R23 ;
+        /*101c0*/                   LDL.LU R59, [R1+0x73c] ;
+        /*101d0*/                   LDS R45, [R45] ;
+        /*101e0*/                   LDL.LU R11, [R1+0x54] ;
+        /*101f0*/                   LDL R12, [R1+0x14c] ;
+; Location /home/eschnett/.julia/packages/IndexSpaces/SkQyK/src/IndexSpaces.jl:1968
+        /*10200*/                   IMAD.MOV.U32 R19, RZ, RZ, R16 ;
+; Location ./int.jl:528
+        /*10210*/                   SHF.R.U32.HI R25, RZ, 0x8, R25 ;
+; Location /home/eschnett/.julia/packages/LLVM/OLMpi/src/interop/base.jl:38
+        /*10220*/                   HFMA2 R23, R8, R57, R28 ;
+        /*10230*/                   HFMA2 R28, R8, R56, R29 ;
+        /*10240*/                   LDL.LU R10, [R1+0x5c] ;
+; Location /home/eschnett/.julia/packages/IndexSpaces/SkQyK/src/IndexSpaces.jl:1968
+        /*10250*/                   HMMA.16816.F16 R56, R16, R26, RZ ;
+; Location /home/eschnett/.julia/packages/LLVM/OLMpi/src/interop/base.jl:38
+        /*10260*/                   LOP3.LUT R19, R25, 0xf000f, R61, 0xe2, !PT ;
+        /*10270*/                   LOP3.LUT R25, R25, 0xf000f0, R36, 0xe2, !PT ;
+        /*10280*/                   HADD2 R9, R25, -R6 ;
+        /*10290*/                   HMUL2 R25, -R14, R9 ;
+        /*102a0*/                   LDL R60, [R1+0x140] ;
+        /*102b0*/                   LDL R59, [R1+0x1c8] ;
+        /*102c0*/                   HFMA2 R25, R13, R11, R25 ;
+        /*102d0*/                   LDL.LU R11, [R1+0x72c] ;
+        /*102e0*/                   HFMA2 R25, -R0, R12, R25 ;
+        /*102f0*/                   LDL.LU R12, [R1+0x728] ;
+        /*10300*/                   HMUL2 R26, -R4.reuse, R23 ;
+        /*10310*/                   HADD2 R53, R19, -R2 ;
+        /*10320*/                   HMUL2 R27, R4, R28.reuse ;
+        /*10330*/                   HFMA2 R26, R7, R28, R26 ;
+        /*10340*/                   HMUL2 R28, R3, R54 ;
+        /*10350*/                   HMUL2 R19, -R14, R53 ;
+        /*10360*/                   HMUL2 R29, -R3, R55.reuse ;
+        /*10370*/                   HFMA2 R19, R13, R10, R19 ;
+        /*10380*/                   HFMA2 R55, R5, R55, R28 ;
+        /*10390*/                   STL [R1+0xd4], R9 ;
+        /*103a0*/                   LDL R28, [R1+0x1cc] ;
+        /*103b0*/                   LDL.LU R10, [R1+0x730] ;
+        /*103c0*/                   LDL.LU R9, [R1+0x734] ;
+        /*103d0*/                   HFMA2 R50, -R0, R60, R19 ;
+        /*103e0*/                   LDL.LU R60, [R1+0x724] ;
+        /*103f0*/                   HFMA2 R51, R8, R59, R25 ;
+        /*10400*/                   LDL.LU R59, [R1+0x720] ;
+        /*10410*/                   LDL.LU R11, [R1+0x64] ;
+        /*10420*/                   LDL.LU R12, [R1+0x60] ;
+        /*10430*/                   STL [R1+0xe8], R53 ;
+        /*10440*/                   HFMA2 R27, R7, R23, R27 ;
+; Location /home/eschnett/.julia/packages/IndexSpaces/SkQyK/src/IndexSpaces.jl:1968
+        /*10450*/                   IMAD.MOV.U32 R23, RZ, RZ, R20 ;
+        /*10460*/                   LDL.LU R53, [R1+0x738] ;
+        /*10470*/                   HMMA.16816.F16 R26, R20, R26, RZ ;
+; Location /home/eschnett/.julia/packages/LLVM/OLMpi/src/interop/base.jl:38
+        /*10480*/                   HMUL2 R25, -R4, R51 ;
+; Location /home/eschnett/.julia/packages/IndexSpaces/SkQyK/src/IndexSpaces.jl:1968
+        /*10490*/                   IMAD.MOV.U32 R19, RZ, RZ, R16 ;
+; Location /home/eschnett/.julia/packages/LLVM/OLMpi/src/interop/base.jl:38
+        /*104a0*/                   HFMA2 R54, R5, R54, R29 ;
+        /*104b0*/                   HFMA2 R50, R8, R28, R50 ;
+        /*104c0*/                   HMUL2 R23, R4, R50.reuse ;
+        /*104d0*/                   HFMA2 R50, R7.reuse, R50, R25 ;
 ; Location ./int.jl:373
-        /*106a0*/                   LOP3.LUT R33, R33, 0x88888888, RZ, 0x3c, !PT ;
-; Location /home/eschnett/.julia/packages/LLVM/RpBog/src/interop/base.jl:38
-        /*106b0*/                   STS [R59], R19 ;
+        /*104e0*/                   LOP3.LUT R25, R45, 0x88888888, RZ, 0x3c, !PT ;
+; Location /home/eschnett/.julia/packages/IndexSpaces/SkQyK/src/IndexSpaces.jl:1968
+        /*104f0*/                   HMMA.16816.F16 R54, R16, R54, RZ ;
+; Location /home/eschnett/.julia/packages/LLVM/OLMpi/src/interop/base.jl:38
+        /*10500*/                   HFMA2 R51, R7, R51, R23 ;
+; Location /home/eschnett/.julia/packages/IndexSpaces/SkQyK/src/IndexSpaces.jl:1968
+        /*10510*/                   IMAD.MOV.U32 R23, RZ, RZ, R20 ;
+; Location /home/eschnett/.julia/packages/LLVM/OLMpi/src/interop/base.jl:38
+        /*10520*/                   LOP3.LUT R19, R25.reuse, 0xf000f, R61, 0xe2, !PT ;
+        /*10530*/                   LOP3.LUT R28, R25, 0xf000f0, R36, 0xe2, !PT ;
+        /*10540*/                   HADD2 R9, R19, -R2 ;
+; Location /home/eschnett/.julia/packages/IndexSpaces/SkQyK/src/IndexSpaces.jl:1968
+        /*10550*/                   HMMA.16816.F16 R50, R20, R50, RZ ;
+; Location /home/eschnett/.julia/packages/LLVM/OLMpi/src/interop/base.jl:38
+        /*10560*/                   HADD2 R10, R28, -R6 ;
+        /*10570*/                   HMUL2 R28, R3, R26 ;
+        /*10580*/                   HMUL2 R23, -R14.reuse, R9 ;
+        /*10590*/                   HMUL2 R19, -R14, R10 ;
+        /*105a0*/                   HMUL2 R29, -R3, R27.reuse ;
+        /*105b0*/                   HFMA2 R27, R5, R27, R28 ;
+        /*105c0*/                   LDL R60, [R1+0x15c] ;
+        /*105d0*/                   LDL R59, [R1+0x158] ;
+        /*105e0*/                   HFMA2 R23, R13, R11, R23 ;
+        /*105f0*/                   LDL.LU R11, [R1+0x714] ;
+        /*10600*/                   HFMA2 R28, R13, R12, R19 ;
+        /*10610*/                   LDL.LU R12, [R1+0x710] ;
+        /*10620*/                   HFMA2 R26, R5, R26, R29 ;
+        /*10630*/                   STL [R1+0xe4], R10 ;
+        /*10640*/                   LDL R53, [R1+0x1e0] ;
+        /*10650*/                   LDL.LU R10, [R1+0x718] ;
+        /*10660*/                   STL [R1+0xf0], R9 ;
+        /*10670*/                   LDL.LU R9, [R1+0x71c] ;
+        /*10680*/                   HFMA2 R28, -R0, R60, R28 ;
+        /*10690*/                   LDL.LU R60, [R1+0x70c] ;
+        /*106a0*/                   HFMA2 R29, -R0, R59, R23 ;
+        /*106b0*/                   LDL.LU R59, [R1+0x708] ;
+        /*106c0*/                   LDL.LU R11, [R1+0x7c] ;
+        /*106d0*/                   LDL R12, [R1+0x16c] ;
+        /*106e0*/                   STL [R1+0x250], R45 ;
+        /*106f0*/                   LDL R45, [R1+0x238] ;
+; Location /home/eschnett/.julia/packages/IndexSpaces/SkQyK/src/IndexSpaces.jl:1968
+        /*10700*/                   IMAD.MOV.U32 R19, RZ, RZ, R16 ;
+; Location /home/eschnett/.julia/packages/LLVM/OLMpi/src/interop/base.jl:38
+        /*10710*/                   HFMA2 R23, R8, R52, R28 ;
+        /*10720*/                   HFMA2 R28, R8, R53, R29 ;
+        /*10730*/                   LDL.LU R10, [R1+0x74] ;
+; Location /home/eschnett/.julia/packages/IndexSpaces/SkQyK/src/IndexSpaces.jl:1968
+        /*10740*/                   HMMA.16816.F16 R52, R16, R26, RZ ;
+; Location /home/eschnett/.julia/packages/LLVM/OLMpi/src/interop/base.jl:38
+        /*10750*/                   HMUL2 R26, -R4, R23 ;
+        /*10760*/                   HMUL2 R27, R4, R28.reuse ;
+        /*10770*/                   HFMA2 R26, R7, R28, R26 ;
+        /*10780*/                   HMUL2 R28, R3.reuse, R50 ;
+        /*10790*/                   HMUL2 R29, -R3, R51.reuse ;
+        /*107a0*/                   HFMA2 R51, R5, R51, R28 ;
+        /*107b0*/                   LDL R28, [R1+0x1dc] ;
+; Location ./int.jl:528
+        /*107c0*/                   SHF.R.U32.HI R25, RZ, 0x8, R25 ;
+; Location /home/eschnett/.julia/packages/LLVM/OLMpi/src/interop/base.jl:38
+        /*107d0*/                   LOP3.LUT R19, R25.reuse, 0xf000f, R61, 0xe2, !PT ;
+        /*107e0*/                   LOP3.LUT R25, R25, 0xf000f0, R36, 0xe2, !PT ;
+        /*107f0*/                   HADD2 R9, R25, -R6 ;
+        /*10800*/                   HMUL2 R25, -R14, R9 ;
+        /*10810*/                   STL [R1+0xb0], R9 ;
+        /*10820*/                   LDL.LU R9, [R1+0x700] ;
+        /*10830*/                   LDL R60, [R1+0x1e8] ;
+        /*10840*/                   LDL R59, [R1+0x164] ;
+        /*10850*/                   HFMA2 R25, R13, R11, R25 ;
+        /*10860*/                   LDL.LU R11, [R1+0x6f8] ;
+        /*10870*/                   HFMA2 R25, -R0, R12, R25 ;
+        /*10880*/                   LDL.LU R12, [R1+0x6f4] ;
+        /*10890*/                   LDS R45, [R45] ;
+        /*108a0*/                   HFMA2 R27, R7, R23, R27 ;
+; Location /home/eschnett/.julia/packages/IndexSpaces/SkQyK/src/IndexSpaces.jl:1968
+        /*108b0*/                   IMAD.MOV.U32 R23, RZ, RZ, R20 ;
+; Location /home/eschnett/.julia/packages/LLVM/OLMpi/src/interop/base.jl:38
+        /*108c0*/                   HADD2 R49, R19, -R2 ;
+        /*108d0*/                   HMUL2 R19, -R14, R49 ;
+; Location /home/eschnett/.julia/packages/IndexSpaces/SkQyK/src/IndexSpaces.jl:1968
+        /*108e0*/                   HMMA.16816.F16 R26, R20, R26, RZ ;
+; Location /home/eschnett/.julia/packages/LLVM/OLMpi/src/interop/base.jl:38
+        /*108f0*/                   HFMA2 R19, R13, R10, R19 ;
+        /*10900*/                   HFMA2 R50, R5, R50, R29 ;
+        /*10910*/                   LDL.LU R10, [R1+0x6fc] ;
+        /*10920*/                   HFMA2 R47, R8, R28, R25 ;
+        /*10930*/                   HMUL2 R25, -R4, R47 ;
+        /*10940*/                   HMUL2 R29, -R3, R27 ;
+        /*10950*/                   HFMA2 R46, -R0, R59, R19 ;
+; Location /home/eschnett/.julia/packages/IndexSpaces/SkQyK/src/IndexSpaces.jl:1968
+        /*10960*/                   IMAD.MOV.U32 R19, RZ, RZ, R16 ;
+        /*10970*/                   LDL.LU R59, [R1+0x6f0] ;
+; Location /home/eschnett/.julia/packages/LLVM/OLMpi/src/interop/base.jl:38
+        /*10980*/                   HFMA2 R46, R8, R60, R46 ;
+        /*10990*/                   LDL.LU R11, [R1+0x68] ;
+        /*109a0*/                   HMUL2 R23, R4, R46 ;
+        /*109b0*/                   HFMA2 R46, R7, R46, R25 ;
 ; Location ./int.jl:373
-        /*106c0*/                   LOP3.LUT R23, R23, 0x88888888, RZ, 0x3c, !PT ;
-; Location /home/eschnett/.julia/packages/LLVM/RpBog/src/interop/base.jl:38
-        /*106d0*/                   STS [R8], R32 ;
-        /*106e0*/                   STS [R0], R33 ;
-        /*106f0*/                   STS [R13], R23 ;
-        /*10700*/                   LDL R19, [R1+0x210] ;
+        /*109c0*/                   LOP3.LUT R25, R45, 0x88888888, RZ, 0x3c, !PT ;
+; Location /home/eschnett/.julia/packages/IndexSpaces/SkQyK/src/IndexSpaces.jl:1968
+        /*109d0*/                   HMMA.16816.F16 R50, R16, R50, RZ ;
+        /*109e0*/                   LDL R12, [R1+0x154] ;
+        /*109f0*/                   STL [R1+0xb4], R49 ;
+; Location /home/eschnett/.julia/packages/LLVM/OLMpi/src/interop/base.jl:38
+        /*10a00*/                   LOP3.LUT R19, R25, 0xf000f, R61, 0xe2, !PT ;
+        /*10a10*/                   STL [R1+0x258], R45 ;
+        /*10a20*/                   HADD2 R9, R19, -R2 ;
+        /*10a30*/                   LDL R60, [R1+0x224] ;
+        /*10a40*/                   HMUL2 R19, R3, R26 ;
+        /*10a50*/                   LDL.LU R49, [R1+0x704] ;
+        /*10a60*/                   HFMA2 R27, R5, R27, R19 ;
+        /*10a70*/                   LDL.LU R19, [R1+0x70] ;
+        /*10a80*/                   LOP3.LUT R28, R25, 0xf000f0, R36, 0xe2, !PT ;
+        /*10a90*/                   HFMA2 R47, R7, R47, R23 ;
+; Location /home/eschnett/.julia/packages/IndexSpaces/SkQyK/src/IndexSpaces.jl:1968
+        /*10aa0*/                   IMAD.MOV.U32 R23, RZ, RZ, R20 ;
+        /*10ab0*/                   LDL.LU R45, [R1+0x6ec] ;
+; Location /home/eschnett/.julia/packages/LLVM/OLMpi/src/interop/base.jl:38
+        /*10ac0*/                   HADD2 R10, R28, -R6 ;
+        /*10ad0*/                   HMUL2 R28, -R14.reuse, R9 ;
+; Location /home/eschnett/.julia/packages/IndexSpaces/SkQyK/src/IndexSpaces.jl:1968
+        /*10ae0*/                   HMMA.16816.F16 R46, R20, R46, RZ ;
+        /*10af0*/                   STL [R1+0x11c], R10 ;
+; Location /home/eschnett/.julia/packages/LLVM/OLMpi/src/interop/base.jl:38
+        /*10b00*/                   HMUL2 R23, -R14, R10 ;
+        /*10b10*/                   STL [R1+0x120], R9 ;
+        /*10b20*/                   LDL.LU R10, [R1+0x6e4] ;
+        /*10b30*/                   LDL.LU R9, [R1+0x6e8] ;
+        /*10b40*/                   LDL R59, [R1+0x150] ;
+        /*10b50*/                   HFMA2 R28, R13, R11, R28 ;
+        /*10b60*/                   LDL.LU R11, [R1+0x6e0] ;
+        /*10b70*/                   LDS R60, [R60] ;
+        /*10b80*/                   LDL R49, [R1+0x1ec] ;
+        /*10b90*/                   HFMA2 R23, R13, R19, R23 ;
+        /*10ba0*/                   HFMA2 R23, -R0.reuse, R12, R23 ;
+        /*10bb0*/                   LDL.LU R12, [R1+0x6dc] ;
+        /*10bc0*/                   LDL.LU R10, [R1+0x84] ;
+        /*10bd0*/                   LDL.LU R9, [R1+0x80] ;
+        /*10be0*/                   HFMA2 R28, -R0, R59, R28 ;
+        /*10bf0*/                   LDL.LU R59, [R1+0x6d8] ;
+        /*10c00*/                   LDL R11, [R1+0x160] ;
+        /*10c10*/                   LDL R12, [R1+0x168] ;
+        /*10c20*/                   HFMA2 R26, R5, R26, R29 ;
+; Location /home/eschnett/.julia/packages/IndexSpaces/SkQyK/src/IndexSpaces.jl:1968
+        /*10c30*/                   IMAD.MOV.U32 R19, RZ, RZ, R16 ;
+; Location /home/eschnett/.julia/packages/LLVM/OLMpi/src/interop/base.jl:38
+        /*10c40*/                   HFMA2 R23, R8, R48, R23 ;
+        /*10c50*/                   HFMA2 R28, R8, R49, R28 ;
+; Location /home/eschnett/.julia/packages/IndexSpaces/SkQyK/src/IndexSpaces.jl:1968
+        /*10c60*/                   HMMA.16816.F16 R48, R16, R26, RZ ;
+; Location ./int.jl:528
+        /*10c70*/                   SHF.R.U32.HI R25, RZ, 0x8, R25 ;
+; Location /home/eschnett/.julia/packages/LLVM/OLMpi/src/interop/base.jl:38
+        /*10c80*/                   HMUL2 R26, -R4.reuse, R23 ;
+        /*10c90*/                   HMUL2 R27, R4, R28.reuse ;
+        /*10ca0*/                   HFMA2 R26, R7, R28, R26 ;
+        /*10cb0*/                   HMUL2 R28, R3.reuse, R46 ;
+        /*10cc0*/                   LOP3.LUT R19, R25.reuse, 0xf000f, R61, 0xe2, !PT ;
+        /*10cd0*/                   HMUL2 R29, -R3, R47.reuse ;
+        /*10ce0*/                   LOP3.LUT R25, R25, 0xf000f0, R36, 0xe2, !PT ;
+        /*10cf0*/                   HFMA2 R47, R5, R47, R28 ;
+        /*10d00*/                   LDL R28, [R1+0x1d4] ;
+        /*10d10*/                   HADD2 R45, R25, -R6 ;
+        /*10d20*/                   HADD2 R40, R19, -R2 ;
+        /*10d30*/                   HMUL2 R25, -R14.reuse, R45 ;
+        /*10d40*/                   HMUL2 R19, -R14, R40 ;
+        /*10d50*/                   HFMA2 R25, R13, R10, R25 ;
+        /*10d60*/                   HFMA2 R19, R13, R9, R19 ;
+        /*10d70*/                   LDL.LU R10, [R1+0x6c8] ;
+        /*10d80*/                   LDL R59, [R1+0x1d0] ;
+        /*10d90*/                   HFMA2 R27, R7, R23, R27 ;
+        /*10da0*/                   LDL.LU R9, [R1+0x6cc] ;
+        /*10db0*/                   HFMA2 R25, -R0, R11, R25 ;
+        /*10dc0*/                   LDL.LU R11, [R1+0x6c4] ;
+        /*10dd0*/                   HFMA2 R42, -R0, R12, R19 ;
+        /*10de0*/                   LDL.LU R12, [R1+0x6c0] ;
+; Location /home/eschnett/.julia/packages/IndexSpaces/SkQyK/src/IndexSpaces.jl:1968
+        /*10df0*/                   IMAD.MOV.U32 R23, RZ, RZ, R20 ;
+        /*10e00*/                   HMMA.16816.F16 R26, R20, R26, RZ ;
+; Location /home/eschnett/.julia/packages/LLVM/OLMpi/src/interop/base.jl:38
+        /*10e10*/                   HFMA2 R42, R8, R28, R42 ;
+        /*10e20*/                   HMUL2 R23, R4, R42 ;
+        /*10e30*/                   LDL.LU R10, [R1+0x44] ;
+        /*10e40*/                   HFMA2 R43, R8, R59, R25 ;
+        /*10e50*/                   LDL.LU R59, [R1+0x6bc] ;
+        /*10e60*/                   HMUL2 R25, -R4, R43 ;
+        /*10e70*/                   STL [R1+0x104], R40 ;
+        /*10e80*/                   HFMA2 R42, R7.reuse, R42, R25 ;
 ; Location ./int.jl:373
-        /*10710*/                   LOP3.LUT R25, R25, 0x88888888, RZ, 0x3c, !PT ;
-        /*10720*/                   LDL.LU R0, [R1+0x62c] ;
-        /*10730*/                   LDL R23, [R1+0x1f4] ;
-        /*10740*/                   LDL.LU R13, [R1+0x628] ;
-; Location /home/eschnett/.julia/packages/LLVM/RpBog/src/interop/base.jl:38
-        /*10750*/                   STS [R14], R25 ;
-        /*10760*/                   HADD2 R39, R45, -R39 ;
-        /*10770*/                   HADD2 R41, R43, -R41 ;
-        /*10780*/                   HADD2 R38, R44, -R38 ;
-; Location ./int.jl:503
-        /*10790*/                   IMAD.SHL.U32 R27, R27, 0x10, RZ ;
-; Location /home/eschnett/.julia/packages/LLVM/RpBog/src/interop/base.jl:38
-        /*107a0*/                   HADD2 R40, R42, -R40 ;
+        /*10e90*/                   LOP3.LUT R25, R60, 0x88888888, RZ, 0x3c, !PT ;
+; Location /home/eschnett/.julia/packages/LLVM/OLMpi/src/interop/base.jl:38
+        /*10ea0*/                   HFMA2 R43, R7, R43, R23 ;
+; Location /home/eschnett/.julia/packages/IndexSpaces/SkQyK/src/IndexSpaces.jl:1968
+        /*10eb0*/                   IMAD.MOV.U32 R23, RZ, RZ, R20 ;
+        /*10ec0*/                   LDL.LU R9, [R1+0x30] ;
+; Location /home/eschnett/.julia/packages/LLVM/OLMpi/src/interop/base.jl:38
+        /*10ed0*/                   LOP3.LUT R28, R25, 0xf000f, R61, 0xe2, !PT ;
+; Location /home/eschnett/.julia/packages/IndexSpaces/SkQyK/src/IndexSpaces.jl:1968
+        /*10ee0*/                   HMMA.16816.F16 R42, R20, R42, RZ ;
+        /*10ef0*/                   LDL.LU R40, [R1+0x6d4] ;
+; Location /home/eschnett/.julia/packages/LLVM/OLMpi/src/interop/base.jl:38
+        /*10f00*/                   HADD2 R11, R28, -R2 ;
+        /*10f10*/                   STL [R1+0x100], R11 ;
+        /*10f20*/                   HMUL2 R23, -R12, R11 ;
+        /*10f30*/                   LDL.LU R11, [R1+0x6b4] ;
+        /*10f40*/                   LDL R59, [R1+0xd8] ;
+        /*10f50*/                   HFMA2 R23, R11, R10, R23 ;
+        /*10f60*/                   LDL.LU R10, [R1+0x6ac] ;
+        /*10f70*/                   HFMA2 R46, R5, R46, R29 ;
+; Location /home/eschnett/.julia/packages/IndexSpaces/SkQyK/src/IndexSpaces.jl:1968
+        /*10f80*/                   IMAD.MOV.U32 R19, RZ, RZ, R16 ;
+        /*10f90*/                   STL [R1+0xf4], R45 ;
+        /*10fa0*/                   HMMA.16816.F16 R46, R16, R46, RZ ;
+        /*10fb0*/                   LDL.LU R45, [R1+0x6d0] ;
+; Location /home/eschnett/.julia/packages/LLVM/OLMpi/src/interop/base.jl:38
+        /*10fc0*/                   LOP3.LUT R19, R25, 0xf000f0, R36, 0xe2, !PT ;
+        /*10fd0*/                   HADD2 R40, R19, -R6 ;
+        /*10fe0*/                   HMUL2 R19, -R12, R40 ;
+        /*10ff0*/                   HMUL2 R29, -R3, R27 ;
+        /*11000*/                   HFMA2 R19, R11, R9, R19 ;
+        /*11010*/                   HMUL2 R28, R3, R26.reuse ;
+        /*11020*/                   LDL.LU R9, [R1+0x6b0] ;
+        /*11030*/                   HFMA2 R26, R5, R26, R29 ;
+        /*11040*/                   HFMA2 R29, -R10, R59, R19 ;
+        /*11050*/                   LDL.LU R59, [R1+0x6a8] ;
+        /*11060*/                   LDL R19, [R1+0xdc] ;
+        /*11070*/                   LDL R45, [R1+0x1ac] ;
+        /*11080*/                   HFMA2 R27, R5, R27, R28 ;
+; Location ./int.jl:528
+        /*11090*/                   SHF.R.U32.HI R25, RZ, 0x8, R25 ;
+        /*110a0*/                   STL [R1+0xfc], R40 ;
+        /*110b0*/                   LDL.LU R40, [R1+0x6b8] ;
+        /*110c0*/                   LDL R59, [R1+0x19c] ;
+; Location /home/eschnett/.julia/packages/LLVM/OLMpi/src/interop/base.jl:38
+        /*110d0*/                   HFMA2 R28, -R10, R19, R23 ;
+; Location /home/eschnett/.julia/packages/IndexSpaces/SkQyK/src/IndexSpaces.jl:1968
+        /*110e0*/                   IMAD.MOV.U32 R19, RZ, RZ, R16 ;
+; Location /home/eschnett/.julia/packages/LLVM/OLMpi/src/interop/base.jl:38
+        /*110f0*/                   HFMA2 R29, R9, R44, R29 ;
+        /*11100*/                   HFMA2 R28, R9, R45, R28 ;
+; Location /home/eschnett/.julia/packages/IndexSpaces/SkQyK/src/IndexSpaces.jl:1968
+        /*11110*/                   HMMA.16816.F16 R44, R16, R26, RZ ;
+; Location /home/eschnett/.julia/packages/LLVM/OLMpi/src/interop/base.jl:38
+        /*11120*/                   LOP3.LUT R19, R25, 0xf000f, R61, 0xe2, !PT ;
+        /*11130*/                   HADD2 R34, R19, -R2 ;
+        /*11140*/                   STL [R1+0x25c], R60 ;
+        /*11150*/                   HMUL2 R19, -R12, R34 ;
+        /*11160*/                   LDL R40, [R1+0x198] ;
+        /*11170*/                   HMUL2 R26, R3, R42 ;
+        /*11180*/                   HFMA2 R19, R11, R24, R19 ;
+        /*11190*/                   HMUL2 R27, -R3, R43.reuse ;
+        /*111a0*/                   LOP3.LUT R25, R25, 0xf000f0, R36, 0xe2, !PT ;
+        /*111b0*/                   HFMA2 R43, R5, R43, R26 ;
+        /*111c0*/                   LDL.LU R24, [R1+0x69c] ;
+        /*111d0*/                   HFMA2 R26, -R10, R41, R19 ;
+        /*111e0*/                   HADD2 R15, R25, -R6 ;
+        /*111f0*/                   LDL R60, [R1+0x228] ;
+        /*11200*/                   HMUL2 R25, -R12, R15 ;
+        /*11210*/                   LDL.LU R41, [R1+0x690] ;
+        /*11220*/                   HFMA2 R25, R11, R39, R25 ;
+        /*11230*/                   LDL.LU R39, [R1+0x698] ;
+        /*11240*/                   HFMA2 R26, R9, R59, R26 ;
+        /*11250*/                   LDL.LU R59, [R1+0x688] ;
+        /*11260*/                   HFMA2 R25, -R10, R38, R25 ;
+        /*11270*/                   LDL.LU R38, [R1+0x694] ;
+        /*11280*/                   HMUL2 R23, R4.reuse, R28.reuse ;
+        /*11290*/                   HMUL2 R30, -R4, R29.reuse ;
+        /*112a0*/                   HFMA2 R29, R7.reuse, R29, R23 ;
+; Location /home/eschnett/.julia/packages/IndexSpaces/SkQyK/src/IndexSpaces.jl:1968
+        /*112b0*/                   IMAD.MOV.U32 R23, RZ, RZ, R20 ;
+; Location /home/eschnett/.julia/packages/LLVM/OLMpi/src/interop/base.jl:38
+        /*112c0*/                   HFMA2 R28, R7, R28, R30 ;
+        /*112d0*/                   LDL R24, [R1+0xa0] ;
+        /*112e0*/                   LDS R60, [R60] ;
+        /*112f0*/                   HFMA2 R42, R5, R42, R27 ;
+; Location /home/eschnett/.julia/packages/IndexSpaces/SkQyK/src/IndexSpaces.jl:1968
+        /*11300*/                   IMAD.MOV.U32 R19, RZ, RZ, R16 ;
+        /*11310*/                   STL [R1+0xac], R15 ;
+        /*11320*/                   LDL.LU R41, [R1+0x34] ;
+        /*11330*/                   LDL R39, [R1+0x1b8] ;
+        /*11340*/                   LDL.LU R59, [R1+0x58] ;
+        /*11350*/                   HMMA.16816.F16 R28, R20, R28, RZ ;
+; Location /home/eschnett/.julia/packages/LLVM/OLMpi/src/interop/base.jl:38
+        /*11360*/                   HFMA2 R27, R9, R40, R25 ;
+        /*11370*/                   LDL R38, [R1+0xc0] ;
+        /*11380*/                   HMUL2 R25, -R4.reuse, R27.reuse ;
+        /*11390*/                   HMUL2 R23, R4, R26.reuse ;
+; Location /home/eschnett/.julia/packages/IndexSpaces/SkQyK/src/IndexSpaces.jl:1968
+        /*113a0*/                   HMMA.16816.F16 R42, R16, R42, RZ ;
+; Location /home/eschnett/.julia/packages/LLVM/OLMpi/src/interop/base.jl:38
+        /*113b0*/                   HFMA2 R26, R7.reuse, R26, R25 ;
+        /*113c0*/                   LDL.LU R40, [R1+0x68c] ;
+        /*113d0*/                   HFMA2 R27, R7, R27, R23 ;
+; Location /home/eschnett/.julia/packages/IndexSpaces/SkQyK/src/IndexSpaces.jl:1968
+        /*113e0*/                   IMAD.MOV.U32 R23, RZ, RZ, R20 ;
 ; Location ./int.jl:373
-        /*107b0*/                   LOP3.LUT R30, R30, 0x88888888, RZ, 0x3c, !PT ;
-        /*107c0*/                   LDL.LU R8, [R1+0x630] ;
-        /*107d0*/                   LDL.LU R14, [R1+0x624] ;
-; Location /home/eschnett/.julia/packages/LLVM/RpBog/src/interop/base.jl:38
-        /*107e0*/                   HMUL2 R39, R15, R39 ;
-        /*107f0*/                   HMUL2 R41, R15.reuse, R41 ;
-        /*10800*/                   LDL.LU R59, [R1+0x634] ;
-        /*10810*/                   HMUL2 R38, R15, R38 ;
-        /*10820*/                   HMNMX2 R39, R39, -7, -7, !PT ;
-        /*10830*/                   HMUL2 R40, R15, R40 ;
-        /*10840*/                   HMNMX2 R41, R41, -7, -7, !PT ;
-        /*10850*/                   STL [R1+0x55c], R12 ;
-        /*10860*/                   HMNMX2 R39, R39, 7, 7, PT ;
-        /*10870*/                   HMNMX2 R41, R41, 7, 7, PT ;
-        /*10880*/                   STL [R1+0x574], R12 ;
-        /*10890*/                   HMNMX2 R38, R38, -7, -7, !PT ;
-        /*108a0*/                   HMNMX2 R40, R40, -7, -7, !PT ;
-        /*108b0*/                   HADD2 R39, R39, R2.reuse ;
-        /*108c0*/                   HMNMX2 R38, R38, 7, 7, PT ;
-        /*108d0*/                   HADD2 R41, R41, R2.reuse ;
-        /*108e0*/                   HMNMX2 R40, R40, 7, 7, PT ;
-        /*108f0*/                   STL [R1+0x5a0], R12 ;
-        /*10900*/                   HADD2 R38, R38, R2.reuse ;
-        /*10910*/                   PRMT R39, R39, 0x6240, R41 ;
-        /*10920*/                   HADD2 R40, R40, R2 ;
-        /*10930*/                   STL [R1+0x5b0], R12 ;
-; Location ./int.jl:503
-        /*10940*/                   IMAD.SHL.U32 R39, R39, 0x10, RZ ;
-; Location /home/eschnett/.julia/packages/LLVM/RpBog/src/interop/base.jl:38
-        /*10950*/                   PRMT R38, R38, 0x6240, R40 ;
-        /*10960*/                   STL [R1+0x5d0], R12 ;
-        /*10970*/                   LOP3.LUT R26, R26, 0xf0f0f0f, R27, 0xe2, !PT ;
-        /*10980*/                   LOP3.LUT R38, R38, 0xf0f0f0f, R39, 0xe2, !PT ;
-        /*10990*/                   STL [R1+0x600], R12 ;
+        /*113f0*/                   LOP3.LUT R25, R60, 0x88888888, RZ, 0x3c, !PT ;
+        /*11400*/                   STL [R1+0x260], R60 ;
+        /*11410*/                   LDL.LU R15, [R1+0x6a0] ;
+; Location /home/eschnett/.julia/packages/LLVM/OLMpi/src/interop/base.jl:38
+        /*11420*/                   HMUL2 R19, -R3, R29 ;
+        /*11430*/                   HMUL2 R30, R3, R28.reuse ;
+; Location /home/eschnett/.julia/packages/IndexSpaces/SkQyK/src/IndexSpaces.jl:1968
+        /*11440*/                   HMMA.16816.F16 R26, R20, R26, RZ ;
+; Location /home/eschnett/.julia/packages/LLVM/OLMpi/src/interop/base.jl:38
+        /*11450*/                   HFMA2 R28, R5, R28, R19 ;
+        /*11460*/                   LOP3.LUT R19, R25.reuse, 0xf000f, R61, 0xe2, !PT ;
+        /*11470*/                   LDL.LU R60, [R1+0x684] ;
+        /*11480*/                   LOP3.LUT R23, R25, 0xf000f0, R36, 0xe2, !PT ;
+        /*11490*/                   HADD2 R58, R19, -R2 ;
+        /*114a0*/                   HADD2 R31, R23, -R6 ;
+        /*114b0*/                   HMUL2 R23, -R12, R58 ;
+        /*114c0*/                   STL [R1+0x128], R58 ;
+        /*114d0*/                   STL [R1+0x4e0], R58 ;
+        /*114e0*/                   LDL R58, [R1+0x1bc] ;
+        /*114f0*/                   HFMA2 R29, R5, R29, R30 ;
+        /*11500*/                   HMUL2 R30, -R12, R31 ;
+        /*11510*/                   STL [R1+0x124], R31 ;
+; Location /home/eschnett/.julia/packages/IndexSpaces/SkQyK/src/IndexSpaces.jl:1968
+        /*11520*/                   IMAD.MOV.U32 R19, RZ, RZ, R16 ;
+; Location /home/eschnett/.julia/packages/LLVM/OLMpi/src/interop/base.jl:38
+        /*11530*/                   HFMA2 R23, R11.reuse, R59, R23 ;
+        /*11540*/                   LDL.LU R59, [R1+0x680] ;
+; Location ./int.jl:528
+        /*11550*/                   SHF.R.U32.HI R31, RZ, 0x8, R25 ;
+; Location /home/eschnett/.julia/packages/LLVM/OLMpi/src/interop/base.jl:38
+        /*11560*/                   HFMA2 R25, R11, R37, R30 ;
+        /*11570*/                   LOP3.LUT R30, R31.reuse, 0xf000f, R61, 0xe2, !PT ;
+        /*11580*/                   HFMA2 R25, -R10.reuse, R24, R25 ;
+        /*11590*/                   LOP3.LUT R31, R31, 0xf000f0, R36, 0xe2, !PT ;
+        /*115a0*/                   HFMA2 R23, -R10, R38, R23 ;
+; Location /home/eschnett/.julia/packages/IndexSpaces/SkQyK/src/IndexSpaces.jl:1968
+        /*115b0*/                   HMMA.16816.F16 R36, R16, R28, RZ ;
+        /*115c0*/                   LDL.LU R38, [R1+0x678] ;
+        /*115d0*/                   LDL.LU R40, [R1+0x38] ;
+; Location /home/eschnett/.julia/packages/LLVM/OLMpi/src/interop/base.jl:38
+        /*115e0*/                   HFMA2 R29, R9, R39, R25 ;
+        /*115f0*/                   LDL.LU R39, [R1+0x674] ;
+        /*11600*/                   STL [R1+0xc8], R34 ;
+        /*11610*/                   STL [R1+0x654], R55 ;
+        /*11620*/                   LDL R60, [R1+0x9c] ;
+        /*11630*/                   HADD2 R33, R31, -R6 ;
+        /*11640*/                   LDL.LU R34, [R1+0x6a4] ;
+        /*11650*/                   HMUL2 R31, -R12, R33 ;
+        /*11660*/                   LDL.LU R24, [R1+0x67c] ;
+        /*11670*/                   STL [R1+0x64c], R57 ;
+        /*11680*/                   STL [R1+0x650], R56 ;
+        /*11690*/                   LDL R15, [R1+0xa8] ;
+        /*116a0*/                   HFMA2 R28, R9, R58, R23 ;
+        /*116b0*/                   STL [R1+0x114], R33 ;
+        /*116c0*/                   HMUL2 R23, -R4.reuse, R29 ;
+        /*116d0*/                   HMUL2 R19, R4, R28.reuse ;
+        /*116e0*/                   LDL.LU R55, [R1+0x18] ;
+        /*116f0*/                   HFMA2 R28, R7, R28, R23 ;
+        /*11700*/                   LDL R23, [R1+0xb8] ;
+        /*11710*/                   LDL R33, [R1+0x220] ;
+        /*11720*/                   LDL R57, [R1+0xa4] ;
+        /*11730*/                   LDL.LU R56, [R1+0x1c] ;
+        /*11740*/                   LDL R59, [R1+0x1b0] ;
+        /*11750*/                   LDL R39, [R1+0x1a0] ;
+        /*11760*/                   HADD2 R38, R30, -R2 ;
+        /*11770*/                   HFMA2 R31, R11.reuse, R40, R31 ;
+        /*11780*/                   HMUL2 R30, -R12, R38 ;
+        /*11790*/                   STL [R1+0x118], R38 ;
+        /*117a0*/                   HFMA2 R30, R11, R41, R30 ;
+        /*117b0*/                   LDL.LU R40, [R1+0x668] ;
+        /*117c0*/                   HFMA2 R31, -R10, R60, R31 ;
+        /*117d0*/                   LDL.LU R41, [R1+0x66c] ;
+        /*117e0*/                   LDL.LU R38, [R1+0x670] ;
+        /*117f0*/                   LDL.LU R60, [R1+0x664] ;
+        /*11800*/                   HFMA2 R29, R7, R29, R19 ;
+        /*11810*/                   HMUL2 R34, -R3.reuse, R27 ;
+        /*11820*/                   LDL R24, [R1+0x1a4] ;
+        /*11830*/                   HMUL2 R35, R3, R26 ;
+        /*11840*/                   HFMA2 R30, -R10, R23, R30 ;
+; Location /home/eschnett/.julia/packages/IndexSpaces/SkQyK/src/IndexSpaces.jl:1968
+        /*11850*/                   IMAD.MOV.U32 R23, RZ, RZ, R20 ;
+; Location /home/eschnett/.julia/packages/LLVM/OLMpi/src/interop/base.jl:38
+        /*11860*/                   HFMA2 R30, R9, R32, R30 ;
+; Location /home/eschnett/.julia/packages/IndexSpaces/SkQyK/src/IndexSpaces.jl:1968
+        /*11870*/                   HMMA.16816.F16 R28, R20, R28, RZ ;
+; Location /home/eschnett/.julia/packages/LLVM/OLMpi/src/interop/base.jl:38
+        /*11880*/                   HMUL2 R19, R4, R30 ;
+        /*11890*/                   HFMA2 R34, R5.reuse, R26, R34 ;
+        /*118a0*/                   HFMA2 R35, R5, R27, R35 ;
+        /*118b0*/                   STL [R1+0x65c], R53 ;
+        /*118c0*/                   HFMA2 R31, R9, R59, R31 ;
+        /*118d0*/                   LDL.LU R59, [R1+0x660] ;
+        /*118e0*/                   HMUL2 R25, -R4, R31.reuse ;
+        /*118f0*/                   HFMA2 R31, R7.reuse, R31, R19 ;
+        /*11900*/                   HFMA2 R30, R7, R30, R25 ;
+        /*11910*/                   LDS R25, [R33] ;
+; Location /home/eschnett/.julia/packages/IndexSpaces/SkQyK/src/IndexSpaces.jl:1968
+        /*11920*/                   IMAD.MOV.U32 R19, RZ, RZ, R16 ;
+        /*11930*/                   HMMA.16816.F16 R26, R20, R30, RZ ;
+        /*11940*/                   HMMA.16816.F16 R34, R16, R34, RZ ;
+; Location /home/eschnett/.julia/packages/LLVM/OLMpi/src/interop/base.jl:38
+        /*11950*/                   HMUL2 R23, -R3.reuse, R29 ;
+        /*11960*/                   STL [R1+0x658], R54 ;
+        /*11970*/                   LDL R40, [R1+0x6c] ;
+        /*11980*/                   HMUL2 R19, R3, R28 ;
+        /*11990*/                   HFMA2 R28, R5.reuse, R28, R23 ;
+        /*119a0*/                   LDL.LU R41, [R1+0x10] ;
+        /*119b0*/                   HFMA2 R29, R5, R29, R19 ;
+; Location /home/eschnett/.julia/packages/IndexSpaces/SkQyK/src/IndexSpaces.jl:1968
+        /*119c0*/                   IMAD.MOV.U32 R19, RZ, RZ, R16 ;
+        /*119d0*/                   LDL.LU R38, [R1+0x14] ;
+; Location /home/eschnett/.julia/packages/LLVM/OLMpi/src/interop/base.jl:38
+        /*119e0*/                   HMUL2 R23, -R3, R27 ;
+        /*119f0*/                   LDL R60, [R1+0x78] ;
+; Location /home/eschnett/.julia/packages/IndexSpaces/SkQyK/src/IndexSpaces.jl:1968
+        /*11a00*/                   HMMA.16816.F16 R32, R16, R28, RZ ;
+; Location /home/eschnett/.julia/packages/LLVM/OLMpi/src/interop/base.jl:38
+        /*11a10*/                   HMUL2 R19, R3, R26.reuse ;
+        /*11a20*/                   HFMA2 R26, R5, R26, R23 ;
+        /*11a30*/                   HFMA2 R27, R5, R27, R19 ;
+; Location /home/eschnett/.julia/packages/IndexSpaces/SkQyK/src/IndexSpaces.jl:1968
+        /*11a40*/                   IMAD.MOV.U32 R19, RZ, RZ, R16 ;
+        /*11a50*/                   STL [R1+0x264], R25 ;
+; Location /home/eschnett/.julia/packages/LLVM/OLMpi/src/interop/base.jl:38
+        /*11a60*/                   IMAD.MOV.U32 R23, RZ, RZ, 0x54005400 ;
+; Location /home/eschnett/.julia/packages/IndexSpaces/SkQyK/src/IndexSpaces.jl:1968
+        /*11a70*/                   HMMA.16816.F16 R30, R16, R26, RZ ;
 ; Location ./int.jl:373
-        /*109a0*/                   LOP3.LUT R26, R26, 0x88888888, RZ, 0x3c, !PT ;
-        /*109b0*/                   LOP3.LUT R38, R38, 0x88888888, RZ, 0x3c, !PT ;
-        /*109c0*/                   STL [R1+0x610], R12 ;
-        /*109d0*/                   STL [R1+0x554], R10 ;
-        /*109e0*/                   STL [R1+0x588], R10 ;
-        /*109f0*/                   LDL R12, [R1+0x16c] ;
-        /*10a00*/                   STL [R1+0x594], R10 ;
-        /*10a10*/                   STL [R1+0x608], R10 ;
-        /*10a20*/                   STL [R1+0x14c], R60 ;
-        /*10a30*/                   STL [R1+0x4ac], R60 ;
-        /*10a40*/                   LDL R10, [R1+0xd4] ;
-        /*10a50*/                   STL [R1+0x4cc], R60 ;
-        /*10a60*/                   STL [R1+0x4dc], R60 ;
-        /*10a70*/                   STL [R1+0x51c], R60 ;
-        /*10a80*/                   STL [R1+0x528], R60 ;
-        /*10a90*/                   STL [R1+0x550], R60 ;
-        /*10aa0*/                   STL [R1+0x578], R60 ;
-        /*10ab0*/                   STL [R1+0x5a4], R60 ;
-        /*10ac0*/                   STL [R1+0x5b8], R60 ;
-        /*10ad0*/                   STL [R1+0x5d4], R60 ;
-        /*10ae0*/                   STL [R1+0x5e4], R60 ;
-        /*10af0*/                   STL [R1+0x604], R60 ;
-        /*10b00*/                   STL [R1+0x558], R11 ;
-        /*10b10*/                   STL [R1+0x560], R11 ;
-        /*10b20*/                   LDL R60, [R1+0xd8] ;
-        /*10b30*/                   STL [R1+0x584], R11 ;
-        /*10b40*/                   STL [R1+0x590], R11 ;
-        /*10b50*/                   STL [R1+0x5bc], R11 ;
-        /*10b60*/                   STL [R1+0x5c0], R11 ;
-        /*10b70*/                   STL [R1+0x50c], R61 ;
-        /*10b80*/                   STL [R1+0x518], R61 ;
-        /*10b90*/                   LDL.LU R11, [R1+0x90] ;
-        /*10ba0*/                   STL [R1+0x54c], R61 ;
-        /*10bb0*/                   STL [R1+0x570], R61 ;
-        /*10bc0*/                   STL [R1+0x57c], R61 ;
-        /*10bd0*/                   STL [R1+0x59c], R61 ;
-        /*10be0*/                   STL [R1+0x5cc], R61 ;
-        /*10bf0*/                   STL [R1+0x5fc], R61 ;
-        /*10c00*/                   STL [R1+0x5ec], R55 ;
-        /*10c10*/                   LDL.LU R28, [R1+0x98] ;
-        /*10c20*/                   LDL.LU R61, [R1+0x8c] ;
-        /*10c30*/                   LDL.LU R55, [R1+0x94] ;
-        /*10c40*/                   STL [R1+0x5ac], R57 ;
-        /*10c50*/                   STL [R1+0x5e0], R57 ;
-        /*10c60*/                   STL [R1+0x5a8], R56 ;
-        /*10c70*/                   STL [R1+0x5dc], R56 ;
-        /*10c80*/                   LDL R57, [R1+0x10c] ;
-        /*10c90*/                   LDL R43, [R1+0x1c8] ;
-        /*10ca0*/                   LDL R56, [R1+0x114] ;
-        /*10cb0*/                   STL [R1+0x4b4], R53 ;
-        /*10cc0*/                   STL [R1+0x540], R54 ;
-        /*10cd0*/                   STL [R1+0x4c8], R3 ;
-        /*10ce0*/                   STL [R1+0x500], R3 ;
-        /*10cf0*/                   STL [R1+0x534], R3 ;
-        /*10d00*/                   STL.64 [R1+0x4b8], R50 ;
-        /*10d10*/                   STL [R1+0x4e8], R50 ;
-        /*10d20*/                   LDL.LU R3, [R1+0xc4] ;
-        /*10d30*/                   STL [R1+0x4fc], R50 ;
-        /*10d40*/                   STL [R1+0x524], R50 ;
-        /*10d50*/                   STL [R1+0x52c], R50 ;
-        /*10d60*/                   STL [R1+0x504], R5 ;
-        /*10d70*/                   LDL.LU R0, [R1+0x84] ;
-; Location /home/eschnett/.julia/packages/LLVM/RpBog/src/interop/base.jl:38
-        /*10d80*/                   STS [R23], R30 ;
-        /*10d90*/                   STS [R48], R26 ;
-        /*10da0*/                   STS [R49], R38 ;
-        /*10db0*/                   LDS R19, [R19] ;
-        /*10dc0*/                   STL [R1+0x538], R5 ;
-        /*10dd0*/                   IMAD.MOV.U32 R49, RZ, RZ, 0x54005400 ;
-        /*10de0*/                   LDL R8, [R1+0x174] ;
-        /*10df0*/                   IMAD.MOV.U32 R48, RZ, RZ, 0x64006400 ;
-        /*10e00*/                   LDS R58, [R58] ;
-        /*10e10*/                   LDL R38, [R1+0x1e0] ;
-        /*10e20*/                   LDL R50, [R1+0x190] ;
-        /*10e30*/                   LDL.LU R5, [R1+0xbc] ;
-        /*10e40*/                   STL [R1+0x4e4], R51 ;
-        /*10e50*/                   STL [R1+0x530], R51 ;
-        /*10e60*/                   STL.64 [R1+0x4d0], R46 ;
+        /*11a80*/                   LOP3.LUT R25, R25, 0x88888888, RZ, 0x3c, !PT ;
+; Location /home/eschnett/.julia/packages/LLVM/OLMpi/src/interop/base.jl:38
+        /*11a90*/                   LOP3.LUT R19, R25, 0xf000f0, R23, 0xe2, !PT ;
+        /*11aa0*/                   HADD2 R53, R19, -R6 ;
+        /*11ab0*/                   HMUL2 R19, -R12, R53 ;
+        /*11ac0*/                   HFMA2 R19, R11, R55, R19 ;
+        /*11ad0*/                   LOP3.LUT R23, R25, 0xf000f, R61, 0xe2, !PT ;
+        /*11ae0*/                   STL [R1+0x4e4], R58 ;
+        /*11af0*/                   HFMA2 R19, -R10, R57, R19 ;
+        /*11b00*/                   HADD2 R54, R23, -R2 ;
+        /*11b10*/                   LDL R59, [R1+0x190] ;
+        /*11b20*/                   HFMA2 R27, R9, R39, R19 ;
+        /*11b30*/                   LDL.LU R39, [R1+0x644] ;
+        /*11b40*/                   HMUL2 R23, -R12, R54 ;
+; Location ./int.jl:528
+        /*11b50*/                   SHF.R.U32.HI R25, RZ, 0x8, R25 ;
+        /*11b60*/                   STL [R1+0x514], R58 ;
+; Location /home/eschnett/.julia/packages/LLVM/OLMpi/src/interop/base.jl:38
+        /*11b70*/                   HFMA2 R23, R11, R56, R23 ;
+        /*11b80*/                   STL [R1+0x534], R58 ;
+        /*11b90*/                   HFMA2 R23, -R10, R15, R23 ;
+        /*11ba0*/                   LDL.LU R15, [R1+0x648] ;
+        /*11bb0*/                   HFMA2 R26, R9, R24, R23 ;
+        /*11bc0*/                   LDL R24, [R1+0x218] ;
+        /*11bd0*/                   HMUL2 R19, R4.reuse, R26.reuse ;
+        /*11be0*/                   HMUL2 R23, -R4, R27.reuse ;
+        /*11bf0*/                   STL [R1+0x550], R58 ;
+        /*11c00*/                   HFMA2 R27, R7.reuse, R27, R19 ;
+        /*11c10*/                   IMAD.MOV.U32 R19, RZ, RZ, 0x54005400 ;
+        /*11c20*/                   STL [R1+0x568], R58 ;
+        /*11c30*/                   LOP3.LUT R19, R25.reuse, 0xf000f0, R19, 0xe2, !PT ;
+        /*11c40*/                   STL [R1+0x594], R58 ;
+        /*11c50*/                   LOP3.LUT R25, R25, 0xf000f, R61, 0xe2, !PT ;
+        /*11c60*/                   HFMA2 R26, R7, R26, R23 ;
+; Location /home/eschnett/.julia/packages/IndexSpaces/SkQyK/src/IndexSpaces.jl:1968
+        /*11c70*/                   IMAD.MOV.U32 R23, RZ, RZ, R20 ;
+        /*11c80*/                   STL [R1+0x5c0], R58 ;
+        /*11c90*/                   STL [R1+0x5c4], R58 ;
+        /*11ca0*/                   HMMA.16816.F16 R26, R20, R26, RZ ;
+        /*11cb0*/                   STL [R1+0x5dc], R8 ;
+        /*11cc0*/                   STL [R1+0x600], R8 ;
+        /*11cd0*/                   LDL.LU R58, [R1+0xc] ;
+        /*11ce0*/                   STL [R1+0x5e4], R0 ;
+        /*11cf0*/                   LDL R8, [R1+0x28] ;
+        /*11d00*/                   STL [R1+0x5fc], R0 ;
+        /*11d10*/                   STL [R1+0x5ec], R13 ;
+        /*11d20*/                   STL [R1+0x5f8], R13 ;
+        /*11d30*/                   LDL R0, [R1+0x2c] ;
+        /*11d40*/                   STL [R1+0x5f4], R14 ;
+        /*11d50*/                   LDL R13, [R1+0x180] ;
+        /*11d60*/                   STL [R1+0x130], R54 ;
+        /*11d70*/                   LDL R14, [R1+0x184] ;
+        /*11d80*/                   LDL.LU R55, [R1+0x654] ;
+        /*11d90*/                   LDL.LU R54, [R1+0x658] ;
+        /*11da0*/                   LDL.LU R57, [R1+0x64c] ;
+        /*11db0*/                   LDL.LU R56, [R1+0x650] ;
+; Location /home/eschnett/.julia/packages/LLVM/OLMpi/src/interop/base.jl:38
+        /*11dc0*/                   HADD2 R39, R25, -R2 ;
+        /*11dd0*/                   LDL R25, [R1+0x194] ;
+        /*11de0*/                   HMUL2 R23, -R12, R39 ;
+        /*11df0*/                   HADD2 R15, R19, -R6 ;
+        /*11e00*/                   HMUL2 R19, -R12, R15 ;
+        /*11e10*/                   LDS R24, [R24] ;
+        /*11e20*/                   HFMA2 R19, R11.reuse, R38, R19 ;
+        /*11e30*/                   HFMA2 R23, R11, R41, R23 ;
+        /*11e40*/                   STL [R1+0xf8], R39 ;
+        /*11e50*/                   HFMA2 R19, -R10.reuse, R40, R19 ;
+        /*11e60*/                   HFMA2 R23, -R10, R60, R23 ;
+        /*11e70*/                   LDL.LU R38, [R1+0x638] ;
+        /*11e80*/                   HFMA2 R29, R9, R59, R19 ;
+        /*11e90*/                   LDL.LU R60, [R1+0x62c] ;
+        /*11ea0*/                   LDL.LU R59, [R1+0x628] ;
+        /*11eb0*/                   LDL.LU R39, [R1+0x63c] ;
+        /*11ec0*/                   LDL.LU R40, [R1+0x630] ;
+        /*11ed0*/                   LDL.LU R41, [R1+0x634] ;
+        /*11ee0*/                   HFMA2 R28, R9, R25, R23 ;
+        /*11ef0*/                   HMUL2 R23, -R4.reuse, R29.reuse ;
+        /*11f00*/                   HMUL2 R19, R4, R28.reuse ;
+        /*11f10*/                   HFMA2 R28, R7.reuse, R28, R23 ;
+; Location /home/eschnett/.julia/packages/IndexSpaces/SkQyK/src/IndexSpaces.jl:1968
+        /*11f20*/                   IMAD.MOV.U32 R23, RZ, RZ, R20 ;
+; Location /home/eschnett/.julia/packages/LLVM/OLMpi/src/interop/base.jl:38
+        /*11f30*/                   HFMA2 R29, R7, R29, R19 ;
+; Location /home/eschnett/.julia/packages/IndexSpaces/SkQyK/src/IndexSpaces.jl:1968
+        /*11f40*/                   HMMA.16816.F16 R28, R20, R28, RZ ;
+; Location /home/eschnett/.julia/packages/LLVM/OLMpi/src/interop/base.jl:38
+        /*11f50*/                   HMUL2 R19, R3, R26 ;
+        /*11f60*/                   HMUL2 R23, -R3, R27.reuse ;
+        /*11f70*/                   HFMA2 R27, R5.reuse, R27, R19 ;
+; Location /home/eschnett/.julia/packages/IndexSpaces/SkQyK/src/IndexSpaces.jl:1968
+        /*11f80*/                   IMAD.MOV.U32 R19, RZ, RZ, R16 ;
+; Location /home/eschnett/.julia/packages/LLVM/OLMpi/src/interop/base.jl:38
+        /*11f90*/                   HFMA2 R26, R5, R26, R23 ;
+        /*11fa0*/                   LDL R38, [R1+0x24] ;
+; Location /home/eschnett/.julia/packages/IndexSpaces/SkQyK/src/IndexSpaces.jl:1968
+        /*11fb0*/                   HMMA.16816.F16 R26, R16, R26, RZ ;
+        /*11fc0*/                   LDL R39, [R1+0x20] ;
+; Location /home/eschnett/.julia/packages/LLVM/OLMpi/src/interop/base.jl:38
+        /*11fd0*/                   HMUL2 R23, -R3, R29 ;
+        /*11fe0*/                   HMUL2 R19, R3, R28.reuse ;
+        /*11ff0*/                   LDL R40, [R1+0x18c] ;
+        /*12000*/                   HFMA2 R28, R5.reuse, R28, R23 ;
+        /*12010*/                   HFMA2 R29, R5, R29, R19 ;
+; Location /home/eschnett/.julia/packages/IndexSpaces/SkQyK/src/IndexSpaces.jl:1968
+        /*12020*/                   IMAD.MOV.U32 R19, RZ, RZ, R16 ;
+        /*12030*/                   LDL R41, [R1+0x188] ;
+; Location /home/eschnett/.julia/packages/LLVM/OLMpi/src/interop/base.jl:38
+        /*12040*/                   IMAD.MOV.U32 R25, RZ, RZ, 0x54005400 ;
+; Location /home/eschnett/.julia/packages/IndexSpaces/SkQyK/src/IndexSpaces.jl:1968
+        /*12050*/                   HMMA.16816.F16 R28, R16, R28, RZ ;
 ; Location ./int.jl:373
-        /*10e70*/                   LOP3.LUT R25, R19, 0x88888888, RZ, 0x3c, !PT ;
-        /*10e80*/                   STL [R1+0x238], R19 ;
-        /*10e90*/                   LDL R51, [R1+0x18c] ;
-        /*10ea0*/                   STL [R1+0x53c], R47 ;
-; Location /home/eschnett/.julia/packages/LLVM/RpBog/src/interop/base.jl:38
-        /*10eb0*/                   LOP3.LUT R19, R25, 0xf000f0, R49, 0xe2, !PT ;
-        /*10ec0*/                   STL [R1+0x218], R58 ;
-        /*10ed0*/                   HADD2 R13, R19, -R6 ;
-        /*10ee0*/                   STL [R1+0x4b0], R52 ;
-        /*10ef0*/                   HMUL2 R19, -R14, R13 ;
-        /*10f00*/                   STL [R1+0x30], R13 ;
-        /*10f10*/                   STL [R1+0x4c4], R52 ;
-        /*10f20*/                   STL [R1+0x4e0], R52 ;
-        /*10f30*/                   LDL.LU R13, [R1+0x61c] ;
-        /*10f40*/                   LOP3.LUT R23, R25, 0xf000f, R48, 0xe2, !PT ;
-        /*10f50*/                   STL [R1+0x4f8], R52 ;
-        /*10f60*/                   HADD2 R59, R23, -R2 ;
-        /*10f70*/                   STL [R1+0x520], R52 ;
-        /*10f80*/                   STL [R1+0x508], R22 ;
-        /*10f90*/                   STL.64 [R1+0x4f0], R20 ;
-        /*10fa0*/                   LDL R46, [R1+0x13c] ;
-        /*10fb0*/                   STL [R1+0x494], R24 ;
-        /*10fc0*/                   LDL R45, [R1+0x188] ;
-        /*10fd0*/                   HFMA2 R37, R13, R0, R19 ;
-        /*10fe0*/                   HMUL2 R36, -R14, R59 ;
-        /*10ff0*/                   LDL.LU R0, [R1+0x614] ;
-        /*11000*/                   HFMA2 R36, R13, R9, R36 ;
-; Location ./int.jl:502
-        /*11010*/                   SHF.R.U32.HI R25, RZ, 0x8, R25 ;
-        /*11020*/                   STL [R1+0x34], R59 ;
-        /*11030*/                   LDL.LU R9, [R1+0x618] ;
-        /*11040*/                   LDL.LU R52, [R1+0xb4] ;
-        /*11050*/                   LDL.LU R22, [R1+0x9c] ;
-        /*11060*/                   LDL R21, [R1+0x120] ;
-        /*11070*/                   LDL R20, [R1+0x11c] ;
-        /*11080*/                   STL [R1+0x49c], R13 ;
-        /*11090*/                   STL [R1+0x498], R14 ;
-        /*110a0*/                   LDL R24, [R1+0x184] ;
-; Location /home/eschnett/.julia/packages/LLVM/RpBog/src/interop/base.jl:38
-        /*110b0*/                   HFMA2 R36, -R0, R8, R36 ;
-        /*110c0*/                   HFMA2 R37, -R0, R12, R37 ;
-        /*110d0*/                   LDL.LU R8, [R1+0x60c] ;
-        /*110e0*/                   LDL.LU R12, [R1+0x610] ;
-        /*110f0*/                   LOP3.LUT R19, R25.reuse, 0xf000f, R48, 0xe2, !PT ;
-        /*11100*/                   LOP3.LUT R25, R25, 0xf000f0, R49, 0xe2, !PT ;
-        /*11110*/                   LDL.LU R59, [R1+0x620] ;
-        /*11120*/                   HADD2 R25, R25, -R6 ;
-        /*11130*/                   LDL R9, [R1+0x1ac] ;
-        /*11140*/                   HMUL2 R35, -R14, R25 ;
-        /*11150*/                   STL [R1+0x46c], R25 ;
-        /*11160*/                   LDL.LU R25, [R1+0x178] ;
-        /*11170*/                   HFMA2 R37, R8, R10, R37 ;
-        /*11180*/                   HFMA2 R36, R8, R60, R36 ;
-        /*11190*/                   LDL.LU R10, [R1+0x608] ;
-        /*111a0*/                   HMUL2 R23, -R4.reuse, R37.reuse ;
-        /*111b0*/                   HADD2 R12, R19, -R2 ;
-        /*111c0*/                   LDL.LU R60, [R1+0x604] ;
-        /*111d0*/                   HMUL2 R19, R4, R36.reuse ;
-        /*111e0*/                   HFMA2 R36, R7.reuse, R36, R23 ;
-        /*111f0*/                   LDL R59, [R1+0xcc] ;
-        /*11200*/                   LDL R23, [R1+0xc8] ;
-        /*11210*/                   HFMA2 R37, R7, R37, R19 ;
-        /*11220*/                   HMUL2 R34, -R14, R12 ;
-        /*11230*/                   LDL R19, [R1+0x170] ;
-        /*11240*/                   HFMA2 R34, R13.reuse, R11, R34 ;
-        /*11250*/                   STL [R1+0x38], R12 ;
-        /*11260*/                   HFMA2 R34, -R0, R25, R34 ;
-        /*11270*/                   LDL R11, [R1+0x22c] ;
-        /*11280*/                   LDL.LU R12, [R1+0x600] ;
-        /*11290*/                   HFMA2 R35, R13, R61, R35 ;
-        /*112a0*/                   LDL.LU R61, [R1+0x5fc] ;
-        /*112b0*/                   LDL R60, [R1+0x1b8] ;
-        /*112c0*/                   HFMA2 R34, R8, R23, R34 ;
+        /*12060*/                   LOP3.LUT R19, R24, 0x88888888, RZ, 0x3c, !PT ;
+; Location /home/eschnett/.julia/packages/LLVM/OLMpi/src/interop/base.jl:38
+        /*12070*/                   LOP3.LUT R23, R19.reuse, 0xf000f0, R25, 0xe2, !PT ;
+        /*12080*/                   LOP3.LUT R25, R19, 0xf000f, R61, 0xe2, !PT ;
+        /*12090*/                   HADD2 R59, R23, -R6 ;
+        /*120a0*/                   HADD2 R60, R25, -R2 ;
+        /*120b0*/                   HMUL2 R23, -R12.reuse, R59 ;
+        /*120c0*/                   STL [R1+0x148], R59 ;
+        /*120d0*/                   HMUL2 R25, -R12, R60 ;
+        /*120e0*/                   STL [R1+0x144], R60 ;
+        /*120f0*/                   LDL.LU R59, [R1+0x620] ;
+        /*12100*/                   LDL.LU R60, [R1+0x61c] ;
+        /*12110*/                   HFMA2 R23, R11.reuse, R59, R23 ;
+        /*12120*/                   HFMA2 R25, R11, R60, R25 ;
+        /*12130*/                   HFMA2 R23, -R10.reuse, R39, R23 ;
+        /*12140*/                   HFMA2 R25, -R10, R38, R25 ;
+        /*12150*/                   LDL.LU R39, [R1+0x618] ;
+        /*12160*/                   LDL.LU R38, [R1+0x614] ;
+        /*12170*/                   STL [R1+0x26c], R24 ;
+        /*12180*/                   STL [R1+0x110], R15 ;
+        /*12190*/                   LDL.LU R24, [R1+0x624] ;
+        /*121a0*/                   LDL.LU R15, [R1+0x640] ;
+        /*121b0*/                   STL [R1+0x12c], R53 ;
+        /*121c0*/                   LDL.LU R53, [R1+0x65c] ;
+        /*121d0*/                   HFMA2 R39, R9, R41, R23 ;
+        /*121e0*/                   LDL.LU R41, [R1+0x610] ;
+        /*121f0*/                   HFMA2 R38, R9, R40, R25 ;
+        /*12200*/                   HMUL2 R25, -R4.reuse, R39.reuse ;
+        /*12210*/                   LDL.LU R40, [R1+0x60c] ;
+        /*12220*/                   HMUL2 R23, R4, R38.reuse ;
+        /*12230*/                   HFMA2 R38, R7.reuse, R38, R25 ;
+        /*12240*/                   HFMA2 R39, R7, R39, R23 ;
+; Location /home/eschnett/.julia/packages/IndexSpaces/SkQyK/src/IndexSpaces.jl:1968
+        /*12250*/                   IMAD.MOV.U32 R23, RZ, RZ, R20 ;
+        /*12260*/                   HMMA.16816.F16 R38, R20, R38, RZ ;
+; Location ./int.jl:528
+        /*12270*/                   SHF.R.U32.HI R23, RZ, 0x8, R19 ;
+; Location /home/eschnett/.julia/packages/LLVM/OLMpi/src/interop/base.jl:38
+        /*12280*/                   IMAD.MOV.U32 R19, RZ, RZ, 0x54005400 ;
+        /*12290*/                   LOP3.LUT R19, R23.reuse, 0xf000f0, R19, 0xe2, !PT ;
+        /*122a0*/                   LOP3.LUT R23, R23, 0xf000f, R61, 0xe2, !PT ;
+        /*122b0*/                   LDL.LU R61, [R1+0x608] ;
+        /*122c0*/                   STL [R1+0x518], R59 ;
+        /*122d0*/                   STL [R1+0x53c], R59 ;
+        /*122e0*/                   STL [R1+0x55c], R59 ;
+        /*122f0*/                   STL [R1+0x584], R59 ;
+        /*12300*/                   STL [R1+0x598], R59 ;
+        /*12310*/                   STL [R1+0x5c8], R59 ;
+        /*12320*/                   STL [R1+0x5f0], R59 ;
+        /*12330*/                   STL [R1+0x604], R59 ;
+        /*12340*/                   HADD2 R60, R23, -R2 ;
+        /*12350*/                   HADD2 R59, R19, -R6 ;
+        /*12360*/                   HMUL2 R19, -R12.reuse, R59 ;
+        /*12370*/                   HMUL2 R23, -R12, R60 ;
+        /*12380*/                   STL [R1+0x13c], R59 ;
+        /*12390*/                   HFMA2 R23, R11, R58, R23 ;
+        /*123a0*/                   HFMA2 R23, -R10, R0, R23 ;
+        /*123b0*/                   HADD2 R25, R54.reuse, R34.reuse ;
+        /*123c0*/                   HADD2 R34, R54, -R34 ;
+        /*123d0*/                   HADD2 R54, R55, R35 ;
+        /*123e0*/                   HMUL2 R54, R24.reuse, R54 ;
+        /*123f0*/                   HMUL2 R25, R24, R25 ;
+        /*12400*/                   HMUL2 R34, R15, R34 ;
+        /*12410*/                   HMNMX2 R54, R54, -7, -7, !PT ;
+        /*12420*/                   HADD2 R35, R55, -R35 ;
+        /*12430*/                   HMNMX2 R25, R25, -7, -7, !PT ;
+        /*12440*/                   HMNMX2 R54, R54, 7, 7, PT ;
+        /*12450*/                   HMUL2 R35, R15, R35 ;
+        /*12460*/                   HMNMX2 R34, R34, -7, -7, !PT ;
+        /*12470*/                   HMNMX2 R25, R25, 7, 7, PT ;
+        /*12480*/                   HADD2 R54, R54, R2.reuse ;
+        /*12490*/                   HMNMX2 R34, R34, 7, 7, PT ;
+        /*124a0*/                   HMNMX2 R35, R35, -7, -7, !PT ;
+        /*124b0*/                   HADD2 R25, R25, R2.reuse ;
+        /*124c0*/                   HADD2 R34, R34, R2 ;
+        /*124d0*/                   HMNMX2 R35, R35, 7, 7, PT ;
+        /*124e0*/                   HADD2 R35, R35, R2 ;
+        /*124f0*/                   HFMA2 R19, R11, R61, R19 ;
+        /*12500*/                   STL [R1+0x478], R61 ;
+        /*12510*/                   HFMA2 R19, -R10, R8, R19 ;
+        /*12520*/                   STL [R1+0x490], R61 ;
+        /*12530*/                   STL [R1+0x4a8], R61 ;
+        /*12540*/                   HFMA2 R41, R9, R13, R19 ;
+        /*12550*/                   STL [R1+0x4dc], R61 ;
+        /*12560*/                   LDL R59, [R1+0x20c] ;
+        /*12570*/                   LDL R8, [R1+0x208] ;
+        /*12580*/                   LDL R0, [R1+0x204] ;
+        /*12590*/                   LDL R13, [R1+0x200] ;
+        /*125a0*/                   HFMA2 R40, R9, R14, R23 ;
+        /*125b0*/                   LDL R14, [R1+0x1fc] ;
+        /*125c0*/                   HMUL2 R23, -R4.reuse, R41.reuse ;
+        /*125d0*/                   HMUL2 R19, R4, R40.reuse ;
+        /*125e0*/                   STL [R1+0x538], R9 ;
+        /*125f0*/                   HFMA2 R40, R7.reuse, R40, R23 ;
+; Location /home/eschnett/.julia/packages/IndexSpaces/SkQyK/src/IndexSpaces.jl:1968
+        /*12600*/                   IMAD.MOV.U32 R23, RZ, RZ, R20 ;
+; Location /home/eschnett/.julia/packages/LLVM/OLMpi/src/interop/base.jl:38
+        /*12610*/                   HFMA2 R41, R7, R41, R19 ;
+        /*12620*/                   STL [R1+0x5a8], R9 ;
+        /*12630*/                   HADD2 R19, R56, R36 ;
+        /*12640*/                   STL [R1+0x5b8], R9 ;
+; Location /home/eschnett/.julia/packages/IndexSpaces/SkQyK/src/IndexSpaces.jl:1968
+        /*12650*/                   HMMA.16816.F16 R40, R20, R40, RZ ;
+; Location /home/eschnett/.julia/packages/LLVM/OLMpi/src/interop/base.jl:38
+        /*12660*/                   HADD2 R36, R56, -R36 ;
+        /*12670*/                   STL [R1+0x5e8], R9 ;
+        /*12680*/                   LDL R58, [R1+0x22c] ;
+        /*12690*/                   HADD2 R23, R57, R37 ;
+        /*126a0*/                   HMUL2 R23, R24.reuse, R23 ;
+        /*126b0*/                   LDL.LU R9, [R1+0x94] ;
+        /*126c0*/                   HMUL2 R19, R24, R19 ;
+        /*126d0*/                   HMUL2 R36, R15, R36 ;
+        /*126e0*/                   HMNMX2 R23, R23, -7, -7, !PT ;
+        /*126f0*/                   HADD2 R37, R57, -R37 ;
+        /*12700*/                   HMNMX2 R19, R19, -7, -7, !PT ;
+        /*12710*/                   HMNMX2 R23, R23, 7, 7, PT ;
+        /*12720*/                   HMUL2 R37, R15, R37 ;
+        /*12730*/                   HMNMX2 R36, R36, -7, -7, !PT ;
+        /*12740*/                   HMNMX2 R19, R19, 7, 7, PT ;
+        /*12750*/                   HADD2 R23, R23, R2.reuse ;
+        /*12760*/                   HMNMX2 R36, R36, 7, 7, PT ;
+        /*12770*/                   HMNMX2 R37, R37, -7, -7, !PT ;
+        /*12780*/                   HADD2 R19, R19, R2.reuse ;
+        /*12790*/                   PRMT R23, R23, 0x6240, R54 ;
+        /*127a0*/                   HADD2 R36, R36, R2.reuse ;
+        /*127b0*/                   HMNMX2 R37, R37, 7, 7, PT ;
+        /*127c0*/                   PRMT R19, R19, 0x6240, R25 ;
+; Location ./int.jl:529
+        /*127d0*/                   IMAD.SHL.U32 R23, R23, 0x10, RZ ;
+; Location /home/eschnett/.julia/packages/LLVM/OLMpi/src/interop/base.jl:38
+        /*127e0*/                   PRMT R25, R36, 0x6240, R34 ;
+        /*127f0*/                   HADD2 R37, R37, R2 ;
+        /*12800*/                   HADD2 R34, R53, R33 ;
+        /*12810*/                   HADD2 R36, R51, R31 ;
+        /*12820*/                   PRMT R35, R37, 0x6240, R35 ;
+        /*12830*/                   HMUL2 R34, R24.reuse, R34 ;
+        /*12840*/                   LOP3.LUT R23, R19, 0xf0f0f0f, R23, 0xe2, !PT ;
+        /*12850*/                   HMUL2 R36, R24, R36 ;
+        /*12860*/                   HADD2 R19, R52, R32 ;
+        /*12870*/                   HADD2 R37, R50, R30 ;
+        /*12880*/                   HMNMX2 R34, R34, -7, -7, !PT ;
+        /*12890*/                   HADD2 R32, R52, -R32 ;
+        /*128a0*/                   HMNMX2 R36, R36, -7, -7, !PT ;
+        /*128b0*/                   HADD2 R30, R50, -R30 ;
+        /*128c0*/                   HMUL2 R19, R24.reuse, R19 ;
+        /*128d0*/                   HMUL2 R37, R24, R37 ;
+        /*128e0*/                   HMNMX2 R34, R34, 7, 7, PT ;
+        /*128f0*/                   HMUL2 R32, R15.reuse, R32 ;
+        /*12900*/                   HMNMX2 R36, R36, 7, 7, PT ;
+        /*12910*/                   HMUL2 R30, R15, R30 ;
+        /*12920*/                   HMNMX2 R19, R19, -7, -7, !PT ;
+        /*12930*/                   HMNMX2 R37, R37, -7, -7, !PT ;
+        /*12940*/                   HADD2 R34, R34, R2.reuse ;
+        /*12950*/                   HMNMX2 R32, R32, -7, -7, !PT ;
+        /*12960*/                   HADD2 R36, R36, R2 ;
+        /*12970*/                   HMNMX2 R30, R30, -7, -7, !PT ;
+        /*12980*/                   HMNMX2 R19, R19, 7, 7, PT ;
+        /*12990*/                   HMNMX2 R37, R37, 7, 7, PT ;
+        /*129a0*/                   HMNMX2 R32, R32, 7, 7, PT ;
+        /*129b0*/                   HMNMX2 R30, R30, 7, 7, PT ;
+        /*129c0*/                   HADD2 R33, R53, -R33 ;
+        /*129d0*/                   PRMT R34, R34, 0x6240, R36 ;
+        /*129e0*/                   HADD2 R31, R51, -R31 ;
+        /*129f0*/                   HADD2 R19, R19, R2 ;
+        /*12a00*/                   HADD2 R37, R37, R2.reuse ;
+; Location ./int.jl:529
+        /*12a10*/                   IMAD.SHL.U32 R34, R34, 0x10, RZ ;
+; Location /home/eschnett/.julia/packages/LLVM/OLMpi/src/interop/base.jl:38
+        /*12a20*/                   HADD2 R32, R32, R2.reuse ;
+        /*12a30*/                   HADD2 R30, R30, R2 ;
+        /*12a40*/                   PRMT R19, R19, 0x6240, R37 ;
+        /*12a50*/                   HMUL2 R33, R15.reuse, R33 ;
+        /*12a60*/                   HMUL2 R31, R15, R31 ;
+; Location ./int.jl:529
+        /*12a70*/                   IMAD.SHL.U32 R35, R35, 0x10, RZ ;
+; Location /home/eschnett/.julia/packages/LLVM/OLMpi/src/interop/base.jl:38
+        /*12a80*/                   PRMT R30, R32, 0x6240, R30 ;
+        /*12a90*/                   HMNMX2 R33, R33, -7, -7, !PT ;
+        /*12aa0*/                   HMNMX2 R31, R31, -7, -7, !PT ;
+        /*12ab0*/                   LOP3.LUT R32, R19, 0xf0f0f0f, R34, 0xe2, !PT ;
+        /*12ac0*/                   HMUL2 R19, R3.reuse, R38 ;
+        /*12ad0*/                   HMUL2 R34, -R3, R39.reuse ;
+        /*12ae0*/                   HMNMX2 R33, R33, 7, 7, PT ;
+        /*12af0*/                   HFMA2 R39, R5, R39, R19 ;
+        /*12b00*/                   HMNMX2 R31, R31, 7, 7, PT ;
+        /*12b10*/                   LOP3.LUT R25, R25, 0xf0f0f0f, R35, 0xe2, !PT ;
+        /*12b20*/                   HADD2 R35, R47, R29 ;
+; Location /home/eschnett/.julia/packages/IndexSpaces/SkQyK/src/IndexSpaces.jl:1968
+        /*12b30*/                   IMAD.MOV.U32 R19, RZ, RZ, R16 ;
+; Location /home/eschnett/.julia/packages/LLVM/OLMpi/src/interop/base.jl:38
+        /*12b40*/                   HFMA2 R38, R5, R38, R34 ;
+        /*12b50*/                   HADD2 R33, R33, R2.reuse ;
+        /*12b60*/                   HADD2 R31, R31, R2 ;
+        /*12b70*/                   HMUL2 R35, R24, R35 ;
+; Location /home/eschnett/.julia/packages/IndexSpaces/SkQyK/src/IndexSpaces.jl:1968
+        /*12b80*/                   HMMA.16816.F16 R38, R16, R38, RZ ;
+; Location /home/eschnett/.julia/packages/LLVM/OLMpi/src/interop/base.jl:38
+        /*12b90*/                   PRMT R31, R33, 0x6240, R31 ;
+        /*12ba0*/                   HADD2 R33, R48, R26 ;
+        /*12bb0*/                   HMNMX2 R36, R35, -7, -7, !PT ;
+        /*12bc0*/                   HMUL2 R35, R3, R40 ;
+        /*12bd0*/                   HMUL2 R19, -R3, R41.reuse ;
+        /*12be0*/                   HMNMX2 R36, R36, 7, 7, PT ;
+        /*12bf0*/                   HFMA2 R41, R5.reuse, R41, R35 ;
+        /*12c00*/                   HFMA2 R40, R5, R40, R19 ;
+; Location /home/eschnett/.julia/packages/IndexSpaces/SkQyK/src/IndexSpaces.jl:1968
+        /*12c10*/                   IMAD.MOV.U32 R19, RZ, RZ, R16 ;
+; Location /home/eschnett/.julia/packages/LLVM/OLMpi/src/interop/base.jl:38
+        /*12c20*/                   HMUL2 R33, R24, R33 ;
+        /*12c30*/                   HADD2 R35, R36, R2 ;
+        /*12c40*/                   HMNMX2 R36, R33, -7, -7, !PT ;
+        /*12c50*/                   HADD2 R33, R46, R28 ;
+; Location /home/eschnett/.julia/packages/IndexSpaces/SkQyK/src/IndexSpaces.jl:1968
+        /*12c60*/                   HMMA.16816.F16 R40, R16, R40, RZ ;
+; Location /home/eschnett/.julia/packages/LLVM/OLMpi/src/interop/base.jl:38
+        /*12c70*/                   HADD2 R26, R48, -R26 ;
+        /*12c80*/                   HADD2 R28, R46, -R28 ;
+        /*12c90*/                   HADD2 R34, R49, R27 ;
+        /*12ca0*/                   HADD2 R29, R47, -R29 ;
+; Location ./int.jl:529
+        /*12cb0*/                   IMAD.SHL.U32 R31, R31, 0x10, RZ ;
+; Location /home/eschnett/.julia/packages/LLVM/OLMpi/src/interop/base.jl:38
+        /*12cc0*/                   HMUL2 R26, R15.reuse, R26 ;
+        /*12cd0*/                   HMNMX2 R36, R36, 7, 7, PT ;
+        /*12ce0*/                   HMUL2 R28, R15, R28 ;
 ; Location ./int.jl:373
-        /*112d0*/                   LOP3.LUT R23, R58, 0x88888888, RZ, 0x3c, !PT ;
-        /*112e0*/                   LDL.LU R58, [R1+0x5f4] ;
-; Location /home/eschnett/.julia/packages/LLVM/RpBog/src/interop/base.jl:38
-        /*112f0*/                   HFMA2 R35, -R0, R19, R35 ;
-        /*11300*/                   HMUL2 R26, R4, R34 ;
-        /*11310*/                   HFMA2 R35, R8, R59, R35 ;
-; Location /home/eschnett/.julia/packages/IndexSpaces/MMvQv/src/IndexSpaces.jl:1968
-        /*11320*/                   IMAD.MOV.U32 R19, RZ, RZ, R16 ;
-        /*11330*/                   LDL.LU R59, [R1+0x5f8] ;
-; Location /home/eschnett/.julia/packages/LLVM/RpBog/src/interop/base.jl:38
-        /*11340*/                   HMUL2 R27, -R4, R35.reuse ;
-        /*11350*/                   HFMA2 R35, R7.reuse, R35, R26 ;
-        /*11360*/                   LOP3.LUT R26, R23.reuse, 0xf000f, R48, 0xe2, !PT ;
-; Location /home/eschnett/.julia/packages/IndexSpaces/MMvQv/src/IndexSpaces.jl:1968
-        /*11370*/                   HMMA.16816.F16 R36, R16, R36, RZ ;
-; Location /home/eschnett/.julia/packages/LLVM/RpBog/src/interop/base.jl:38
-        /*11380*/                   LDS R11, [R11] ;
-        /*11390*/                   LDL.LU R12, [R1+0x144] ;
-        /*113a0*/                   LOP3.LUT R19, R23, 0xf000f0, R49, 0xe2, !PT ;
-        /*113b0*/                   HFMA2 R34, R7, R34, R27 ;
-        /*113c0*/                   LDL.LU R61, [R1+0x148] ;
-        /*113d0*/                   HADD2 R10, R19, -R6 ;
-        /*113e0*/                   HMUL2 R27, -R14, R10 ;
-        /*113f0*/                   HFMA2 R27, R13, R28, R27 ;
-        /*11400*/                   HFMA2 R27, -R0, R9, R27 ;
-        /*11410*/                   LDL.LU R9, [R1+0x5e8] ;
-        /*11420*/                   HADD2 R58, R26, -R2 ;
-        /*11430*/                   HMUL2 R26, -R14, R58 ;
-        /*11440*/                   LDL R59, [R1+0x1d0] ;
-        /*11450*/                   HFMA2 R26, R13, R55, R26 ;
-        /*11460*/                   STL [R1+0x50], R58 ;
-        /*11470*/                   HFMA2 R26, -R0, R60, R26 ;
-        /*11480*/                   LDL.LU R60, [R1+0x5e4] ;
-; Location ./int.jl:502
-        /*11490*/                   SHF.R.U32.HI R23, RZ, 0x8, R23 ;
-; Location /home/eschnett/.julia/packages/IndexSpaces/MMvQv/src/IndexSpaces.jl:1968
-        /*114a0*/                   IMAD.MOV.U32 R19, RZ, RZ, R16 ;
-; Location /home/eschnett/.julia/packages/LLVM/RpBog/src/interop/base.jl:38
-        /*114b0*/                   HFMA2 R33, R8, R57, R27 ;
-        /*114c0*/                   STL [R1+0x20c], R11 ;
-        /*114d0*/                   LDL.LU R58, [R1+0x5f0] ;
-        /*114e0*/                   LOP3.LUT R28, R23, 0xf000f, R48, 0xe2, !PT ;
-        /*114f0*/                   LOP3.LUT R23, R23, 0xf000f0, R49, 0xe2, !PT ;
-        /*11500*/                   HFMA2 R32, R8, R56, R26 ;
-; Location /home/eschnett/.julia/packages/IndexSpaces/MMvQv/src/IndexSpaces.jl:1968
-        /*11510*/                   HMMA.16816.F16 R34, R16, R34, RZ ;
-        /*11520*/                   LDL.LU R57, [R1+0x5e0] ;
-        /*11530*/                   LDL.LU R56, [R1+0x5dc] ;
-; Location /home/eschnett/.julia/packages/LLVM/RpBog/src/interop/base.jl:38
-        /*11540*/                   HMUL2 R19, R4, R32 ;
-        /*11550*/                   STL [R1+0x4c], R10 ;
-        /*11560*/                   HADD2 R9, R28, -R2 ;
-        /*11570*/                   LDL.LU R28, [R1+0x158] ;
-        /*11580*/                   HMUL2 R30, -R14, R9 ;
-        /*11590*/                   LDL.LU R55, [R1+0x5ec] ;
-        /*115a0*/                   HFMA2 R30, R13, R12, R30 ;
-        /*115b0*/                   LDL.LU R12, [R1+0x5d0] ;
-        /*115c0*/                   LDL R10, [R1+0x230] ;
-        /*115d0*/                   HADD2 R60, R23, -R6 ;
-        /*115e0*/                   HMUL2 R23, -R4, R33 ;
-        /*115f0*/                   HFMA2 R32, R7, R32, R23 ;
-        /*11600*/                   LDL R23, [R1+0xec] ;
-        /*11610*/                   HMUL2 R31, -R14, R60 ;
-        /*11620*/                   STL [R1+0x3c], R60 ;
-        /*11630*/                   HFMA2 R33, R7, R33, R19 ;
-        /*11640*/                   LDL R19, [R1+0x1cc] ;
-        /*11650*/                   LDL R58, [R1+0xe4] ;
-        /*11660*/                   LDL.LU R60, [R1+0x5d4] ;
-        /*11670*/                   HFMA2 R30, -R0, R59, R30 ;
-        /*11680*/                   LDL.LU R59, [R1+0x5c8] ;
-        /*11690*/                   HFMA2 R31, R13, R61, R31 ;
-        /*116a0*/                   LDL.LU R61, [R1+0x5cc] ;
-        /*116b0*/                   LDL R12, [R1+0x1e4] ;
-        /*116c0*/                   STL [R1+0x48], R9 ;
-        /*116d0*/                   LDL R57, [R1+0xe8] ;
-        /*116e0*/                   LDL R56, [R1+0xf0] ;
-        /*116f0*/                   LDL.LU R9, [R1+0x5d8] ;
-        /*11700*/                   LDS R10, [R10] ;
-        /*11710*/                   HFMA2 R30, R8, R23, R30 ;
+        /*12cf0*/                   LOP3.LUT R23, R23, 0x88888888, RZ, 0x3c, !PT ;
+; Location /home/eschnett/.julia/packages/LLVM/OLMpi/src/interop/base.jl:38
+        /*12d00*/                   HADD2 R27, R49, -R27 ;
+        /*12d10*/                   HMNMX2 R26, R26, -7, -7, !PT ;
+        /*12d20*/                   HMUL2 R29, R15.reuse, R29 ;
+        /*12d30*/                   HMNMX2 R28, R28, -7, -7, !PT ;
+        /*12d40*/                   HMUL2 R27, R15, R27 ;
+        /*12d50*/                   HMNMX2 R26, R26, 7, 7, PT ;
+        /*12d60*/                   HADD2 R19, R44, R38 ;
+        /*12d70*/                   HMNMX2 R28, R28, 7, 7, PT ;
+        /*12d80*/                   HMUL2 R33, R24, R33 ;
+        /*12d90*/                   HMNMX2 R27, R27, -7, -7, !PT ;
+        /*12da0*/                   LDL R48, [R1+0x1f4] ;
+        /*12db0*/                   HMNMX2 R29, R29, -7, -7, !PT ;
+        /*12dc0*/                   HADD2 R26, R26, R2.reuse ;
+        /*12dd0*/                   HMNMX2 R27, R27, 7, 7, PT ;
+        /*12de0*/                   HADD2 R28, R28, R2 ;
+        /*12df0*/                   HMNMX2 R29, R29, 7, 7, PT ;
+        /*12e00*/                   LOP3.LUT R30, R30, 0xf0f0f0f, R31, 0xe2, !PT ;
+        /*12e10*/                   HADD2 R27, R27, R2.reuse ;
+        /*12e20*/                   PRMT R26, R26, 0x6240, R28 ;
+        /*12e30*/                   HADD2 R29, R29, R2 ;
 ; Location ./int.jl:373
-        /*11720*/                   LOP3.LUT R23, R11, 0x88888888, RZ, 0x3c, !PT ;
-        /*11730*/                   LDL.LU R11, [R1+0x5c0] ;
-; Location /home/eschnett/.julia/packages/LLVM/RpBog/src/interop/base.jl:38
-        /*11740*/                   HFMA2 R31, -R0, R19, R31 ;
-        /*11750*/                   LDL.LU R60, [R1+0x154] ;
-        /*11760*/                   HFMA2 R31, R8, R58, R31 ;
-        /*11770*/                   LDL.LU R58, [R1+0x5c4] ;
-        /*11780*/                   HMUL2 R26, -R4.reuse, R31 ;
-        /*11790*/                   HMUL2 R27, R4, R30.reuse ;
-        /*117a0*/                   LDL R59, [R1+0x1dc] ;
-        /*117b0*/                   HFMA2 R30, R7, R30, R26 ;
-        /*117c0*/                   LOP3.LUT R26, R23, 0xf000f, R48, 0xe2, !PT ;
-        /*117d0*/                   LDL.LU R61, [R1+0x164] ;
-        /*117e0*/                   HADD2 R11, R26, -R2 ;
-        /*117f0*/                   HMUL2 R26, -R14, R11 ;
-        /*11800*/                   STL [R1+0x58], R11 ;
-        /*11810*/                   HFMA2 R26, R13, R60, R26 ;
-        /*11820*/                   LDL.LU R60, [R1+0x5b8] ;
-        /*11830*/                   LDL.LU R11, [R1+0x5bc] ;
-        /*11840*/                   HFMA2 R26, -R0, R12, R26 ;
-        /*11850*/                   LDL.LU R12, [R1+0x5b0] ;
-        /*11860*/                   LDL.LU R58, [R1+0x168] ;
-; Location /home/eschnett/.julia/packages/IndexSpaces/MMvQv/src/IndexSpaces.jl:1968
-        /*11870*/                   IMAD.MOV.U32 R19, RZ, RZ, R16 ;
-        /*11880*/                   HMMA.16816.F16 R32, R16, R32, RZ ;
-; Location /home/eschnett/.julia/packages/LLVM/RpBog/src/interop/base.jl:38
-        /*11890*/                   LOP3.LUT R19, R23, 0xf000f0, R49, 0xe2, !PT ;
-        /*118a0*/                   HFMA2 R31, R7, R31, R27 ;
-        /*118b0*/                   HADD2 R9, R19, -R6 ;
-; Location ./int.jl:502
-        /*118c0*/                   SHF.R.U32.HI R23, RZ, 0x8, R23 ;
-; Location /home/eschnett/.julia/packages/LLVM/RpBog/src/interop/base.jl:38
-        /*118d0*/                   HMUL2 R27, -R14, R9 ;
-        /*118e0*/                   HFMA2 R27, R13, R28, R27 ;
-        /*118f0*/                   LOP3.LUT R28, R23.reuse, 0xf000f, R48, 0xe2, !PT ;
-        /*11900*/                   LOP3.LUT R23, R23, 0xf000f0, R49, 0xe2, !PT ;
-        /*11910*/                   HFMA2 R27, -R0, R59, R27 ;
-        /*11920*/                   LDL.LU R59, [R1+0x5b4] ;
-        /*11930*/                   HFMA2 R29, R8, R57, R27 ;
-        /*11940*/                   LDL R11, [R1+0xb0] ;
-        /*11950*/                   HADD2 R12, R23, -R6 ;
-; Location /home/eschnett/.julia/packages/IndexSpaces/MMvQv/src/IndexSpaces.jl:1968
-        /*11960*/                   IMAD.MOV.U32 R19, RZ, RZ, R16 ;
-; Location /home/eschnett/.julia/packages/LLVM/RpBog/src/interop/base.jl:38
-        /*11970*/                   HADD2 R60, R28, -R2 ;
-        /*11980*/                   STL [R1+0x234], R10 ;
-        /*11990*/                   HMUL2 R27, -R14, R12 ;
-        /*119a0*/                   HMUL2 R39, -R14, R60 ;
-        /*119b0*/                   STL [R1+0x54], R9 ;
-        /*119c0*/                   HFMA2 R27, R13, R58, R27 ;
-        /*119d0*/                   LDL.LU R58, [R1+0x598] ;
-        /*119e0*/                   HFMA2 R39, R13, R61, R39 ;
-        /*119f0*/                   LDL.LU R61, [R1+0x59c] ;
-        /*11a00*/                   STL [R1+0x40], R12 ;
-        /*11a10*/                   HFMA2 R28, R8, R56, R26 ;
-        /*11a20*/                   HMUL2 R23, -R4, R29 ;
-; Location /home/eschnett/.julia/packages/IndexSpaces/MMvQv/src/IndexSpaces.jl:1968
-        /*11a30*/                   HMMA.16816.F16 R30, R16, R30, RZ ;
-        /*11a40*/                   LDL R26, [R1+0x1e8] ;
-; Location /home/eschnett/.julia/packages/LLVM/RpBog/src/interop/base.jl:38
-        /*11a50*/                   HFMA2 R27, -R0, R38, R27 ;
-        /*11a60*/                   LDL R59, [R1+0xc0] ;
-        /*11a70*/                   LDL.LU R12, [R1+0x5a0] ;
-        /*11a80*/                   HMUL2 R19, R4, R28.reuse ;
-        /*11a90*/                   HFMA2 R28, R7, R28, R23 ;
+        /*12e40*/                   LOP3.LUT R32, R32, 0x88888888, RZ, 0x3c, !PT ;
+; Location /home/eschnett/.julia/packages/LLVM/OLMpi/src/interop/base.jl:38
+        /*12e50*/                   HADD2 R28, R45, R39 ;
+        /*12e60*/                   LDL R49, [R1+0x1f0] ;
+        /*12e70*/                   HADD2 R31, R43, R41 ;
+        /*12e80*/                   HMUL2 R34, R24.reuse, R34 ;
+        /*12e90*/                   PRMT R27, R27, 0x6240, R29 ;
+        /*12ea0*/                   HMUL2 R28, R24, R28 ;
+        /*12eb0*/                   HMUL2 R31, R24, R31 ;
+        /*12ec0*/                   HADD2 R29, R42, R40 ;
+        /*12ed0*/                   HMNMX2 R34, R34, -7, -7, !PT ;
+        /*12ee0*/                   HMUL2 R19, R24, R19 ;
+        /*12ef0*/                   HMNMX2 R28, R28, -7, -7, !PT ;
+        /*12f00*/                   HMUL2 R29, R24, R29 ;
+        /*12f10*/                   HMNMX2 R31, R31, -7, -7, !PT ;
+        /*12f20*/                   HMNMX2 R34, R34, 7, 7, PT ;
+        /*12f30*/                   HMNMX2 R28, R28, 7, 7, PT ;
+        /*12f40*/                   HMNMX2 R31, R31, 7, 7, PT ;
+        /*12f50*/                   HMNMX2 R33, R33, -7, -7, !PT ;
+        /*12f60*/                   HMNMX2 R19, R19, -7, -7, !PT ;
+        /*12f70*/                   HMNMX2 R29, R29, -7, -7, !PT ;
+        /*12f80*/                   HADD2 R34, R34, R2.reuse ;
+        /*12f90*/                   HMNMX2 R33, R33, 7, 7, PT ;
+        /*12fa0*/                   HADD2 R28, R28, R2.reuse ;
+        /*12fb0*/                   HMNMX2 R19, R19, 7, 7, PT ;
+        /*12fc0*/                   HADD2 R31, R31, R2.reuse ;
+        /*12fd0*/                   HMNMX2 R29, R29, 7, 7, PT ;
+        /*12fe0*/                   HADD2 R36, R36, R2.reuse ;
+        /*12ff0*/                   PRMT R34, R34, 0x6240, R35 ;
+        /*13000*/                   HADD2 R33, R33, R2.reuse ;
+        /*13010*/                   PRMT R28, R28, 0x6240, R31 ;
+        /*13020*/                   HADD2 R19, R19, R2 ;
+        /*13030*/                   HADD2 R29, R29, R2 ;
+; Location ./int.jl:529
+        /*13040*/                   IMAD.SHL.U32 R34, R34, 0x10, RZ ;
+; Location /home/eschnett/.julia/packages/LLVM/OLMpi/src/interop/base.jl:38
+        /*13050*/                   PRMT R33, R36, 0x6240, R33 ;
+; Location ./int.jl:529
+        /*13060*/                   IMAD.SHL.U32 R28, R28, 0x10, RZ ;
+; Location /home/eschnett/.julia/packages/LLVM/OLMpi/src/interop/base.jl:38
+        /*13070*/                   PRMT R19, R19, 0x6240, R29 ;
+        /*13080*/                   LOP3.LUT R33, R33, 0xf0f0f0f, R34, 0xe2, !PT ;
+        /*13090*/                   LOP3.LUT R19, R19, 0xf0f0f0f, R28, 0xe2, !PT ;
 ; Location ./int.jl:373
-        /*11aa0*/                   LOP3.LUT R23, R10, 0x88888888, RZ, 0x3c, !PT ;
-        /*11ab0*/                   STL [R1+0x44], R60 ;
-        /*11ac0*/                   LDL.LU R10, [R1+0x594] ;
-        /*11ad0*/                   LDL R9, [R1+0x224] ;
-        /*11ae0*/                   LDL.LU R60, [R1+0x5a4] ;
-        /*11af0*/                   LDL.LU R56, [R1+0x5a8] ;
-        /*11b00*/                   LDL.LU R57, [R1+0x5ac] ;
-; Location /home/eschnett/.julia/packages/LLVM/RpBog/src/interop/base.jl:38
-        /*11b10*/                   HFMA2 R27, R8, R11, R27 ;
-        /*11b20*/                   LDL.LU R11, [R1+0x590] ;
-        /*11b30*/                   LDL.LU R58, [R1+0x134] ;
-        /*11b40*/                   LDL R61, [R1+0x1d8] ;
-        /*11b50*/                   LDL R12, [R1+0x128] ;
-        /*11b60*/                   LOP3.LUT R38, R23.reuse, 0xf000f, R48, 0xe2, !PT ;
-        /*11b70*/                   HFMA2 R39, -R0, R26, R39 ;
-        /*11b80*/                   LOP3.LUT R26, R23, 0xf000f0, R49, 0xe2, !PT ;
-        /*11b90*/                   HFMA2 R29, R7, R29, R19 ;
-; Location /home/eschnett/.julia/packages/IndexSpaces/MMvQv/src/IndexSpaces.jl:1968
-        /*11ba0*/                   IMAD.MOV.U32 R19, RZ, RZ, R16 ;
-; Location /home/eschnett/.julia/packages/LLVM/RpBog/src/interop/base.jl:38
-        /*11bb0*/                   HADD2 R10, R38, -R2 ;
-        /*11bc0*/                   HFMA2 R39, R8, R59, R39 ;
-        /*11bd0*/                   HMUL2 R40, -R4.reuse, R27 ;
-; Location /home/eschnett/.julia/packages/IndexSpaces/MMvQv/src/IndexSpaces.jl:1968
-        /*11be0*/                   HMMA.16816.F16 R28, R16, R28, RZ ;
-        /*11bf0*/                   LDL.LU R59, [R1+0x58c] ;
-        /*11c00*/                   LDL R60, [R1+0x124] ;
-; Location /home/eschnett/.julia/packages/LLVM/RpBog/src/interop/base.jl:38
-        /*11c10*/                   HMUL2 R19, R4, R39 ;
-        /*11c20*/                   LDS R9, [R9] ;
-        /*11c30*/                   HFMA2 R27, R7, R27, R19 ;
-        /*11c40*/                   LDL R19, [R1+0x1d4] ;
-        /*11c50*/                   HADD2 R11, R26, -R6 ;
-        /*11c60*/                   IMAD.MOV.U32 R26, RZ, RZ, R10 ;
-        /*11c70*/                   HMUL2 R38, -R14, R26 ;
-        /*11c80*/                   HFMA2 R26, R7, R39, R40 ;
-        /*11c90*/                   LDL.LU R40, [R1+0x130] ;
-        /*11ca0*/                   HFMA2 R38, R13, R58, R38 ;
-        /*11cb0*/                   LDL.LU R58, [R1+0x580] ;
-        /*11cc0*/                   HFMA2 R38, -R0, R61, R38 ;
-        /*11cd0*/                   LDL.LU R61, [R1+0x57c] ;
-        /*11ce0*/                   HMUL2 R39, -R14, R11 ;
-        /*11cf0*/                   STL [R1+0x94], R11 ;
-        /*11d00*/                   LDL.LU R11, [R1+0x584] ;
-        /*11d10*/                   HFMA2 R38, R8, R12, R38 ;
-        /*11d20*/                   LDL.LU R12, [R1+0x574] ;
-; Location ./int.jl:502
-        /*11d30*/                   SHF.R.U32.HI R23, RZ, 0x8, R23 ;
-        /*11d40*/                   LDL.LU R59, [R1+0xf4] ;
-; Location /home/eschnett/.julia/packages/LLVM/RpBog/src/interop/base.jl:38
-        /*11d50*/                   HFMA2 R39, R13, R40, R39 ;
-        /*11d60*/                   LOP3.LUT R40, R23, 0xf000f0, R49, 0xe2, !PT ;
-        /*11d70*/                   HFMA2 R39, -R0, R19, R39 ;
-; Location /home/eschnett/.julia/packages/IndexSpaces/MMvQv/src/IndexSpaces.jl:1968
-        /*11d80*/                   IMAD.MOV.U32 R19, RZ, RZ, R16 ;
-        /*11d90*/                   LDL R58, [R1+0x1c4] ;
-; Location /home/eschnett/.julia/packages/LLVM/RpBog/src/interop/base.jl:38
-        /*11da0*/                   HFMA2 R39, R8, R60, R39 ;
-        /*11db0*/                   HADD2 R61, R40, -R6 ;
-        /*11dc0*/                   LDL R11, [R1+0xf8] ;
-        /*11dd0*/                   HMUL2 R40, -R4.reuse, R39 ;
-; Location /home/eschnett/.julia/packages/IndexSpaces/MMvQv/src/IndexSpaces.jl:1968
-        /*11de0*/                   HMMA.16816.F16 R26, R16, R26, RZ ;
-        /*11df0*/                   LDL R12, [R1+0x108] ;
-; Location /home/eschnett/.julia/packages/LLVM/RpBog/src/interop/base.jl:38
-        /*11e00*/                   HMUL2 R19, R4, R38 ;
-        /*11e10*/                   HFMA2 R38, R7, R38, R40 ;
-        /*11e20*/                   LOP3.LUT R23, R23, 0xf000f, R48, 0xe2, !PT ;
-        /*11e30*/                   LDL.LU R40, [R1+0x110] ;
-        /*11e40*/                   HMUL2 R41, -R14, R61 ;
-        /*11e50*/                   HADD2 R23, R23, -R2 ;
-        /*11e60*/                   STL [R1+0x98], R10 ;
-        /*11e70*/                   HFMA2 R41, R13, R59, R41 ;
-        /*11e80*/                   LDL.LU R60, [R1+0x578] ;
-        /*11e90*/                   HMUL2 R42, -R14, R23 ;
-        /*11ea0*/                   STL [R1+0x78], R23 ;
-        /*11eb0*/                   LDL.LU R10, [R1+0x588] ;
-        /*11ec0*/                   STL [R1+0x90], R61 ;
-        /*11ed0*/                   LDL.LU R59, [R1+0x56c] ;
-        /*11ee0*/                   HFMA2 R39, R7, R39, R19 ;
-        /*11ef0*/                   STL [R1+0x23c], R9 ;
-        /*11f00*/                   STL [R1+0x478], R8 ;
-        /*11f10*/                   STL [R1+0x4a4], R8 ;
-        /*11f20*/                   STL [R1+0x484], R0 ;
-        /*11f30*/                   STL [R1+0x4a0], R0 ;
-        /*11f40*/                   LDL.LU R14, [R1+0x24] ;
-        /*11f50*/                   HFMA2 R41, -R0, R58, R41 ;
-        /*11f60*/                   HFMA2 R42, R13, R40, R42 ;
+        /*130a0*/                   LOP3.LUT R33, R33, 0x88888888, RZ, 0x3c, !PT ;
+; Location /home/eschnett/.julia/packages/LLVM/OLMpi/src/interop/base.jl:38
+        /*130b0*/                   STS [R59], R23 ;
 ; Location ./int.jl:373
-        /*11f70*/                   LOP3.LUT R23, R9, 0x88888888, RZ, 0x3c, !PT ;
-; Location /home/eschnett/.julia/packages/LLVM/RpBog/src/interop/base.jl:38
-        /*11f80*/                   HFMA2 R41, R8, R11, R41 ;
-        /*11f90*/                   LDL.LU R61, [R1+0x570] ;
-        /*11fa0*/                   HFMA2 R42, -R0, R43, R42 ;
-        /*11fb0*/                   LDL.LU R11, [R1+0x560] ;
-        /*11fc0*/                   HFMA2 R42, R8, R12, R42 ;
-        /*11fd0*/                   LDL.LU R12, [R1+0x55c] ;
-        /*11fe0*/                   LOP3.LUT R40, R23, 0xf000f, R48, 0xe2, !PT ;
-        /*11ff0*/                   LDL.LU R58, [R1+0x564] ;
-        /*12000*/                   LDL.LU R10, [R1+0xe0] ;
-; Location /home/eschnett/.julia/packages/IndexSpaces/MMvQv/src/IndexSpaces.jl:1968
-        /*12010*/                   IMAD.MOV.U32 R19, RZ, RZ, R16 ;
-; Location /home/eschnett/.julia/packages/LLVM/RpBog/src/interop/base.jl:38
-        /*12020*/                   LOP3.LUT R43, R23, 0xf000f0, R49, 0xe2, !PT ;
-        /*12030*/                   LDL.LU R60, [R1+0xdc] ;
-        /*12040*/                   LDL.LU R9, [R1+0x568] ;
-        /*12050*/                   LDL R59, [R1+0x100] ;
-        /*12060*/                   LDL R8, [R1+0x1a4] ;
-        /*12070*/                   LDL R13, [R1+0x1a8] ;
-        /*12080*/                   LDL R0, [R1+0x19c] ;
-        /*12090*/                   LDL R61, [R1+0x1b4] ;
-        /*120a0*/                   HADD2 R11, R40, -R2 ;
-        /*120b0*/                   HMUL2 R56, -R12, R11 ;
-        /*120c0*/                   STL [R1+0x88], R11 ;
-        /*120d0*/                   LDL R58, [R1+0x104] ;
-        /*120e0*/                   LDL.LU R11, [R1+0x558] ;
-; Location /home/eschnett/.julia/packages/IndexSpaces/MMvQv/src/IndexSpaces.jl:1968
-        /*120f0*/                   HMMA.16816.F16 R38, R16, R38, RZ ;
-; Location /home/eschnett/.julia/packages/LLVM/RpBog/src/interop/base.jl:38
-        /*12100*/                   HADD2 R53, R43, -R6 ;
-        /*12110*/                   HMUL2 R43, R4, R42 ;
-        /*12120*/                   HMUL2 R19, -R4, R41 ;
-        /*12130*/                   HFMA2 R42, R7, R42, R19 ;
-        /*12140*/                   LDL R19, [R1+0x1b0] ;
-        /*12150*/                   HFMA2 R56, R11, R10, R56 ;
-        /*12160*/                   LDL.LU R10, [R1+0x554] ;
-        /*12170*/                   HMUL2 R57, -R12, R53 ;
-        /*12180*/                   HFMA2 R57, R11, R60, R57 ;
-        /*12190*/                   HFMA2 R43, R7, R41, R43 ;
-; Location ./int.jl:502
-        /*121a0*/                   SHF.R.U32.HI R23, RZ, 0x8, R23 ;
-        /*121b0*/                   LDL.LU R60, [R1+0x550] ;
-; Location /home/eschnett/.julia/packages/LLVM/RpBog/src/interop/base.jl:38
-        /*121c0*/                   HFMA2 R57, -R10.reuse, R19, R57 ;
-; Location /home/eschnett/.julia/packages/IndexSpaces/MMvQv/src/IndexSpaces.jl:1968
-        /*121d0*/                   IMAD.MOV.U32 R19, RZ, RZ, R16 ;
-; Location /home/eschnett/.julia/packages/LLVM/RpBog/src/interop/base.jl:38
-        /*121e0*/                   HFMA2 R56, -R10, R61, R56 ;
-        /*121f0*/                   HFMA2 R57, R9.reuse, R59, R57 ;
-        /*12200*/                   STL [R1+0x74], R53 ;
-        /*12210*/                   HFMA2 R56, R9, R58, R56 ;
-; Location /home/eschnett/.julia/packages/IndexSpaces/MMvQv/src/IndexSpaces.jl:1968
-        /*12220*/                   HMMA.16816.F16 R42, R16, R42, RZ ;
-; Location /home/eschnett/.julia/packages/LLVM/RpBog/src/interop/base.jl:38
-        /*12230*/                   HMUL2 R40, -R4.reuse, R57.reuse ;
-        /*12240*/                   LDL.LU R58, [R1+0x544] ;
-        /*12250*/                   LDL R60, [R1+0xac] ;
-        /*12260*/                   HMUL2 R19, R4, R56.reuse ;
-        /*12270*/                   HFMA2 R56, R7.reuse, R56, R40 ;
-        /*12280*/                   LDL R53, [R1+0x228] ;
-        /*12290*/                   HFMA2 R57, R7, R57, R19 ;
-; Location /home/eschnett/.julia/packages/IndexSpaces/MMvQv/src/IndexSpaces.jl:1968
-        /*122a0*/                   IMAD.MOV.U32 R19, RZ, RZ, R16 ;
-        /*122b0*/                   LDL R40, [R1+0xd0] ;
-        /*122c0*/                   LDL.LU R61, [R1+0x54c] ;
-        /*122d0*/                   HMMA.16816.F16 R56, R16, R56, RZ ;
-        /*122e0*/                   LDL.LU R59, [R1+0x548] ;
-; Location /home/eschnett/.julia/packages/LLVM/RpBog/src/interop/base.jl:38
-        /*122f0*/                   LOP3.LUT R19, R23, 0xf000f0, R49, 0xe2, !PT ;
-        /*12300*/                   HADD2 R54, R19, -R6 ;
-        /*12310*/                   HMUL2 R55, -R12, R54 ;
-        /*12320*/                   STL [R1+0x5c], R54 ;
-        /*12330*/                   LDL.LU R54, [R1+0x540] ;
-        /*12340*/                   LOP3.LUT R23, R23, 0xf000f, R48, 0xe2, !PT ;
-        /*12350*/                   HADD2 R47, R23, -R2 ;
-        /*12360*/                   LDL R58, [R1+0x1bc] ;
-        /*12370*/                   LDS R53, [R53] ;
-        /*12380*/                   LDL.LU R61, [R1+0xb8] ;
-        /*12390*/                   LDL R59, [R1+0x12c] ;
-        /*123a0*/                   HMUL2 R54, -R12, R47 ;
-        /*123b0*/                   HFMA2 R54, R11.reuse, R3, R54 ;
-        /*123c0*/                   HFMA2 R55, R11, R5, R55 ;
-        /*123d0*/                   LDL.LU R3, [R1+0x534] ;
-        /*123e0*/                   HFMA2 R54, -R10, R50, R54 ;
-        /*123f0*/                   LDL.LU R50, [R1+0x52c] ;
-        /*12400*/                   HFMA2 R55, -R10, R51, R55 ;
-        /*12410*/                   HFMA2 R54, R9.reuse, R40, R54 ;
-        /*12420*/                   LDL.LU R51, [R1+0x530] ;
-        /*12430*/                   HFMA2 R55, R9, R60, R55 ;
-        /*12440*/                   HMUL2 R19, R4.reuse, R54.reuse ;
-        /*12450*/                   LDL.LU R60, [R1+0x528] ;
-        /*12460*/                   HMUL2 R23, -R4, R55.reuse ;
-        /*12470*/                   HFMA2 R55, R7.reuse, R55, R19 ;
-; Location /home/eschnett/.julia/packages/IndexSpaces/MMvQv/src/IndexSpaces.jl:1968
-        /*12480*/                   IMAD.MOV.U32 R19, RZ, RZ, R16 ;
-; Location /home/eschnett/.julia/packages/LLVM/RpBog/src/interop/base.jl:38
-        /*12490*/                   HFMA2 R54, R7, R54, R23 ;
+        /*130c0*/                   LOP3.LUT R19, R19, 0x88888888, RZ, 0x3c, !PT ;
+; Location /home/eschnett/.julia/packages/LLVM/OLMpi/src/interop/base.jl:38
+        /*130d0*/                   STS [R8], R32 ;
+        /*130e0*/                   STS [R0], R33 ;
+        /*130f0*/                   STS [R13], R19 ;
+        /*13100*/                   LDL R23, [R1+0x210] ;
 ; Location ./int.jl:373
-        /*124a0*/                   LOP3.LUT R23, R53, 0x88888888, RZ, 0x3c, !PT ;
-        /*124b0*/                   STL [R1+0x240], R53 ;
-        /*124c0*/                   LDL.LU R5, [R1+0x538] ;
-; Location /home/eschnett/.julia/packages/IndexSpaces/MMvQv/src/IndexSpaces.jl:1968
-        /*124d0*/                   HMMA.16816.F16 R54, R16, R54, RZ ;
-; Location /home/eschnett/.julia/packages/LLVM/RpBog/src/interop/base.jl:38
-        /*124e0*/                   LOP3.LUT R40, R23, 0xf000f, R48, 0xe2, !PT ;
-        /*124f0*/                   LDL R53, [R1+0x21c] ;
-        /*12500*/                   LOP3.LUT R19, R23, 0xf000f0, R49, 0xe2, !PT ;
-        /*12510*/                   LDL.LU R3, [R1+0xa0] ;
-        /*12520*/                   HADD2 R50, R19, -R6 ;
-        /*12530*/                   HMUL2 R41, -R12, R50 ;
-        /*12540*/                   LDL.LU R51, [R1+0xa4] ;
-        /*12550*/                   HFMA2 R41, R11, R52, R41 ;
-        /*12560*/                   HADD2 R60, R40, -R2 ;
-        /*12570*/                   STL [R1+0x8c], R50 ;
-        /*12580*/                   HFMA2 R41, -R10, R58, R41 ;
-        /*12590*/                   LDL.LU R58, [R1+0x514] ;
-        /*125a0*/                   HMUL2 R40, -R12, R60 ;
-        /*125b0*/                   LDL.LU R52, [R1+0x520] ;
-        /*125c0*/                   HFMA2 R40, R11, R61, R40 ;
-        /*125d0*/                   LDL.LU R50, [R1+0x524] ;
-        /*125e0*/                   LDL.LU R61, [R1+0x518] ;
-        /*125f0*/                   LDS R53, [R53] ;
-        /*12600*/                   HFMA2 R40, -R10, R58, R40 ;
-        /*12610*/                   LDL.LU R58, [R1+0x510] ;
-        /*12620*/                   HFMA2 R41, R9, R59, R41 ;
-; Location ./int.jl:502
-        /*12630*/                   SHF.R.U32.HI R23, RZ, 0x8, R23 ;
-        /*12640*/                   LDL R52, [R1+0x198] ;
-; Location /home/eschnett/.julia/packages/LLVM/RpBog/src/interop/base.jl:38
-        /*12650*/                   HMUL2 R44, -R4, R41 ;
-        /*12660*/                   LDL R50, [R1+0x194] ;
-        /*12670*/                   HFMA2 R40, R9, R58, R40 ;
-        /*12680*/                   HMUL2 R19, R4, R40.reuse ;
-        /*12690*/                   HFMA2 R40, R7.reuse, R40, R44 ;
-        /*126a0*/                   HFMA2 R41, R7, R41, R19 ;
-; Location /home/eschnett/.julia/packages/IndexSpaces/MMvQv/src/IndexSpaces.jl:1968
-        /*126b0*/                   IMAD.MOV.U32 R19, RZ, RZ, R16 ;
-        /*126c0*/                   HMMA.16816.F16 R58, R16, R40, RZ ;
-; Location /home/eschnett/.julia/packages/LLVM/RpBog/src/interop/base.jl:38
-        /*126d0*/                   LOP3.LUT R19, R23, 0xf000f0, R49, 0xe2, !PT ;
-        /*126e0*/                   HADD2 R61, R19, -R6 ;
-        /*126f0*/                   HMUL2 R41, -R12, R61 ;
-        /*12700*/                   STL [R1+0x70], R61 ;
-        /*12710*/                   LDL.LU R61, [R1+0x50c] ;
-        /*12720*/                   HFMA2 R41, R11, R22, R41 ;
-        /*12730*/                   STL [R1+0x84], R60 ;
-        /*12740*/                   HFMA2 R41, -R10, R50, R41 ;
-        /*12750*/                   LDL.LU R50, [R1+0x4fc] ;
-        /*12760*/                   LOP3.LUT R23, R23, 0xf000f, R48, 0xe2, !PT ;
-        /*12770*/                   STL [R1+0x60], R47 ;
-        /*12780*/                   LDL.LU R60, [R1+0x51c] ;
-        /*12790*/                   HADD2 R5, R23, -R2 ;
-        /*127a0*/                   STL [R1+0x244], R53 ;
-        /*127b0*/                   HMUL2 R40, -R12, R5 ;
-        /*127c0*/                   HFMA2 R41, R9, R20, R41 ;
-        /*127d0*/                   LDL.LU R47, [R1+0x53c] ;
-        /*127e0*/                   HFMA2 R40, R11, R3, R40 ;
-        /*127f0*/                   HMUL2 R23, -R4, R41 ;
-        /*12800*/                   LDL.LU R3, [R1+0x500] ;
-        /*12810*/                   HFMA2 R40, -R10, R52, R40 ;
-        /*12820*/                   LDL.LU R52, [R1+0x4f8] ;
-        /*12830*/                   HFMA2 R40, R9, R21, R40 ;
-        /*12840*/                   LDL.LU R22, [R1+0x508] ;
-        /*12850*/                   LDL R61, [R1+0x1a0] ;
-        /*12860*/                   HMUL2 R19, R4, R40.reuse ;
-        /*12870*/                   HFMA2 R40, R7.reuse, R40, R23 ;
-        /*12880*/                   HFMA2 R41, R7, R41, R19 ;
-; Location /home/eschnett/.julia/packages/IndexSpaces/MMvQv/src/IndexSpaces.jl:1968
-        /*12890*/                   IMAD.MOV.U32 R19, RZ, RZ, R16 ;
+        /*13110*/                   LOP3.LUT R25, R25, 0x88888888, RZ, 0x3c, !PT ;
+        /*13120*/                   LDL.LU R0, [R1+0x5fc] ;
+        /*13130*/                   LDL R19, [R1+0x1f8] ;
+        /*13140*/                   LDL.LU R13, [R1+0x5f8] ;
+; Location /home/eschnett/.julia/packages/LLVM/OLMpi/src/interop/base.jl:38
+        /*13150*/                   STS [R14], R25 ;
+        /*13160*/                   HADD2 R39, R45, -R39 ;
+        /*13170*/                   HADD2 R41, R43, -R41 ;
+        /*13180*/                   HADD2 R38, R44, -R38 ;
+; Location ./int.jl:529
+        /*13190*/                   IMAD.SHL.U32 R27, R27, 0x10, RZ ;
+; Location /home/eschnett/.julia/packages/LLVM/OLMpi/src/interop/base.jl:38
+        /*131a0*/                   HADD2 R40, R42, -R40 ;
 ; Location ./int.jl:373
-        /*128a0*/                   LOP3.LUT R23, R53, 0x88888888, RZ, 0x3c, !PT ;
-        /*128b0*/                   LDL R53, [R1+0x214] ;
-; Location /home/eschnett/.julia/packages/IndexSpaces/MMvQv/src/IndexSpaces.jl:1968
-        /*128c0*/                   HMMA.16816.F16 R20, R16, R40, RZ ;
-        /*128d0*/                   LDL.LU R60, [R1+0xa8] ;
-; Location /home/eschnett/.julia/packages/LLVM/RpBog/src/interop/base.jl:38
-        /*128e0*/                   LOP3.LUT R19, R23, 0xf000f0, R49, 0xe2, !PT ;
-        /*128f0*/                   LDL R47, [R1+0x140] ;
-        /*12900*/                   HADD2 R50, R19, -R6 ;
-        /*12910*/                   LDL.LU R3, [R1+0x6c] ;
-        /*12920*/                   HMUL2 R41, -R12, R50 ;
-        /*12930*/                   HFMA2 R41, R11, R51, R41 ;
-        /*12940*/                   STL [R1+0xa0], R50 ;
-        /*12950*/                   LDL.LU R51, [R1+0x4e4] ;
-        /*12960*/                   LDL.LU R50, [R1+0x4e8] ;
-        /*12970*/                   HFMA2 R41, -R10, R61, R41 ;
-        /*12980*/                   LDL.LU R61, [R1+0x4d8] ;
-        /*12990*/                   LOP3.LUT R40, R23, 0xf000f, R48, 0xe2, !PT ;
-        /*129a0*/                   HADD2 R52, R40, -R2 ;
-        /*129b0*/                   LDS R53, [R53] ;
-        /*129c0*/                   HMUL2 R40, -R12, R52 ;
-        /*129d0*/                   STL [R1+0x9c], R52 ;
-        /*129e0*/                   HFMA2 R40, R11, R60, R40 ;
-        /*129f0*/                   LDL.LU R60, [R1+0x4dc] ;
-        /*12a00*/                   LDL.LU R52, [R1+0x4e0] ;
-        /*12a10*/                   HFMA2 R40, -R10, R8, R40 ;
-        /*12a20*/                   LDL R51, [R1+0xfc] ;
-        /*12a30*/                   LDL R50, [R1+0x118] ;
-        /*12a40*/                   LDL.LU R61, [R1+0x80] ;
-        /*12a50*/                   HFMA2 R40, R9.reuse, R47, R40 ;
-        /*12a60*/                   HFMA2 R41, R9, R46, R41 ;
-        /*12a70*/                   HMUL2 R19, R4.reuse, R40.reuse ;
-        /*12a80*/                   HMUL2 R44, -R4, R41.reuse ;
-        /*12a90*/                   HFMA2 R41, R7.reuse, R41, R19 ;
-; Location /home/eschnett/.julia/packages/IndexSpaces/MMvQv/src/IndexSpaces.jl:1968
-        /*12aa0*/                   IMAD.MOV.U32 R19, RZ, RZ, R16 ;
-; Location /home/eschnett/.julia/packages/LLVM/RpBog/src/interop/base.jl:38
-        /*12ab0*/                   HFMA2 R40, R7, R40, R44 ;
-; Location ./int.jl:502
-        /*12ac0*/                   SHF.R.U32.HI R23, RZ, 0x8, R23 ;
-; Location /home/eschnett/.julia/packages/IndexSpaces/MMvQv/src/IndexSpaces.jl:1968
-        /*12ad0*/                   HMMA.16816.F16 R46, R16, R40, RZ ;
-; Location /home/eschnett/.julia/packages/LLVM/RpBog/src/interop/base.jl:38
-        /*12ae0*/                   LOP3.LUT R19, R23.reuse, 0xf000f0, R49, 0xe2, !PT ;
-        /*12af0*/                   LOP3.LUT R23, R23, 0xf000f, R48, 0xe2, !PT ;
-        /*12b00*/                   HADD2 R52, R23, -R2 ;
-        /*12b10*/                   HMUL2 R40, -R12, R52 ;
-        /*12b20*/                   STL [R1+0x68], R52 ;
-        /*12b30*/                   HADD2 R60, R19, -R6 ;
-        /*12b40*/                   LDL.LU R52, [R1+0x4c4] ;
-        /*12b50*/                   HMUL2 R41, -R12, R60 ;
-        /*12b60*/                   STL [R1+0x64], R60 ;
-        /*12b70*/                   LDL.LU R60, [R1+0x4cc] ;
-        /*12b80*/                   HFMA2 R40, R11, R61, R40 ;
-        /*12b90*/                   LDL.LU R61, [R1+0x4c0] ;
-        /*12ba0*/                   HFMA2 R41, R11, R3, R41 ;
-        /*12bb0*/                   HFMA2 R40, -R10.reuse, R13, R40 ;
-        /*12bc0*/                   STL [R1+0x10], R46 ;
-        /*12bd0*/                   HFMA2 R41, -R10, R0, R41 ;
-        /*12be0*/                   HFMA2 R40, R9.reuse, R51, R40 ;
-        /*12bf0*/                   IMAD.MOV.U32 R8, RZ, RZ, R47 ;
-        /*12c00*/                   HFMA2 R41, R9, R50, R41 ;
-        /*12c10*/                   STL [R1+0x248], R53 ;
-        /*12c20*/                   HMUL2 R19, R4, R40 ;
-        /*12c30*/                   HMUL2 R23, -R4, R41.reuse ;
-        /*12c40*/                   LDL.LU.64 R46, [R1+0x4d0] ;
-        /*12c50*/                   HFMA2 R41, R7.reuse, R41, R19 ;
-; Location /home/eschnett/.julia/packages/IndexSpaces/MMvQv/src/IndexSpaces.jl:1968
-        /*12c60*/                   IMAD.MOV.U32 R19, RZ, RZ, R16 ;
-; Location /home/eschnett/.julia/packages/LLVM/RpBog/src/interop/base.jl:38
-        /*12c70*/                   HFMA2 R40, R7, R40, R23 ;
-        /*12c80*/                   LDL.LU R3, [R1+0x4c8] ;
-; Location /home/eschnett/.julia/packages/IndexSpaces/MMvQv/src/IndexSpaces.jl:1968
-        /*12c90*/                   HMMA.16816.F16 R50, R16, R40, RZ ;
+        /*131b0*/                   LOP3.LUT R30, R30, 0x88888888, RZ, 0x3c, !PT ;
+        /*131c0*/                   LDL.LU R8, [R1+0x600] ;
+        /*131d0*/                   LDL.LU R14, [R1+0x5f4] ;
+; Location /home/eschnett/.julia/packages/LLVM/OLMpi/src/interop/base.jl:38
+        /*131e0*/                   HMUL2 R39, R15, R39 ;
+        /*131f0*/                   HMUL2 R41, R15.reuse, R41 ;
+        /*13200*/                   LDL.LU R59, [R1+0x604] ;
+        /*13210*/                   HMUL2 R38, R15, R38 ;
+        /*13220*/                   HMNMX2 R39, R39, -7, -7, !PT ;
+        /*13230*/                   HMUL2 R40, R15, R40 ;
+        /*13240*/                   HMNMX2 R41, R41, -7, -7, !PT ;
+        /*13250*/                   STL [R1+0x52c], R12 ;
+        /*13260*/                   HMNMX2 R39, R39, 7, 7, PT ;
+        /*13270*/                   HMNMX2 R41, R41, 7, 7, PT ;
+        /*13280*/                   STL [R1+0x544], R12 ;
+        /*13290*/                   HMNMX2 R38, R38, -7, -7, !PT ;
+        /*132a0*/                   HMNMX2 R40, R40, -7, -7, !PT ;
+        /*132b0*/                   HADD2 R39, R39, R2.reuse ;
+        /*132c0*/                   HMNMX2 R38, R38, 7, 7, PT ;
+        /*132d0*/                   HADD2 R41, R41, R2.reuse ;
+        /*132e0*/                   HMNMX2 R40, R40, 7, 7, PT ;
+        /*132f0*/                   STL [R1+0x570], R12 ;
+        /*13300*/                   HADD2 R38, R38, R2.reuse ;
+        /*13310*/                   PRMT R39, R39, 0x6240, R41 ;
+        /*13320*/                   HADD2 R40, R40, R2 ;
+        /*13330*/                   STL [R1+0x580], R12 ;
+; Location ./int.jl:529
+        /*13340*/                   IMAD.SHL.U32 R39, R39, 0x10, RZ ;
+; Location /home/eschnett/.julia/packages/LLVM/OLMpi/src/interop/base.jl:38
+        /*13350*/                   PRMT R38, R38, 0x6240, R40 ;
+        /*13360*/                   STL [R1+0x5a0], R12 ;
+        /*13370*/                   LOP3.LUT R26, R26, 0xf0f0f0f, R27, 0xe2, !PT ;
+        /*13380*/                   LOP3.LUT R38, R38, 0xf0f0f0f, R39, 0xe2, !PT ;
+        /*13390*/                   STL [R1+0x5d0], R12 ;
 ; Location ./int.jl:373
-        /*12ca0*/                   LOP3.LUT R23, R53, 0x88888888, RZ, 0x3c, !PT ;
-        /*12cb0*/                   LDL.LU R53, [R1+0x4b4] ;
-; Location /home/eschnett/.julia/packages/LLVM/RpBog/src/interop/base.jl:38
-        /*12cc0*/                   LOP3.LUT R19, R23.reuse, 0xf000f0, R49, 0xe2, !PT ;
-        /*12cd0*/                   LOP3.LUT R40, R23, 0xf000f, R48, 0xe2, !PT ;
-        /*12ce0*/                   HADD2 R52, R19, -R6 ;
-        /*12cf0*/                   IMAD.MOV.U32 R0, RZ, RZ, R50 ;
-        /*12d00*/                   IMAD.MOV.U32 R13, RZ, RZ, R51 ;
-        /*12d10*/                   LDL.LU.64 R50, [R1+0x4b8] ;
-        /*12d20*/                   HMUL2 R41, -R12, R52 ;
-        /*12d30*/                   STL [R1+0xa8], R52 ;
-        /*12d40*/                   LDL.LU R60, [R1+0x20] ;
-        /*12d50*/                   LDL.LU R52, [R1+0x4b0] ;
-        /*12d60*/                   HADD2 R61, R40, -R2 ;
-        /*12d70*/                   HMUL2 R40, -R12, R61 ;
-        /*12d80*/                   STL [R1+0xa4], R61 ;
-        /*12d90*/                   LDL R46, [R1+0x15c] ;
-        /*12da0*/                   LDL.LU R61, [R1+0x4a8] ;
-        /*12db0*/                   LDL R47, [R1+0x160] ;
-        /*12dc0*/                   LDL R53, [R1+0x17c] ;
-        /*12dd0*/                   LDL.LU R50, [R1+0x2c] ;
-        /*12de0*/                   LDL.LU R51, [R1+0x28] ;
-        /*12df0*/                   HFMA2 R41, R11, R60, R41 ;
-        /*12e00*/                   LDL.LU R60, [R1+0x4ac] ;
-        /*12e10*/                   LDL R52, [R1+0x180] ;
-        /*12e20*/                   STL [R1+0x7c], R5 ;
-        /*12e30*/                   STL.64 [R1+0x8], R20 ;
-        /*12e40*/                   LDL.LU R5, [R1+0x504] ;
-        /*12e50*/                   LDL.LU.64 R20, [R1+0x4f0] ;
-        /*12e60*/                   LDL R61, [R1+0x150] ;
-        /*12e70*/                   HFMA2 R40, R11, R14, R40 ;
-        /*12e80*/                   HFMA2 R41, -R10.reuse, R24, R41 ;
-        /*12e90*/                   HFMA2 R40, -R10, R45, R40 ;
-        /*12ea0*/                   HFMA2 R41, R9.reuse, R47, R41 ;
-        /*12eb0*/                   HFMA2 R40, R9, R46, R40 ;
-        /*12ec0*/                   HMUL2 R44, -R4.reuse, R41 ;
-        /*12ed0*/                   HMUL2 R19, R4, R40 ;
-        /*12ee0*/                   HFMA2 R40, R7.reuse, R40, R44 ;
-        /*12ef0*/                   HFMA2 R41, R7, R41, R19 ;
-; Location /home/eschnett/.julia/packages/IndexSpaces/MMvQv/src/IndexSpaces.jl:1968
-        /*12f00*/                   IMAD.MOV.U32 R19, RZ, RZ, R16 ;
-; Location ./int.jl:502
-        /*12f10*/                   SHF.R.U32.HI R23, RZ, 0x8, R23 ;
-; Location /home/eschnett/.julia/packages/IndexSpaces/MMvQv/src/IndexSpaces.jl:1968
-        /*12f20*/                   HMMA.16816.F16 R46, R16, R40, RZ ;
-        /*12f30*/                   STL [R1+0x48c], R15 ;
-; Location /home/eschnett/.julia/packages/LLVM/RpBog/src/interop/base.jl:38
-        /*12f40*/                   LOP3.LUT R19, R23.reuse, 0xf000f0, R49, 0xe2, !PT ;
-        /*12f50*/                   LOP3.LUT R23, R23, 0xf000f, R48, 0xe2, !PT ;
-        /*12f60*/                   STL [R1+0x470], R25 ;
-        /*12f70*/                   STL [R1+0x490], R25 ;
-        /*12f80*/                   HADD2 R15, R23, -R2 ;
-        /*12f90*/                   HMUL2 R40, -R12, R15 ;
-        /*12fa0*/                   HADD2 R25, R19, -R6 ;
-        /*12fb0*/                   HMUL2 R41, -R12, R25 ;
-        /*12fc0*/                   HFMA2 R40, R11.reuse, R50, R40 ;
-        /*12fd0*/                   HFMA2 R41, R11, R51, R41 ;
-        /*12fe0*/                   HFMA2 R40, -R10.reuse, R52, R40 ;
-        /*12ff0*/                   HFMA2 R41, -R10, R53, R41 ;
-        /*13000*/                   HFMA2 R40, R9, R60, R40 ;
-        /*13010*/                   HMUL2 R19, R4, R40 ;
-        /*13020*/                   IMAD.MOV.U32 R14, RZ, RZ, R46 ;
-        /*13030*/                   IMAD.MOV.U32 R24, RZ, RZ, R47 ;
-        /*13040*/                   STL [R1+0x6c], R25 ;
-        /*13050*/                   STL [R1+0x80], R15 ;
-        /*13060*/                   HFMA2 R41, R9, R61, R41 ;
-        /*13070*/                   HMUL2 R23, -R4, R41.reuse ;
-        /*13080*/                   HFMA2 R41, R7.reuse, R41, R19 ;
-; Location /home/eschnett/.julia/packages/IndexSpaces/MMvQv/src/IndexSpaces.jl:1968
-        /*13090*/                   IMAD.MOV.U32 R19, RZ, RZ, R16 ;
-; Location /home/eschnett/.julia/packages/LLVM/RpBog/src/interop/base.jl:38
-        /*130a0*/                   HFMA2 R40, R7, R40, R23 ;
-        /*130b0*/                   HMUL2 R23, -R3, R37 ;
-; Location /home/eschnett/.julia/packages/IndexSpaces/MMvQv/src/IndexSpaces.jl:1968
-        /*130c0*/                   HMMA.16816.F16 R40, R16, R40, RZ ;
-; Location /home/eschnett/.julia/packages/LLVM/RpBog/src/interop/base.jl:38
-        /*130d0*/                   HMUL2 R19, R3, R36.reuse ;
-        /*130e0*/                   HFMA2 R36, R5.reuse, R36, R23 ;
-; Location /home/eschnett/.julia/packages/IndexSpaces/MMvQv/src/IndexSpaces.jl:1968
-        /*130f0*/                   IMAD.MOV.U32 R23, RZ, RZ, R20 ;
-; Location /home/eschnett/.julia/packages/LLVM/RpBog/src/interop/base.jl:38
-        /*13100*/                   HFMA2 R37, R5, R37, R19 ;
-        /*13110*/                   HMUL2 R19, R3, R34 ;
-; Location /home/eschnett/.julia/packages/IndexSpaces/MMvQv/src/IndexSpaces.jl:1968
-        /*13120*/                   HMMA.16816.F16 R44, R20, R36, RZ ;
-; Location /home/eschnett/.julia/packages/LLVM/RpBog/src/interop/base.jl:38
-        /*13130*/                   HMUL2 R23, -R3, R35.reuse ;
-        /*13140*/                   HFMA2 R35, R5.reuse, R35, R19 ;
-        /*13150*/                   HFMA2 R34, R5, R34, R23 ;
-; Location /home/eschnett/.julia/packages/IndexSpaces/MMvQv/src/IndexSpaces.jl:1968
-        /*13160*/                   IMAD.MOV.U32 R23, RZ, RZ, R20 ;
-; Location /home/eschnett/.julia/packages/LLVM/RpBog/src/interop/base.jl:38
-        /*13170*/                   HMUL2 R19, R3, R32 ;
-; Location /home/eschnett/.julia/packages/IndexSpaces/MMvQv/src/IndexSpaces.jl:1968
-        /*13180*/                   HMMA.16816.F16 R60, R20, R34, RZ ;
-; Location /home/eschnett/.julia/packages/LLVM/RpBog/src/interop/base.jl:38
-        /*13190*/                   HMUL2 R23, -R3, R33.reuse ;
-        /*131a0*/                   HFMA2 R33, R5.reuse, R33, R19 ;
-        /*131b0*/                   HFMA2 R32, R5, R32, R23 ;
-; Location /home/eschnett/.julia/packages/IndexSpaces/MMvQv/src/IndexSpaces.jl:1968
-        /*131c0*/                   IMAD.MOV.U32 R23, RZ, RZ, R20 ;
-; Location /home/eschnett/.julia/packages/LLVM/RpBog/src/interop/base.jl:38
-        /*131d0*/                   HMUL2 R19, R3, R30 ;
-; Location /home/eschnett/.julia/packages/IndexSpaces/MMvQv/src/IndexSpaces.jl:1968
-        /*131e0*/                   HMMA.16816.F16 R52, R20, R32, RZ ;
-; Location /home/eschnett/.julia/packages/LLVM/RpBog/src/interop/base.jl:38
-        /*131f0*/                   HMUL2 R23, -R3, R31.reuse ;
-        /*13200*/                   HFMA2 R31, R5.reuse, R31, R19 ;
-        /*13210*/                   HFMA2 R30, R5, R30, R23 ;
-; Location /home/eschnett/.julia/packages/IndexSpaces/MMvQv/src/IndexSpaces.jl:1968
-        /*13220*/                   IMAD.MOV.U32 R23, RZ, RZ, R20 ;
-; Location /home/eschnett/.julia/packages/LLVM/RpBog/src/interop/base.jl:38
-        /*13230*/                   HMUL2 R19, R3, R28 ;
-; Location /home/eschnett/.julia/packages/IndexSpaces/MMvQv/src/IndexSpaces.jl:1968
-        /*13240*/                   HMMA.16816.F16 R50, R20, R30, RZ ;
-; Location /home/eschnett/.julia/packages/LLVM/RpBog/src/interop/base.jl:38
-        /*13250*/                   HMUL2 R23, -R3, R29.reuse ;
-        /*13260*/                   HFMA2 R29, R5.reuse, R29, R19 ;
-        /*13270*/                   HFMA2 R28, R5, R28, R23 ;
-; Location /home/eschnett/.julia/packages/IndexSpaces/MMvQv/src/IndexSpaces.jl:1968
-        /*13280*/                   IMAD.MOV.U32 R23, RZ, RZ, R20 ;
-; Location /home/eschnett/.julia/packages/LLVM/RpBog/src/interop/base.jl:38
-        /*13290*/                   HMUL2 R19, R3, R26 ;
-; Location /home/eschnett/.julia/packages/IndexSpaces/MMvQv/src/IndexSpaces.jl:1968
-        /*132a0*/                   HMMA.16816.F16 R48, R20, R28, RZ ;
-; Location /home/eschnett/.julia/packages/LLVM/RpBog/src/interop/base.jl:38
-        /*132b0*/                   HMUL2 R23, -R3, R27.reuse ;
-        /*132c0*/                   HFMA2 R27, R5.reuse, R27, R19 ;
-        /*132d0*/                   HFMA2 R26, R5, R26, R23 ;
-; Location /home/eschnett/.julia/packages/IndexSpaces/MMvQv/src/IndexSpaces.jl:1968
-        /*132e0*/                   IMAD.MOV.U32 R23, RZ, RZ, R20 ;
-; Location /home/eschnett/.julia/packages/LLVM/RpBog/src/interop/base.jl:38
-        /*132f0*/                   HMUL2 R19, R3, R38 ;
-; Location /home/eschnett/.julia/packages/IndexSpaces/MMvQv/src/IndexSpaces.jl:1968
-        /*13300*/                   HMMA.16816.F16 R46, R20, R26, RZ ;
-; Location /home/eschnett/.julia/packages/LLVM/RpBog/src/interop/base.jl:38
-        /*13310*/                   HMUL2 R23, -R3, R39.reuse ;
-        /*13320*/                   HFMA2 R39, R5.reuse, R39, R19 ;
-        /*13330*/                   HFMA2 R38, R5, R38, R23 ;
-; Location /home/eschnett/.julia/packages/IndexSpaces/MMvQv/src/IndexSpaces.jl:1968
-        /*13340*/                   IMAD.MOV.U32 R23, RZ, RZ, R20 ;
-        /*13350*/                   IMAD.MOV.U32 R25, RZ, RZ, R44 ;
-        /*13360*/                   IMAD.MOV.U32 R15, RZ, RZ, R45 ;
-; Location /home/eschnett/.julia/packages/LLVM/RpBog/src/interop/base.jl:38
-        /*13370*/                   HMUL2 R19, R3.reuse, R42 ;
-; Location /home/eschnett/.julia/packages/IndexSpaces/MMvQv/src/IndexSpaces.jl:1968
-        /*13380*/                   HMMA.16816.F16 R44, R20, R38, RZ ;
-; Location /home/eschnett/.julia/packages/LLVM/RpBog/src/interop/base.jl:38
-        /*13390*/                   HMUL2 R34, -R3.reuse, R57 ;
-        /*133a0*/                   HMUL2 R35, R3.reuse, R56 ;
-        /*133b0*/                   HMUL2 R30, -R3, R55 ;
-        /*133c0*/                   HMUL2 R23, -R3.reuse, R43 ;
-        /*133d0*/                   HMUL2 R31, R3.reuse, R54 ;
-        /*133e0*/                   HMUL2 R26, -R3.reuse, R59 ;
-        /*133f0*/                   HMUL2 R27, R3, R58 ;
-        /*13400*/                   HFMA2 R42, R5.reuse, R42, R23 ;
-; Location /home/eschnett/.julia/packages/IndexSpaces/MMvQv/src/IndexSpaces.jl:1968
-        /*13410*/                   IMAD.MOV.U32 R23, RZ, RZ, R20 ;
-; Location /home/eschnett/.julia/packages/LLVM/RpBog/src/interop/base.jl:38
-        /*13420*/                   HFMA2 R43, R5, R43, R19 ;
-        /*13430*/                   HFMA2 R34, R5.reuse, R56, R34 ;
-        /*13440*/                   HFMA2 R35, R5.reuse, R57, R35 ;
-        /*13450*/                   HFMA2 R30, R5.reuse, R54, R30 ;
-        /*13460*/                   HFMA2 R31, R5.reuse, R55, R31 ;
-        /*13470*/                   HFMA2 R26, R5.reuse, R58, R26 ;
-        /*13480*/                   HFMA2 R27, R5, R59, R27 ;
-; Location /home/eschnett/.julia/packages/IndexSpaces/MMvQv/src/IndexSpaces.jl:1968
-        /*13490*/                   HMMA.16816.F16 R42, R20.reuse, R42, RZ ;
-        /*134a0*/                   LDL.LU R58, [R1+0xc] ;
-        /*134b0*/                   LDL.LU R57, [R1+0x10] ;
-        /*134c0*/                   HMMA.16816.F16 R34, R20.reuse, R34, RZ ;
-        /*134d0*/                   HMMA.16816.F16 R30, R20.reuse, R30, RZ ;
-        /*134e0*/                   HMMA.16816.F16 R26, R20, R26, RZ ;
-        /*134f0*/                   LDL.LU R23, [R1+0x8] ;
-; Location /home/eschnett/.julia/packages/LLVM/RpBog/src/interop/base.jl:38
-        /*13500*/                   HMUL2 R32, -R3, R8 ;
-        /*13510*/                   HMUL2 R36, -R3.reuse, R13.reuse ;
-        /*13520*/                   HMUL2 R37, R3.reuse, R0 ;
-        /*13530*/                   HMUL2 R38, -R3.reuse, R24 ;
-        /*13540*/                   HMUL2 R39, R3, R14 ;
-        /*13550*/                   HFMA2 R36, R5.reuse, R0, R36 ;
-        /*13560*/                   HFMA2 R37, R5.reuse, R13, R37 ;
-        /*13570*/                   STL [R1+0x3f4], R12 ;
-        /*13580*/                   HFMA2 R38, R5, R14, R38 ;
-        /*13590*/                   HFMA2 R39, R5, R24, R39 ;
-        /*135a0*/                   STL [R1+0x420], R12 ;
-        /*135b0*/                   HMUL2 R19, R3, R40 ;
-        /*135c0*/                   HADD2 R54, R15, -R35 ;
-        /*135d0*/                   LDL.LU R24, [R1+0x494] ;
-        /*135e0*/                   HMUL2 R28, -R3, R58 ;
-        /*135f0*/                   STL [R1+0x444], R12 ;
-        /*13600*/                   HMUL2 R33, R3, R57 ;
-        /*13610*/                   STL [R1+0x474], R12 ;
-        /*13620*/                   HFMA2 R32, R5.reuse, R57, R32 ;
-        /*13630*/                   HFMA2 R33, R5, R8, R33 ;
-        /*13640*/                   STL [R1+0x3f8], R11 ;
-        /*13650*/                   HADD2 R55, R61, R31 ;
-        /*13660*/                   STL [R1+0x424], R11 ;
-        /*13670*/                   STL [R1+0x448], R11 ;
-        /*13680*/                   STL [R1+0x47c], R11 ;
-        /*13690*/                   HMUL2 R29, R3, R23 ;
-        /*136a0*/                   STL [R1+0x3ec], R10 ;
-        /*136b0*/                   HFMA2 R28, R5.reuse, R23, R28 ;
-; Location /home/eschnett/.julia/packages/IndexSpaces/MMvQv/src/IndexSpaces.jl:1968
-        /*136c0*/                   IMAD.MOV.U32 R23, RZ, RZ, R20 ;
-; Location /home/eschnett/.julia/packages/LLVM/RpBog/src/interop/base.jl:38
-        /*136d0*/                   HFMA2 R29, R5, R58, R29 ;
-        /*136e0*/                   STL [R1+0x3fc], R10 ;
-        /*136f0*/                   HADD2 R31, R61, -R31 ;
-        /*13700*/                   STL [R1+0x428], R10 ;
-; Location /home/eschnett/.julia/packages/IndexSpaces/MMvQv/src/IndexSpaces.jl:1968
-        /*13710*/                   HMMA.16816.F16 R32, R20.reuse, R32, RZ ;
-        /*13720*/                   STL [R1+0x44c], R10 ;
-        /*13730*/                   STL [R1+0x480], R10 ;
-        /*13740*/                   HMMA.16816.F16 R28, R20, R28, RZ ;
-        /*13750*/                   STL [R1+0x3e4], R9 ;
-; Location /home/eschnett/.julia/packages/LLVM/RpBog/src/interop/base.jl:38
-        /*13760*/                   HMUL2 R55, R24, R55 ;
-        /*13770*/                   STL [R1+0x400], R9 ;
-; Location /home/eschnett/.julia/packages/IndexSpaces/MMvQv/src/IndexSpaces.jl:1968
-        /*13780*/                   HMMA.16816.F16 R36, R20.reuse, R36, RZ ;
-        /*13790*/                   STL [R1+0x42c], R9 ;
-        /*137a0*/                   STL [R1+0x450], R9 ;
-        /*137b0*/                   HMMA.16816.F16 R38, R20, R38, RZ ;
-        /*137c0*/                   STL [R1+0x488], R9 ;
-; Location /home/eschnett/.julia/packages/LLVM/RpBog/src/interop/base.jl:38
-        /*137d0*/                   HMUL2 R23, -R3, R41.reuse ;
-        /*137e0*/                   STL [R1+0x404], R56 ;
-        /*137f0*/                   HFMA2 R41, R5, R41, R19 ;
-        /*13800*/                   HFMA2 R40, R5, R40, R23 ;
-; Location /home/eschnett/.julia/packages/IndexSpaces/MMvQv/src/IndexSpaces.jl:1968
-        /*13810*/                   IMAD.MOV.U32 R23, RZ, RZ, R20 ;
-        /*13820*/                   STL [R1+0x430], R56 ;
-        /*13830*/                   STL [R1+0x454], R56 ;
-        /*13840*/                   HMMA.16816.F16 R40, R20, R40, RZ ;
-        /*13850*/                   STL [R1+0x408], R59 ;
-        /*13860*/                   STL [R1+0x434], R59 ;
-; Location /home/eschnett/.julia/packages/LLVM/RpBog/src/interop/base.jl:38
-        /*13870*/                   HADD2 R23, R15, R35 ;
-        /*13880*/                   LDL.LU R15, [R1+0x48c] ;
-        /*13890*/                   HMUL2 R23, R24, R23 ;
-        /*138a0*/                   HADD2 R19, R25.reuse, R34 ;
-        /*138b0*/                   STL [R1+0x458], R59 ;
-        /*138c0*/                   HADD2 R35, R60.reuse, R30 ;
-        /*138d0*/                   HADD2 R34, R25, -R34 ;
-        /*138e0*/                   LDL.LU R8, [R1+0x4a4] ;
-        /*138f0*/                   HADD2 R30, R60, -R30 ;
-        /*13900*/                   HMNMX2 R23, R23, -7, -7, !PT ;
-        /*13910*/                   HMUL2 R19, R24.reuse, R19 ;
-        /*13920*/                   HMNMX2 R55, R55, -7, -7, !PT ;
-        /*13930*/                   HMUL2 R35, R24, R35 ;
-        /*13940*/                   HMNMX2 R23, R23, 7, 7, PT ;
-        /*13950*/                   LDL.LU R0, [R1+0x4a0] ;
-        /*13960*/                   HMNMX2 R55, R55, 7, 7, PT ;
-        /*13970*/                   HMNMX2 R19, R19, -7, -7, !PT ;
-        /*13980*/                   LDL.LU R13, [R1+0x49c] ;
-        /*13990*/                   HMNMX2 R35, R35, -7, -7, !PT ;
-        /*139a0*/                   HADD2 R23, R23, R2.reuse ;
-        /*139b0*/                   HMNMX2 R19, R19, 7, 7, PT ;
-        /*139c0*/                   HADD2 R55, R55, R2.reuse ;
-        /*139d0*/                   HMNMX2 R35, R35, 7, 7, PT ;
-        /*139e0*/                   LDL.LU R14, [R1+0x498] ;
-        /*139f0*/                   HADD2 R19, R19, R2.reuse ;
-        /*13a00*/                   PRMT R23, R23, 0x6240, R55 ;
-        /*13a10*/                   HADD2 R35, R35, R2 ;
-        /*13a20*/                   LDL.LU R25, [R1+0x490] ;
-; Location ./int.jl:503
-        /*13a30*/                   IMAD.SHL.U32 R23, R23, 0x10, RZ ;
-; Location /home/eschnett/.julia/packages/LLVM/RpBog/src/interop/base.jl:38
-        /*13a40*/                   PRMT R19, R19, 0x6240, R35 ;
-        /*13a50*/                   LDL.LU R58, [R1+0x1f0] ;
-        /*13a60*/                   LOP3.LUT R35, R19, 0xf0f0f0f, R23, 0xe2, !PT ;
-        /*13a70*/                   HADD2 R23, R53, R27 ;
-        /*13a80*/                   LDL.LU R57, [R1+0x1ec] ;
-        /*13a90*/                   HADD2 R19, R52, R26 ;
-        /*13aa0*/                   HMUL2 R23, R24.reuse, R23 ;
-        /*13ab0*/                   LDL.LU R60, [R1+0x1f4] ;
-        /*13ac0*/                   HMUL2 R19, R24, R19 ;
-        /*13ad0*/                   HMNMX2 R23, R23, -7, -7, !PT ;
-        /*13ae0*/                   LDL.LU R61, [R1+0x1f8] ;
-        /*13af0*/                   HMNMX2 R19, R19, -7, -7, !PT ;
-        /*13b00*/                   HMNMX2 R23, R23, 7, 7, PT ;
-        /*13b10*/                   HMUL2 R54, R15.reuse, R54 ;
-        /*13b20*/                   HMUL2 R31, R15.reuse, R31 ;
-        /*13b30*/                   HMUL2 R34, R15.reuse, R34 ;
-        /*13b40*/                   HMNMX2 R54, R54, -7, -7, !PT ;
-        /*13b50*/                   HMUL2 R30, R15, R30 ;
-        /*13b60*/                   HMNMX2 R31, R31, -7, -7, !PT ;
-        /*13b70*/                   HADD2 R27, R53, -R27 ;
-        /*13b80*/                   HMNMX2 R54, R54, 7, 7, PT ;
-        /*13b90*/                   HADD2 R23, R23, R2 ;
-        /*13ba0*/                   HMNMX2 R31, R31, 7, 7, PT ;
-        /*13bb0*/                   LDL.LU R53, [R1+0x200] ;
-        /*13bc0*/                   HMNMX2 R34, R34, -7, -7, !PT ;
-        /*13bd0*/                   HMNMX2 R30, R30, -7, -7, !PT ;
-        /*13be0*/                   HADD2 R54, R54, R2.reuse ;
-        /*13bf0*/                   HMNMX2 R34, R34, 7, 7, PT ;
-        /*13c00*/                   HADD2 R31, R31, R2.reuse ;
-        /*13c10*/                   HMNMX2 R30, R30, 7, 7, PT ;
-        /*13c20*/                   LDL.LU R0, [R1+0x174] ;
-        /*13c30*/                   HADD2 R34, R34, R2.reuse ;
-        /*13c40*/                   PRMT R31, R54, 0x6240, R31 ;
-        /*13c50*/                   HADD2 R30, R30, R2 ;
-        /*13c60*/                   HMNMX2 R19, R19, 7, 7, PT ;
-        /*13c70*/                   LDL.LU R54, [R1+0x1fc] ;
-; Location ./int.jl:503
-        /*13c80*/                   IMAD.SHL.U32 R31, R31, 0x10, RZ ;
-; Location /home/eschnett/.julia/packages/LLVM/RpBog/src/interop/base.jl:38
-        /*13c90*/                   PRMT R30, R34, 0x6240, R30 ;
-        /*13ca0*/                   LDL.LU R8, [R1+0x170] ;
-        /*13cb0*/                   LOP3.LUT R34, R30, 0xf0f0f0f, R31, 0xe2, !PT ;
-        /*13cc0*/                   HADD2 R31, R51, R29 ;
+        /*133a0*/                   LOP3.LUT R26, R26, 0x88888888, RZ, 0x3c, !PT ;
+        /*133b0*/                   LOP3.LUT R38, R38, 0x88888888, RZ, 0x3c, !PT ;
+        /*133c0*/                   STL [R1+0x5e0], R12 ;
+        /*133d0*/                   STL [R1+0x138], R60 ;
+        /*133e0*/                   STL [R1+0x47c], R60 ;
+        /*133f0*/                   LDL R12, [R1+0x178] ;
+        /*13400*/                   STL [R1+0x49c], R60 ;
+        /*13410*/                   STL [R1+0x4ac], R60 ;
+        /*13420*/                   STL [R1+0x4ec], R60 ;
+        /*13430*/                   STL [R1+0x4f8], R60 ;
+        /*13440*/                   STL [R1+0x520], R60 ;
+        /*13450*/                   STL [R1+0x548], R60 ;
+        /*13460*/                   STL [R1+0x574], R60 ;
+        /*13470*/                   STL [R1+0x588], R60 ;
+        /*13480*/                   STL [R1+0x5a4], R60 ;
+        /*13490*/                   STL [R1+0x5b4], R60 ;
+        /*134a0*/                   STL [R1+0x5d4], R60 ;
+        /*134b0*/                   STL [R1+0x524], R10 ;
+        /*134c0*/                   STL [R1+0x558], R10 ;
+        /*134d0*/                   LDL R60, [R1+0xd0] ;
+        /*134e0*/                   STL [R1+0x564], R10 ;
+        /*134f0*/                   STL [R1+0x5d8], R10 ;
+        /*13500*/                   STL [R1+0x528], R11 ;
+        /*13510*/                   STL [R1+0x530], R11 ;
+        /*13520*/                   LDL R10, [R1+0xcc] ;
+        /*13530*/                   STL [R1+0x554], R11 ;
+        /*13540*/                   STL [R1+0x560], R11 ;
+        /*13550*/                   STL [R1+0x58c], R11 ;
+        /*13560*/                   STL [R1+0x590], R11 ;
+        /*13570*/                   STL [R1+0x4e8], R61 ;
+        /*13580*/                   STL [R1+0x51c], R61 ;
+        /*13590*/                   LDL.LU R11, [R1+0x8c] ;
+        /*135a0*/                   STL [R1+0x540], R61 ;
+        /*135b0*/                   STL [R1+0x54c], R61 ;
+        /*135c0*/                   STL [R1+0x56c], R61 ;
+        /*135d0*/                   STL [R1+0x59c], R61 ;
+        /*135e0*/                   STL [R1+0x5cc], R61 ;
+        /*135f0*/                   STL [R1+0x5bc], R55 ;
+        /*13600*/                   LDL.LU R28, [R1+0x134] ;
+        /*13610*/                   LDL.LU R61, [R1+0x88] ;
+        /*13620*/                   LDL.LU R55, [R1+0x98] ;
+        /*13630*/                   STL [R1+0x578], R56 ;
+        /*13640*/                   STL [R1+0x5ac], R56 ;
+        /*13650*/                   STL [R1+0x57c], R57 ;
+        /*13660*/                   STL [R1+0x5b0], R57 ;
+        /*13670*/                   LDL R56, [R1+0x10c] ;
+        /*13680*/                   LDL R43, [R1+0x1d4] ;
+        /*13690*/                   LDL R57, [R1+0x108] ;
+        /*136a0*/                   STL [R1+0x484], R53 ;
+        /*136b0*/                   STL [R1+0x510], R54 ;
+        /*136c0*/                   STL [R1+0x498], R3 ;
+        /*136d0*/                   STL [R1+0x4d0], R3 ;
+        /*136e0*/                   STL [R1+0x504], R3 ;
+        /*136f0*/                   STL.64 [R1+0x488], R50 ;
+        /*13700*/                   STL [R1+0x4b8], R50 ;
+        /*13710*/                   LDL.LU R3, [R1+0xec] ;
+        /*13720*/                   STL [R1+0x4cc], R50 ;
+        /*13730*/                   STL [R1+0x4f4], R50 ;
+        /*13740*/                   STL [R1+0x4fc], R50 ;
+        /*13750*/                   STL [R1+0x4d4], R5 ;
+        /*13760*/                   STL [R1+0x508], R5 ;
+        /*13770*/                   LDL.LU R0, [R1+0x90] ;
+; Location /home/eschnett/.julia/packages/LLVM/OLMpi/src/interop/base.jl:38
+        /*13780*/                   STS [R19], R30 ;
+        /*13790*/                   STS [R48], R26 ;
+        /*137a0*/                   STS [R49], R38 ;
+        /*137b0*/                   LDS R19, [R23] ;
+        /*137c0*/                   STL [R1+0x4b4], R51 ;
+        /*137d0*/                   IMAD.MOV.U32 R49, RZ, RZ, 0x54005400 ;
+        /*137e0*/                   LDL R8, [R1+0x17c] ;
+        /*137f0*/                   IMAD.MOV.U32 R48, RZ, RZ, 0x64006400 ;
+        /*13800*/                   LDS R58, [R58] ;
+        /*13810*/                   LDL R38, [R1+0x1dc] ;
+        /*13820*/                   LDL R50, [R1+0x19c] ;
+        /*13830*/                   LDL.LU R5, [R1+0xe0] ;
+        /*13840*/                   STL [R1+0x500], R51 ;
+        /*13850*/                   STL.64 [R1+0x4a0], R46 ;
+        /*13860*/                   STL [R1+0x50c], R47 ;
 ; Location ./int.jl:373
-        /*13cd0*/                   LOP3.LUT R35, R35, 0x88888888, RZ, 0x3c, !PT ;
-; Location /home/eschnett/.julia/packages/LLVM/RpBog/src/interop/base.jl:38
-        /*13ce0*/                   HADD2 R30, R50, R28 ;
-        /*13cf0*/                   LDL.LU R11, [R1+0xd8] ;
-        /*13d00*/                   HMUL2 R31, R24, R31 ;
-        /*13d10*/                   HMUL2 R30, R24, R30 ;
-        /*13d20*/                   LDL.LU R25, [R1+0x34] ;
-        /*13d30*/                   HMNMX2 R31, R31, -7, -7, !PT ;
-        /*13d40*/                   HMNMX2 R30, R30, -7, -7, !PT ;
-        /*13d50*/                   HADD2 R26, R52, -R26 ;
-        /*13d60*/                   HMNMX2 R31, R31, 7, 7, PT ;
-        /*13d70*/                   LDL.LU R9, [R1+0x16c] ;
-        /*13d80*/                   HMNMX2 R30, R30, 7, 7, PT ;
-        /*13d90*/                   HADD2 R31, R31, R2.reuse ;
-        /*13da0*/                   LDL.LU R10, [R1+0xd4] ;
-        /*13db0*/                   HADD2 R19, R19, R2.reuse ;
-        /*13dc0*/                   HADD2 R30, R30, R2 ;
-        /*13dd0*/                   PRMT R23, R23, 0x6240, R31 ;
-        /*13de0*/                   HADD2 R29, R51, -R29 ;
-        /*13df0*/                   LDL.LU R12, [R1+0x30] ;
-        /*13e00*/                   PRMT R19, R19, 0x6240, R30 ;
-; Location ./int.jl:503
-        /*13e10*/                   IMAD.SHL.U32 R23, R23, 0x10, RZ ;
-        /*13e20*/                   LDL R51, [R1+0x204] ;
-; Location /home/eschnett/.julia/packages/LLVM/RpBog/src/interop/base.jl:38
-        /*13e30*/                   LOP3.LUT R19, R19, 0xf0f0f0f, R23, 0xe2, !PT ;
-        /*13e40*/                   HADD2 R23, R48.reuse, R32.reuse ;
-        /*13e50*/                   LDL.LU R59, [R1+0x1cc] ;
-        /*13e60*/                   HADD2 R32, R48, -R32 ;
-        /*13e70*/                   LDL R48, [R1+0x208] ;
+        /*13870*/                   LOP3.LUT R25, R19, 0x88888888, RZ, 0x3c, !PT ;
+        /*13880*/                   STL [R1+0x23c], R19 ;
+        /*13890*/                   LDL R51, [R1+0x198] ;
+        /*138a0*/                   STL [R1+0x480], R52 ;
+; Location /home/eschnett/.julia/packages/LLVM/OLMpi/src/interop/base.jl:38
+        /*138b0*/                   LOP3.LUT R19, R25, 0xf000f0, R49, 0xe2, !PT ;
+        /*138c0*/                   STL [R1+0x21c], R58 ;
+        /*138d0*/                   HADD2 R13, R19, -R6 ;
+        /*138e0*/                   STL [R1+0x494], R52 ;
+        /*138f0*/                   HMUL2 R19, -R14, R13 ;
+        /*13900*/                   STL [R1+0x30], R13 ;
+        /*13910*/                   STL [R1+0x4b0], R52 ;
+        /*13920*/                   STL [R1+0x4c8], R52 ;
+        /*13930*/                   LDL.LU R13, [R1+0x5ec] ;
+        /*13940*/                   LOP3.LUT R23, R25, 0xf000f, R48, 0xe2, !PT ;
+        /*13950*/                   STL [R1+0x4f0], R52 ;
+        /*13960*/                   HADD2 R59, R23, -R2 ;
+        /*13970*/                   STL [R1+0x4d8], R18 ;
+        /*13980*/                   STL.64 [R1+0x4c0], R16 ;
+        /*13990*/                   LDL R46, [R1+0x12c] ;
+        /*139a0*/                   LDL R45, [R1+0x18c] ;
+        /*139b0*/                   HFMA2 R37, R13, R0, R19 ;
+; Location ./int.jl:528
+        /*139c0*/                   SHF.R.U32.HI R25, RZ, 0x8, R25 ;
+        /*139d0*/                   LDL.LU R0, [R1+0x5e4] ;
+; Location /home/eschnett/.julia/packages/LLVM/OLMpi/src/interop/base.jl:38
+        /*139e0*/                   HMUL2 R36, -R14, R59 ;
+        /*139f0*/                   STL [R1+0x34], R59 ;
+        /*13a00*/                   HFMA2 R36, R13, R9, R36 ;
+        /*13a10*/                   LOP3.LUT R19, R25, 0xf000f, R48, 0xe2, !PT ;
+        /*13a20*/                   LDL.LU R9, [R1+0x5e8] ;
+        /*13a30*/                   LDL.LU R52, [R1+0xa0] ;
+        /*13a40*/                   LDL.LU R59, [R1+0x5f0] ;
+        /*13a50*/                   LDL.LU R18, [R1+0x9c] ;
+        /*13a60*/                   LDL R16, [R1+0x114] ;
+        /*13a70*/                   LDL R17, [R1+0x118] ;
+        /*13a80*/                   HFMA2 R36, -R0, R8, R36 ;
+        /*13a90*/                   LDL.LU R8, [R1+0x5dc] ;
+        /*13aa0*/                   HFMA2 R37, -R0, R12, R37 ;
+        /*13ab0*/                   LDL.LU R12, [R1+0x5e0] ;
+        /*13ac0*/                   LOP3.LUT R25, R25, 0xf000f0, R49, 0xe2, !PT ;
+        /*13ad0*/                   LDL R9, [R1+0x1c0] ;
+        /*13ae0*/                   HADD2 R25, R25, -R6 ;
+        /*13af0*/                   HMUL2 R35, -R14, R25 ;
+        /*13b00*/                   STL [R1+0x43c], R25 ;
+        /*13b10*/                   LDL R59, [R1+0xc4] ;
+        /*13b20*/                   LDL.LU R25, [R1+0x174] ;
+        /*13b30*/                   HFMA2 R36, R8, R60, R36 ;
+        /*13b40*/                   HFMA2 R37, R8, R10, R37 ;
+        /*13b50*/                   LDL.LU R60, [R1+0x5d4] ;
+        /*13b60*/                   HADD2 R12, R19, -R2 ;
+        /*13b70*/                   HMUL2 R19, R4.reuse, R36.reuse ;
+        /*13b80*/                   LDL.LU R10, [R1+0x5d8] ;
+        /*13b90*/                   HMUL2 R23, -R4, R37.reuse ;
+        /*13ba0*/                   HFMA2 R37, R7.reuse, R37, R19 ;
+        /*13bb0*/                   LDL R19, [R1+0xbc] ;
+        /*13bc0*/                   HFMA2 R36, R7, R36, R23 ;
+        /*13bd0*/                   HMUL2 R34, -R14, R12 ;
+        /*13be0*/                   LDL R23, [R1+0x170] ;
+        /*13bf0*/                   HFMA2 R34, R13.reuse, R11, R34 ;
+        /*13c00*/                   STL [R1+0x38], R12 ;
+        /*13c10*/                   HFMA2 R35, R13, R61, R35 ;
+        /*13c20*/                   LDL.LU R61, [R1+0x5cc] ;
+        /*13c30*/                   HFMA2 R34, -R0, R25, R34 ;
+        /*13c40*/                   LDL R11, [R1+0x234] ;
+        /*13c50*/                   LDL.LU R12, [R1+0x5d0] ;
+        /*13c60*/                   LDL R60, [R1+0x1c4] ;
+        /*13c70*/                   HFMA2 R34, R8, R19, R34 ;
 ; Location ./int.jl:373
-        /*13e80*/                   LOP3.LUT R19, R19, 0x88888888, RZ, 0x3c, !PT ;
-; Location /home/eschnett/.julia/packages/LLVM/RpBog/src/interop/base.jl:38
-        /*13e90*/                   HADD2 R28, R50, -R28 ;
-        /*13ea0*/                   HMUL2 R26, R15.reuse, R26 ;
-        /*13eb0*/                   LDL.LU R56, [R1+0x4c] ;
-        /*13ec0*/                   HMUL2 R28, R15.reuse, R28 ;
-        /*13ed0*/                   HMUL2 R27, R15.reuse, R27 ;
-        /*13ee0*/                   HMNMX2 R26, R26, -7, -7, !PT ;
-        /*13ef0*/                   HMUL2 R29, R15, R29 ;
-        /*13f00*/                   HMNMX2 R28, R28, -7, -7, !PT ;
-        /*13f10*/                   STL [R1+0x3b4], R47 ;
-        /*13f20*/                   HMNMX2 R26, R26, 7, 7, PT ;
-        /*13f30*/                   HMNMX2 R28, R28, 7, 7, PT ;
-        /*13f40*/                   STL [R1+0x3dc], R47 ;
-        /*13f50*/                   HMNMX2 R27, R27, -7, -7, !PT ;
-        /*13f60*/                   HMNMX2 R29, R29, -7, -7, !PT ;
-        /*13f70*/                   HADD2 R26, R26, R2.reuse ;
-        /*13f80*/                   HMNMX2 R27, R27, 7, 7, PT ;
-        /*13f90*/                   HADD2 R28, R28, R2.reuse ;
-        /*13fa0*/                   HMNMX2 R29, R29, 7, 7, PT ;
-        /*13fb0*/                   HADD2 R30, R47, R37 ;
+        /*13c80*/                   LOP3.LUT R19, R58, 0x88888888, RZ, 0x3c, !PT ;
+        /*13c90*/                   LDL.LU R58, [R1+0x5c4] ;
+; Location /home/eschnett/.julia/packages/LLVM/OLMpi/src/interop/base.jl:38
+        /*13ca0*/                   HFMA2 R35, -R0, R23, R35 ;
+        /*13cb0*/                   HMUL2 R26, R4, R34.reuse ;
+        /*13cc0*/                   HFMA2 R35, R8, R59, R35 ;
+; Location /home/eschnett/.julia/packages/IndexSpaces/SkQyK/src/IndexSpaces.jl:1968
+        /*13cd0*/                   IMAD.MOV.U32 R23, RZ, RZ, R20 ;
+        /*13ce0*/                   LDL.LU R59, [R1+0x5c8] ;
+; Location /home/eschnett/.julia/packages/LLVM/OLMpi/src/interop/base.jl:38
+        /*13cf0*/                   HMUL2 R27, -R4, R35.reuse ;
+        /*13d00*/                   HFMA2 R35, R7.reuse, R35, R26 ;
+        /*13d10*/                   LOP3.LUT R26, R19.reuse, 0xf000f, R48, 0xe2, !PT ;
+; Location /home/eschnett/.julia/packages/IndexSpaces/SkQyK/src/IndexSpaces.jl:1968
+        /*13d20*/                   HMMA.16816.F16 R36, R20, R36, RZ ;
+        /*13d30*/                   LDL.LU R61, [R1+0x14c] ;
+        /*13d40*/                   LDL.LU R12, [R1+0x140] ;
+; Location /home/eschnett/.julia/packages/LLVM/OLMpi/src/interop/base.jl:38
+        /*13d50*/                   LOP3.LUT R23, R19, 0xf000f0, R49, 0xe2, !PT ;
+        /*13d60*/                   HFMA2 R34, R7, R34, R27 ;
+        /*13d70*/                   LDS R11, [R11] ;
+        /*13d80*/                   HADD2 R10, R23, -R6 ;
+        /*13d90*/                   HMUL2 R27, -R14, R10 ;
+        /*13da0*/                   HFMA2 R27, R13, R28, R27 ;
+        /*13db0*/                   HFMA2 R27, -R0, R9, R27 ;
+        /*13dc0*/                   LDL.LU R9, [R1+0x5b8] ;
+        /*13dd0*/                   HADD2 R58, R26, -R2 ;
+        /*13de0*/                   HMUL2 R26, -R14, R58 ;
+        /*13df0*/                   LDL R59, [R1+0x1cc] ;
+        /*13e00*/                   HFMA2 R26, R13, R55, R26 ;
+        /*13e10*/                   STL [R1+0x50], R58 ;
+        /*13e20*/                   HFMA2 R26, -R0, R60, R26 ;
+        /*13e30*/                   LDL.LU R60, [R1+0x5b4] ;
+; Location ./int.jl:528
+        /*13e40*/                   SHF.R.U32.HI R19, RZ, 0x8, R19 ;
+; Location /home/eschnett/.julia/packages/IndexSpaces/SkQyK/src/IndexSpaces.jl:1968
+        /*13e50*/                   IMAD.MOV.U32 R23, RZ, RZ, R20 ;
+; Location /home/eschnett/.julia/packages/LLVM/OLMpi/src/interop/base.jl:38
+        /*13e60*/                   HFMA2 R33, R8, R57, R27 ;
+        /*13e70*/                   STL [R1+0x214], R11 ;
+        /*13e80*/                   LDL.LU R58, [R1+0x5c0] ;
+        /*13e90*/                   LOP3.LUT R28, R19, 0xf000f, R48, 0xe2, !PT ;
+        /*13ea0*/                   LOP3.LUT R19, R19, 0xf000f0, R49, 0xe2, !PT ;
+        /*13eb0*/                   HFMA2 R32, R8, R56, R26 ;
+; Location /home/eschnett/.julia/packages/IndexSpaces/SkQyK/src/IndexSpaces.jl:1968
+        /*13ec0*/                   HMMA.16816.F16 R34, R20, R34, RZ ;
+        /*13ed0*/                   LDL.LU R57, [R1+0x5b0] ;
+        /*13ee0*/                   LDL.LU R56, [R1+0x5ac] ;
+; Location /home/eschnett/.julia/packages/LLVM/OLMpi/src/interop/base.jl:38
+        /*13ef0*/                   HMUL2 R23, -R4, R33 ;
+        /*13f00*/                   STL [R1+0x4c], R10 ;
+        /*13f10*/                   HADD2 R9, R28, -R2 ;
+        /*13f20*/                   LDL.LU R28, [R1+0x15c] ;
+        /*13f30*/                   HMUL2 R30, -R14, R9 ;
+        /*13f40*/                   LDL.LU R55, [R1+0x5bc] ;
+        /*13f50*/                   HFMA2 R30, R13, R12, R30 ;
+        /*13f60*/                   LDL.LU R12, [R1+0x5a0] ;
+        /*13f70*/                   LDL R10, [R1+0x238] ;
+        /*13f80*/                   HADD2 R60, R19, -R6 ;
+        /*13f90*/                   HMUL2 R19, R4, R32 ;
+        /*13fa0*/                   HFMA2 R33, R7, R33, R19 ;
+        /*13fb0*/                   LDL R19, [R1+0xe8] ;
+        /*13fc0*/                   HMUL2 R31, -R14, R60 ;
+        /*13fd0*/                   STL [R1+0x3c], R60 ;
+        /*13fe0*/                   HFMA2 R32, R7, R32, R23 ;
+        /*13ff0*/                   LDL R23, [R1+0x1c8] ;
+        /*14000*/                   LDL R58, [R1+0xd4] ;
+        /*14010*/                   LDL.LU R60, [R1+0x5a4] ;
+        /*14020*/                   HFMA2 R30, -R0, R59, R30 ;
+        /*14030*/                   LDL.LU R59, [R1+0x598] ;
+        /*14040*/                   HFMA2 R31, R13, R61, R31 ;
+        /*14050*/                   LDL.LU R61, [R1+0x59c] ;
+        /*14060*/                   LDL R12, [R1+0x1e0] ;
+        /*14070*/                   STL [R1+0x48], R9 ;
+        /*14080*/                   LDL R57, [R1+0xe4] ;
+        /*14090*/                   LDL R56, [R1+0xf0] ;
+        /*140a0*/                   LDL.LU R9, [R1+0x5a8] ;
+        /*140b0*/                   LDS R10, [R10] ;
+        /*140c0*/                   HFMA2 R30, R8, R19, R30 ;
 ; Location ./int.jl:373
-        /*13fc0*/                   LOP3.LUT R34, R34, 0x88888888, RZ, 0x3c, !PT ;
-; Location /home/eschnett/.julia/packages/LLVM/RpBog/src/interop/base.jl:38
-        /*13fd0*/                   HADD2 R27, R27, R2.reuse ;
-        /*13fe0*/                   PRMT R26, R26, 0x6240, R28 ;
-        /*13ff0*/                   HADD2 R29, R29, R2 ;
-        /*14000*/                   STL [R1+0x414], R47 ;
-        /*14010*/                   HADD2 R28, R49, R33 ;
-        /*14020*/                   HMUL2 R30, R24.reuse, R30 ;
-        /*14030*/                   PRMT R27, R27, 0x6240, R29 ;
-        /*14040*/                   HMUL2 R28, R24, R28 ;
-        /*14050*/                   STL [R1+0x440], R47 ;
-        /*14060*/                   HADD2 R29, R46, R36 ;
-        /*14070*/                   HMNMX2 R30, R30, -7, -7, !PT ;
-        /*14080*/                   HMUL2 R23, R24, R23 ;
-        /*14090*/                   HMNMX2 R28, R28, -7, -7, !PT ;
-        /*140a0*/                   HMUL2 R29, R24, R29 ;
-        /*140b0*/                   HMNMX2 R30, R30, 7, 7, PT ;
-        /*140c0*/                   STL [R1+0x3b0], R46 ;
-        /*140d0*/                   HMNMX2 R28, R28, 7, 7, PT ;
-        /*140e0*/                   HMNMX2 R23, R23, -7, -7, !PT ;
-        /*140f0*/                   STL [R1+0x3d8], R46 ;
-        /*14100*/                   HMNMX2 R29, R29, -7, -7, !PT ;
-        /*14110*/                   HADD2 R28, R28, R2.reuse ;
-        /*14120*/                   HMNMX2 R23, R23, 7, 7, PT ;
-        /*14130*/                   HADD2 R30, R30, R2.reuse ;
-        /*14140*/                   HMNMX2 R29, R29, 7, 7, PT ;
-        /*14150*/                   STL [R1+0x410], R46 ;
-        /*14160*/                   HADD2 R23, R23, R2.reuse ;
-        /*14170*/                   PRMT R28, R28, 0x6240, R30 ;
-        /*14180*/                   STL [R1+0x43c], R46 ;
-        /*14190*/                   STL [R1+0x468], R46 ;
-        /*141a0*/                   STL [R1+0x464], R50 ;
-        /*141b0*/                   STL [R1+0x380], R52 ;
-        /*141c0*/                   STL [R1+0x3ac], R52 ;
-        /*141d0*/                   STL [R1+0x3d4], R52 ;
-        /*141e0*/                   STL [R1+0x40c], R52 ;
-        /*141f0*/                   STL [R1+0x438], R52 ;
-        /*14200*/                   STL [R1+0x460], R52 ;
-        /*14210*/                   STL [R1+0x45c], R55 ;
-        /*14220*/                   LDL.LU R31, [R1+0x48] ;
-        /*14230*/                   STS [R48], R35 ;
-        /*14240*/                   STS [R51], R19 ;
-        /*14250*/                   HADD2 R29, R29, R2 ;
-; Location ./int.jl:503
-        /*14260*/                   IMAD.SHL.U32 R28, R28, 0x10, RZ ;
-; Location /home/eschnett/.julia/packages/LLVM/RpBog/src/interop/base.jl:38
-        /*14270*/                   HADD2 R30, R43, R41 ;
-; Location ./int.jl:503
-        /*14280*/                   IMAD.SHL.U32 R27, R27, 0x10, RZ ;
-; Location /home/eschnett/.julia/packages/LLVM/RpBog/src/interop/base.jl:38
-        /*14290*/                   HADD2 R33, R49, -R33 ;
-        /*142a0*/                   LDL.LU R50, [R1+0x1b8] ;
-        /*142b0*/                   LDL.LU R51, [R1+0x210] ;
-        /*142c0*/                   PRMT R23, R23, 0x6240, R29 ;
-        /*142d0*/                   HADD2 R37, R47, -R37 ;
-        /*142e0*/                   LOP3.LUT R26, R26, 0xf0f0f0f, R27, 0xe2, !PT ;
-        /*142f0*/                   HADD2 R41, R43, -R41 ;
-        /*14300*/                   LOP3.LUT R23, R23, 0xf0f0f0f, R28, 0xe2, !PT ;
-        /*14310*/                   HADD2 R28, R45, R39 ;
-        /*14320*/                   HADD2 R36, R46, -R36 ;
-        /*14330*/                   HMUL2 R32, R15, R32 ;
-        /*14340*/                   IMAD.MOV.U32 R48, RZ, RZ, 0x54005400 ;
-        /*14350*/                   HADD2 R39, R45, -R39 ;
-        /*14360*/                   LDL.LU R49, [R1+0x38] ;
-        /*14370*/                   HMUL2 R28, R24.reuse, R28 ;
-        /*14380*/                   HMUL2 R30, R24, R30 ;
-        /*14390*/                   LDL.LU R52, [R1+0x10c] ;
-        /*143a0*/                   HADD2 R27, R44, R38 ;
-        /*143b0*/                   HADD2 R29, R42, R40 ;
-        /*143c0*/                   LDL.LU R55, [R1+0x114] ;
-        /*143d0*/                   HMUL2 R33, R15.reuse, R33 ;
-        /*143e0*/                   HMUL2 R37, R15.reuse, R37 ;
-        /*143f0*/                   HMNMX2 R28, R28, -7, -7, !PT ;
-        /*14400*/                   HMUL2 R39, R15.reuse, R39 ;
-        /*14410*/                   HMNMX2 R30, R30, -7, -7, !PT ;
-        /*14420*/                   HMUL2 R41, R15, R41 ;
+        /*140d0*/                   LOP3.LUT R19, R11, 0x88888888, RZ, 0x3c, !PT ;
+        /*140e0*/                   LDL.LU R11, [R1+0x590] ;
+; Location /home/eschnett/.julia/packages/LLVM/OLMpi/src/interop/base.jl:38
+        /*140f0*/                   HFMA2 R31, -R0, R23, R31 ;
+        /*14100*/                   LDL.LU R60, [R1+0x158] ;
+        /*14110*/                   HFMA2 R31, R8, R58, R31 ;
+        /*14120*/                   LDL.LU R58, [R1+0x594] ;
+        /*14130*/                   HMUL2 R26, -R4.reuse, R31 ;
+        /*14140*/                   HMUL2 R27, R4, R30.reuse ;
+        /*14150*/                   LDL R59, [R1+0x1d8] ;
+        /*14160*/                   HFMA2 R30, R7, R30, R26 ;
+        /*14170*/                   LOP3.LUT R26, R19, 0xf000f, R48, 0xe2, !PT ;
+        /*14180*/                   LDL.LU R61, [R1+0x164] ;
+        /*14190*/                   HADD2 R11, R26, -R2 ;
+        /*141a0*/                   HMUL2 R26, -R14, R11 ;
+        /*141b0*/                   STL [R1+0x58], R11 ;
+        /*141c0*/                   HFMA2 R26, R13, R60, R26 ;
+        /*141d0*/                   LDL.LU R60, [R1+0x588] ;
+        /*141e0*/                   LDL.LU R11, [R1+0x58c] ;
+        /*141f0*/                   HFMA2 R26, -R0, R12, R26 ;
+        /*14200*/                   LDL.LU R12, [R1+0x580] ;
+        /*14210*/                   LDL.LU R58, [R1+0x16c] ;
+; Location /home/eschnett/.julia/packages/IndexSpaces/SkQyK/src/IndexSpaces.jl:1968
+        /*14220*/                   IMAD.MOV.U32 R23, RZ, RZ, R20 ;
+        /*14230*/                   HMMA.16816.F16 R32, R20, R32, RZ ;
+; Location /home/eschnett/.julia/packages/LLVM/OLMpi/src/interop/base.jl:38
+        /*14240*/                   LOP3.LUT R23, R19, 0xf000f0, R49, 0xe2, !PT ;
+        /*14250*/                   HFMA2 R31, R7, R31, R27 ;
+        /*14260*/                   HADD2 R9, R23, -R6 ;
+; Location ./int.jl:528
+        /*14270*/                   SHF.R.U32.HI R19, RZ, 0x8, R19 ;
+; Location /home/eschnett/.julia/packages/LLVM/OLMpi/src/interop/base.jl:38
+        /*14280*/                   HMUL2 R27, -R14, R9 ;
+        /*14290*/                   HFMA2 R27, R13, R28, R27 ;
+        /*142a0*/                   LOP3.LUT R28, R19.reuse, 0xf000f, R48, 0xe2, !PT ;
+        /*142b0*/                   LOP3.LUT R19, R19, 0xf000f0, R49, 0xe2, !PT ;
+        /*142c0*/                   HFMA2 R27, -R0, R59, R27 ;
+        /*142d0*/                   LDL.LU R59, [R1+0x584] ;
+        /*142e0*/                   HFMA2 R29, R8, R57, R27 ;
+        /*142f0*/                   LDL R11, [R1+0xb0] ;
+        /*14300*/                   HADD2 R12, R19, -R6 ;
+; Location /home/eschnett/.julia/packages/IndexSpaces/SkQyK/src/IndexSpaces.jl:1968
+        /*14310*/                   IMAD.MOV.U32 R23, RZ, RZ, R20 ;
+; Location /home/eschnett/.julia/packages/LLVM/OLMpi/src/interop/base.jl:38
+        /*14320*/                   HADD2 R60, R28, -R2 ;
+        /*14330*/                   STL [R1+0x230], R10 ;
+        /*14340*/                   HMUL2 R27, -R14, R12 ;
+        /*14350*/                   HMUL2 R39, -R14, R60 ;
+        /*14360*/                   STL [R1+0x54], R9 ;
+        /*14370*/                   HFMA2 R27, R13, R58, R27 ;
+        /*14380*/                   LDL.LU R58, [R1+0x568] ;
+        /*14390*/                   HFMA2 R39, R13, R61, R39 ;
+        /*143a0*/                   LDL.LU R61, [R1+0x56c] ;
+        /*143b0*/                   STL [R1+0x40], R12 ;
+        /*143c0*/                   HFMA2 R28, R8, R56, R26 ;
+; Location /home/eschnett/.julia/packages/IndexSpaces/SkQyK/src/IndexSpaces.jl:1968
+        /*143d0*/                   HMMA.16816.F16 R30, R20, R30, RZ ;
+; Location /home/eschnett/.julia/packages/LLVM/OLMpi/src/interop/base.jl:38
+        /*143e0*/                   HFMA2 R27, -R0, R38, R27 ;
+        /*143f0*/                   LDL R26, [R1+0x1e8] ;
+        /*14400*/                   LDL R59, [R1+0xb4] ;
+        /*14410*/                   LDL.LU R12, [R1+0x570] ;
+        /*14420*/                   HMUL2 R19, R4, R28 ;
+        /*14430*/                   HMUL2 R23, -R4, R29.reuse ;
+        /*14440*/                   STL [R1+0x44], R60 ;
+        /*14450*/                   HFMA2 R29, R7, R29, R19 ;
 ; Location ./int.jl:373
-        /*14430*/                   LOP3.LUT R23, R23, 0x88888888, RZ, 0x3c, !PT ;
-; Location /home/eschnett/.julia/packages/LLVM/RpBog/src/interop/base.jl:38
-        /*14440*/                   HADD2 R38, R44, -R38 ;
+        /*14460*/                   LOP3.LUT R19, R10, 0x88888888, RZ, 0x3c, !PT ;
+        /*14470*/                   LDL.LU R10, [R1+0x564] ;
+        /*14480*/                   LDL R9, [R1+0x224] ;
+        /*14490*/                   LDL.LU R60, [R1+0x574] ;
+        /*144a0*/                   LDL.LU R56, [R1+0x578] ;
+        /*144b0*/                   LDL.LU R57, [R1+0x57c] ;
+; Location /home/eschnett/.julia/packages/LLVM/OLMpi/src/interop/base.jl:38
+        /*144c0*/                   HFMA2 R27, R8, R11, R27 ;
+        /*144d0*/                   LDL.LU R11, [R1+0x560] ;
+        /*144e0*/                   LDL.LU R58, [R1+0x150] ;
+        /*144f0*/                   LDL R61, [R1+0x1ec] ;
+        /*14500*/                   LDL R12, [R1+0x120] ;
+        /*14510*/                   LOP3.LUT R38, R19.reuse, 0xf000f, R48, 0xe2, !PT ;
+        /*14520*/                   HFMA2 R39, -R0, R26, R39 ;
+        /*14530*/                   LOP3.LUT R26, R19, 0xf000f0, R49, 0xe2, !PT ;
+        /*14540*/                   HFMA2 R28, R7, R28, R23 ;
+; Location /home/eschnett/.julia/packages/IndexSpaces/SkQyK/src/IndexSpaces.jl:1968
+        /*14550*/                   IMAD.MOV.U32 R23, RZ, RZ, R20 ;
+; Location /home/eschnett/.julia/packages/LLVM/OLMpi/src/interop/base.jl:38
+        /*14560*/                   HADD2 R10, R38, -R2 ;
+        /*14570*/                   HFMA2 R39, R8, R59, R39 ;
+        /*14580*/                   HMUL2 R40, -R4.reuse, R27 ;
+; Location /home/eschnett/.julia/packages/IndexSpaces/SkQyK/src/IndexSpaces.jl:1968
+        /*14590*/                   HMMA.16816.F16 R28, R20, R28, RZ ;
+        /*145a0*/                   LDL.LU R59, [R1+0x55c] ;
+        /*145b0*/                   LDL R60, [R1+0x11c] ;
+; Location /home/eschnett/.julia/packages/LLVM/OLMpi/src/interop/base.jl:38
+        /*145c0*/                   HMUL2 R23, R4, R39 ;
+        /*145d0*/                   LDS R9, [R9] ;
+        /*145e0*/                   HFMA2 R27, R7, R27, R23 ;
+        /*145f0*/                   LDL R23, [R1+0x1e4] ;
+        /*14600*/                   HADD2 R11, R26, -R6 ;
+        /*14610*/                   IMAD.MOV.U32 R26, RZ, RZ, R10 ;
+        /*14620*/                   HMUL2 R38, -R14, R26 ;
+        /*14630*/                   HFMA2 R26, R7, R39, R40 ;
+        /*14640*/                   LDL.LU R40, [R1+0x154] ;
+        /*14650*/                   HFMA2 R38, R13, R58, R38 ;
+        /*14660*/                   LDL.LU R58, [R1+0x550] ;
+        /*14670*/                   HFMA2 R38, -R0, R61, R38 ;
+        /*14680*/                   LDL.LU R61, [R1+0x54c] ;
+        /*14690*/                   HMUL2 R39, -R14, R11 ;
+        /*146a0*/                   STL [R1+0x94], R11 ;
+        /*146b0*/                   LDL.LU R11, [R1+0x554] ;
+        /*146c0*/                   HFMA2 R38, R8, R12, R38 ;
+        /*146d0*/                   LDL.LU R12, [R1+0x544] ;
+; Location ./int.jl:528
+        /*146e0*/                   SHF.R.U32.HI R19, RZ, 0x8, R19 ;
+        /*146f0*/                   LDL.LU R59, [R1+0x160] ;
+; Location /home/eschnett/.julia/packages/LLVM/OLMpi/src/interop/base.jl:38
+        /*14700*/                   HFMA2 R39, R13, R40, R39 ;
+        /*14710*/                   LOP3.LUT R40, R19, 0xf000f0, R49, 0xe2, !PT ;
+        /*14720*/                   HFMA2 R39, -R0, R23, R39 ;
+; Location /home/eschnett/.julia/packages/IndexSpaces/SkQyK/src/IndexSpaces.jl:1968
+        /*14730*/                   IMAD.MOV.U32 R23, RZ, RZ, R20 ;
+        /*14740*/                   LDL R58, [R1+0x1d0] ;
+; Location /home/eschnett/.julia/packages/LLVM/OLMpi/src/interop/base.jl:38
+        /*14750*/                   HFMA2 R39, R8, R60, R39 ;
+        /*14760*/                   HADD2 R61, R40, -R6 ;
+        /*14770*/                   LDL R11, [R1+0xf4] ;
+        /*14780*/                   HMUL2 R40, -R4.reuse, R39 ;
+; Location /home/eschnett/.julia/packages/IndexSpaces/SkQyK/src/IndexSpaces.jl:1968
+        /*14790*/                   HMMA.16816.F16 R26, R20, R26, RZ ;
+        /*147a0*/                   LDL R12, [R1+0x104] ;
+; Location /home/eschnett/.julia/packages/LLVM/OLMpi/src/interop/base.jl:38
+        /*147b0*/                   HMUL2 R23, R4, R38 ;
+        /*147c0*/                   HFMA2 R38, R7, R38, R40 ;
+        /*147d0*/                   LOP3.LUT R19, R19, 0xf000f, R48, 0xe2, !PT ;
+        /*147e0*/                   LDL.LU R40, [R1+0x168] ;
+        /*147f0*/                   HMUL2 R41, -R14, R61 ;
+        /*14800*/                   HADD2 R19, R19, -R2 ;
+        /*14810*/                   STL [R1+0x98], R10 ;
+        /*14820*/                   HFMA2 R41, R13, R59, R41 ;
+        /*14830*/                   HMUL2 R42, -R14, R19 ;
+        /*14840*/                   STL [R1+0x88], R19 ;
+        /*14850*/                   LDL.LU R60, [R1+0x548] ;
+        /*14860*/                   LDL.LU R10, [R1+0x558] ;
+        /*14870*/                   STL [R1+0x90], R61 ;
+        /*14880*/                   LDL.LU R59, [R1+0x53c] ;
+        /*14890*/                   HFMA2 R41, -R0, R58, R41 ;
+        /*148a0*/                   HFMA2 R42, R13, R40, R42 ;
 ; Location ./int.jl:373
-        /*14450*/                   LOP3.LUT R26, R26, 0x88888888, RZ, 0x3c, !PT ;
-; Location /home/eschnett/.julia/packages/LLVM/RpBog/src/interop/base.jl:38
-        /*14460*/                   HMUL2 R27, R24, R27 ;
-        /*14470*/                   IMAD.MOV.U32 R47, RZ, RZ, 0x64006400 ;
-        /*14480*/                   HADD2 R40, R42, -R40 ;
-        /*14490*/                   LDL.LU R43, [R1+0xcc] ;
-        /*144a0*/                   HMUL2 R29, R24, R29 ;
-        /*144b0*/                   HMNMX2 R33, R33, -7, -7, !PT ;
-        /*144c0*/                   HMUL2 R36, R15, R36 ;
-        /*144d0*/                   HMNMX2 R37, R37, -7, -7, !PT ;
-        /*144e0*/                   HMUL2 R38, R15.reuse, R38 ;
-        /*144f0*/                   HMNMX2 R28, R28, 7, 7, PT ;
-        /*14500*/                   HMUL2 R40, R15, R40 ;
-        /*14510*/                   HMNMX2 R39, R39, -7, -7, !PT ;
-        /*14520*/                   LDL.LU R46, [R1+0x1ac] ;
-        /*14530*/                   HMNMX2 R41, R41, -7, -7, !PT ;
-        /*14540*/                   HMNMX2 R30, R30, 7, 7, PT ;
-        /*14550*/                   HMNMX2 R32, R32, -7, -7, !PT ;
-        /*14560*/                   STS [R53], R23 ;
-        /*14570*/                   HMNMX2 R27, R27, -7, -7, !PT ;
-        /*14580*/                   HMNMX2 R29, R29, -7, -7, !PT ;
-        /*14590*/                   LDL.LU R42, [R1+0xc8] ;
-        /*145a0*/                   HMNMX2 R33, R33, 7, 7, PT ;
-        /*145b0*/                   HMNMX2 R37, R37, 7, 7, PT ;
-        /*145c0*/                   HADD2 R28, R28, R2.reuse ;
-        /*145d0*/                   HMNMX2 R39, R39, 7, 7, PT ;
-        /*145e0*/                   HADD2 R30, R30, R2 ;
-        /*145f0*/                   HMNMX2 R41, R41, 7, 7, PT ;
-        /*14600*/                   LDL.LU R45, [R1+0xc0] ;
-        /*14610*/                   HMNMX2 R36, R36, -7, -7, !PT ;
-        /*14620*/                   HMNMX2 R38, R38, -7, -7, !PT ;
-        /*14630*/                   LDL.LU R44, [R1+0x40] ;
-        /*14640*/                   HMNMX2 R27, R27, 7, 7, PT ;
-        /*14650*/                   HMNMX2 R40, R40, -7, -7, !PT ;
-        /*14660*/                   HMNMX2 R29, R29, 7, 7, PT ;
-        /*14670*/                   HADD2 R33, R33, R2.reuse ;
-        /*14680*/                   HMNMX2 R32, R32, 7, 7, PT ;
-        /*14690*/                   HADD2 R37, R37, R2.reuse ;
-        /*146a0*/                   HMNMX2 R36, R36, 7, 7, PT ;
-        /*146b0*/                   HADD2 R39, R39, R2.reuse ;
-        /*146c0*/                   HMNMX2 R38, R38, 7, 7, PT ;
-        /*146d0*/                   HADD2 R41, R41, R2.reuse ;
-        /*146e0*/                   HMNMX2 R40, R40, 7, 7, PT ;
-        /*146f0*/                   HADD2 R27, R27, R2.reuse ;
-        /*14700*/                   PRMT R28, R28, 0x6240, R30 ;
-        /*14710*/                   HADD2 R29, R29, R2.reuse ;
-        /*14720*/                   PRMT R33, R33, 0x6240, R37 ;
-        /*14730*/                   HADD2 R32, R32, R2.reuse ;
-        /*14740*/                   PRMT R39, R39, 0x6240, R41 ;
-        /*14750*/                   HADD2 R36, R36, R2.reuse ;
-; Location ./int.jl:503
-        /*14760*/                   IMAD.SHL.U32 R28, R28, 0x10, RZ ;
-; Location /home/eschnett/.julia/packages/LLVM/RpBog/src/interop/base.jl:38
-        /*14770*/                   HADD2 R38, R38, R2.reuse ;
-        /*14780*/                   PRMT R27, R27, 0x6240, R29 ;
-        /*14790*/                   HADD2 R40, R40, R2 ;
-; Location ./int.jl:503
-        /*147a0*/                   IMAD.SHL.U32 R33, R33, 0x10, RZ ;
-; Location /home/eschnett/.julia/packages/LLVM/RpBog/src/interop/base.jl:38
-        /*147b0*/                   PRMT R32, R32, 0x6240, R36 ;
-; Location ./int.jl:503
-        /*147c0*/                   IMAD.SHL.U32 R39, R39, 0x10, RZ ;
-; Location /home/eschnett/.julia/packages/LLVM/RpBog/src/interop/base.jl:38
-        /*147d0*/                   LOP3.LUT R27, R27, 0xf0f0f0f, R28, 0xe2, !PT ;
-        /*147e0*/                   LDL.LU R30, [R1+0x3c] ;
-        /*147f0*/                   PRMT R38, R38, 0x6240, R40 ;
-        /*14800*/                   LOP3.LUT R32, R32, 0xf0f0f0f, R33, 0xe2, !PT ;
-        /*14810*/                   LOP3.LUT R38, R38, 0xf0f0f0f, R39, 0xe2, !PT ;
+        /*148b0*/                   LOP3.LUT R19, R9, 0x88888888, RZ, 0x3c, !PT ;
+; Location /home/eschnett/.julia/packages/LLVM/OLMpi/src/interop/base.jl:38
+        /*148c0*/                   HFMA2 R41, R8, R11, R41 ;
+        /*148d0*/                   LDL.LU R61, [R1+0x540] ;
+        /*148e0*/                   HFMA2 R42, -R0, R43, R42 ;
+        /*148f0*/                   LDL.LU R11, [R1+0x530] ;
+        /*14900*/                   HFMA2 R42, R8, R12, R42 ;
+        /*14910*/                   LDL.LU R12, [R1+0x52c] ;
+        /*14920*/                   LOP3.LUT R40, R19, 0xf000f, R48, 0xe2, !PT ;
+        /*14930*/                   LDL.LU R58, [R1+0x534] ;
+        /*14940*/                   LDL.LU R10, [R1+0xdc] ;
+        /*14950*/                   HFMA2 R39, R7, R39, R23 ;
+        /*14960*/                   LDL.LU R60, [R1+0xd8] ;
+        /*14970*/                   STL [R1+0x244], R9 ;
+        /*14980*/                   LDL R59, [R1+0xfc] ;
+        /*14990*/                   LDL R61, [R1+0x1ac] ;
+        /*149a0*/                   HADD2 R11, R40, -R2 ;
+; Location /home/eschnett/.julia/packages/IndexSpaces/SkQyK/src/IndexSpaces.jl:1968
+        /*149b0*/                   IMAD.MOV.U32 R23, RZ, RZ, R20 ;
+; Location /home/eschnett/.julia/packages/LLVM/OLMpi/src/interop/base.jl:38
+        /*149c0*/                   LOP3.LUT R43, R19, 0xf000f0, R49, 0xe2, !PT ;
+        /*149d0*/                   LDL.LU R9, [R1+0x538] ;
+        /*149e0*/                   HMUL2 R56, -R12, R11 ;
+        /*149f0*/                   STL [R1+0x84], R11 ;
+        /*14a00*/                   LDL R58, [R1+0x100] ;
+        /*14a10*/                   LDL.LU R11, [R1+0x528] ;
+; Location /home/eschnett/.julia/packages/IndexSpaces/SkQyK/src/IndexSpaces.jl:1968
+        /*14a20*/                   HMMA.16816.F16 R38, R20, R38, RZ ;
+; Location /home/eschnett/.julia/packages/LLVM/OLMpi/src/interop/base.jl:38
+        /*14a30*/                   HADD2 R53, R43, -R6 ;
+        /*14a40*/                   HMUL2 R43, R4, R42 ;
+        /*14a50*/                   HMUL2 R23, -R4, R41 ;
+        /*14a60*/                   HFMA2 R42, R7, R42, R23 ;
+        /*14a70*/                   LDL R23, [R1+0x1a8] ;
+        /*14a80*/                   HFMA2 R56, R11, R10, R56 ;
+        /*14a90*/                   LDL.LU R10, [R1+0x524] ;
+        /*14aa0*/                   HMUL2 R57, -R12, R53 ;
+        /*14ab0*/                   HFMA2 R57, R11, R60, R57 ;
+        /*14ac0*/                   HFMA2 R43, R7, R41, R43 ;
+; Location ./int.jl:528
+        /*14ad0*/                   SHF.R.U32.HI R19, RZ, 0x8, R19 ;
+        /*14ae0*/                   LDL.LU R60, [R1+0x520] ;
+; Location /home/eschnett/.julia/packages/LLVM/OLMpi/src/interop/base.jl:38
+        /*14af0*/                   HFMA2 R57, -R10.reuse, R23, R57 ;
+; Location /home/eschnett/.julia/packages/IndexSpaces/SkQyK/src/IndexSpaces.jl:1968
+        /*14b00*/                   IMAD.MOV.U32 R23, RZ, RZ, R20 ;
+; Location /home/eschnett/.julia/packages/LLVM/OLMpi/src/interop/base.jl:38
+        /*14b10*/                   HFMA2 R56, -R10, R61, R56 ;
+        /*14b20*/                   HFMA2 R57, R9.reuse, R59, R57 ;
+        /*14b30*/                   STL [R1+0x74], R53 ;
+        /*14b40*/                   HFMA2 R56, R9, R58, R56 ;
+; Location /home/eschnett/.julia/packages/IndexSpaces/SkQyK/src/IndexSpaces.jl:1968
+        /*14b50*/                   HMMA.16816.F16 R42, R20, R42, RZ ;
+; Location /home/eschnett/.julia/packages/LLVM/OLMpi/src/interop/base.jl:38
+        /*14b60*/                   HMUL2 R40, -R4.reuse, R57.reuse ;
+        /*14b70*/                   LDL.LU R58, [R1+0x514] ;
+        /*14b80*/                   LDL R60, [R1+0xac] ;
+        /*14b90*/                   HMUL2 R23, R4, R56.reuse ;
+        /*14ba0*/                   HFMA2 R56, R7.reuse, R56, R40 ;
+        /*14bb0*/                   LDL R53, [R1+0x228] ;
+        /*14bc0*/                   HFMA2 R57, R7, R57, R23 ;
+; Location /home/eschnett/.julia/packages/IndexSpaces/SkQyK/src/IndexSpaces.jl:1968
+        /*14bd0*/                   IMAD.MOV.U32 R23, RZ, RZ, R20 ;
+        /*14be0*/                   LDL R40, [R1+0xc8] ;
+        /*14bf0*/                   LDL.LU R61, [R1+0x51c] ;
+        /*14c00*/                   HMMA.16816.F16 R56, R20, R56, RZ ;
+        /*14c10*/                   LDL.LU R59, [R1+0x518] ;
+; Location /home/eschnett/.julia/packages/LLVM/OLMpi/src/interop/base.jl:38
+        /*14c20*/                   LOP3.LUT R23, R19, 0xf000f0, R49, 0xe2, !PT ;
+        /*14c30*/                   HADD2 R54, R23, -R6 ;
+        /*14c40*/                   HMUL2 R55, -R12, R54 ;
+        /*14c50*/                   STL [R1+0x5c], R54 ;
+        /*14c60*/                   LDL.LU R54, [R1+0x510] ;
+        /*14c70*/                   LOP3.LUT R19, R19, 0xf000f, R48, 0xe2, !PT ;
+        /*14c80*/                   HADD2 R47, R19, -R2 ;
+        /*14c90*/                   LDL R58, [R1+0x1b8] ;
+        /*14ca0*/                   LDS R53, [R53] ;
+        /*14cb0*/                   LDL.LU R61, [R1+0xc0] ;
+        /*14cc0*/                   LDL R59, [R1+0x124] ;
+        /*14cd0*/                   HMUL2 R54, -R12, R47 ;
+        /*14ce0*/                   HFMA2 R54, R11.reuse, R3, R54 ;
+        /*14cf0*/                   HFMA2 R55, R11, R5, R55 ;
+        /*14d00*/                   LDL.LU R3, [R1+0x504] ;
+        /*14d10*/                   HFMA2 R54, -R10, R50, R54 ;
+        /*14d20*/                   LDL.LU R50, [R1+0x4fc] ;
+        /*14d30*/                   HFMA2 R55, -R10, R51, R55 ;
+        /*14d40*/                   HFMA2 R54, R9.reuse, R40, R54 ;
+        /*14d50*/                   LDL.LU R51, [R1+0x500] ;
+        /*14d60*/                   HFMA2 R55, R9, R60, R55 ;
+        /*14d70*/                   HMUL2 R19, R4.reuse, R54.reuse ;
+        /*14d80*/                   LDL.LU R60, [R1+0x4f8] ;
+        /*14d90*/                   HMUL2 R23, -R4, R55.reuse ;
+        /*14da0*/                   HFMA2 R55, R7.reuse, R55, R19 ;
+        /*14db0*/                   STL [R1+0x240], R53 ;
+        /*14dc0*/                   HFMA2 R54, R7, R54, R23 ;
+; Location /home/eschnett/.julia/packages/IndexSpaces/SkQyK/src/IndexSpaces.jl:1968
+        /*14dd0*/                   IMAD.MOV.U32 R23, RZ, RZ, R20 ;
 ; Location ./int.jl:373
-        /*14820*/                   LOP3.LUT R27, R27, 0x88888888, RZ, 0x3c, !PT ;
-        /*14830*/                   LOP3.LUT R32, R32, 0x88888888, RZ, 0x3c, !PT ;
-        /*14840*/                   LOP3.LUT R38, R38, 0x88888888, RZ, 0x3c, !PT ;
-; Location /home/eschnett/.julia/packages/LLVM/RpBog/src/interop/base.jl:38
-        /*14850*/                   STS [R54], R27 ;
-        /*14860*/                   STS [R61], R34 ;
-        /*14870*/                   STS [R60], R26 ;
-        /*14880*/                   STS [R58], R32 ;
-        /*14890*/                   STS [R57], R38 ;
-        /*148a0*/                   LDS R51, [R51] ;
+        /*14de0*/                   LOP3.LUT R19, R53, 0x88888888, RZ, 0x3c, !PT ;
+        /*14df0*/                   LDL.LU R5, [R1+0x508] ;
+; Location /home/eschnett/.julia/packages/IndexSpaces/SkQyK/src/IndexSpaces.jl:1968
+        /*14e00*/                   HMMA.16816.F16 R54, R20, R54, RZ ;
+        /*14e10*/                   LDL R53, [R1+0x220] ;
+; Location /home/eschnett/.julia/packages/LLVM/OLMpi/src/interop/base.jl:38
+        /*14e20*/                   LOP3.LUT R23, R19, 0xf000f0, R49, 0xe2, !PT ;
+        /*14e30*/                   LDL.LU R3, [R1+0xb8] ;
+        /*14e40*/                   HADD2 R50, R23, -R6 ;
+        /*14e50*/                   HMUL2 R41, -R12, R50 ;
+        /*14e60*/                   LDL.LU R51, [R1+0xa4] ;
+        /*14e70*/                   HFMA2 R41, R11, R52, R41 ;
+        /*14e80*/                   LOP3.LUT R40, R19, 0xf000f, R48, 0xe2, !PT ;
+        /*14e90*/                   STL [R1+0x8c], R50 ;
+        /*14ea0*/                   HFMA2 R41, -R10, R58, R41 ;
+        /*14eb0*/                   LDL.LU R58, [R1+0x4e4] ;
+        /*14ec0*/                   HADD2 R60, R40, -R2 ;
+        /*14ed0*/                   LDL.LU R52, [R1+0x4f0] ;
+        /*14ee0*/                   HMUL2 R40, -R12, R60 ;
+        /*14ef0*/                   LDL.LU R50, [R1+0x4f4] ;
+        /*14f00*/                   HFMA2 R40, R11, R61, R40 ;
+        /*14f10*/                   LDL.LU R61, [R1+0x4e8] ;
+        /*14f20*/                   LDS R53, [R53] ;
+        /*14f30*/                   HFMA2 R40, -R10, R58, R40 ;
+        /*14f40*/                   LDL.LU R58, [R1+0x4e0] ;
+        /*14f50*/                   HFMA2 R41, R9, R59, R41 ;
+        /*14f60*/                   LDL R52, [R1+0x1b4] ;
+        /*14f70*/                   HMUL2 R44, -R4, R41 ;
+        /*14f80*/                   LDL R50, [R1+0x1b0] ;
+        /*14f90*/                   HFMA2 R40, R9, R58, R40 ;
+        /*14fa0*/                   HMUL2 R23, R4, R40.reuse ;
+        /*14fb0*/                   HFMA2 R40, R7.reuse, R40, R44 ;
+        /*14fc0*/                   HFMA2 R41, R7, R41, R23 ;
+; Location /home/eschnett/.julia/packages/IndexSpaces/SkQyK/src/IndexSpaces.jl:1968
+        /*14fd0*/                   IMAD.MOV.U32 R23, RZ, RZ, R20 ;
+        /*14fe0*/                   HMMA.16816.F16 R58, R20, R40, RZ ;
+; Location ./int.jl:528
+        /*14ff0*/                   SHF.R.U32.HI R23, RZ, 0x8, R19 ;
+; Location /home/eschnett/.julia/packages/LLVM/OLMpi/src/interop/base.jl:38
+        /*15000*/                   LOP3.LUT R19, R23, 0xf000f0, R49, 0xe2, !PT ;
+        /*15010*/                   HADD2 R61, R19, -R6 ;
+        /*15020*/                   HMUL2 R41, -R12, R61 ;
+        /*15030*/                   STL [R1+0x70], R61 ;
+        /*15040*/                   LDL.LU R61, [R1+0x4dc] ;
+        /*15050*/                   HFMA2 R41, R11, R18, R41 ;
+        /*15060*/                   STL [R1+0x80], R60 ;
+        /*15070*/                   HFMA2 R41, -R10, R50, R41 ;
+        /*15080*/                   LDL.LU R50, [R1+0x4cc] ;
+        /*15090*/                   LOP3.LUT R23, R23, 0xf000f, R48, 0xe2, !PT ;
+        /*150a0*/                   STL [R1+0x60], R47 ;
+        /*150b0*/                   LDL.LU R60, [R1+0x4ec] ;
+        /*150c0*/                   HADD2 R5, R23, -R2 ;
+        /*150d0*/                   STL [R1+0x448], R8 ;
+        /*150e0*/                   HMUL2 R40, -R12, R5 ;
+        /*150f0*/                   HFMA2 R41, R9, R16, R41 ;
+        /*15100*/                   LDL.LU R47, [R1+0x50c] ;
+        /*15110*/                   HFMA2 R40, R11, R3, R40 ;
+        /*15120*/                   HMUL2 R23, -R4, R41 ;
+        /*15130*/                   LDL.LU R3, [R1+0x4d0] ;
+        /*15140*/                   HFMA2 R40, -R10, R52, R40 ;
+        /*15150*/                   LDL.LU R52, [R1+0x4c8] ;
+        /*15160*/                   HFMA2 R40, R9, R17, R40 ;
+        /*15170*/                   STL [R1+0x474], R8 ;
+        /*15180*/                   LDL R61, [R1+0x1a0] ;
+        /*15190*/                   HMUL2 R19, R4, R40.reuse ;
+        /*151a0*/                   HFMA2 R40, R7.reuse, R40, R23 ;
+; Location /home/eschnett/.julia/packages/IndexSpaces/SkQyK/src/IndexSpaces.jl:1968
+        /*151b0*/                   IMAD.MOV.U32 R23, RZ, RZ, R20 ;
+; Location /home/eschnett/.julia/packages/LLVM/OLMpi/src/interop/base.jl:38
+        /*151c0*/                   HFMA2 R41, R7, R41, R19 ;
 ; Location ./int.jl:373
-        /*148b0*/                   LOP3.LUT R36, R51, 0x88888888, RZ, 0x3c, !PT ;
-; Location /home/eschnett/.julia/packages/LLVM/RpBog/src/interop/base.jl:38
-        /*148c0*/                   LOP3.LUT R27, R36.reuse, 0xf000f0, R48, 0xe2, !PT ;
-        /*148d0*/                   LOP3.LUT R26, R36, 0xf000f, R47, 0xe2, !PT ;
-; Location ./int.jl:502
-        /*148e0*/                   SHF.R.U32.HI R36, RZ, 0x8, R36 ;
-; Location /home/eschnett/.julia/packages/LLVM/RpBog/src/interop/base.jl:38
-        /*148f0*/                   HADD2 R26, R26, -R2 ;
-        /*14900*/                   LOP3.LUT R37, R36, 0xf000f0, R48, 0xe2, !PT ;
-        /*14910*/                   HMUL2 R26, -R14.reuse, R26 ;
-        /*14920*/                   HADD2 R27, R27, -R6.reuse ;
-        /*14930*/                   LOP3.LUT R36, R36, 0xf000f, R47, 0xe2, !PT ;
-        /*14940*/                   HADD2 R37, R37, -R6 ;
-        /*14950*/                   LDL.LU R48, [R1+0x220] ;
-        /*14960*/                   HFMA2 R26, R13.reuse, R0, R26 ;
-        /*14970*/                   HMUL2 R37, -R14, R37 ;
-        /*14980*/                   LDL.LU R0, [R1+0x484] ;
-        /*14990*/                   HFMA2 R37, R13, R8, R37 ;
-        /*149a0*/                   LDL.LU R8, [R1+0x478] ;
-        /*149b0*/                   HMUL2 R27, -R14, R27 ;
-        /*149c0*/                   HFMA2 R27, R13, R9, R27 ;
-        /*149d0*/                   LDL.LU R9, [R1+0x488] ;
-        /*149e0*/                   HFMA2 R26, -R0.reuse, R11, R26 ;
-        /*149f0*/                   HFMA2 R27, -R0, R10, R27 ;
-        /*14a00*/                   LDL.LU R11, [R1+0x47c] ;
-        /*14a10*/                   HFMA2 R26, R8, R25, R26 ;
-        /*14a20*/                   LDL.LU R25, [R1+0x470] ;
-        /*14a30*/                   LDL.LU R10, [R1+0x480] ;
-        /*14a40*/                   HADD2 R36, R36, -R2 ;
-        /*14a50*/                   LDL.LU R9, [R1+0x50] ;
-        /*14a60*/                   HMUL2 R36, -R14, R36 ;
-        /*14a70*/                   HFMA2 R27, R8, R12, R27 ;
-        /*14a80*/                   LDL.LU R12, [R1+0x474] ;
-        /*14a90*/                   HFMA2 R37, -R0, R43, R37 ;
-        /*14aa0*/                   LDL.LU R11, [R1+0xe4] ;
-        /*14ab0*/                   HFMA2 R36, R13, R25, R36 ;
-        /*14ac0*/                   LDL.LU R25, [R1+0x46c] ;
-        /*14ad0*/                   LDL.LU R10, [R1+0x1d0] ;
-        /*14ae0*/                   HFMA2 R36, -R0, R42, R36 ;
-        /*14af0*/                   HMUL2 R19, R4.reuse, R26.reuse ;
-        /*14b00*/                   HMUL2 R23, -R4, R27 ;
-        /*14b10*/                   HFMA2 R36, R8, R49, R36 ;
-        /*14b20*/                   LDL.LU R12, [R1+0xec] ;
-        /*14b30*/                   HFMA2 R27, R7.reuse, R27, R19 ;
-; Location /home/eschnett/.julia/packages/IndexSpaces/MMvQv/src/IndexSpaces.jl:1968
-        /*14b40*/                   IMAD.MOV.U32 R19, RZ, RZ, R16 ;
-; Location /home/eschnett/.julia/packages/LLVM/RpBog/src/interop/base.jl:38
-        /*14b50*/                   HFMA2 R26, R7, R26, R23 ;
-        /*14b60*/                   LDS R49, [R48] ;
-        /*14b70*/                   HMUL2 R23, R4, R36 ;
-; Location /home/eschnett/.julia/packages/IndexSpaces/MMvQv/src/IndexSpaces.jl:1968
-        /*14b80*/                   HMMA.16816.F16 R26, R16, R26, RZ ;
-        /*14b90*/                   LDL.LU R48, [R1+0x22c] ;
-; Location /home/eschnett/.julia/packages/LLVM/RpBog/src/interop/base.jl:38
-        /*14ba0*/                   HFMA2 R37, R8, R25, R37 ;
-        /*14bb0*/                   HMUL2 R25, -R4, R37.reuse ;
-        /*14bc0*/                   HFMA2 R37, R7.reuse, R37, R23 ;
-        /*14bd0*/                   HFMA2 R36, R7, R36, R25 ;
-; Location /home/eschnett/.julia/packages/IndexSpaces/MMvQv/src/IndexSpaces.jl:1968
-        /*14be0*/                   HMMA.16816.F16 R36, R16, R36, RZ ;
-; Location /home/eschnett/.julia/packages/LLVM/RpBog/src/interop/base.jl:38
-        /*14bf0*/                   HMUL2 R23, -R3.reuse, R27.reuse ;
-        /*14c00*/                   HMUL2 R19, R3, R26.reuse ;
-        /*14c10*/                   HFMA2 R26, R5.reuse, R26, R23 ;
-        /*14c20*/                   LDS R48, [R48] ;
-        /*14c30*/                   HFMA2 R27, R5, R27, R19 ;
-; Location /home/eschnett/.julia/packages/IndexSpaces/MMvQv/src/IndexSpaces.jl:1968
-        /*14c40*/                   IMAD.MOV.U32 R23, RZ, RZ, R20 ;
-; Location /home/eschnett/.julia/packages/LLVM/RpBog/src/interop/base.jl:38
-        /*14c50*/                   HMUL2 R19, R3.reuse, R36.reuse ;
-        /*14c60*/                   HMUL2 R25, -R3, R37.reuse ;
-        /*14c70*/                   HFMA2 R37, R5.reuse, R37, R19 ;
-        /*14c80*/                   IMAD.MOV.U32 R19, RZ, RZ, 0x54005400 ;
-        /*14c90*/                   HFMA2 R36, R5, R36, R25 ;
+        /*151d0*/                   LOP3.LUT R19, R53, 0x88888888, RZ, 0x3c, !PT ;
+        /*151e0*/                   LDL R8, [R1+0x1a4] ;
+        /*151f0*/                   STL [R1+0x248], R53 ;
+; Location /home/eschnett/.julia/packages/IndexSpaces/SkQyK/src/IndexSpaces.jl:1968
+        /*15200*/                   HMMA.16816.F16 R16, R20, R40, RZ ;
+        /*15210*/                   STL [R1+0x454], R0 ;
+; Location /home/eschnett/.julia/packages/LLVM/OLMpi/src/interop/base.jl:38
+        /*15220*/                   LOP3.LUT R23, R19.reuse, 0xf000f0, R49, 0xe2, !PT ;
+        /*15230*/                   LDL.LU R60, [R1+0xa8] ;
+        /*15240*/                   HADD2 R50, R23, -R6 ;
+        /*15250*/                   LDL R47, [R1+0x130] ;
+        /*15260*/                   HMUL2 R41, -R12, R50 ;
+        /*15270*/                   LDL R53, [R1+0x218] ;
+        /*15280*/                   HFMA2 R41, R11, R51, R41 ;
+        /*15290*/                   STL [R1+0xa0], R50 ;
+        /*152a0*/                   LDL.LU R51, [R1+0x4b4] ;
+        /*152b0*/                   LDL.LU R3, [R1+0x6c] ;
+        /*152c0*/                   LDL.LU R50, [R1+0x4b8] ;
+        /*152d0*/                   STL [R1+0x470], R0 ;
+        /*152e0*/                   LOP3.LUT R40, R19, 0xf000f, R48, 0xe2, !PT ;
+        /*152f0*/                   STL [R1+0x46c], R13 ;
+        /*15300*/                   STL [R1+0x468], R14 ;
+        /*15310*/                   STL [R1+0x440], R25 ;
+        /*15320*/                   STL [R1+0x464], R25 ;
+        /*15330*/                   LDL.LU R18, [R1+0x4d8] ;
+        /*15340*/                   HFMA2 R41, -R10, R61, R41 ;
+        /*15350*/                   LDL R0, [R1+0x190] ;
+        /*15360*/                   LDL.LU R61, [R1+0x4a8] ;
+        /*15370*/                   HADD2 R52, R40, -R2 ;
+        /*15380*/                   LDL R13, [R1+0x194] ;
+        /*15390*/                   HMUL2 R40, -R12, R52 ;
+        /*153a0*/                   STL [R1+0x9c], R52 ;
+        /*153b0*/                   LDL.LU R14, [R1+0x24] ;
+        /*153c0*/                   LDL R25, [R1+0x188] ;
+        /*153d0*/                   LDL.LU R52, [R1+0x4b0] ;
+        /*153e0*/                   HFMA2 R40, R11, R60, R40 ;
+        /*153f0*/                   LDL.LU R60, [R1+0x4ac] ;
+        /*15400*/                   HFMA2 R40, -R10, R8, R40 ;
+        /*15410*/                   LDS R53, [R53] ;
+        /*15420*/                   LDL R51, [R1+0xf8] ;
+        /*15430*/                   HFMA2 R40, R9, R47, R40 ;
+        /*15440*/                   LDL R50, [R1+0x110] ;
+        /*15450*/                   LDL.LU R61, [R1+0x78] ;
+        /*15460*/                   HFMA2 R41, R9, R46, R41 ;
+        /*15470*/                   HMUL2 R23, R4.reuse, R40.reuse ;
+        /*15480*/                   HMUL2 R44, -R4, R41.reuse ;
+        /*15490*/                   HFMA2 R41, R7.reuse, R41, R23 ;
+; Location /home/eschnett/.julia/packages/IndexSpaces/SkQyK/src/IndexSpaces.jl:1968
+        /*154a0*/                   IMAD.MOV.U32 R23, RZ, RZ, R20 ;
+; Location /home/eschnett/.julia/packages/LLVM/OLMpi/src/interop/base.jl:38
+        /*154b0*/                   HFMA2 R40, R7, R40, R44 ;
+; Location /home/eschnett/.julia/packages/IndexSpaces/SkQyK/src/IndexSpaces.jl:1968
+        /*154c0*/                   HMMA.16816.F16 R46, R20, R40, RZ ;
+; Location ./int.jl:528
+        /*154d0*/                   SHF.R.U32.HI R23, RZ, 0x8, R19 ;
+; Location /home/eschnett/.julia/packages/LLVM/OLMpi/src/interop/base.jl:38
+        /*154e0*/                   LOP3.LUT R19, R23.reuse, 0xf000f0, R49, 0xe2, !PT ;
+        /*154f0*/                   LOP3.LUT R23, R23, 0xf000f, R48, 0xe2, !PT ;
+        /*15500*/                   HADD2 R52, R23, -R2 ;
+        /*15510*/                   HMUL2 R40, -R12, R52 ;
+        /*15520*/                   STL [R1+0x68], R52 ;
+        /*15530*/                   HADD2 R60, R19, -R6 ;
+        /*15540*/                   LDL.LU R52, [R1+0x494] ;
+        /*15550*/                   HMUL2 R41, -R12, R60 ;
+        /*15560*/                   STL [R1+0x64], R60 ;
+        /*15570*/                   LDL.LU R60, [R1+0x49c] ;
+        /*15580*/                   HFMA2 R40, R11, R61, R40 ;
+        /*15590*/                   LDL.LU R61, [R1+0x490] ;
+        /*155a0*/                   HFMA2 R41, R11, R3, R41 ;
+        /*155b0*/                   HFMA2 R40, -R10.reuse, R13, R40 ;
+        /*155c0*/                   STL [R1+0x10], R46 ;
+        /*155d0*/                   HFMA2 R41, -R10, R0, R41 ;
+        /*155e0*/                   HFMA2 R40, R9.reuse, R51, R40 ;
+        /*155f0*/                   IMAD.MOV.U32 R8, RZ, RZ, R47 ;
+        /*15600*/                   HFMA2 R41, R9, R50, R41 ;
+        /*15610*/                   STL [R1+0x24c], R53 ;
+        /*15620*/                   HMUL2 R19, R4, R40 ;
+        /*15630*/                   HMUL2 R23, -R4, R41.reuse ;
+        /*15640*/                   LDL.LU.64 R46, [R1+0x4a0] ;
+        /*15650*/                   HFMA2 R41, R7.reuse, R41, R19 ;
+        /*15660*/                   HFMA2 R40, R7, R40, R23 ;
+; Location /home/eschnett/.julia/packages/IndexSpaces/SkQyK/src/IndexSpaces.jl:1968
+        /*15670*/                   IMAD.MOV.U32 R23, RZ, RZ, R20 ;
+        /*15680*/                   LDL.LU R3, [R1+0x498] ;
+        /*15690*/                   HMMA.16816.F16 R50, R20, R40, RZ ;
 ; Location ./int.jl:373
-        /*14ca0*/                   LOP3.LUT R25, R49, 0x88888888, RZ, 0x3c, !PT ;
-; Location /home/eschnett/.julia/packages/IndexSpaces/MMvQv/src/IndexSpaces.jl:1968
-        /*14cb0*/                   HMMA.16816.F16 R42, R20, R26, RZ ;
-; Location /home/eschnett/.julia/packages/LLVM/RpBog/src/interop/base.jl:38
-        /*14cc0*/                   LOP3.LUT R26, R25, 0xf000f0, R19, 0xe2, !PT ;
-        /*14cd0*/                   LOP3.LUT R27, R25, 0xf000f, R47, 0xe2, !PT ;
-; Location ./int.jl:502
-        /*14ce0*/                   SHF.R.U32.HI R25, RZ, 0x8, R25 ;
-; Location /home/eschnett/.julia/packages/LLVM/RpBog/src/interop/base.jl:38
-        /*14cf0*/                   HADD2 R26, R26, -R6 ;
-        /*14d00*/                   HADD2 R27, R27, -R2 ;
-        /*14d10*/                   LOP3.LUT R19, R25.reuse, 0xf000f0, R19, 0xe2, !PT ;
-        /*14d20*/                   HMUL2 R26, -R14.reuse, R26 ;
-        /*14d30*/                   LOP3.LUT R25, R25, 0xf000f, R47, 0xe2, !PT ;
-        /*14d40*/                   HMUL2 R27, -R14, R27 ;
-        /*14d50*/                   HADD2 R19, R19, -R6 ;
-        /*14d60*/                   HFMA2 R26, R13.reuse, R46, R26 ;
-        /*14d70*/                   HFMA2 R27, R13, R50, R27 ;
-        /*14d80*/                   LDL.LU R46, [R1+0x468] ;
-        /*14d90*/                   HMUL2 R19, -R14, R19 ;
-        /*14da0*/                   HADD2 R25, R25, -R2 ;
-; Location /home/eschnett/.julia/packages/IndexSpaces/MMvQv/src/IndexSpaces.jl:1968
-        /*14db0*/                   HMMA.16816.F16 R36, R20, R36, RZ ;
-; Location /home/eschnett/.julia/packages/LLVM/RpBog/src/interop/base.jl:38
-        /*14dc0*/                   HFMA2 R26, -R0.reuse, R52, R26 ;
-        /*14dd0*/                   LDL.LU R50, [R1+0x464] ;
-        /*14de0*/                   HFMA2 R27, -R0, R55, R27 ;
-        /*14df0*/                   LDL.LU R52, [R1+0x460] ;
-        /*14e00*/                   HFMA2 R23, R13, R59, R19 ;
-        /*14e10*/                   HMUL2 R25, -R14, R25 ;
-        /*14e20*/                   LDL.LU R59, [R1+0x458] ;
-        /*14e30*/                   HFMA2 R19, R8, R56, R26 ;
-        /*14e40*/                   LDL.LU R55, [R1+0x45c] ;
-        /*14e50*/                   HFMA2 R26, R8, R9, R27 ;
-        /*14e60*/                   HFMA2 R25, R13, R10, R25 ;
-        /*14e70*/                   LDL.LU R9, [R1+0x450] ;
-        /*14e80*/                   LDL.LU R10, [R1+0x44c] ;
-        /*14e90*/                   LDL.LU R56, [R1+0x454] ;
-        /*14ea0*/                   HFMA2 R28, -R0, R12, R25 ;
-        /*14eb0*/                   LDL.LU R12, [R1+0x444] ;
-        /*14ec0*/                   HFMA2 R29, -R0, R11, R23 ;
-        /*14ed0*/                   LDL.LU R11, [R1+0x448] ;
-        /*14ee0*/                   LDL.LU R46, [R1+0x1dc] ;
-        /*14ef0*/                   LDL.LU R50, [R1+0x44] ;
-        /*14f00*/                   LDL.LU R52, [R1+0x1e4] ;
-        /*14f10*/                   LDL.LU R59, [R1+0xe8] ;
-        /*14f20*/                   LDL.LU R55, [R1+0xf0] ;
-        /*14f30*/                   LDL.LU R9, [R1+0x54] ;
-        /*14f40*/                   LDL.LU R10, [R1+0x58] ;
-        /*14f50*/                   HMUL2 R23, -R4, R19 ;
-        /*14f60*/                   HFMA2 R28, R8.reuse, R31, R28 ;
-        /*14f70*/                   LDL.LU R56, [R1+0x1e0] ;
-        /*14f80*/                   HFMA2 R29, R8, R30, R29 ;
-        /*14f90*/                   HMUL2 R27, R4.reuse, R26.reuse ;
-        /*14fa0*/                   LDL.LU R12, [R1+0xb0] ;
-        /*14fb0*/                   HFMA2 R26, R7, R26, R23 ;
-        /*14fc0*/                   HMUL2 R23, R4.reuse, R28 ;
-        /*14fd0*/                   LDL.LU R11, [R1+0x1e8] ;
-        /*14fe0*/                   HMUL2 R25, -R4, R29 ;
-        /*14ff0*/                   HFMA2 R29, R7.reuse, R29, R23 ;
-        /*15000*/                   IMAD.MOV.U32 R23, RZ, RZ, 0x54005400 ;
-        /*15010*/                   HFMA2 R28, R7, R28, R25 ;
+        /*156a0*/                   LOP3.LUT R19, R53, 0x88888888, RZ, 0x3c, !PT ;
+        /*156b0*/                   LDL.LU R53, [R1+0x484] ;
+; Location /home/eschnett/.julia/packages/LLVM/OLMpi/src/interop/base.jl:38
+        /*156c0*/                   LOP3.LUT R23, R19.reuse, 0xf000f0, R49, 0xe2, !PT ;
+        /*156d0*/                   LOP3.LUT R40, R19, 0xf000f, R48, 0xe2, !PT ;
+        /*156e0*/                   IMAD.MOV.U32 R0, RZ, RZ, R50 ;
+        /*156f0*/                   HADD2 R52, R23, -R6 ;
+        /*15700*/                   IMAD.MOV.U32 R13, RZ, RZ, R51 ;
+        /*15710*/                   LDL.LU.64 R50, [R1+0x488] ;
+        /*15720*/                   HMUL2 R41, -R12, R52 ;
+        /*15730*/                   STL [R1+0xa8], R52 ;
+        /*15740*/                   LDL.LU R60, [R1+0x20] ;
+        /*15750*/                   LDL.LU R52, [R1+0x480] ;
+        /*15760*/                   HADD2 R61, R40, -R2 ;
+        /*15770*/                   HMUL2 R40, -R12, R61 ;
+        /*15780*/                   STL [R1+0xa4], R61 ;
+        /*15790*/                   LDL R46, [R1+0x144] ;
+        /*157a0*/                   LDL.LU R61, [R1+0x478] ;
+        /*157b0*/                   LDL R47, [R1+0x148] ;
+        /*157c0*/                   LDL R53, [R1+0x180] ;
+        /*157d0*/                   LDL.LU R51, [R1+0x28] ;
+        /*157e0*/                   LDL.LU R50, [R1+0x2c] ;
+        /*157f0*/                   HFMA2 R41, R11, R60, R41 ;
+        /*15800*/                   LDL.LU R60, [R1+0x47c] ;
+        /*15810*/                   LDL R52, [R1+0x184] ;
+        /*15820*/                   STL [R1+0x7c], R5 ;
+        /*15830*/                   STL.64 [R1+0x8], R16 ;
+        /*15840*/                   LDL.LU R5, [R1+0x4d4] ;
+        /*15850*/                   LDL.LU.64 R16, [R1+0x4c0] ;
+        /*15860*/                   LDL R61, [R1+0x13c] ;
+        /*15870*/                   HFMA2 R40, R11, R14, R40 ;
+        /*15880*/                   HFMA2 R41, -R10.reuse, R25, R41 ;
+        /*15890*/                   HFMA2 R40, -R10, R45, R40 ;
+        /*158a0*/                   HFMA2 R41, R9.reuse, R47, R41 ;
+        /*158b0*/                   HFMA2 R40, R9, R46, R40 ;
+        /*158c0*/                   HMUL2 R44, -R4.reuse, R41 ;
+        /*158d0*/                   HMUL2 R23, R4, R40 ;
+        /*158e0*/                   HFMA2 R40, R7.reuse, R40, R44 ;
+        /*158f0*/                   HFMA2 R41, R7, R41, R23 ;
+; Location /home/eschnett/.julia/packages/IndexSpaces/SkQyK/src/IndexSpaces.jl:1968
+        /*15900*/                   IMAD.MOV.U32 R23, RZ, RZ, R20 ;
+        /*15910*/                   HMMA.16816.F16 R46, R20, R40, RZ ;
+; Location ./int.jl:528
+        /*15920*/                   SHF.R.U32.HI R23, RZ, 0x8, R19 ;
+; Location /home/eschnett/.julia/packages/LLVM/OLMpi/src/interop/base.jl:38
+        /*15930*/                   LOP3.LUT R19, R23.reuse, 0xf000f0, R49, 0xe2, !PT ;
+        /*15940*/                   LOP3.LUT R23, R23, 0xf000f, R48, 0xe2, !PT ;
+        /*15950*/                   STL [R1+0x460], R24 ;
+        /*15960*/                   STL [R1+0x45c], R15 ;
+        /*15970*/                   HADD2 R24, R19, -R6 ;
+        /*15980*/                   HADD2 R15, R23, -R2 ;
+        /*15990*/                   HMUL2 R41, -R12.reuse, R24 ;
+        /*159a0*/                   HMUL2 R40, -R12, R15 ;
+        /*159b0*/                   HFMA2 R41, R11.reuse, R51, R41 ;
+        /*159c0*/                   HFMA2 R40, R11, R50, R40 ;
+        /*159d0*/                   HFMA2 R41, -R10.reuse, R53, R41 ;
+        /*159e0*/                   HFMA2 R40, -R10, R52, R40 ;
+        /*159f0*/                   HFMA2 R40, R9, R60, R40 ;
+        /*15a00*/                   HMUL2 R19, R4, R40 ;
+        /*15a10*/                   IMAD.MOV.U32 R14, RZ, RZ, R46 ;
+        /*15a20*/                   IMAD.MOV.U32 R25, RZ, RZ, R47 ;
+        /*15a30*/                   HFMA2 R41, R9, R61, R41 ;
+        /*15a40*/                   HMUL2 R23, -R4, R41.reuse ;
+        /*15a50*/                   HFMA2 R41, R7.reuse, R41, R19 ;
+        /*15a60*/                   HFMA2 R40, R7, R40, R23 ;
+; Location /home/eschnett/.julia/packages/IndexSpaces/SkQyK/src/IndexSpaces.jl:1968
+        /*15a70*/                   IMAD.MOV.U32 R23, RZ, RZ, R20 ;
+; Location /home/eschnett/.julia/packages/LLVM/OLMpi/src/interop/base.jl:38
+        /*15a80*/                   HMUL2 R19, R3, R36 ;
+; Location /home/eschnett/.julia/packages/IndexSpaces/SkQyK/src/IndexSpaces.jl:1968
+        /*15a90*/                   HMMA.16816.F16 R40, R20, R40, RZ ;
+; Location /home/eschnett/.julia/packages/LLVM/OLMpi/src/interop/base.jl:38
+        /*15aa0*/                   HMUL2 R23, -R3, R37.reuse ;
+        /*15ab0*/                   HFMA2 R37, R5.reuse, R37, R19 ;
+; Location /home/eschnett/.julia/packages/IndexSpaces/SkQyK/src/IndexSpaces.jl:1968
+        /*15ac0*/                   IMAD.MOV.U32 R19, RZ, RZ, R16 ;
+; Location /home/eschnett/.julia/packages/LLVM/OLMpi/src/interop/base.jl:38
+        /*15ad0*/                   HFMA2 R36, R5, R36, R23 ;
+        /*15ae0*/                   HMUL2 R23, -R3, R35 ;
+; Location /home/eschnett/.julia/packages/IndexSpaces/SkQyK/src/IndexSpaces.jl:1968
+        /*15af0*/                   HMMA.16816.F16 R44, R16, R36, RZ ;
+; Location /home/eschnett/.julia/packages/LLVM/OLMpi/src/interop/base.jl:38
+        /*15b00*/                   HMUL2 R19, R3, R34.reuse ;
+        /*15b10*/                   HFMA2 R34, R5.reuse, R34, R23 ;
+        /*15b20*/                   HFMA2 R35, R5, R35, R19 ;
+; Location /home/eschnett/.julia/packages/IndexSpaces/SkQyK/src/IndexSpaces.jl:1968
+        /*15b30*/                   IMAD.MOV.U32 R19, RZ, RZ, R16 ;
+; Location /home/eschnett/.julia/packages/LLVM/OLMpi/src/interop/base.jl:38
+        /*15b40*/                   HMUL2 R23, -R3, R33 ;
+; Location /home/eschnett/.julia/packages/IndexSpaces/SkQyK/src/IndexSpaces.jl:1968
+        /*15b50*/                   HMMA.16816.F16 R60, R16, R34, RZ ;
+; Location /home/eschnett/.julia/packages/LLVM/OLMpi/src/interop/base.jl:38
+        /*15b60*/                   HMUL2 R19, R3, R32.reuse ;
+        /*15b70*/                   HFMA2 R32, R5.reuse, R32, R23 ;
+        /*15b80*/                   HFMA2 R33, R5, R33, R19 ;
+; Location /home/eschnett/.julia/packages/IndexSpaces/SkQyK/src/IndexSpaces.jl:1968
+        /*15b90*/                   IMAD.MOV.U32 R19, RZ, RZ, R16 ;
+; Location /home/eschnett/.julia/packages/LLVM/OLMpi/src/interop/base.jl:38
+        /*15ba0*/                   HMUL2 R23, -R3, R31 ;
+; Location /home/eschnett/.julia/packages/IndexSpaces/SkQyK/src/IndexSpaces.jl:1968
+        /*15bb0*/                   HMMA.16816.F16 R52, R16, R32, RZ ;
+; Location /home/eschnett/.julia/packages/LLVM/OLMpi/src/interop/base.jl:38
+        /*15bc0*/                   HMUL2 R19, R3, R30.reuse ;
+        /*15bd0*/                   HFMA2 R30, R5.reuse, R30, R23 ;
+        /*15be0*/                   HFMA2 R31, R5, R31, R19 ;
+; Location /home/eschnett/.julia/packages/IndexSpaces/SkQyK/src/IndexSpaces.jl:1968
+        /*15bf0*/                   IMAD.MOV.U32 R19, RZ, RZ, R16 ;
+; Location /home/eschnett/.julia/packages/LLVM/OLMpi/src/interop/base.jl:38
+        /*15c00*/                   HMUL2 R23, -R3, R29 ;
+; Location /home/eschnett/.julia/packages/IndexSpaces/SkQyK/src/IndexSpaces.jl:1968
+        /*15c10*/                   HMMA.16816.F16 R50, R16, R30, RZ ;
+; Location /home/eschnett/.julia/packages/LLVM/OLMpi/src/interop/base.jl:38
+        /*15c20*/                   HMUL2 R19, R3, R28.reuse ;
+        /*15c30*/                   HFMA2 R28, R5.reuse, R28, R23 ;
+        /*15c40*/                   HFMA2 R29, R5, R29, R19 ;
+; Location /home/eschnett/.julia/packages/IndexSpaces/SkQyK/src/IndexSpaces.jl:1968
+        /*15c50*/                   IMAD.MOV.U32 R19, RZ, RZ, R16 ;
+; Location /home/eschnett/.julia/packages/LLVM/OLMpi/src/interop/base.jl:38
+        /*15c60*/                   HMUL2 R23, -R3, R27 ;
+; Location /home/eschnett/.julia/packages/IndexSpaces/SkQyK/src/IndexSpaces.jl:1968
+        /*15c70*/                   HMMA.16816.F16 R48, R16, R28, RZ ;
+; Location /home/eschnett/.julia/packages/LLVM/OLMpi/src/interop/base.jl:38
+        /*15c80*/                   HMUL2 R19, R3, R26.reuse ;
+        /*15c90*/                   HFMA2 R26, R5.reuse, R26, R23 ;
+        /*15ca0*/                   HFMA2 R27, R5, R27, R19 ;
+; Location /home/eschnett/.julia/packages/IndexSpaces/SkQyK/src/IndexSpaces.jl:1968
+        /*15cb0*/                   IMAD.MOV.U32 R19, RZ, RZ, R16 ;
+; Location /home/eschnett/.julia/packages/LLVM/OLMpi/src/interop/base.jl:38
+        /*15cc0*/                   HMUL2 R35, R3, R56 ;
+; Location /home/eschnett/.julia/packages/IndexSpaces/SkQyK/src/IndexSpaces.jl:1968
+        /*15cd0*/                   HMMA.16816.F16 R46, R16, R26, RZ ;
+; Location /home/eschnett/.julia/packages/LLVM/OLMpi/src/interop/base.jl:38
+        /*15ce0*/                   HMUL2 R34, -R3, R57.reuse ;
+        /*15cf0*/                   HFMA2 R35, R5, R57, R35 ;
+        /*15d00*/                   LDL.LU R57, [R1+0x10] ;
+        /*15d10*/                   HMUL2 R26, -R3.reuse, R59 ;
+        /*15d20*/                   HMUL2 R27, R3, R58.reuse ;
+        /*15d30*/                   HFMA2 R26, R5, R58, R26 ;
+        /*15d40*/                   HFMA2 R27, R5, R59, R27 ;
+        /*15d50*/                   LDL.LU R58, [R1+0xc] ;
+        /*15d60*/                   LDL.LU R59, [R1+0x8] ;
+        /*15d70*/                   HMUL2 R19, R3.reuse, R38.reuse ;
+        /*15d80*/                   HMUL2 R23, -R3, R39.reuse ;
+        /*15d90*/                   HFMA2 R39, R5.reuse, R39, R19 ;
+; Location /home/eschnett/.julia/packages/IndexSpaces/SkQyK/src/IndexSpaces.jl:1968
+        /*15da0*/                   IMAD.MOV.U32 R19, RZ, RZ, R16 ;
+; Location /home/eschnett/.julia/packages/LLVM/OLMpi/src/interop/base.jl:38
+        /*15db0*/                   HFMA2 R38, R5, R38, R23 ;
+        /*15dc0*/                   STL [R1+0x6c], R24 ;
+        /*15dd0*/                   STL [R1+0x78], R15 ;
+        /*15de0*/                   HMUL2 R23, -R3, R43 ;
+        /*15df0*/                   IMAD.MOV.U32 R24, RZ, RZ, R44 ;
+        /*15e00*/                   IMAD.MOV.U32 R15, RZ, RZ, R45 ;
+; Location /home/eschnett/.julia/packages/IndexSpaces/SkQyK/src/IndexSpaces.jl:1968
+        /*15e10*/                   HMMA.16816.F16 R44, R16, R38, RZ ;
+; Location /home/eschnett/.julia/packages/LLVM/OLMpi/src/interop/base.jl:38
+        /*15e20*/                   HFMA2 R34, R5, R56, R34 ;
+        /*15e30*/                   HMUL2 R19, R3, R42 ;
+        /*15e40*/                   HFMA2 R43, R5, R43, R19 ;
+; Location /home/eschnett/.julia/packages/IndexSpaces/SkQyK/src/IndexSpaces.jl:1968
+        /*15e50*/                   IMAD.MOV.U32 R19, RZ, RZ, R16 ;
+; Location /home/eschnett/.julia/packages/LLVM/OLMpi/src/interop/base.jl:38
+        /*15e60*/                   HMUL2 R30, -R3.reuse, R55 ;
+        /*15e70*/                   HMUL2 R31, R3.reuse, R54 ;
+        /*15e80*/                   HMUL2 R32, -R3.reuse, R8 ;
+        /*15e90*/                   HMUL2 R36, -R3.reuse, R13 ;
+; Location /home/eschnett/.julia/packages/IndexSpaces/SkQyK/src/IndexSpaces.jl:1968
+        /*15ea0*/                   HMMA.16816.F16 R34, R16, R34, RZ ;
+; Location /home/eschnett/.julia/packages/LLVM/OLMpi/src/interop/base.jl:38
+        /*15eb0*/                   HMUL2 R37, R3, R0 ;
+        /*15ec0*/                   HMUL2 R38, -R3.reuse, R25 ;
+        /*15ed0*/                   HMUL2 R39, R3, R14 ;
+        /*15ee0*/                   HFMA2 R42, R5.reuse, R42, R23 ;
+        /*15ef0*/                   HFMA2 R30, R5.reuse, R54, R30 ;
+        /*15f00*/                   HFMA2 R31, R5.reuse, R55, R31 ;
+        /*15f10*/                   HFMA2 R36, R5, R0, R36 ;
+        /*15f20*/                   HFMA2 R37, R5.reuse, R13, R37 ;
+        /*15f30*/                   HFMA2 R38, R5.reuse, R14, R38 ;
+        /*15f40*/                   HFMA2 R39, R5, R25, R39 ;
+; Location /home/eschnett/.julia/packages/IndexSpaces/SkQyK/src/IndexSpaces.jl:1968
+        /*15f50*/                   HMMA.16816.F16 R42, R16.reuse, R42, RZ ;
+; Location /home/eschnett/.julia/packages/LLVM/OLMpi/src/interop/base.jl:38
+        /*15f60*/                   HMUL2 R23, -R3, R41 ;
+        /*15f70*/                   STL [R1+0x3c4], R12 ;
+; Location /home/eschnett/.julia/packages/IndexSpaces/SkQyK/src/IndexSpaces.jl:1968
+        /*15f80*/                   HMMA.16816.F16 R26, R16.reuse, R26, RZ ;
+; Location /home/eschnett/.julia/packages/LLVM/OLMpi/src/interop/base.jl:38
+        /*15f90*/                   HADD2 R54, R15, -R35 ;
+        /*15fa0*/                   STL [R1+0x3f0], R12 ;
+        /*15fb0*/                   STL [R1+0x414], R12 ;
+; Location /home/eschnett/.julia/packages/IndexSpaces/SkQyK/src/IndexSpaces.jl:1968
+        /*15fc0*/                   HMMA.16816.F16 R30, R16.reuse, R30, RZ ;
+        /*15fd0*/                   STL [R1+0x444], R12 ;
+        /*15fe0*/                   STL [R1+0x3c8], R11 ;
+        /*15ff0*/                   HMMA.16816.F16 R36, R16.reuse, R36, RZ ;
+        /*16000*/                   STL [R1+0x3f4], R11 ;
+        /*16010*/                   STL [R1+0x418], R11 ;
+        /*16020*/                   HMMA.16816.F16 R38, R16, R38, RZ ;
+        /*16030*/                   STL [R1+0x44c], R11 ;
+        /*16040*/                   STL [R1+0x3bc], R10 ;
+; Location /home/eschnett/.julia/packages/LLVM/OLMpi/src/interop/base.jl:38
+        /*16050*/                   HMUL2 R33, R3, R57 ;
+        /*16060*/                   STL [R1+0x3cc], R10 ;
+        /*16070*/                   HFMA2 R32, R5.reuse, R57, R32 ;
+        /*16080*/                   HFMA2 R33, R5, R8, R33 ;
+        /*16090*/                   STL [R1+0x3f8], R10 ;
+        /*160a0*/                   HMUL2 R28, -R3, R58 ;
+        /*160b0*/                   STL [R1+0x41c], R10 ;
+        /*160c0*/                   HMUL2 R29, R3, R59 ;
+        /*160d0*/                   STL [R1+0x450], R10 ;
+        /*160e0*/                   HFMA2 R28, R5.reuse, R59, R28 ;
+        /*160f0*/                   HFMA2 R29, R5, R58, R29 ;
+; Location /home/eschnett/.julia/packages/IndexSpaces/SkQyK/src/IndexSpaces.jl:1968
+        /*16100*/                   HMMA.16816.F16 R32, R16.reuse, R32, RZ ;
+; Location /home/eschnett/.julia/packages/LLVM/OLMpi/src/interop/base.jl:38
+        /*16110*/                   HADD2 R55, R61, R31 ;
+        /*16120*/                   STL [R1+0x3b4], R9 ;
+        /*16130*/                   STL [R1+0x3d0], R9 ;
+; Location /home/eschnett/.julia/packages/IndexSpaces/SkQyK/src/IndexSpaces.jl:1968
+        /*16140*/                   HMMA.16816.F16 R28, R16, R28, RZ ;
+        /*16150*/                   STL [R1+0x3fc], R9 ;
+        /*16160*/                   STL [R1+0x420], R9 ;
+; Location /home/eschnett/.julia/packages/LLVM/OLMpi/src/interop/base.jl:38
+        /*16170*/                   HMUL2 R19, R3, R40 ;
+        /*16180*/                   HFMA2 R40, R5.reuse, R40, R23 ;
+        /*16190*/                   STL [R1+0x458], R9 ;
+        /*161a0*/                   HFMA2 R41, R5, R41, R19 ;
+; Location /home/eschnett/.julia/packages/IndexSpaces/SkQyK/src/IndexSpaces.jl:1968
+        /*161b0*/                   IMAD.MOV.U32 R19, RZ, RZ, R16 ;
+; Location /home/eschnett/.julia/packages/LLVM/OLMpi/src/interop/base.jl:38
+        /*161c0*/                   HADD2 R23, R15, R35 ;
+        /*161d0*/                   STL [R1+0x3d4], R56 ;
+        /*161e0*/                   LDL.LU R15, [R1+0x45c] ;
+; Location /home/eschnett/.julia/packages/IndexSpaces/SkQyK/src/IndexSpaces.jl:1968
+        /*161f0*/                   HMMA.16816.F16 R40, R16, R40, RZ ;
+        /*16200*/                   STL [R1+0x400], R56 ;
+; Location /home/eschnett/.julia/packages/LLVM/OLMpi/src/interop/base.jl:38
+        /*16210*/                   HADD2 R19, R24.reuse, R34.reuse ;
+        /*16220*/                   STL [R1+0x424], R56 ;
+        /*16230*/                   HADD2 R34, R24, -R34 ;
+        /*16240*/                   LDL.LU R24, [R1+0x460] ;
+        /*16250*/                   HADD2 R31, R61, -R31 ;
+        /*16260*/                   HADD2 R35, R60.reuse, R30.reuse ;
+        /*16270*/                   LDL.LU R8, [R1+0x474] ;
+        /*16280*/                   HADD2 R30, R60, -R30 ;
+        /*16290*/                   LDL.LU R0, [R1+0x470] ;
+        /*162a0*/                   LDL.LU R13, [R1+0x46c] ;
+        /*162b0*/                   LDL.LU R14, [R1+0x468] ;
+        /*162c0*/                   LDL.LU R25, [R1+0x464] ;
+        /*162d0*/                   LDL.LU R59, [R1+0x1f8] ;
+        /*162e0*/                   LDL.LU R58, [R1+0x1f4] ;
+        /*162f0*/                   LDL.LU R57, [R1+0x1f0] ;
+        /*16300*/                   LDL.LU R60, [R1+0x1fc] ;
+        /*16310*/                   LDL.LU R61, [R1+0x200] ;
+        /*16320*/                   HMUL2 R54, R15, R54 ;
+        /*16330*/                   HMUL2 R31, R15, R31 ;
+        /*16340*/                   HMNMX2 R54, R54, -7, -7, !PT ;
+        /*16350*/                   HMNMX2 R31, R31, -7, -7, !PT ;
+        /*16360*/                   HMUL2 R23, R24.reuse, R23 ;
+        /*16370*/                   HMUL2 R55, R24, R55 ;
+        /*16380*/                   HMNMX2 R23, R23, -7, -7, !PT ;
+        /*16390*/                   HMNMX2 R55, R55, -7, -7, !PT ;
+        /*163a0*/                   HMNMX2 R23, R23, 7, 7, PT ;
+        /*163b0*/                   HMNMX2 R55, R55, 7, 7, PT ;
+        /*163c0*/                   HMNMX2 R54, R54, 7, 7, PT ;
+        /*163d0*/                   HMNMX2 R31, R31, 7, 7, PT ;
+        /*163e0*/                   HADD2 R23, R23, R2 ;
+        /*163f0*/                   HADD2 R55, R55, R2.reuse ;
+        /*16400*/                   HADD2 R54, R54, R2.reuse ;
+        /*16410*/                   HADD2 R31, R31, R2 ;
+        /*16420*/                   PRMT R23, R23, 0x6240, R55 ;
+        /*16430*/                   LDL.LU R55, [R1+0x204] ;
+        /*16440*/                   PRMT R31, R54, 0x6240, R31 ;
+        /*16450*/                   LDL R54, [R1+0x20c] ;
+        /*16460*/                   HMUL2 R19, R24, R19 ;
+        /*16470*/                   HMUL2 R34, R15.reuse, R34 ;
+        /*16480*/                   HMUL2 R35, R24, R35 ;
+        /*16490*/                   HMUL2 R30, R15, R30 ;
+        /*164a0*/                   HMNMX2 R19, R19, -7, -7, !PT ;
+; Location ./int.jl:529
+        /*164b0*/                   IMAD.SHL.U32 R23, R23, 0x10, RZ ;
+; Location /home/eschnett/.julia/packages/LLVM/OLMpi/src/interop/base.jl:38
+        /*164c0*/                   HMNMX2 R34, R34, -7, -7, !PT ;
+        /*164d0*/                   LDL.LU R0, [R1+0x17c] ;
+        /*164e0*/                   HMNMX2 R35, R35, -7, -7, !PT ;
+        /*164f0*/                   HMNMX2 R30, R30, -7, -7, !PT ;
+        /*16500*/                   LDL.LU R8, [R1+0x170] ;
+        /*16510*/                   HMNMX2 R19, R19, 7, 7, PT ;
+        /*16520*/                   HMNMX2 R34, R34, 7, 7, PT ;
+        /*16530*/                   LDL.LU R11, [R1+0xd0] ;
+        /*16540*/                   HMNMX2 R35, R35, 7, 7, PT ;
+        /*16550*/                   HMNMX2 R30, R30, 7, 7, PT ;
+        /*16560*/                   HADD2 R19, R19, R2.reuse ;
+        /*16570*/                   LDL.LU R25, [R1+0x34] ;
+        /*16580*/                   HADD2 R34, R34, R2.reuse ;
+        /*16590*/                   HADD2 R35, R35, R2.reuse ;
+        /*165a0*/                   LDL.LU R9, [R1+0x178] ;
+        /*165b0*/                   HADD2 R30, R30, R2 ;
+; Location ./int.jl:529
+        /*165c0*/                   IMAD.SHL.U32 R31, R31, 0x10, RZ ;
+; Location /home/eschnett/.julia/packages/LLVM/OLMpi/src/interop/base.jl:38
+        /*165d0*/                   PRMT R19, R19, 0x6240, R35 ;
+        /*165e0*/                   LDL.LU R10, [R1+0xcc] ;
+        /*165f0*/                   PRMT R30, R34, 0x6240, R30 ;
+        /*16600*/                   LOP3.LUT R35, R19, 0xf0f0f0f, R23, 0xe2, !PT ;
+        /*16610*/                   LDL.LU R12, [R1+0x30] ;
+        /*16620*/                   LOP3.LUT R34, R30, 0xf0f0f0f, R31, 0xe2, !PT ;
+        /*16630*/                   HADD2 R31, R51.reuse, R29.reuse ;
+        /*16640*/                   HADD2 R29, R51, -R29 ;
 ; Location ./int.jl:373
-        /*15020*/                   LOP3.LUT R25, R48, 0x88888888, RZ, 0x3c, !PT ;
-; Location /home/eschnett/.julia/packages/LLVM/RpBog/src/interop/base.jl:38
-        /*15030*/                   LOP3.LUT R30, R25.reuse, 0xf000f0, R23, 0xe2, !PT ;
-        /*15040*/                   LOP3.LUT R31, R25, 0xf000f, R47, 0xe2, !PT ;
-        /*15050*/                   HADD2 R30, R30, -R6 ;
-        /*15060*/                   HADD2 R31, R31, -R2 ;
-        /*15070*/                   HMUL2 R30, -R14.reuse, R30 ;
-        /*15080*/                   HMUL2 R31, -R14, R31 ;
-        /*15090*/                   HFMA2 R27, R7, R19, R27 ;
-; Location /home/eschnett/.julia/packages/IndexSpaces/MMvQv/src/IndexSpaces.jl:1968
-        /*150a0*/                   IMAD.MOV.U32 R19, RZ, RZ, R16 ;
-        /*150b0*/                   HMMA.16816.F16 R26, R16.reuse, R26, RZ ;
-        /*150c0*/                   HMMA.16816.F16 R28, R16, R28, RZ ;
-; Location /home/eschnett/.julia/packages/LLVM/RpBog/src/interop/base.jl:38
-        /*150d0*/                   HFMA2 R30, R13.reuse, R46, R30 ;
-; Location ./int.jl:502
-        /*150e0*/                   SHF.R.U32.HI R25, RZ, 0x8, R25 ;
-        /*150f0*/                   LDL.LU R46, [R1+0x43c] ;
-; Location /home/eschnett/.julia/packages/LLVM/RpBog/src/interop/base.jl:38
-        /*15100*/                   HFMA2 R31, R13, R52, R31 ;
-        /*15110*/                   LDL.LU R52, [R1+0x438] ;
-        /*15120*/                   HFMA2 R30, -R0.reuse, R59, R30 ;
-        /*15130*/                   LOP3.LUT R23, R25, 0xf000f0, R23, 0xe2, !PT ;
-        /*15140*/                   LDL.LU R59, [R1+0x434] ;
-        /*15150*/                   HFMA2 R31, -R0, R55, R31 ;
-        /*15160*/                   LDL.LU R55, [R1+0x230] ;
-        /*15170*/                   HFMA2 R19, R8, R9, R30 ;
-        /*15180*/                   LDL.LU R9, [R1+0x42c] ;
-        /*15190*/                   HFMA2 R30, R8, R10, R31 ;
-        /*151a0*/                   LDL.LU R10, [R1+0x428] ;
-        /*151b0*/                   LOP3.LUT R25, R25, 0xf000f, R47, 0xe2, !PT ;
-        /*151c0*/                   HADD2 R23, R23, -R6 ;
-        /*151d0*/                   LDL.LU R47, [R1+0x440] ;
-        /*151e0*/                   HMUL2 R23, -R14, R23 ;
-        /*151f0*/                   HFMA2 R23, R13, R56, R23 ;
-        /*15200*/                   LDL.LU R56, [R1+0x430] ;
-        /*15210*/                   HADD2 R25, R25, -R2 ;
-        /*15220*/                   HFMA2 R33, -R0, R12, R23 ;
-        /*15230*/                   HMUL2 R25, -R14, R25 ;
-        /*15240*/                   LDL.LU R12, [R1+0x420] ;
-        /*15250*/                   HFMA2 R25, R13, R11, R25 ;
-        /*15260*/                   LDL.LU R11, [R1+0x424] ;
-        /*15270*/                   HFMA2 R32, -R0, R45, R25 ;
-        /*15280*/                   HMUL2 R23, -R4, R19 ;
-        /*15290*/                   HFMA2 R33, R8.reuse, R44, R33 ;
-        /*152a0*/                   HFMA2 R32, R8, R50, R32 ;
-        /*152b0*/                   HMUL2 R31, R4, R30 ;
-        /*152c0*/                   HFMA2 R30, R7.reuse, R30, R23 ;
-        /*152d0*/                   HMUL2 R25, -R4.reuse, R33 ;
-        /*152e0*/                   HMUL2 R23, R4, R32.reuse ;
-        /*152f0*/                   HFMA2 R31, R7.reuse, R19, R31 ;
-; Location /home/eschnett/.julia/packages/IndexSpaces/MMvQv/src/IndexSpaces.jl:1968
-        /*15300*/                   IMAD.MOV.U32 R19, RZ, RZ, R16 ;
-; Location /home/eschnett/.julia/packages/LLVM/RpBog/src/interop/base.jl:38
-        /*15310*/                   HFMA2 R32, R7.reuse, R32, R25 ;
-        /*15320*/                   HFMA2 R33, R7, R33, R23 ;
-        /*15330*/                   HMUL2 R34, -R3.reuse, R27 ;
-        /*15340*/                   HMUL2 R35, R3, R26.reuse ;
-        /*15350*/                   STL [R1+0x384], R15 ;
-        /*15360*/                   STL [R1+0x3bc], R15 ;
-        /*15370*/                   STL [R1+0x3e8], R15 ;
-        /*15380*/                   STL [R1+0x41c], R15 ;
-        /*15390*/                   STL [R1+0x3b8], R24 ;
-        /*153a0*/                   STL [R1+0x3e0], R24 ;
-        /*153b0*/                   STL [R1+0x418], R24 ;
-        /*153c0*/                   LDL.LU R46, [R1+0x128] ;
-        /*153d0*/                   LDL.LU R52, [R1+0x1c4] ;
-        /*153e0*/                   LDL.LU R59, [R1+0x94] ;
-        /*153f0*/                   LDL.LU R9, [R1+0x1c8] ;
-        /*15400*/                   LDL.LU R10, [R1+0xf8] ;
-        /*15410*/                   HFMA2 R34, R5, R26, R34 ;
-        /*15420*/                   LDS R50, [R55] ;
-        /*15430*/                   HFMA2 R35, R5, R27, R35 ;
-; Location /home/eschnett/.julia/packages/IndexSpaces/MMvQv/src/IndexSpaces.jl:1968
-        /*15440*/                   HMMA.16816.F16 R30, R16.reuse, R30, RZ ;
-; Location /home/eschnett/.julia/packages/LLVM/RpBog/src/interop/base.jl:38
-        /*15450*/                   HMUL2 R25, -R3.reuse, R29 ;
-; Location /home/eschnett/.julia/packages/IndexSpaces/MMvQv/src/IndexSpaces.jl:1968
-        /*15460*/                   IMAD.MOV.U32 R23, RZ, RZ, R20 ;
-        /*15470*/                   LDL.LU R15, [R1+0x1d4] ;
-        /*15480*/                   LDL.LU R24, [R1+0x1d8] ;
-        /*15490*/                   HMMA.16816.F16 R26, R16, R32, RZ ;
-        /*154a0*/                   LDL.LU R47, [R1+0x124] ;
-; Location /home/eschnett/.julia/packages/LLVM/RpBog/src/interop/base.jl:38
-        /*154b0*/                   HMUL2 R19, R3, R28.reuse ;
-        /*154c0*/                   LDL.LU R56, [R1+0x98] ;
-        /*154d0*/                   HFMA2 R28, R5, R28, R25 ;
-        /*154e0*/                   HFMA2 R29, R5, R29, R19 ;
-        /*154f0*/                   LDL.LU R12, [R1+0x90] ;
-        /*15500*/                   LDL.LU R11, [R1+0x108] ;
-; Location /home/eschnett/.julia/packages/IndexSpaces/MMvQv/src/IndexSpaces.jl:1968
-        /*15510*/                   HMMA.16816.F16 R44, R20, R28, RZ ;
-; Location /home/eschnett/.julia/packages/LLVM/RpBog/src/interop/base.jl:38
-        /*15520*/                   HMUL2 R25, -R3.reuse, R31 ;
-        /*15530*/                   LDL.LU R55, [R1+0x224] ;
-        /*15540*/                   HMUL2 R19, R3, R30 ;
-        /*15550*/                   HFMA2 R30, R5.reuse, R30, R25 ;
-        /*15560*/                   HFMA2 R31, R5, R31, R19 ;
-        /*15570*/                   HMUL2 R25, -R3.reuse, R27 ;
-        /*15580*/                   HMUL2 R19, R3, R26.reuse ;
-        /*15590*/                   HFMA2 R26, R5, R26, R25 ;
-; Location /home/eschnett/.julia/packages/IndexSpaces/MMvQv/src/IndexSpaces.jl:1968
-        /*155a0*/                   HMMA.16816.F16 R32, R20, R30, RZ ;
+        /*16650*/                   LOP3.LUT R35, R35, 0x88888888, RZ, 0x3c, !PT ;
+        /*16660*/                   LDL.LU R51, [R1+0x208] ;
+; Location /home/eschnett/.julia/packages/LLVM/OLMpi/src/interop/base.jl:38
+        /*16670*/                   HADD2 R23, R53, R27 ;
+        /*16680*/                   HADD2 R19, R52, R26 ;
+        /*16690*/                   LDL.LU R56, [R1+0x4c] ;
+        /*166a0*/                   HADD2 R30, R50, R28 ;
+        /*166b0*/                   HADD2 R26, R52, -R26 ;
+        /*166c0*/                   HADD2 R28, R50, -R28 ;
+        /*166d0*/                   HMUL2 R23, R24.reuse, R23 ;
+        /*166e0*/                   HMUL2 R31, R24, R31 ;
+        /*166f0*/                   HMUL2 R19, R24.reuse, R19 ;
+        /*16700*/                   HMNMX2 R23, R23, -7, -7, !PT ;
+        /*16710*/                   HMUL2 R30, R24, R30 ;
+        /*16720*/                   HMNMX2 R31, R31, -7, -7, !PT ;
+        /*16730*/                   HMUL2 R26, R15.reuse, R26 ;
+        /*16740*/                   HMUL2 R28, R15, R28 ;
+        /*16750*/                   HADD2 R27, R53, -R27 ;
+        /*16760*/                   HMNMX2 R19, R19, -7, -7, !PT ;
+        /*16770*/                   HMUL2 R29, R15.reuse, R29 ;
+        /*16780*/                   HMNMX2 R30, R30, -7, -7, !PT ;
+        /*16790*/                   HMUL2 R27, R15, R27 ;
+        /*167a0*/                   HMNMX2 R23, R23, 7, 7, PT ;
+        /*167b0*/                   HMNMX2 R31, R31, 7, 7, PT ;
+        /*167c0*/                   HMNMX2 R26, R26, -7, -7, !PT ;
+        /*167d0*/                   HMNMX2 R28, R28, -7, -7, !PT ;
+        /*167e0*/                   HADD2 R23, R23, R2.reuse ;
+        /*167f0*/                   HMNMX2 R19, R19, 7, 7, PT ;
+        /*16800*/                   HADD2 R31, R31, R2 ;
+        /*16810*/                   HMNMX2 R30, R30, 7, 7, PT ;
+        /*16820*/                   HMNMX2 R26, R26, 7, 7, PT ;
+        /*16830*/                   HMNMX2 R28, R28, 7, 7, PT ;
+        /*16840*/                   HMNMX2 R27, R27, -7, -7, !PT ;
+        /*16850*/                   HMNMX2 R29, R29, -7, -7, !PT ;
+        /*16860*/                   STS [R54], R35 ;
+        /*16870*/                   LDL.LU R54, [R1+0x210] ;
+        /*16880*/                   HADD2 R19, R19, R2.reuse ;
+        /*16890*/                   PRMT R23, R23, 0x6240, R31 ;
+        /*168a0*/                   HADD2 R30, R30, R2.reuse ;
+        /*168b0*/                   HMNMX2 R27, R27, 7, 7, PT ;
+        /*168c0*/                   HADD2 R26, R26, R2.reuse ;
+        /*168d0*/                   HMNMX2 R29, R29, 7, 7, PT ;
+        /*168e0*/                   HADD2 R28, R28, R2.reuse ;
+        /*168f0*/                   PRMT R19, R19, 0x6240, R30 ;
+        /*16900*/                   HADD2 R27, R27, R2.reuse ;
+; Location ./int.jl:529
+        /*16910*/                   IMAD.SHL.U32 R23, R23, 0x10, RZ ;
+; Location /home/eschnett/.julia/packages/LLVM/OLMpi/src/interop/base.jl:38
+        /*16920*/                   HADD2 R29, R29, R2 ;
+        /*16930*/                   PRMT R26, R26, 0x6240, R28 ;
+        /*16940*/                   HADD2 R28, R49, R33 ;
 ; Location ./int.jl:373
-        /*155b0*/                   LOP3.LUT R25, R50, 0x88888888, RZ, 0x3c, !PT ;
-; Location /home/eschnett/.julia/packages/LLVM/RpBog/src/interop/base.jl:38
-        /*155c0*/                   IMAD.MOV.U32 R31, RZ, RZ, 0x54005400 ;
-        /*155d0*/                   STL [R1+0x37c], R44 ;
-        /*155e0*/                   LOP3.LUT R28, R25, 0xf000f0, R31, 0xe2, !PT ;
-        /*155f0*/                   IMAD.MOV.U32 R44, RZ, RZ, 0x64006400 ;
-        /*15600*/                   HFMA2 R27, R5, R27, R19 ;
-        /*15610*/                   LOP3.LUT R29, R25, 0xf000f, R44, 0xe2, !PT ;
-; Location ./int.jl:502
-        /*15620*/                   SHF.R.U32.HI R25, RZ, 0x8, R25 ;
-; Location /home/eschnett/.julia/packages/LLVM/RpBog/src/interop/base.jl:38
-        /*15630*/                   LOP3.LUT R19, R25.reuse, 0xf000f0, R31, 0xe2, !PT ;
-        /*15640*/                   LOP3.LUT R25, R25, 0xf000f, R44, 0xe2, !PT ;
-        /*15650*/                   HADD2 R19, R19, -R6 ;
-        /*15660*/                   HMUL2 R19, -R14, R19 ;
-        /*15670*/                   HADD2 R25, R25, -R2 ;
-        /*15680*/                   HMUL2 R25, -R14, R25 ;
-        /*15690*/                   HFMA2 R19, R13, R52, R19 ;
-        /*156a0*/                   HADD2 R28, R28, -R6 ;
-        /*156b0*/                   HADD2 R29, R29, -R2 ;
-; Location /home/eschnett/.julia/packages/IndexSpaces/MMvQv/src/IndexSpaces.jl:1968
-        /*156c0*/                   HMMA.16816.F16 R30, R20, R26, RZ ;
-        /*156d0*/                   LDL.LU R52, [R1+0x40c] ;
-; Location /home/eschnett/.julia/packages/LLVM/RpBog/src/interop/base.jl:38
-        /*156e0*/                   HFMA2 R25, R13, R9, R25 ;
-        /*156f0*/                   LDL.LU R9, [R1+0x400] ;
-        /*15700*/                   HFMA2 R19, -R0, R10, R19 ;
-        /*15710*/                   LDL.LU R10, [R1+0x3fc] ;
-        /*15720*/                   HMUL2 R28, -R14.reuse, R28 ;
-        /*15730*/                   HMUL2 R29, -R14, R29 ;
-        /*15740*/                   HFMA2 R28, R13.reuse, R15, R28 ;
-        /*15750*/                   LDL.LU R15, [R1+0x41c] ;
-        /*15760*/                   HFMA2 R29, R13, R24, R29 ;
-        /*15770*/                   LDL.LU R24, [R1+0x418] ;
-        /*15780*/                   HFMA2 R28, -R0.reuse, R47, R28 ;
-        /*15790*/                   HFMA2 R29, -R0, R46, R29 ;
-        /*157a0*/                   LDL.LU R47, [R1+0x414] ;
-        /*157b0*/                   HFMA2 R14, R8.reuse, R59, R28 ;
-        /*157c0*/                   HFMA2 R28, R8, R56, R29 ;
-        /*157d0*/                   LDL.LU R46, [R1+0x410] ;
-        /*157e0*/                   HMUL2 R13, -R4.reuse, R14 ;
-        /*157f0*/                   HMUL2 R29, R4, R28.reuse ;
-        /*15800*/                   LDL.LU R56, [R1+0x404] ;
-        /*15810*/                   HFMA2 R28, R7, R28, R13 ;
-        /*15820*/                   LDL.LU R13, [R1+0x78] ;
-        /*15830*/                   HFMA2 R27, R8, R12, R19 ;
-        /*15840*/                   LDL.LU R12, [R1+0x3f4] ;
-        /*15850*/                   HFMA2 R0, -R0, R11, R25 ;
-        /*15860*/                   LDL.LU R11, [R1+0x3f8] ;
-        /*15870*/                   LDS R55, [R55] ;
-        /*15880*/                   STL [R1+0x3f0], R41 ;
-; Location /home/eschnett/.julia/packages/IndexSpaces/MMvQv/src/IndexSpaces.jl:1968
-        /*15890*/                   HMMA.16816.F16 R34, R20, R34, RZ ;
-        /*158a0*/                   LDL.LU R52, [R1+0xac] ;
-        /*158b0*/                   LDL.LU R9, [R1+0x18c] ;
-        /*158c0*/                   LDL.LU R10, [R1+0x1b4] ;
-; Location /home/eschnett/.julia/packages/LLVM/RpBog/src/interop/base.jl:38
-        /*158d0*/                   HFMA2 R29, R7, R14, R29 ;
-        /*158e0*/                   LDL.LU R41, [R1+0x1b0] ;
-        /*158f0*/                   LDL.LU R59, [R1+0x408] ;
-        /*15900*/                   LDL.LU R15, [R1+0x100] ;
-        /*15910*/                   LDL.LU R24, [R1+0x74] ;
-        /*15920*/                   LDL.LU R47, [R1+0x88] ;
-        /*15930*/                   LDL.LU R46, [R1+0x190] ;
-        /*15940*/                   LDL.LU R56, [R1+0x104] ;
-        /*15950*/                   HFMA2 R26, R8, R13, R0 ;
-        /*15960*/                   HMUL2 R8, -R4.reuse, R27.reuse ;
-; Location /home/eschnett/.julia/packages/IndexSpaces/MMvQv/src/IndexSpaces.jl:1968
-        /*15970*/                   IMAD.MOV.U32 R19, RZ, RZ, R16 ;
-; Location /home/eschnett/.julia/packages/LLVM/RpBog/src/interop/base.jl:38
-        /*15980*/                   HMUL2 R0, R4, R26.reuse ;
-        /*15990*/                   LDL.LU R23, [R1+0x5c] ;
-        /*159a0*/                   HFMA2 R26, R7.reuse, R26, R8 ;
-        /*159b0*/                   HFMA2 R27, R7, R27, R0 ;
-        /*159c0*/                   IMAD.MOV.U32 R0, RZ, RZ, 0x54005400 ;
+        /*16950*/                   LOP3.LUT R34, R34, 0x88888888, RZ, 0x3c, !PT ;
+; Location /home/eschnett/.julia/packages/LLVM/OLMpi/src/interop/base.jl:38
+        /*16960*/                   HADD2 R30, R47, R37 ;
+        /*16970*/                   PRMT R27, R27, 0x6240, R29 ;
+        /*16980*/                   HMUL2 R28, R24.reuse, R28 ;
+        /*16990*/                   LOP3.LUT R19, R19, 0xf0f0f0f, R23, 0xe2, !PT ;
+        /*169a0*/                   HMUL2 R30, R24, R30 ;
+        /*169b0*/                   STL [R1+0x37c], R24 ;
+        /*169c0*/                   HADD2 R23, R48, R32 ;
+        /*169d0*/                   HADD2 R29, R46, R36 ;
+        /*169e0*/                   HMNMX2 R28, R28, -7, -7, !PT ;
+        /*169f0*/                   HMUL2 R23, R24, R23 ;
+        /*16a00*/                   HMNMX2 R30, R30, -7, -7, !PT ;
+        /*16a10*/                   HMUL2 R29, R24, R29 ;
+        /*16a20*/                   HMNMX2 R28, R28, 7, 7, PT ;
+        /*16a30*/                   STL [R1+0x3ac], R24 ;
+        /*16a40*/                   HMNMX2 R30, R30, 7, 7, PT ;
+        /*16a50*/                   HMNMX2 R23, R23, -7, -7, !PT ;
+        /*16a60*/                   STL [R1+0x3e4], R24 ;
+        /*16a70*/                   HMNMX2 R29, R29, -7, -7, !PT ;
+        /*16a80*/                   HADD2 R28, R28, R2.reuse ;
+        /*16a90*/                   HMNMX2 R23, R23, 7, 7, PT ;
+        /*16aa0*/                   HADD2 R30, R30, R2.reuse ;
+        /*16ab0*/                   HMNMX2 R29, R29, 7, 7, PT ;
+        /*16ac0*/                   STL [R1+0x410], R24 ;
+        /*16ad0*/                   HADD2 R23, R23, R2.reuse ;
+        /*16ae0*/                   PRMT R28, R28, 0x6240, R30 ;
+        /*16af0*/                   HADD2 R29, R29, R2 ;
+        /*16b00*/                   STL [R1+0x384], R47 ;
+; Location ./int.jl:529
+        /*16b10*/                   IMAD.SHL.U32 R28, R28, 0x10, RZ ;
+; Location /home/eschnett/.julia/packages/LLVM/OLMpi/src/interop/base.jl:38
+        /*16b20*/                   PRMT R23, R23, 0x6240, R29 ;
+; Location ./int.jl:529
+        /*16b30*/                   IMAD.SHL.U32 R27, R27, 0x10, RZ ;
+; Location /home/eschnett/.julia/packages/LLVM/OLMpi/src/interop/base.jl:38
+        /*16b40*/                   HADD2 R30, R43, R41 ;
+        /*16b50*/                   STL [R1+0x3a8], R47 ;
+        /*16b60*/                   LOP3.LUT R23, R23, 0xf0f0f0f, R28, 0xe2, !PT ;
+        /*16b70*/                   HADD2 R28, R45, R39 ;
+        /*16b80*/                   HADD2 R33, R49, -R33 ;
+        /*16b90*/                   STL [R1+0x3e0], R47 ;
+        /*16ba0*/                   HADD2 R37, R47, -R37 ;
+        /*16bb0*/                   LOP3.LUT R26, R26, 0xf0f0f0f, R27, 0xe2, !PT ;
+        /*16bc0*/                   HADD2 R39, R45, -R39 ;
+        /*16bd0*/                   STL [R1+0x40c], R47 ;
+        /*16be0*/                   HMUL2 R28, R24.reuse, R28 ;
+        /*16bf0*/                   HADD2 R41, R43, -R41 ;
+        /*16c00*/                   STL [R1+0x438], R47 ;
+        /*16c10*/                   HMUL2 R30, R24, R30 ;
+        /*16c20*/                   HADD2 R27, R44, R38 ;
+        /*16c30*/                   STL [R1+0x380], R46 ;
+        /*16c40*/                   HADD2 R29, R42, R40 ;
+        /*16c50*/                   HMUL2 R33, R15.reuse, R33 ;
+        /*16c60*/                   STL [R1+0x3a4], R46 ;
+        /*16c70*/                   HMUL2 R37, R15.reuse, R37 ;
+        /*16c80*/                   HMNMX2 R28, R28, -7, -7, !PT ;
+        /*16c90*/                   HMUL2 R39, R15.reuse, R39 ;
+        /*16ca0*/                   HMNMX2 R30, R30, -7, -7, !PT ;
+        /*16cb0*/                   HMUL2 R41, R15, R41 ;
+        /*16cc0*/                   STL [R1+0x3dc], R46 ;
+        /*16cd0*/                   HADD2 R32, R48, -R32 ;
+        /*16ce0*/                   HADD2 R36, R46, -R36 ;
 ; Location ./int.jl:373
-        /*159d0*/                   LOP3.LUT R8, R55, 0x88888888, RZ, 0x3c, !PT ;
-; Location /home/eschnett/.julia/packages/LLVM/RpBog/src/interop/base.jl:38
-        /*159e0*/                   LOP3.LUT R13, R8.reuse, 0xf000f0, R0, 0xe2, !PT ;
-        /*159f0*/                   LOP3.LUT R14, R8, 0xf000f, R44, 0xe2, !PT ;
-; Location ./int.jl:502
-        /*15a00*/                   SHF.R.U32.HI R8, RZ, 0x8, R8 ;
-; Location /home/eschnett/.julia/packages/LLVM/RpBog/src/interop/base.jl:38
-        /*15a10*/                   HADD2 R14, R14, -R2 ;
-        /*15a20*/                   LOP3.LUT R0, R8, 0xf000f0, R0, 0xe2, !PT ;
-        /*15a30*/                   HMUL2 R14, -R12, R14 ;
-        /*15a40*/                   HADD2 R0, R0, -R6 ;
-        /*15a50*/                   HMUL2 R0, -R12, R0 ;
-        /*15a60*/                   HFMA2 R0, R11.reuse, R9, R0 ;
-        /*15a70*/                   LDL.LU R9, [R1+0x3e4] ;
-        /*15a80*/                   HFMA2 R14, R11, R10, R14 ;
-        /*15a90*/                   LDL.LU R10, [R1+0x3ec] ;
-        /*15aa0*/                   LOP3.LUT R8, R8, 0xf000f, R44, 0xe2, !PT ;
-        /*15ab0*/                   HADD2 R8, R8, -R2 ;
-        /*15ac0*/                   LDL.LU R59, [R1+0x60] ;
-        /*15ad0*/                   HMUL2 R8, -R12, R8 ;
-        /*15ae0*/                   HFMA2 R8, R11, R46, R8 ;
-        /*15af0*/                   LDL.LU R46, [R1+0x3d8] ;
-        /*15b00*/                   HADD2 R13, R13, -R6 ;
-        /*15b10*/                   HMUL2 R13, -R12, R13 ;
-        /*15b20*/                   HFMA2 R13, R11, R41, R13 ;
-; Location /home/eschnett/.julia/packages/IndexSpaces/MMvQv/src/IndexSpaces.jl:1968
-        /*15b30*/                   HMMA.16816.F16 R28, R16.reuse, R28, RZ ;
-        /*15b40*/                   LDL.LU R41, [R1+0x3f0] ;
-        /*15b50*/                   HMMA.16816.F16 R26, R16, R26, RZ ;
-        /*15b60*/                   LDL.LU R19, [R1+0xd0] ;
-; Location /home/eschnett/.julia/packages/LLVM/RpBog/src/interop/base.jl:38
-        /*15b70*/                   HFMA2 R14, -R10, R56, R14 ;
-        /*15b80*/                   HFMA2 R13, -R10, R15, R13 ;
-        /*15b90*/                   LDL.LU R56, [R1+0x228] ;
-        /*15ba0*/                   HFMA2 R14, R9, R47, R14 ;
-        /*15bb0*/                   LDL.LU R47, [R1+0x3dc] ;
-        /*15bc0*/                   LDL.LU R15, [R1+0x3e8] ;
-        /*15bd0*/                   STL [R1+0x354], R53 ;
-        /*15be0*/                   STL [R1+0x388], R53 ;
-        /*15bf0*/                   STL [R1+0x3c0], R53 ;
-        /*15c00*/                   HFMA2 R13, R9, R24, R13 ;
-        /*15c10*/                   LDL.LU R46, [R1+0x11c] ;
-        /*15c20*/                   HFMA2 R0, -R10, R52, R0 ;
-        /*15c30*/                   LDL.LU R24, [R1+0x3e0] ;
-        /*15c40*/                   LDL.LU R53, [R1+0x194] ;
-        /*15c50*/                   LDL.LU R52, [R1+0x3d4] ;
-        /*15c60*/                   STL [R1+0x360], R60 ;
-        /*15c70*/                   STL [R1+0x394], R60 ;
-        /*15c80*/                   STL [R1+0x3cc], R60 ;
-        /*15c90*/                   STL [R1+0x364], R58 ;
-        /*15ca0*/                   STL [R1+0x398], R58 ;
-        /*15cb0*/                   STL [R1+0x3d0], R58 ;
-        /*15cc0*/                   LDL.LU R60, [R1+0x1c0] ;
-        /*15cd0*/                   STL [R1+0x358], R54 ;
-        /*15ce0*/                   LDL.LU R58, [R1+0x1bc] ;
-        /*15cf0*/                   STL [R1+0x38c], R54 ;
-        /*15d00*/                   STL [R1+0x3c4], R54 ;
-        /*15d10*/                   STL [R1+0x35c], R61 ;
-        /*15d20*/                   STL [R1+0x390], R61 ;
-        /*15d30*/                   STL [R1+0x3c8], R61 ;
-        /*15d40*/                   LDL.LU R54, [R1+0x138] ;
-        /*15d50*/                   LDL.LU R61, [R1+0x12c] ;
-        /*15d60*/                   HFMA2 R40, -R10, R19, R8 ;
-        /*15d70*/                   LDS R56, [R56] ;
-        /*15d80*/                   LDL.LU R47, [R1+0x198] ;
-        /*15d90*/                   LDL.LU R15, [R1+0x8c] ;
-        /*15da0*/                   HMUL2 R38, -R4.reuse, R13 ;
-        /*15db0*/                   HMUL2 R39, R4, R14 ;
-        /*15dc0*/                   HFMA2 R41, R9.reuse, R23, R0 ;
-        /*15dd0*/                   HFMA2 R40, R9, R59, R40 ;
-; Location /home/eschnett/.julia/packages/IndexSpaces/MMvQv/src/IndexSpaces.jl:1968
-        /*15de0*/                   IMAD.MOV.U32 R19, RZ, RZ, R16 ;
-; Location /home/eschnett/.julia/packages/LLVM/RpBog/src/interop/base.jl:38
-        /*15df0*/                   HFMA2 R38, R7.reuse, R14, R38 ;
-        /*15e00*/                   HFMA2 R39, R7.reuse, R13, R39 ;
-        /*15e10*/                   LDL.LU R24, [R1+0x84] ;
-        /*15e20*/                   HMUL2 R8, -R4.reuse, R41 ;
-        /*15e30*/                   HMUL2 R0, R4, R40.reuse ;
-        /*15e40*/                   LDL.LU R52, [R1+0x120] ;
-        /*15e50*/                   HFMA2 R40, R7, R40, R8 ;
-        /*15e60*/                   HFMA2 R41, R7, R41, R0 ;
-; Location /home/eschnett/.julia/packages/IndexSpaces/MMvQv/src/IndexSpaces.jl:1968
-        /*15e70*/                   HMMA.16816.F16 R38, R16.reuse, R38, RZ ;
-        /*15e80*/                   IMAD.MOV.U32 R23, RZ, RZ, R20 ;
-        /*15e90*/                   LDL.LU R59, [R1+0x21c] ;
-        /*15ea0*/                   HMMA.16816.F16 R40, R16, R40, RZ ;
-; Location /home/eschnett/.julia/packages/LLVM/RpBog/src/interop/base.jl:38
-        /*15eb0*/                   HMUL2 R0, R3.reuse, R28 ;
-        /*15ec0*/                   LDL.LU R19, [R1+0x70] ;
-        /*15ed0*/                   HMUL2 R8, -R3, R29 ;
-        /*15ee0*/                   HFMA2 R29, R5.reuse, R29, R0 ;
-        /*15ef0*/                   HFMA2 R28, R5, R28, R8 ;
-        /*15f00*/                   HMUL2 R0, R3.reuse, R26.reuse ;
-        /*15f10*/                   HMUL2 R8, -R3, R27.reuse ;
-        /*15f20*/                   HFMA2 R27, R5.reuse, R27, R0 ;
-        /*15f30*/                   HFMA2 R26, R5, R26, R8 ;
-        /*15f40*/                   HMUL2 R0, R3.reuse, R38.reuse ;
-        /*15f50*/                   HMUL2 R8, -R3, R39.reuse ;
-        /*15f60*/                   HFMA2 R39, R5.reuse, R39, R0 ;
-        /*15f70*/                   HFMA2 R38, R5, R38, R8 ;
-        /*15f80*/                   HMUL2 R0, R3.reuse, R40 ;
-        /*15f90*/                   HMUL2 R8, -R3, R41 ;
-        /*15fa0*/                   HFMA2 R41, R5.reuse, R41, R0 ;
-        /*15fb0*/                   IMAD.MOV.U32 R0, RZ, RZ, 0x54005400 ;
-        /*15fc0*/                   HFMA2 R40, R5, R40, R8 ;
+        /*16cf0*/                   LOP3.LUT R19, R19, 0x88888888, RZ, 0x3c, !PT ;
+; Location /home/eschnett/.julia/packages/LLVM/OLMpi/src/interop/base.jl:38
+        /*16d00*/                   HADD2 R38, R44, -R38 ;
 ; Location ./int.jl:373
-        /*15fd0*/                   LOP3.LUT R8, R56, 0x88888888, RZ, 0x3c, !PT ;
-; Location /home/eschnett/.julia/packages/LLVM/RpBog/src/interop/base.jl:38
-        /*15fe0*/                   LOP3.LUT R13, R8.reuse, 0xf000f0, R0, 0xe2, !PT ;
-        /*15ff0*/                   LOP3.LUT R14, R8, 0xf000f, R44, 0xe2, !PT ;
-; Location ./int.jl:502
-        /*16000*/                   SHF.R.U32.HI R8, RZ, 0x8, R8 ;
-; Location /home/eschnett/.julia/packages/LLVM/RpBog/src/interop/base.jl:38
-        /*16010*/                   LOP3.LUT R0, R8.reuse, 0xf000f0, R0, 0xe2, !PT ;
-        /*16020*/                   LOP3.LUT R8, R8, 0xf000f, R44, 0xe2, !PT ;
-        /*16030*/                   HADD2 R0, R0, -R6 ;
-        /*16040*/                   HMUL2 R0, -R12, R0 ;
-        /*16050*/                   HADD2 R8, R8, -R2 ;
-        /*16060*/                   HFMA2 R0, R11, R53, R0 ;
-        /*16070*/                   HMUL2 R8, -R12, R8 ;
-; Location /home/eschnett/.julia/packages/IndexSpaces/MMvQv/src/IndexSpaces.jl:1968
-        /*16080*/                   HMMA.16816.F16 R38, R20, R38, RZ ;
-; Location /home/eschnett/.julia/packages/LLVM/RpBog/src/interop/base.jl:38
-        /*16090*/                   HFMA2 R0, -R10, R46, R0 ;
-        /*160a0*/                   STL [R1+0x370], R49 ;
-        /*160b0*/                   LDL.LU R46, [R1+0x3b0] ;
-        /*160c0*/                   HADD2 R14, R14, -R2 ;
-        /*160d0*/                   HADD2 R13, R13, -R6 ;
-; Location /home/eschnett/.julia/packages/IndexSpaces/MMvQv/src/IndexSpaces.jl:1968
-        /*160e0*/                   HMMA.16816.F16 R28, R20.reuse, R28, RZ ;
-; Location /home/eschnett/.julia/packages/LLVM/RpBog/src/interop/base.jl:38
-        /*160f0*/                   HMUL2 R14, -R12.reuse, R14 ;
-        /*16100*/                   STL [R1+0x3a4], R49 ;
-        /*16110*/                   HMUL2 R13, -R12, R13 ;
-        /*16120*/                   HFMA2 R14, R11.reuse, R60, R14 ;
-        /*16130*/                   STL [R1+0x368], R57 ;
-        /*16140*/                   HFMA2 R13, R11.reuse, R58, R13 ;
-        /*16150*/                   HFMA2 R14, -R10.reuse, R54, R14 ;
-; Location /home/eschnett/.julia/packages/IndexSpaces/MMvQv/src/IndexSpaces.jl:1968
-        /*16160*/                   HMMA.16816.F16 R26, R20.reuse, R26, RZ ;
-; Location /home/eschnett/.julia/packages/LLVM/RpBog/src/interop/base.jl:38
-        /*16170*/                   HFMA2 R13, -R10, R61, R13 ;
-        /*16180*/                   LDL.LU R54, [R1+0x3c4] ;
-        /*16190*/                   LDL.LU R61, [R1+0x3c8] ;
-; Location /home/eschnett/.julia/packages/IndexSpaces/MMvQv/src/IndexSpaces.jl:1968
-        /*161a0*/                   HMMA.16816.F16 R40, R20, R40, RZ ;
-        /*161b0*/                   LDL.LU R49, [R1+0x1a4] ;
-        /*161c0*/                   LDL.LU R58, [R1+0x3d0] ;
-        /*161d0*/                   STL [R1+0x39c], R57 ;
-        /*161e0*/                   LDL.LU R60, [R1+0x3cc] ;
-        /*161f0*/                   LDL.LU R53, [R1+0x3c0] ;
-        /*16200*/                   LDL.LU R57, [R1+0x140] ;
-; Location /home/eschnett/.julia/packages/LLVM/RpBog/src/interop/base.jl:38
-        /*16210*/                   HFMA2 R8, R11, R47, R8 ;
-        /*16220*/                   LDL.LU R47, [R1+0x3b4] ;
-        /*16230*/                   HFMA2 R13, R9, R15, R13 ;
-        /*16240*/                   LDL.LU R15, [R1+0x3bc] ;
-        /*16250*/                   HFMA2 R14, R9, R24, R14 ;
-        /*16260*/                   LDL.LU R24, [R1+0x3b8] ;
-        /*16270*/                   HFMA2 R23, -R10, R52, R8 ;
-        /*16280*/                   HADD2 R8, R42, R38 ;
-        /*16290*/                   LDL.LU R52, [R1+0x3ac] ;
-        /*162a0*/                   LDS R59, [R59] ;
-        /*162b0*/                   HMUL2 R46, -R4, R13 ;
-        /*162c0*/                   HFMA2 R46, R7, R14.reuse, R46 ;
-        /*162d0*/                   LDL.LU R54, [R1+0x1a8] ;
-        /*162e0*/                   LDL.LU R61, [R1+0x9c] ;
-        /*162f0*/                   HFMA2 R0, R9, R19, R0 ;
-        /*16300*/                   HADD2 R25, R43, R39 ;
-        /*16310*/                   STL [R1+0x374], R48 ;
-        /*16320*/                   STL [R1+0x3a8], R48 ;
-        /*16330*/                   STL [R1+0x36c], R51 ;
-        /*16340*/                   STL [R1+0x3a0], R51 ;
-        /*16350*/                   LDL.LU R58, [R1+0x19c] ;
-        /*16360*/                   LDL.LU R60, [R1+0xa0] ;
-        /*16370*/                   LDL.LU R53, [R1+0x118] ;
-        /*16380*/                   HMUL2 R47, R4, R14 ;
-        /*16390*/                   LDL.LU R15, [R1+0xfc] ;
-        /*163a0*/                   HADD2 R14, R42, -R38 ;
-        /*163b0*/                   LDL.LU R42, [R1+0x7c] ;
-        /*163c0*/                   HFMA2 R47, R7, R13, R47 ;
-; Location /home/eschnett/.julia/packages/IndexSpaces/MMvQv/src/IndexSpaces.jl:1968
-        /*163d0*/                   IMAD.MOV.U32 R19, RZ, RZ, R16 ;
-; Location /home/eschnett/.julia/packages/LLVM/RpBog/src/interop/base.jl:38
-        /*163e0*/                   HADD2 R13, R43, -R39 ;
-        /*163f0*/                   LDL.LU R48, [R1+0x1a0] ;
-        /*16400*/                   HMUL2 R38, -R4, R0 ;
-        /*16410*/                   LDL.LU R51, [R1+0x13c] ;
-        /*16420*/                   HMUL2 R25, R24, R25 ;
-        /*16430*/                   HMNMX2 R25, R25, -7, -7, !PT ;
-        /*16440*/                   HMNMX2 R25, R25, 7, 7, PT ;
-        /*16450*/                   LDL.LU R52, [R1+0x68] ;
-        /*16460*/                   HADD2 R25, R25, R2 ;
-        /*16470*/                   HFMA2 R23, R9, R42, R23 ;
-; Location /home/eschnett/.julia/packages/IndexSpaces/MMvQv/src/IndexSpaces.jl:1968
-        /*16480*/                   HMMA.16816.F16 R42, R16, R46, RZ ;
-; Location /home/eschnett/.julia/packages/LLVM/RpBog/src/interop/base.jl:38
-        /*16490*/                   HMUL2 R39, R4, R23 ;
-        /*164a0*/                   HADD2 R19, R37, R41 ;
-        /*164b0*/                   HMUL2 R46, R24.reuse, R8 ;
-        /*164c0*/                   HMUL2 R8, R24, R19 ;
-; Location /home/eschnett/.julia/packages/IndexSpaces/MMvQv/src/IndexSpaces.jl:1968
-        /*164d0*/                   IMAD.MOV.U32 R19, RZ, RZ, R16 ;
-; Location /home/eschnett/.julia/packages/LLVM/RpBog/src/interop/base.jl:38
-        /*164e0*/                   HFMA2 R38, R7.reuse, R23, R38 ;
-        /*164f0*/                   HFMA2 R39, R7, R0, R39 ;
-        /*16500*/                   HADD2 R47, R36, R40 ;
-        /*16510*/                   HADD2 R0, R36, -R40 ;
+        /*16d10*/                   LOP3.LUT R23, R23, 0x88888888, RZ, 0x3c, !PT ;
+; Location /home/eschnett/.julia/packages/LLVM/OLMpi/src/interop/base.jl:38
+        /*16d20*/                   HMUL2 R27, R24, R27 ;
 ; Location ./int.jl:373
-        /*16520*/                   LOP3.LUT R40, R59, 0x88888888, RZ, 0x3c, !PT ;
-; Location /home/eschnett/.julia/packages/IndexSpaces/MMvQv/src/IndexSpaces.jl:1968
-        /*16530*/                   HMMA.16816.F16 R38, R16, R38, RZ ;
-; Location /home/eschnett/.julia/packages/LLVM/RpBog/src/interop/base.jl:38
-        /*16540*/                   HMUL2 R36, -R3, R43 ;
-        /*16550*/                   HMNMX2 R23, R8, -7, -7, !PT ;
-        /*16560*/                   HADD2 R8, R37, -R41 ;
-        /*16570*/                   IMAD.MOV.U32 R19, RZ, RZ, 0x54005400 ;
-        /*16580*/                   HMUL2 R37, R3, R42.reuse ;
-        /*16590*/                   HFMA2 R36, R5, R42, R36 ;
-        /*165a0*/                   LOP3.LUT R42, R40.reuse, 0xf000f, R44, 0xe2, !PT ;
-        /*165b0*/                   LOP3.LUT R41, R40, 0xf000f0, R19, 0xe2, !PT ;
-; Location ./int.jl:502
-        /*165c0*/                   SHF.R.U32.HI R40, RZ, 0x8, R40 ;
-; Location /home/eschnett/.julia/packages/LLVM/RpBog/src/interop/base.jl:38
-        /*165d0*/                   HMNMX2 R23, R23, 7, 7, PT ;
-        /*165e0*/                   LOP3.LUT R19, R40.reuse, 0xf000f0, R19, 0xe2, !PT ;
-        /*165f0*/                   HADD2 R42, R42, -R2.reuse ;
-        /*16600*/                   LOP3.LUT R40, R40, 0xf000f, R44, 0xe2, !PT ;
-        /*16610*/                   HADD2 R23, R23, R2.reuse ;
-        /*16620*/                   HMUL2 R42, -R12, R42 ;
-        /*16630*/                   HADD2 R40, R40, -R2 ;
-        /*16640*/                   PRMT R25, R25, 0x6240, R23 ;
-        /*16650*/                   HFMA2 R37, R5, R43, R37 ;
-; Location /home/eschnett/.julia/packages/IndexSpaces/MMvQv/src/IndexSpaces.jl:1968
-        /*16660*/                   IMAD.MOV.U32 R23, RZ, RZ, R20 ;
-; Location /home/eschnett/.julia/packages/LLVM/RpBog/src/interop/base.jl:38
-        /*16670*/                   HFMA2 R42, R11, R49, R42 ;
-        /*16680*/                   HMUL2 R40, -R12, R40 ;
-        /*16690*/                   HMNMX2 R46, R46, -7, -7, !PT ;
-        /*166a0*/                   HFMA2 R42, -R10, R57, R42 ;
-        /*166b0*/                   LDL.LU R49, [R1+0x3a4] ;
-        /*166c0*/                   HFMA2 R40, R11, R54, R40 ;
-; Location /home/eschnett/.julia/packages/IndexSpaces/MMvQv/src/IndexSpaces.jl:1968
-        /*166d0*/                   HMMA.16816.F16 R36, R20, R36, RZ ;
-; Location /home/eschnett/.julia/packages/LLVM/RpBog/src/interop/base.jl:38
-        /*166e0*/                   HMUL2 R47, R24, R47 ;
-        /*166f0*/                   HADD2 R41, R41, -R6.reuse ;
-        /*16700*/                   HADD2 R19, R19, -R6 ;
-        /*16710*/                   HMNMX2 R46, R46, 7, 7, PT ;
-        /*16720*/                   HFMA2 R23, R9, R61, R42 ;
-        /*16730*/                   LDL.LU R57, [R1+0x39c] ;
-        /*16740*/                   HFMA2 R42, -R10, R15, R40 ;
-        /*16750*/                   LDL.LU R40, [R1+0x64] ;
-        /*16760*/                   HMUL2 R41, -R12.reuse, R41 ;
-        /*16770*/                   HMNMX2 R47, R47, -7, -7, !PT ;
-        /*16780*/                   HMUL2 R19, -R12, R19 ;
-        /*16790*/                   LDL.LU R15, [R1+0x384] ;
-        /*167a0*/                   HFMA2 R41, R11, R48, R41 ;
-        /*167b0*/                   HMNMX2 R47, R47, 7, 7, PT ;
-        /*167c0*/                   HADD2 R46, R46, R2.reuse ;
-        /*167d0*/                   LDL.LU R61, [R1+0x390] ;
-        /*167e0*/                   HFMA2 R41, -R10, R51, R41 ;
-        /*167f0*/                   HADD2 R47, R47, R2 ;
-        /*16800*/                   LDL.LU R54, [R1+0x38c] ;
-        /*16810*/                   HFMA2 R19, R11, R58, R19 ;
-        /*16820*/                   HFMA2 R41, R9, R60, R41 ;
-        /*16830*/                   PRMT R46, R46, 0x6240, R47 ;
-        /*16840*/                   HFMA2 R43, -R10, R53, R19 ;
-        /*16850*/                   LDL.LU R48, [R1+0x3a8] ;
-        /*16860*/                   HMUL2 R19, R4.reuse, R23 ;
-        /*16870*/                   HMUL2 R47, -R4, R41.reuse ;
-        /*16880*/                   LDL.LU R53, [R1+0x388] ;
-        /*16890*/                   HFMA2 R41, R7, R41, R19 ;
-; Location /home/eschnett/.julia/packages/IndexSpaces/MMvQv/src/IndexSpaces.jl:1968
-        /*168a0*/                   IMAD.MOV.U32 R19, RZ, RZ, R16 ;
-; Location /home/eschnett/.julia/packages/LLVM/RpBog/src/interop/base.jl:38
-        /*168b0*/                   HFMA2 R42, R9, R52, R42 ;
-        /*168c0*/                   LDL.LU R51, [R1+0x3a0] ;
-        /*168d0*/                   LDL.LU R52, [R1+0x380] ;
-        /*168e0*/                   LDL.LU R60, [R1+0x394] ;
-        /*168f0*/                   LDL.LU R58, [R1+0x398] ;
-; Location ./int.jl:503
-        /*16900*/                   IMAD.SHL.U32 R25, R25, 0x10, RZ ;
-        /*16910*/                   STL [R1+0x378], R45 ;
-        /*16920*/                   LDL.LU R49, [R1+0x160] ;
-        /*16930*/                   LDL.LU R57, [R1+0x17c] ;
-; Location /home/eschnett/.julia/packages/LLVM/RpBog/src/interop/base.jl:38
-        /*16940*/                   HFMA2 R43, R9, R40, R43 ;
-        /*16950*/                   HMUL2 R14, R15, R14 ;
-        /*16960*/                   HMUL2 R0, R15.reuse, R0 ;
-        /*16970*/                   HMUL2 R13, R15, R13 ;
-        /*16980*/                   LDL.LU R61, [R1+0x180] ;
-        /*16990*/                   HFMA2 R40, R7, R23, R47 ;
-        /*169a0*/                   HMUL2 R8, R15, R8 ;
-        /*169b0*/                   LDL.LU R54, [R1+0x150] ;
-; Location /home/eschnett/.julia/packages/IndexSpaces/MMvQv/src/IndexSpaces.jl:1968
-        /*169c0*/                   HMMA.16816.F16 R40, R16, R40, RZ ;
-        /*169d0*/                   LDL.LU R48, [R1+0x188] ;
-        /*169e0*/                   LDL.LU R19, [R1+0x214] ;
-; Location /home/eschnett/.julia/packages/LLVM/RpBog/src/interop/base.jl:38
-        /*169f0*/                   HMUL2 R23, -R3, R39 ;
-        /*16a00*/                   HMUL2 R47, -R4.reuse, R43.reuse ;
-        /*16a10*/                   LDL.LU R53, [R1+0x14c] ;
-        /*16a20*/                   HMUL2 R52, R3, R38.reuse ;
-        /*16a30*/                   LOP3.LUT R46, R46, 0xf0f0f0f, R25, 0xe2, !PT ;
-        /*16a40*/                   HFMA2 R38, R5, R38, R23 ;
-        /*16a50*/                   LDL.LU R45, [R1+0x184] ;
-        /*16a60*/                   HMUL2 R23, R4, R42.reuse ;
-        /*16a70*/                   HMNMX2 R14, R14, -7, -7, !PT ;
-        /*16a80*/                   HFMA2 R42, R7.reuse, R42, R47 ;
-        /*16a90*/                   HMNMX2 R0, R0, -7, -7, !PT ;
-        /*16aa0*/                   HFMA2 R43, R7, R43, R23 ;
-        /*16ab0*/                   HMNMX2 R13, R13, -7, -7, !PT ;
-        /*16ac0*/                   LDL.LU R51, [R1+0x15c] ;
-        /*16ad0*/                   HMNMX2 R8, R8, -7, -7, !PT ;
-        /*16ae0*/                   HMNMX2 R14, R14, 7, 7, PT ;
-        /*16af0*/                   HADD2 R25, R35, -R37 ;
-        /*16b00*/                   HMNMX2 R0, R0, 7, 7, PT ;
-        /*16b10*/                   HFMA2 R39, R5, R39, R52 ;
-        /*16b20*/                   HMNMX2 R13, R13, 7, 7, PT ;
-; Location /home/eschnett/.julia/packages/IndexSpaces/MMvQv/src/IndexSpaces.jl:1968
-        /*16b30*/                   IMAD.MOV.U32 R23, RZ, RZ, R20 ;
-; Location /home/eschnett/.julia/packages/LLVM/RpBog/src/interop/base.jl:38
-        /*16b40*/                   HMNMX2 R8, R8, 7, 7, PT ;
-        /*16b50*/                   HADD2 R0, R0, R2.reuse ;
-        /*16b60*/                   LDL.LU R47, [R1+0x6c] ;
-        /*16b70*/                   HADD2 R8, R8, R2 ;
-        /*16b80*/                   LDL.LU R52, [R1+0x80] ;
-        /*16b90*/                   LDL.LU R60, [R1+0xa4] ;
-        /*16ba0*/                   LDL.LU R58, [R1+0xa8] ;
-        /*16bb0*/                   LDS R19, [R19] ;
-        /*16bc0*/                   STL [R1+0x8], R19 ;
-; Location /home/eschnett/.julia/packages/IndexSpaces/MMvQv/src/IndexSpaces.jl:1968
-        /*16bd0*/                   IMAD.MOV.U32 R19, RZ, RZ, R16 ;
-        /*16be0*/                   HMMA.16816.F16 R42, R16, R42, RZ ;
-; Location /home/eschnett/.julia/packages/LLVM/RpBog/src/interop/base.jl:38
-        /*16bf0*/                   HADD2 R19, R14, R2.reuse ;
-        /*16c00*/                   HADD2 R14, R13, R2 ;
-        /*16c10*/                   PRMT R13, R19, 0x6240, R0 ;
-        /*16c20*/                   PRMT R0, R14, 0x6240, R8 ;
-        /*16c30*/                   HMUL2 R14, -R3.reuse, R41.reuse ;
-        /*16c40*/                   HMUL2 R8, R3, R40.reuse ;
-        /*16c50*/                   HFMA2 R40, R5.reuse, R40, R14 ;
-        /*16c60*/                   HFMA2 R41, R5, R41, R8 ;
-        /*16c70*/                   HADD2 R8, R34, R36 ;
-        /*16c80*/                   HADD2 R14, R34, -R36 ;
-        /*16c90*/                   HADD2 R19, R35, R37 ;
-; Location /home/eschnett/.julia/packages/IndexSpaces/MMvQv/src/IndexSpaces.jl:1968
-        /*16ca0*/                   HMMA.16816.F16 R34, R20, R40, RZ ;
-        /*16cb0*/                   LDL R41, [R1+0x8] ;
-; Location /home/eschnett/.julia/packages/LLVM/RpBog/src/interop/base.jl:38
-        /*16cc0*/                   HMUL2 R36, -R3, R43 ;
-        /*16cd0*/                   IMAD.MOV.U32 R40, RZ, RZ, 0x54005400 ;
-        /*16ce0*/                   HMUL2 R37, R3, R42.reuse ;
-        /*16cf0*/                   HFMA2 R36, R5.reuse, R42, R36 ;
-        /*16d00*/                   HFMA2 R37, R5, R43, R37 ;
+        /*16d30*/                   LOP3.LUT R26, R26, 0x88888888, RZ, 0x3c, !PT ;
+; Location /home/eschnett/.julia/packages/LLVM/OLMpi/src/interop/base.jl:38
+        /*16d40*/                   HADD2 R40, R42, -R40 ;
+        /*16d50*/                   LDL.LU R43, [R1+0xc4] ;
+        /*16d60*/                   HMUL2 R29, R24, R29 ;
+        /*16d70*/                   HMNMX2 R33, R33, -7, -7, !PT ;
+        /*16d80*/                   HMUL2 R32, R15, R32 ;
+        /*16d90*/                   HMNMX2 R37, R37, -7, -7, !PT ;
+        /*16da0*/                   HMUL2 R36, R15.reuse, R36 ;
+        /*16db0*/                   HMNMX2 R28, R28, 7, 7, PT ;
+        /*16dc0*/                   HMUL2 R38, R15, R38 ;
+        /*16dd0*/                   HMNMX2 R39, R39, -7, -7, !PT ;
+        /*16de0*/                   HMUL2 R40, R15, R40 ;
+        /*16df0*/                   HMNMX2 R41, R41, -7, -7, !PT ;
+        /*16e00*/                   LDL.LU R49, [R1+0x38] ;
+        /*16e10*/                   HMNMX2 R30, R30, 7, 7, PT ;
+        /*16e20*/                   HMNMX2 R27, R27, -7, -7, !PT ;
+        /*16e30*/                   STS [R51], R19 ;
+        /*16e40*/                   HMNMX2 R29, R29, -7, -7, !PT ;
+        /*16e50*/                   HMNMX2 R33, R33, 7, 7, PT ;
+        /*16e60*/                   IMAD.MOV.U32 R48, RZ, RZ, 0x54005400 ;
+        /*16e70*/                   HMNMX2 R37, R37, 7, 7, PT ;
+        /*16e80*/                   HADD2 R28, R28, R2.reuse ;
+        /*16e90*/                   HMNMX2 R39, R39, 7, 7, PT ;
+        /*16ea0*/                   HADD2 R30, R30, R2 ;
+        /*16eb0*/                   HMNMX2 R41, R41, 7, 7, PT ;
+        /*16ec0*/                   LDL.LU R42, [R1+0xbc] ;
+        /*16ed0*/                   HMNMX2 R32, R32, -7, -7, !PT ;
+        /*16ee0*/                   HMNMX2 R36, R36, -7, -7, !PT ;
+        /*16ef0*/                   STL [R1+0x408], R46 ;
+        /*16f00*/                   HMNMX2 R38, R38, -7, -7, !PT ;
+        /*16f10*/                   HMNMX2 R27, R27, 7, 7, PT ;
+        /*16f20*/                   STL [R1+0x434], R46 ;
+        /*16f30*/                   HMNMX2 R40, R40, -7, -7, !PT ;
+        /*16f40*/                   HMNMX2 R29, R29, 7, 7, PT ;
+        /*16f50*/                   HADD2 R33, R33, R2.reuse ;
+        /*16f60*/                   HMNMX2 R32, R32, 7, 7, PT ;
+        /*16f70*/                   HADD2 R37, R37, R2.reuse ;
+        /*16f80*/                   HMNMX2 R36, R36, 7, 7, PT ;
+        /*16f90*/                   HADD2 R39, R39, R2.reuse ;
+        /*16fa0*/                   HMNMX2 R38, R38, 7, 7, PT ;
+        /*16fb0*/                   HADD2 R41, R41, R2.reuse ;
+        /*16fc0*/                   HMNMX2 R40, R40, 7, 7, PT ;
+        /*16fd0*/                   HADD2 R27, R27, R2.reuse ;
+        /*16fe0*/                   PRMT R28, R28, 0x6240, R30 ;
+        /*16ff0*/                   HADD2 R29, R29, R2.reuse ;
+        /*17000*/                   PRMT R33, R33, 0x6240, R37 ;
+        /*17010*/                   HADD2 R32, R32, R2.reuse ;
+        /*17020*/                   PRMT R39, R39, 0x6240, R41 ;
+        /*17030*/                   HADD2 R36, R36, R2.reuse ;
+; Location ./int.jl:529
+        /*17040*/                   IMAD.SHL.U32 R28, R28, 0x10, RZ ;
+; Location /home/eschnett/.julia/packages/LLVM/OLMpi/src/interop/base.jl:38
+        /*17050*/                   HADD2 R38, R38, R2.reuse ;
+        /*17060*/                   PRMT R27, R27, 0x6240, R29 ;
+        /*17070*/                   HADD2 R40, R40, R2 ;
+; Location ./int.jl:529
+        /*17080*/                   IMAD.SHL.U32 R33, R33, 0x10, RZ ;
+; Location /home/eschnett/.julia/packages/LLVM/OLMpi/src/interop/base.jl:38
+        /*17090*/                   PRMT R32, R32, 0x6240, R36 ;
+; Location ./int.jl:529
+        /*170a0*/                   IMAD.SHL.U32 R39, R39, 0x10, RZ ;
+; Location /home/eschnett/.julia/packages/LLVM/OLMpi/src/interop/base.jl:38
+        /*170b0*/                   LOP3.LUT R27, R27, 0xf0f0f0f, R28, 0xe2, !PT ;
+        /*170c0*/                   STS [R55], R23 ;
+        /*170d0*/                   PRMT R38, R38, 0x6240, R40 ;
+        /*170e0*/                   LOP3.LUT R32, R32, 0xf0f0f0f, R33, 0xe2, !PT ;
+        /*170f0*/                   IMAD.MOV.U32 R24, RZ, RZ, 0x64006400 ;
+        /*17100*/                   LOP3.LUT R38, R38, 0xf0f0f0f, R39, 0xe2, !PT ;
+        /*17110*/                   LDL.LU R47, [R1+0x1c0] ;
 ; Location ./int.jl:373
-        /*16d10*/                   LOP3.LUT R41, R41, 0x88888888, RZ, 0x3c, !PT ;
-; Location /home/eschnett/.julia/packages/LLVM/RpBog/src/interop/base.jl:38
-        /*16d20*/                   LOP3.LUT R42, R41, 0xf000f0, R40, 0xe2, !PT ;
-        /*16d30*/                   HADD2 R42, R42, -R6 ;
-        /*16d40*/                   HMUL2 R42, -R12, R42 ;
-        /*16d50*/                   LOP3.LUT R43, R41, 0xf000f, R44, 0xe2, !PT ;
-; Location ./int.jl:502
-        /*16d60*/                   SHF.R.U32.HI R41, RZ, 0x8, R41 ;
-; Location /home/eschnett/.julia/packages/LLVM/RpBog/src/interop/base.jl:38
-        /*16d70*/                   HFMA2 R42, R11, R45, R42 ;
-        /*16d80*/                   LDL.LU R45, [R1+0x378] ;
-        /*16d90*/                   LOP3.LUT R40, R41.reuse, 0xf000f0, R40, 0xe2, !PT ;
-        /*16da0*/                   LOP3.LUT R41, R41, 0xf000f, R44, 0xe2, !PT ;
-        /*16db0*/                   LDL.LU R44, [R1+0x37c] ;
-        /*16dc0*/                   HADD2 R6, R40, -R6 ;
-        /*16dd0*/                   HADD2 R41, R41, -R2.reuse ;
-        /*16de0*/                   HMUL2 R6, -R12.reuse, R6 ;
-        /*16df0*/                   HADD2 R43, R43, -R2 ;
-        /*16e00*/                   HMUL2 R41, -R12.reuse, R41 ;
-        /*16e10*/                   HFMA2 R6, R11.reuse, R57, R6 ;
-        /*16e20*/                   HMUL2 R43, -R12, R43 ;
-        /*16e30*/                   LDL.LU R57, [R1+0x368] ;
-        /*16e40*/                   HFMA2 R41, R11, R61, R41 ;
-        /*16e50*/                   HFMA2 R12, -R10.reuse, R54, R6 ;
-        /*16e60*/                   LDL.LU R61, [R1+0x35c] ;
-        /*16e70*/                   HFMA2 R43, R11, R48, R43 ;
-        /*16e80*/                   HFMA2 R6, -R10.reuse, R53, R41 ;
-        /*16e90*/                   LDL.LU R54, [R1+0x358] ;
-        /*16ea0*/                   HFMA2 R12, R9.reuse, R47, R12 ;
-        /*16eb0*/                   HFMA2 R43, -R10, R51, R43 ;
-        /*16ec0*/                   LDL.LU R47, [R1+0x208] ;
-        /*16ed0*/                   HFMA2 R6, R9, R52, R6 ;
-        /*16ee0*/                   HFMA2 R42, -R10, R49, R42 ;
-        /*16ef0*/                   LDL.LU R52, [R1+0x204] ;
-        /*16f00*/                   HFMA2 R43, R9, R60, R43 ;
-        /*16f10*/                   LDL.LU R53, [R1+0x354] ;
-        /*16f20*/                   HFMA2 R42, R9, R58, R42 ;
-        /*16f30*/                   LDL.LU R60, [R1+0x360] ;
-        /*16f40*/                   LDL.LU R58, [R1+0x364] ;
-        /*16f50*/                   LDL.LU R48, [R1+0x374] ;
-        /*16f60*/                   LDL.LU R49, [R1+0x370] ;
-        /*16f70*/                   LDL.LU R51, [R1+0x36c] ;
-; Location /home/eschnett/.julia/packages/IndexSpaces/MMvQv/src/IndexSpaces.jl:1968
-        /*16f80*/                   HMMA.16816.F16 R38, R20, R38, RZ ;
-; Location /home/eschnett/.julia/packages/LLVM/RpBog/src/interop/base.jl:38
-        /*16f90*/                   HMUL2 R11, R4, R43 ;
-        /*16fa0*/                   HMUL2 R40, R24, R19 ;
-; Location /home/eschnett/.julia/packages/IndexSpaces/MMvQv/src/IndexSpaces.jl:1968
-        /*16fb0*/                   HMMA.16816.F16 R36, R20, R36, RZ ;
-; Location /home/eschnett/.julia/packages/LLVM/RpBog/src/interop/base.jl:38
-        /*16fc0*/                   HFMA2 R11, R7, R42, R11 ;
-; Location /home/eschnett/.julia/packages/IndexSpaces/MMvQv/src/IndexSpaces.jl:1968
-        /*16fd0*/                   IMAD.MOV.U32 R19, RZ, RZ, R16 ;
-; Location /home/eschnett/.julia/packages/LLVM/RpBog/src/interop/base.jl:38
-        /*16fe0*/                   HMUL2 R23, -R4, R42 ;
-        /*16ff0*/                   HMNMX2 R40, R40, -7, -7, !PT ;
-        /*17000*/                   HFMA2 R10, R7.reuse, R43, R23 ;
-        /*17010*/                   HMUL2 R9, -R4.reuse, R12 ;
-        /*17020*/                   HMUL2 R42, R4, R6.reuse ;
-        /*17030*/                   HMNMX2 R4, R40, 7, 7, PT ;
-        /*17040*/                   HFMA2 R6, R7.reuse, R6, R9 ;
-; Location /home/eschnett/.julia/packages/IndexSpaces/MMvQv/src/IndexSpaces.jl:1968
-        /*17050*/                   HMMA.16816.F16 R40, R16, R10, RZ ;
-; Location /home/eschnett/.julia/packages/LLVM/RpBog/src/interop/base.jl:38
-        /*17060*/                   HFMA2 R7, R7, R12, R42 ;
-; Location /home/eschnett/.julia/packages/IndexSpaces/MMvQv/src/IndexSpaces.jl:1968
-        /*17070*/                   IMAD.MOV.U32 R9, RZ, RZ, R17 ;
-; Location /home/eschnett/.julia/packages/LLVM/RpBog/src/interop/base.jl:38
-        /*17080*/                   HMUL2 R19, R24, R8 ;
-; Location /home/eschnett/.julia/packages/IndexSpaces/MMvQv/src/IndexSpaces.jl:1968
-        /*17090*/                   IMAD.MOV.U32 R8, RZ, RZ, R16 ;
-        /*170a0*/                   IMAD.MOV.U32 R10, RZ, RZ, R18 ;
-        /*170b0*/                   IMAD.MOV.U32 R11, RZ, RZ, R16 ;
-; Location /home/eschnett/.julia/packages/LLVM/RpBog/src/interop/base.jl:38
-        /*170c0*/                   HMUL2 R25, R15, R25 ;
-        /*170d0*/                   HMNMX2 R19, R19, -7, -7, !PT ;
-; Location /home/eschnett/.julia/packages/IndexSpaces/MMvQv/src/IndexSpaces.jl:1968
-        /*170e0*/                   HMMA.16816.F16 R6, R8, R6, RZ ;
-; Location /home/eschnett/.julia/packages/LLVM/RpBog/src/interop/base.jl:38
-        /*170f0*/                   HADD2 R4, R4, R2 ;
-        /*17100*/                   HMNMX2 R19, R19, 7, 7, PT ;
-        /*17110*/                   HMNMX2 R25, R25, -7, -7, !PT ;
-        /*17120*/                   HADD2 R19, R19, R2.reuse ;
-        /*17130*/                   HMNMX2 R25, R25, 7, 7, PT ;
-        /*17140*/                   HMUL2 R9, -R3.reuse, R41.reuse ;
-        /*17150*/                   HMUL2 R8, R3, R40.reuse ;
-; Location ./int.jl:503
-        /*17160*/                   IMAD.SHL.U32 R0, R0, 0x10, RZ ;
-; Location /home/eschnett/.julia/packages/LLVM/RpBog/src/interop/base.jl:38
-        /*17170*/                   HADD2 R25, R25, R2 ;
-; Location /home/eschnett/.julia/packages/IndexSpaces/MMvQv/src/IndexSpaces.jl:1968
-        /*17180*/                   IMAD.MOV.U32 R10, RZ, RZ, R22 ;
-; Location /home/eschnett/.julia/packages/LLVM/RpBog/src/interop/base.jl:38
-        /*17190*/                   HFMA2 R40, R5.reuse, R40, R9 ;
-; Location /home/eschnett/.julia/packages/IndexSpaces/MMvQv/src/IndexSpaces.jl:1968
-        /*171a0*/                   IMAD.MOV.U32 R9, RZ, RZ, R21 ;
-; Location /home/eschnett/.julia/packages/LLVM/RpBog/src/interop/base.jl:38
-        /*171b0*/                   HFMA2 R41, R5, R41, R8 ;
-; Location /home/eschnett/.julia/packages/IndexSpaces/MMvQv/src/IndexSpaces.jl:1968
-        /*171c0*/                   IMAD.MOV.U32 R8, RZ, RZ, R20 ;
-        /*171d0*/                   IMAD.MOV.U32 R11, RZ, RZ, R20 ;
-; Location /home/eschnett/.julia/packages/LLVM/RpBog/src/interop/base.jl:38
-        /*171e0*/                   LOP3.LUT R13, R13, 0xf0f0f0f, R0, 0xe2, !PT ;
-; Location /home/eschnett/.julia/packages/IndexSpaces/MMvQv/src/IndexSpaces.jl:1968
-        /*171f0*/                   HMMA.16816.F16 R40, R8, R40, RZ ;
-; Location /home/eschnett/.julia/packages/LLVM/RpBog/src/interop/base.jl:38
-        /*17200*/                   HADD2 R10, R30.reuse, R36.reuse ;
-        /*17210*/                   HADD2 R30, R30, -R36 ;
-        /*17220*/                   HMUL2 R10, R24, R10 ;
-        /*17230*/                   HMUL2 R14, R15.reuse, R14 ;
-        /*17240*/                   HMUL2 R30, R15, R30 ;
-        /*17250*/                   HMNMX2 R10, R10, -7, -7, !PT ;
-        /*17260*/                   HMNMX2 R14, R14, -7, -7, !PT ;
-        /*17270*/                   HMNMX2 R30, R30, -7, -7, !PT ;
-        /*17280*/                   HMNMX2 R10, R10, 7, 7, PT ;
-        /*17290*/                   HMNMX2 R14, R14, 7, 7, PT ;
-        /*172a0*/                   HMNMX2 R30, R30, 7, 7, PT ;
-        /*172b0*/                   HADD2 R10, R10, R2.reuse ;
-        /*172c0*/                   HADD2 R14, R14, R2.reuse ;
-        /*172d0*/                   HADD2 R30, R30, R2 ;
+        /*17120*/                   LOP3.LUT R27, R27, 0x88888888, RZ, 0x3c, !PT ;
+        /*17130*/                   LOP3.LUT R32, R32, 0x88888888, RZ, 0x3c, !PT ;
+        /*17140*/                   LDL.LU R46, [R1+0x1c4] ;
+        /*17150*/                   LOP3.LUT R38, R38, 0x88888888, RZ, 0x3c, !PT ;
+; Location /home/eschnett/.julia/packages/LLVM/OLMpi/src/interop/base.jl:38
+        /*17160*/                   STS [R61], R27 ;
+        /*17170*/                   STS [R60], R34 ;
+        /*17180*/                   STS [R59], R26 ;
+        /*17190*/                   STS [R58], R32 ;
+        /*171a0*/                   STS [R57], R38 ;
+        /*171b0*/                   STL [R1+0x350], R50 ;
+        /*171c0*/                   STL [R1+0x378], R50 ;
+        /*171d0*/                   STL [R1+0x3d8], R50 ;
+        /*171e0*/                   STL [R1+0x404], R50 ;
+        /*171f0*/                   STL [R1+0x430], R50 ;
+        /*17200*/                   STL [R1+0x42c], R53 ;
+        /*17210*/                   STL [R1+0x428], R52 ;
+        /*17220*/                   LDL.LU R50, [R1+0x108] ;
+        /*17230*/                   LDL.LU R53, [R1+0x10c] ;
+        /*17240*/                   LDL.LU R52, [R1+0x1c8] ;
+        /*17250*/                   LDL.LU R31, [R1+0x48] ;
+        /*17260*/                   LDL.LU R30, [R1+0x3c] ;
+        /*17270*/                   LDL.LU R45, [R1+0xb4] ;
+        /*17280*/                   LDL.LU R44, [R1+0x40] ;
+        /*17290*/                   LDS R54, [R54] ;
 ; Location ./int.jl:373
-        /*172e0*/                   LOP3.LUT R46, R46, 0x88888888, RZ, 0x3c, !PT ;
-        /*172f0*/                   LOP3.LUT R13, R13, 0x88888888, RZ, 0x3c, !PT ;
-; Location ./promotion.jl:499
-        /*17300*/                   UIADD3 UR5, UR5, -0x80, URZ ;
-        /*17310*/                   ISETP.NE.AND P0, PT, RZ, UR5, PT ;
-; Location /home/eschnett/.julia/packages/LLVM/RpBog/src/interop/base.jl:38
-        /*17320*/                   HADD2 R23, R45, R39 ;
-        /*17330*/                   HMUL2 R23, R24, R23 ;
-        /*17340*/                   HADD2 R12, R44, R38 ;
-        /*17350*/                   HADD2 R39, R45, -R39 ;
-        /*17360*/                   HMNMX2 R23, R23, -7, -7, !PT ;
-        /*17370*/                   HMUL2 R12, R24, R12 ;
-        /*17380*/                   HMUL2 R39, R15, R39 ;
-        /*17390*/                   HMNMX2 R23, R23, 7, 7, PT ;
-        /*173a0*/                   HMNMX2 R12, R12, -7, -7, !PT ;
-        /*173b0*/                   HMNMX2 R39, R39, -7, -7, !PT ;
-        /*173c0*/                   HADD2 R23, R23, R2.reuse ;
-        /*173d0*/                   HMNMX2 R12, R12, 7, 7, PT ;
-        /*173e0*/                   HMNMX2 R39, R39, 7, 7, PT ;
-        /*173f0*/                   PRMT R4, R4, 0x6240, R23 ;
-        /*17400*/                   HADD2 R12, R12, R2.reuse ;
-        /*17410*/                   HADD2 R39, R39, R2 ;
-; Location ./int.jl:503
-        /*17420*/                   IMAD.SHL.U32 R4, R4, 0x10, RZ ;
-; Location /home/eschnett/.julia/packages/LLVM/RpBog/src/interop/base.jl:38
-        /*17430*/                   PRMT R12, R19, 0x6240, R12 ;
-        /*17440*/                   HMUL2 R19, -R3.reuse, R7 ;
-        /*17450*/                   PRMT R0, R25, 0x6240, R39 ;
-        /*17460*/                   HMUL2 R25, R3, R6 ;
-        /*17470*/                   LOP3.LUT R12, R12, 0xf0f0f0f, R4, 0xe2, !PT ;
-        /*17480*/                   HADD2 R4, R32, R34 ;
-        /*17490*/                   HFMA2 R8, R5.reuse, R6, R19 ;
-; Location /home/eschnett/.julia/packages/IndexSpaces/MMvQv/src/IndexSpaces.jl:1968
-        /*174a0*/                   IMAD.MOV.U32 R6, RZ, RZ, R22 ;
-; Location /home/eschnett/.julia/packages/LLVM/RpBog/src/interop/base.jl:38
-        /*174b0*/                   HFMA2 R9, R5, R7, R25 ;
-; Location /home/eschnett/.julia/packages/IndexSpaces/MMvQv/src/IndexSpaces.jl:1968
-        /*174c0*/                   IMAD.MOV.U32 R5, RZ, RZ, R21 ;
-; Location /home/eschnett/.julia/packages/LLVM/RpBog/src/interop/base.jl:38
-        /*174d0*/                   HMUL2 R11, R24, R4 ;
-; Location /home/eschnett/.julia/packages/IndexSpaces/MMvQv/src/IndexSpaces.jl:1968
-        /*174e0*/                   IMAD.MOV.U32 R4, RZ, RZ, R20.reuse ;
-        /*174f0*/                   IMAD.MOV.U32 R7, RZ, RZ, R20 ;
-        /*17500*/                   HMMA.16816.F16 R8, R4, R8, RZ ;
-; Location /home/eschnett/.julia/packages/LLVM/RpBog/src/interop/base.jl:38
-        /*17510*/                   HADD2 R32, R32, -R34 ;
-        /*17520*/                   HADD2 R34, R33, R35 ;
-        /*17530*/                   HADD2 R23, R31, R37 ;
-        /*17540*/                   HADD2 R5, R29, R41 ;
-        /*17550*/                   HMUL2 R34, R24.reuse, R34 ;
-        /*17560*/                   HMUL2 R23, R24, R23 ;
-        /*17570*/                   HADD2 R33, R33, -R35 ;
-        /*17580*/                   HADD2 R31, R31, -R37 ;
-        /*17590*/                   HADD2 R29, R29, -R41 ;
-        /*175a0*/                   HMUL2 R5, R24, R5 ;
-        /*175b0*/                   HADD2 R7, R27.reuse, R9.reuse ;
-        /*175c0*/                   HADD2 R9, R27, -R9 ;
-        /*175d0*/                   HMUL2 R7, R24, R7 ;
-        /*175e0*/                   HADD2 R4, R28, R40 ;
-        /*175f0*/                   HADD2 R6, R26, R8 ;
-        /*17600*/                   HMNMX2 R34, R34, -7, -7, !PT ;
-        /*17610*/                   HMUL2 R33, R15, R33 ;
-        /*17620*/                   HMNMX2 R23, R23, -7, -7, !PT ;
-        /*17630*/                   HMUL2 R31, R15, R31 ;
-        /*17640*/                   HMNMX2 R5, R5, -7, -7, !PT ;
-        /*17650*/                   HADD2 R38, R44, -R38 ;
-        /*17660*/                   HMNMX2 R7, R7, -7, -7, !PT ;
-        /*17670*/                   HMUL2 R29, R15, R29 ;
-        /*17680*/                   HMUL2 R9, R15.reuse, R9 ;
-        /*17690*/                   HADD2 R28, R28, -R40 ;
-        /*176a0*/                   HMUL2 R4, R24, R4 ;
-        /*176b0*/                   HADD2 R8, R26, -R8 ;
-        /*176c0*/                   HMUL2 R6, R24, R6 ;
-        /*176d0*/                   HMNMX2 R3, R34, 7, 7, PT ;
-        /*176e0*/                   HMUL2 R38, R15, R38 ;
-        /*176f0*/                   HMNMX2 R23, R23, 7, 7, PT ;
-        /*17700*/                   HMUL2 R32, R15, R32 ;
-        /*17710*/                   HMNMX2 R33, R33, -7, -7, !PT ;
-        /*17720*/                   HMUL2 R28, R15, R28 ;
-        /*17730*/                   HMNMX2 R31, R31, -7, -7, !PT ;
-        /*17740*/                   HMUL2 R8, R15, R8 ;
-        /*17750*/                   HMNMX2 R5, R5, 7, 7, PT ;
-        /*17760*/                   HMNMX2 R29, R29, -7, -7, !PT ;
-        /*17770*/                   HMNMX2 R9, R9, -7, -7, !PT ;
-        /*17780*/                   HMNMX2 R7, R7, 7, 7, PT ;
-        /*17790*/                   HMNMX2 R11, R11, -7, -7, !PT ;
-        /*177a0*/                   HMNMX2 R4, R4, -7, -7, !PT ;
-        /*177b0*/                   HMNMX2 R6, R6, -7, -7, !PT ;
-        /*177c0*/                   HADD2 R3, R3, R2.reuse ;
-        /*177d0*/                   HMNMX2 R33, R33, 7, 7, PT ;
-        /*177e0*/                   HADD2 R23, R23, R2.reuse ;
-        /*177f0*/                   HMNMX2 R31, R31, 7, 7, PT ;
-        /*17800*/                   HADD2 R5, R5, R2.reuse ;
-        /*17810*/                   HMNMX2 R38, R38, -7, -7, !PT ;
-        /*17820*/                   HADD2 R7, R7, R2 ;
-        /*17830*/                   HMNMX2 R29, R29, 7, 7, PT ;
-        /*17840*/                   HMNMX2 R9, R9, 7, 7, PT ;
-        /*17850*/                   HMNMX2 R11, R11, 7, 7, PT ;
-        /*17860*/                   HMNMX2 R32, R32, -7, -7, !PT ;
-        /*17870*/                   HMNMX2 R28, R28, -7, -7, !PT ;
-        /*17880*/                   HMNMX2 R4, R4, 7, 7, PT ;
-        /*17890*/                   HMNMX2 R8, R8, -7, -7, !PT ;
-        /*178a0*/                   HMNMX2 R6, R6, 7, 7, PT ;
-        /*178b0*/                   HADD2 R33, R33, R2.reuse ;
-        /*178c0*/                   HMNMX2 R38, R38, 7, 7, PT ;
-        /*178d0*/                   HADD2 R31, R31, R2.reuse ;
-        /*178e0*/                   PRMT R3, R3, 0x6240, R23 ;
-        /*178f0*/                   HADD2 R29, R29, R2.reuse ;
-        /*17900*/                   HMNMX2 R32, R32, 7, 7, PT ;
-        /*17910*/                   HADD2 R9, R9, R2.reuse ;
-        /*17920*/                   HMNMX2 R28, R28, 7, 7, PT ;
-        /*17930*/                   HADD2 R11, R11, R2.reuse ;
-        /*17940*/                   HMNMX2 R8, R8, 7, 7, PT ;
-        /*17950*/                   HADD2 R4, R4, R2.reuse ;
-        /*17960*/                   PRMT R5, R5, 0x6240, R7 ;
-        /*17970*/                   HADD2 R6, R6, R2.reuse ;
-        /*17980*/                   PRMT R31, R33, 0x6240, R31 ;
-        /*17990*/                   HADD2 R38, R38, R2.reuse ;
-; Location ./int.jl:503
-        /*179a0*/                   IMAD.SHL.U32 R3, R3, 0x10, RZ ;
-; Location /home/eschnett/.julia/packages/LLVM/RpBog/src/interop/base.jl:38
-        /*179b0*/                   HADD2 R32, R32, R2.reuse ;
-        /*179c0*/                   PRMT R9, R29, 0x6240, R9 ;
-        /*179d0*/                   HADD2 R28, R28, R2.reuse ;
-        /*179e0*/                   PRMT R10, R11, 0x6240, R10 ;
-        /*179f0*/                   HADD2 R2, R8, R2 ;
-; Location ./int.jl:503
-        /*17a00*/                   IMAD.SHL.U32 R5, R5, 0x10, RZ ;
-; Location /home/eschnett/.julia/packages/LLVM/RpBog/src/interop/base.jl:38
-        /*17a10*/                   PRMT R4, R4, 0x6240, R6 ;
-; Location ./int.jl:503
-        /*17a20*/                   IMAD.SHL.U32 R0, R0, 0x10, RZ ;
-; Location /home/eschnett/.julia/packages/LLVM/RpBog/src/interop/base.jl:38
-        /*17a30*/                   PRMT R14, R14, 0x6240, R38 ;
-; Location ./int.jl:503
-        /*17a40*/                   IMAD.SHL.U32 R31, R31, 0x10, RZ ;
-; Location /home/eschnett/.julia/packages/LLVM/RpBog/src/interop/base.jl:38
-        /*17a50*/                   PRMT R30, R32, 0x6240, R30 ;
-; Location ./int.jl:503
-        /*17a60*/                   IMAD.SHL.U32 R9, R9, 0x10, RZ ;
-; Location /home/eschnett/.julia/packages/LLVM/RpBog/src/interop/base.jl:38
-        /*17a70*/                   LOP3.LUT R3, R10, 0xf0f0f0f, R3, 0xe2, !PT ;
-        /*17a80*/                   PRMT R2, R28, 0x6240, R2 ;
-        /*17a90*/                   LOP3.LUT R4, R4, 0xf0f0f0f, R5, 0xe2, !PT ;
-        /*17aa0*/                   LOP3.LUT R0, R14, 0xf0f0f0f, R0, 0xe2, !PT ;
+        /*172a0*/                   LOP3.LUT R36, R54, 0x88888888, RZ, 0x3c, !PT ;
+; Location /home/eschnett/.julia/packages/LLVM/OLMpi/src/interop/base.jl:38
+        /*172b0*/                   LOP3.LUT R27, R36.reuse, 0xf000f0, R48, 0xe2, !PT ;
+        /*172c0*/                   LOP3.LUT R26, R36, 0xf000f, R24, 0xe2, !PT ;
+; Location ./int.jl:528
+        /*172d0*/                   SHF.R.U32.HI R36, RZ, 0x8, R36 ;
+; Location /home/eschnett/.julia/packages/LLVM/OLMpi/src/interop/base.jl:38
+        /*172e0*/                   HADD2 R26, R26, -R2 ;
+        /*172f0*/                   LOP3.LUT R37, R36, 0xf000f0, R48, 0xe2, !PT ;
+        /*17300*/                   HMUL2 R26, -R14.reuse, R26 ;
+        /*17310*/                   HADD2 R27, R27, -R6.reuse ;
+        /*17320*/                   LOP3.LUT R36, R36, 0xf000f, R24, 0xe2, !PT ;
+        /*17330*/                   HADD2 R37, R37, -R6 ;
+        /*17340*/                   LDL.LU R48, [R1+0x22c] ;
+        /*17350*/                   HFMA2 R26, R13.reuse, R0, R26 ;
+        /*17360*/                   HMUL2 R37, -R14, R37 ;
+        /*17370*/                   LDL.LU R0, [R1+0x454] ;
+        /*17380*/                   HFMA2 R37, R13, R8, R37 ;
+        /*17390*/                   LDL.LU R8, [R1+0x448] ;
+        /*173a0*/                   HMUL2 R27, -R14, R27 ;
+        /*173b0*/                   HFMA2 R27, R13, R9, R27 ;
+        /*173c0*/                   LDL.LU R9, [R1+0x458] ;
+        /*173d0*/                   HFMA2 R26, -R0.reuse, R11, R26 ;
+        /*173e0*/                   HFMA2 R27, -R0, R10, R27 ;
+        /*173f0*/                   LDL.LU R11, [R1+0x44c] ;
+        /*17400*/                   HFMA2 R26, R8, R25, R26 ;
+        /*17410*/                   LDL.LU R25, [R1+0x440] ;
+        /*17420*/                   LDL.LU R10, [R1+0x450] ;
+        /*17430*/                   HADD2 R36, R36, -R2 ;
+        /*17440*/                   LDL.LU R9, [R1+0x50] ;
+        /*17450*/                   HMUL2 R36, -R14, R36 ;
+        /*17460*/                   HFMA2 R27, R8, R12, R27 ;
+        /*17470*/                   LDL.LU R12, [R1+0x444] ;
+        /*17480*/                   HFMA2 R37, -R0, R43, R37 ;
+        /*17490*/                   LDL.LU R11, [R1+0xd4] ;
+        /*174a0*/                   HFMA2 R36, R13, R25, R36 ;
+        /*174b0*/                   LDL.LU R25, [R1+0x43c] ;
+        /*174c0*/                   LDL.LU R10, [R1+0x1cc] ;
+        /*174d0*/                   HFMA2 R36, -R0, R42, R36 ;
+        /*174e0*/                   HMUL2 R23, -R4.reuse, R27 ;
+        /*174f0*/                   HMUL2 R19, R4, R26.reuse ;
+        /*17500*/                   HFMA2 R36, R8, R49, R36 ;
+        /*17510*/                   LDL.LU R12, [R1+0xe8] ;
+        /*17520*/                   HFMA2 R26, R7.reuse, R26, R23 ;
+; Location /home/eschnett/.julia/packages/IndexSpaces/SkQyK/src/IndexSpaces.jl:1968
+        /*17530*/                   IMAD.MOV.U32 R23, RZ, RZ, R20 ;
+; Location /home/eschnett/.julia/packages/LLVM/OLMpi/src/interop/base.jl:38
+        /*17540*/                   HFMA2 R27, R7, R27, R19 ;
+        /*17550*/                   LDS R49, [R48] ;
+        /*17560*/                   HMUL2 R19, R4, R36 ;
+; Location /home/eschnett/.julia/packages/IndexSpaces/SkQyK/src/IndexSpaces.jl:1968
+        /*17570*/                   HMMA.16816.F16 R26, R20, R26, RZ ;
+        /*17580*/                   LDL.LU R48, [R1+0x234] ;
+; Location /home/eschnett/.julia/packages/LLVM/OLMpi/src/interop/base.jl:38
+        /*17590*/                   HFMA2 R37, R8, R25, R37 ;
+        /*175a0*/                   HMUL2 R25, -R4, R37.reuse ;
+        /*175b0*/                   HFMA2 R37, R7.reuse, R37, R19 ;
+        /*175c0*/                   HFMA2 R36, R7, R36, R25 ;
+; Location /home/eschnett/.julia/packages/IndexSpaces/SkQyK/src/IndexSpaces.jl:1968
+        /*175d0*/                   HMMA.16816.F16 R36, R20, R36, RZ ;
+; Location /home/eschnett/.julia/packages/LLVM/OLMpi/src/interop/base.jl:38
+        /*175e0*/                   HMUL2 R19, R3.reuse, R26.reuse ;
+        /*175f0*/                   HMUL2 R23, -R3, R27.reuse ;
+        /*17600*/                   HFMA2 R27, R5.reuse, R27, R19 ;
+        /*17610*/                   LDS R48, [R48] ;
+        /*17620*/                   HFMA2 R26, R5, R26, R23 ;
+; Location /home/eschnett/.julia/packages/IndexSpaces/SkQyK/src/IndexSpaces.jl:1968
+        /*17630*/                   IMAD.MOV.U32 R19, RZ, RZ, R16 ;
+; Location /home/eschnett/.julia/packages/LLVM/OLMpi/src/interop/base.jl:38
+        /*17640*/                   HMUL2 R23, R3.reuse, R36.reuse ;
+        /*17650*/                   HMUL2 R25, -R3, R37.reuse ;
+        /*17660*/                   HFMA2 R37, R5.reuse, R37, R23 ;
+        /*17670*/                   IMAD.MOV.U32 R23, RZ, RZ, 0x54005400 ;
+        /*17680*/                   HFMA2 R36, R5, R36, R25 ;
 ; Location ./int.jl:373
-        /*17ab0*/                   LOP3.LUT R12, R12, 0x88888888, RZ, 0x3c, !PT ;
-; Location /home/eschnett/.julia/packages/LLVM/RpBog/src/interop/base.jl:38
-        /*17ac0*/                   LOP3.LUT R30, R30, 0xf0f0f0f, R31, 0xe2, !PT ;
+        /*17690*/                   LOP3.LUT R25, R49, 0x88888888, RZ, 0x3c, !PT ;
+; Location /home/eschnett/.julia/packages/IndexSpaces/SkQyK/src/IndexSpaces.jl:1968
+        /*176a0*/                   HMMA.16816.F16 R42, R16, R26, RZ ;
+; Location /home/eschnett/.julia/packages/LLVM/OLMpi/src/interop/base.jl:38
+        /*176b0*/                   LOP3.LUT R26, R25, 0xf000f0, R23, 0xe2, !PT ;
+        /*176c0*/                   LOP3.LUT R27, R25, 0xf000f, R24.reuse, 0xe2, !PT ;
+; Location ./int.jl:528
+        /*176d0*/                   SHF.R.U32.HI R25, RZ, 0x8, R25 ;
+; Location /home/eschnett/.julia/packages/LLVM/OLMpi/src/interop/base.jl:38
+        /*176e0*/                   HADD2 R26, R26, -R6 ;
+        /*176f0*/                   HADD2 R27, R27, -R2 ;
+        /*17700*/                   LOP3.LUT R23, R25.reuse, 0xf000f0, R23, 0xe2, !PT ;
+        /*17710*/                   HMUL2 R26, -R14.reuse, R26 ;
+        /*17720*/                   LOP3.LUT R25, R25, 0xf000f, R24, 0xe2, !PT ;
+        /*17730*/                   HMUL2 R27, -R14, R27 ;
+        /*17740*/                   HADD2 R23, R23, -R6 ;
+        /*17750*/                   HFMA2 R26, R13.reuse, R47, R26 ;
+        /*17760*/                   HFMA2 R27, R13, R46, R27 ;
+        /*17770*/                   LDL.LU R47, [R1+0x438] ;
+        /*17780*/                   HADD2 R25, R25, -R2 ;
+        /*17790*/                   HMUL2 R23, -R14, R23 ;
+        /*177a0*/                   LDL.LU R46, [R1+0x434] ;
+        /*177b0*/                   HFMA2 R26, -R0.reuse, R50, R26 ;
+        /*177c0*/                   HFMA2 R27, -R0, R53, R27 ;
+        /*177d0*/                   LDL.LU R50, [R1+0x430] ;
+        /*177e0*/                   HMUL2 R25, -R14, R25 ;
+; Location /home/eschnett/.julia/packages/IndexSpaces/SkQyK/src/IndexSpaces.jl:1968
+        /*177f0*/                   HMMA.16816.F16 R36, R16, R36, RZ ;
+; Location /home/eschnett/.julia/packages/LLVM/OLMpi/src/interop/base.jl:38
+        /*17800*/                   HFMA2 R23, R13.reuse, R52, R23 ;
+        /*17810*/                   LDL.LU R53, [R1+0x42c] ;
+        /*17820*/                   HFMA2 R25, R13, R10, R25 ;
+        /*17830*/                   LDL.LU R52, [R1+0x428] ;
+        /*17840*/                   HFMA2 R19, R8.reuse, R56, R26 ;
+        /*17850*/                   HFMA2 R26, R8, R9, R27 ;
+        /*17860*/                   LDL.LU R56, [R1+0x424] ;
+        /*17870*/                   LDL.LU R9, [R1+0x420] ;
+        /*17880*/                   LDL.LU R10, [R1+0x41c] ;
+        /*17890*/                   HFMA2 R28, -R0, R12, R25 ;
+        /*178a0*/                   LDL.LU R12, [R1+0x414] ;
+        /*178b0*/                   HFMA2 R29, -R0, R11, R23 ;
+        /*178c0*/                   LDL.LU R11, [R1+0x418] ;
+        /*178d0*/                   LDL.LU R47, [R1+0x1d8] ;
+        /*178e0*/                   LDL.LU R46, [R1+0x1e0] ;
+        /*178f0*/                   LDL.LU R50, [R1+0xe4] ;
+        /*17900*/                   LDL.LU R53, [R1+0x44] ;
+        /*17910*/                   LDL.LU R52, [R1+0xf0] ;
+        /*17920*/                   LDL.LU R56, [R1+0x1dc] ;
+        /*17930*/                   LDL.LU R9, [R1+0x54] ;
+        /*17940*/                   LDL.LU R10, [R1+0x58] ;
+        /*17950*/                   HMUL2 R27, R4, R26 ;
+        /*17960*/                   HFMA2 R28, R8.reuse, R31, R28 ;
+        /*17970*/                   LDL.LU R12, [R1+0xb0] ;
+        /*17980*/                   HFMA2 R29, R8, R30, R29 ;
+        /*17990*/                   HMUL2 R23, -R4.reuse, R19.reuse ;
+        /*179a0*/                   LDL.LU R11, [R1+0x1e8] ;
+        /*179b0*/                   HFMA2 R27, R7, R19, R27 ;
+        /*179c0*/                   HMUL2 R19, R4.reuse, R28 ;
+        /*179d0*/                   HMUL2 R25, -R4, R29 ;
+        /*179e0*/                   HFMA2 R29, R7.reuse, R29, R19 ;
+        /*179f0*/                   IMAD.MOV.U32 R19, RZ, RZ, 0x54005400 ;
+        /*17a00*/                   HFMA2 R28, R7, R28, R25 ;
 ; Location ./int.jl:373
-        /*17ad0*/                   LOP3.LUT R3, R3, 0x88888888, RZ, 0x3c, !PT ;
-; Location /home/eschnett/.julia/packages/LLVM/RpBog/src/interop/base.jl:38
-        /*17ae0*/                   LOP3.LUT R2, R2, 0xf0f0f0f, R9, 0xe2, !PT ;
+        /*17a10*/                   LOP3.LUT R25, R48, 0x88888888, RZ, 0x3c, !PT ;
+; Location /home/eschnett/.julia/packages/LLVM/OLMpi/src/interop/base.jl:38
+        /*17a20*/                   LOP3.LUT R30, R25.reuse, 0xf000f0, R19, 0xe2, !PT ;
+        /*17a30*/                   LOP3.LUT R31, R25, 0xf000f, R24, 0xe2, !PT ;
+; Location ./int.jl:528
+        /*17a40*/                   SHF.R.U32.HI R25, RZ, 0x8, R25 ;
+; Location /home/eschnett/.julia/packages/LLVM/OLMpi/src/interop/base.jl:38
+        /*17a50*/                   HADD2 R30, R30, -R6 ;
+        /*17a60*/                   HADD2 R31, R31, -R2 ;
+        /*17a70*/                   LOP3.LUT R19, R25, 0xf000f0, R19, 0xe2, !PT ;
+        /*17a80*/                   HMUL2 R30, -R14.reuse, R30 ;
+        /*17a90*/                   HMUL2 R31, -R14, R31 ;
+        /*17aa0*/                   HFMA2 R26, R7, R26, R23 ;
+; Location /home/eschnett/.julia/packages/IndexSpaces/SkQyK/src/IndexSpaces.jl:1968
+        /*17ab0*/                   IMAD.MOV.U32 R23, RZ, RZ, R20 ;
+; Location /home/eschnett/.julia/packages/LLVM/OLMpi/src/interop/base.jl:38
+        /*17ac0*/                   HADD2 R19, R19, -R6 ;
+        /*17ad0*/                   HMUL2 R19, -R14, R19 ;
+; Location /home/eschnett/.julia/packages/IndexSpaces/SkQyK/src/IndexSpaces.jl:1968
+        /*17ae0*/                   HMMA.16816.F16 R26, R20.reuse, R26, RZ ;
+        /*17af0*/                   HMMA.16816.F16 R28, R20, R28, RZ ;
+; Location /home/eschnett/.julia/packages/LLVM/OLMpi/src/interop/base.jl:38
+        /*17b00*/                   HFMA2 R30, R13.reuse, R47, R30 ;
+        /*17b10*/                   LOP3.LUT R25, R25, 0xf000f, R24, 0xe2, !PT ;
+        /*17b20*/                   LDL.LU R47, [R1+0x40c] ;
+        /*17b30*/                   HFMA2 R31, R13, R46, R31 ;
+        /*17b40*/                   LDL.LU R46, [R1+0x408] ;
+        /*17b50*/                   HFMA2 R30, -R0, R50, R30 ;
+        /*17b60*/                   LDL.LU R24, [R1+0x410] ;
+        /*17b70*/                   LDL.LU R50, [R1+0x404] ;
+        /*17b80*/                   HFMA2 R31, -R0, R52, R31 ;
+        /*17b90*/                   LDL.LU R52, [R1+0x238] ;
+        /*17ba0*/                   HFMA2 R23, R13, R56, R19 ;
+        /*17bb0*/                   LDL.LU R56, [R1+0x400] ;
+        /*17bc0*/                   HFMA2 R19, R8, R9, R30 ;
+        /*17bd0*/                   LDL.LU R9, [R1+0x3fc] ;
+        /*17be0*/                   HFMA2 R30, R8, R10, R31 ;
+        /*17bf0*/                   LDL.LU R10, [R1+0x3f8] ;
+        /*17c00*/                   HADD2 R25, R25, -R2 ;
+        /*17c10*/                   HFMA2 R33, -R0, R12, R23 ;
+        /*17c20*/                   HMUL2 R25, -R14, R25 ;
+        /*17c30*/                   LDL.LU R12, [R1+0x3f0] ;
+        /*17c40*/                   HFMA2 R25, R13, R11, R25 ;
+        /*17c50*/                   LDL.LU R11, [R1+0x3f4] ;
+        /*17c60*/                   HFMA2 R32, -R0, R45, R25 ;
+        /*17c70*/                   HMUL2 R31, R4, R30 ;
+        /*17c80*/                   HFMA2 R33, R8.reuse, R44, R33 ;
+        /*17c90*/                   HFMA2 R32, R8, R53, R32 ;
+        /*17ca0*/                   HMUL2 R23, -R4.reuse, R19.reuse ;
+        /*17cb0*/                   STL [R1+0x3b8], R41 ;
+        /*17cc0*/                   HFMA2 R31, R7, R19, R31 ;
+        /*17cd0*/                   HMUL2 R25, -R4.reuse, R33 ;
+        /*17ce0*/                   STL [R1+0x3ec], R41 ;
+        /*17cf0*/                   HMUL2 R19, R4, R32 ;
+        /*17d00*/                   HFMA2 R30, R7.reuse, R30, R23 ;
+; Location /home/eschnett/.julia/packages/IndexSpaces/SkQyK/src/IndexSpaces.jl:1968
+        /*17d10*/                   IMAD.MOV.U32 R23, RZ, RZ, R20 ;
+; Location /home/eschnett/.julia/packages/LLVM/OLMpi/src/interop/base.jl:38
+        /*17d20*/                   HFMA2 R32, R7.reuse, R32, R25 ;
+        /*17d30*/                   STL [R1+0x354], R15 ;
+        /*17d40*/                   HFMA2 R33, R7, R33, R19 ;
+        /*17d50*/                   HMUL2 R34, -R3.reuse, R27 ;
+        /*17d60*/                   LDL.LU R41, [R1+0x1e4] ;
+        /*17d70*/                   HMUL2 R35, R3, R26 ;
+        /*17d80*/                   STL [R1+0x388], R15 ;
+        /*17d90*/                   STL [R1+0x3b0], R15 ;
+        /*17da0*/                   STL [R1+0x3e8], R15 ;
+        /*17db0*/                   LDL.LU R47, [R1+0x120] ;
+        /*17dc0*/                   LDL.LU R46, [R1+0x1d0] ;
+        /*17dd0*/                   LDL.LU R24, [R1+0x11c] ;
+        /*17de0*/                   LDL.LU R50, [R1+0x94] ;
+        /*17df0*/                   LDS R52, [R52] ;
+        /*17e00*/                   LDL.LU R56, [R1+0x98] ;
+        /*17e10*/                   LDL.LU R9, [R1+0x1d4] ;
+        /*17e20*/                   LDL.LU R10, [R1+0xf4] ;
+        /*17e30*/                   HFMA2 R34, R5.reuse, R26, R34 ;
+; Location /home/eschnett/.julia/packages/IndexSpaces/SkQyK/src/IndexSpaces.jl:1968
+        /*17e40*/                   HMMA.16816.F16 R30, R20, R30, RZ ;
+; Location /home/eschnett/.julia/packages/LLVM/OLMpi/src/interop/base.jl:38
+        /*17e50*/                   HFMA2 R35, R5, R27, R35 ;
+        /*17e60*/                   LDL.LU R53, [R1+0x224] ;
+        /*17e70*/                   HMUL2 R25, -R3, R29 ;
+; Location /home/eschnett/.julia/packages/IndexSpaces/SkQyK/src/IndexSpaces.jl:1968
+        /*17e80*/                   IMAD.MOV.U32 R19, RZ, RZ, R16 ;
+        /*17e90*/                   LDL.LU R15, [R1+0x1ec] ;
+        /*17ea0*/                   HMMA.16816.F16 R26, R20, R32, RZ ;
+        /*17eb0*/                   LDL.LU R12, [R1+0x90] ;
+        /*17ec0*/                   LDL.LU R11, [R1+0x104] ;
+; Location /home/eschnett/.julia/packages/LLVM/OLMpi/src/interop/base.jl:38
+        /*17ed0*/                   HMUL2 R23, R3, R28.reuse ;
+        /*17ee0*/                   HFMA2 R28, R5, R28, R25 ;
+        /*17ef0*/                   HFMA2 R29, R5, R29, R23 ;
+; Location /home/eschnett/.julia/packages/IndexSpaces/SkQyK/src/IndexSpaces.jl:1968
+        /*17f00*/                   HMMA.16816.F16 R44, R16, R28, RZ ;
+; Location /home/eschnett/.julia/packages/LLVM/OLMpi/src/interop/base.jl:38
+        /*17f10*/                   HMUL2 R25, -R3.reuse, R31.reuse ;
+        /*17f20*/                   HMUL2 R23, R3, R30.reuse ;
+        /*17f30*/                   HFMA2 R30, R5.reuse, R30, R25 ;
+        /*17f40*/                   HFMA2 R31, R5, R31, R23 ;
+        /*17f50*/                   HMUL2 R25, -R3.reuse, R27 ;
+        /*17f60*/                   HMUL2 R23, R3, R26 ;
+        /*17f70*/                   HFMA2 R26, R5, R26, R25 ;
+; Location /home/eschnett/.julia/packages/IndexSpaces/SkQyK/src/IndexSpaces.jl:1968
+        /*17f80*/                   HMMA.16816.F16 R32, R16, R30, RZ ;
 ; Location ./int.jl:373
-        /*17af0*/                   LOP3.LUT R4, R4, 0x88888888, RZ, 0x3c, !PT ;
-; Location /home/eschnett/.julia/packages/LLVM/RpBog/src/interop/base.jl:38
-        /*17b00*/                   STS [R47], R46 ;
+        /*17f90*/                   LOP3.LUT R25, R52, 0x88888888, RZ, 0x3c, !PT ;
+; Location /home/eschnett/.julia/packages/LLVM/OLMpi/src/interop/base.jl:38
+        /*17fa0*/                   IMAD.MOV.U32 R31, RZ, RZ, 0x54005400 ;
+        /*17fb0*/                   STL [R1+0x348], R45 ;
+        /*17fc0*/                   LOP3.LUT R28, R25, 0xf000f0, R31, 0xe2, !PT ;
+        /*17fd0*/                   IMAD.MOV.U32 R45, RZ, RZ, 0x64006400 ;
+        /*17fe0*/                   HFMA2 R27, R5, R27, R23 ;
+        /*17ff0*/                   LOP3.LUT R29, R25, 0xf000f, R45, 0xe2, !PT ;
+; Location ./int.jl:528
+        /*18000*/                   SHF.R.U32.HI R25, RZ, 0x8, R25 ;
+; Location /home/eschnett/.julia/packages/LLVM/OLMpi/src/interop/base.jl:38
+        /*18010*/                   LOP3.LUT R23, R25, 0xf000f0, R31, 0xe2, !PT ;
+        /*18020*/                   HADD2 R23, R23, -R6 ;
+        /*18030*/                   HMUL2 R23, -R14, R23 ;
+        /*18040*/                   HFMA2 R23, R13, R46, R23 ;
+        /*18050*/                   HADD2 R28, R28, -R6 ;
+        /*18060*/                   HADD2 R29, R29, -R2 ;
+        /*18070*/                   LOP3.LUT R25, R25, 0xf000f, R45, 0xe2, !PT ;
+; Location /home/eschnett/.julia/packages/IndexSpaces/SkQyK/src/IndexSpaces.jl:1968
+        /*18080*/                   HMMA.16816.F16 R30, R16, R26, RZ ;
+        /*18090*/                   LDL.LU R46, [R1+0x3dc] ;
+; Location /home/eschnett/.julia/packages/LLVM/OLMpi/src/interop/base.jl:38
+        /*180a0*/                   HFMA2 R23, -R0, R10, R23 ;
+        /*180b0*/                   LDL.LU R10, [R1+0x3cc] ;
+        /*180c0*/                   HMUL2 R28, -R14.reuse, R28 ;
+        /*180d0*/                   HMUL2 R29, -R14, R29 ;
+        /*180e0*/                   LDS R53, [R53] ;
+        /*180f0*/                   HFMA2 R28, R13, R41, R28 ;
+        /*18100*/                   HADD2 R25, R25, -R2 ;
+        /*18110*/                   LDL.LU R41, [R1+0x3ec] ;
+        /*18120*/                   HFMA2 R29, R13, R15, R29 ;
+        /*18130*/                   HFMA2 R28, -R0, R24, R28 ;
+        /*18140*/                   LDL.LU R15, [R1+0x3e8] ;
+        /*18150*/                   HMUL2 R25, -R14, R25 ;
+        /*18160*/                   HFMA2 R29, -R0, R47, R29 ;
+        /*18170*/                   LDL.LU R24, [R1+0x3e4] ;
+        /*18180*/                   HFMA2 R14, R8.reuse, R50, R28 ;
+        /*18190*/                   HFMA2 R25, R13, R9, R25 ;
+        /*181a0*/                   LDL.LU R47, [R1+0x3e0] ;
+        /*181b0*/                   HFMA2 R28, R8, R56, R29 ;
+        /*181c0*/                   HMUL2 R13, -R4.reuse, R14 ;
+        /*181d0*/                   LDL.LU R9, [R1+0x3d0] ;
+        /*181e0*/                   HMUL2 R29, R4, R28 ;
+        /*181f0*/                   HFMA2 R28, R7, R28, R13 ;
+        /*18200*/                   LDL.LU R56, [R1+0x3d4] ;
+        /*18210*/                   LDL.LU R13, [R1+0x88] ;
+        /*18220*/                   HFMA2 R27, R8, R12, R23 ;
+        /*18230*/                   LDL.LU R12, [R1+0x3c4] ;
+        /*18240*/                   HFMA2 R0, -R0, R11, R25 ;
+        /*18250*/                   LDL.LU R11, [R1+0x3c8] ;
+        /*18260*/                   STL [R1+0x3c0], R40 ;
+        /*18270*/                   LDL.LU R46, [R1+0xac] ;
+        /*18280*/                   LDL.LU R10, [R1+0x1ac] ;
+        /*18290*/                   HFMA2 R29, R7, R14, R29 ;
+        /*182a0*/                   LDL.LU R40, [R1+0x1a8] ;
+        /*182b0*/                   LDL.LU R41, [R1+0xfc] ;
+        /*182c0*/                   LDL.LU R50, [R1+0x3d8] ;
+        /*182d0*/                   LDL.LU R15, [R1+0x74] ;
+        /*182e0*/                   LDL.LU R47, [R1+0x19c] ;
+        /*182f0*/                   LDL.LU R9, [R1+0x198] ;
+        /*18300*/                   LDL.LU R56, [R1+0x100] ;
+        /*18310*/                   HFMA2 R26, R8, R13, R0 ;
+        /*18320*/                   LDL.LU R24, [R1+0x84] ;
+        /*18330*/                   HMUL2 R8, -R4.reuse, R27 ;
+        /*18340*/                   HMUL2 R0, R4, R26.reuse ;
+        /*18350*/                   HFMA2 R26, R7, R26, R8 ;
 ; Location ./int.jl:373
-        /*17b10*/                   LOP3.LUT R0, R0, 0x88888888, RZ, 0x3c, !PT ;
-        /*17b20*/                   LOP3.LUT R30, R30, 0x88888888, RZ, 0x3c, !PT ;
-; Location /home/eschnett/.julia/packages/LLVM/RpBog/src/interop/base.jl:38
-        /*17b30*/                   STS [R52], R12 ;
+        /*18360*/                   LOP3.LUT R8, R53, 0x88888888, RZ, 0x3c, !PT ;
+; Location /home/eschnett/.julia/packages/LLVM/OLMpi/src/interop/base.jl:38
+        /*18370*/                   LOP3.LUT R14, R8, 0xf000f, R45, 0xe2, !PT ;
+        /*18380*/                   HADD2 R14, R14, -R2 ;
+        /*18390*/                   HMUL2 R14, -R12, R14 ;
+        /*183a0*/                   HFMA2 R14, R11, R10, R14 ;
+        /*183b0*/                   LDL.LU R10, [R1+0x3bc] ;
+        /*183c0*/                   HFMA2 R27, R7, R27, R0 ;
+        /*183d0*/                   IMAD.MOV.U32 R0, RZ, RZ, 0x54005400 ;
+        /*183e0*/                   LOP3.LUT R13, R8, 0xf000f0, R0, 0xe2, !PT ;
+; Location ./int.jl:528
+        /*183f0*/                   SHF.R.U32.HI R8, RZ, 0x8, R8 ;
+; Location /home/eschnett/.julia/packages/IndexSpaces/SkQyK/src/IndexSpaces.jl:1968
+        /*18400*/                   IMAD.MOV.U32 R23, RZ, RZ, R20 ;
+        /*18410*/                   HMMA.16816.F16 R34, R16, R34, RZ ;
+        /*18420*/                   LDL.LU R50, [R1+0x60] ;
+; Location /home/eschnett/.julia/packages/LLVM/OLMpi/src/interop/base.jl:38
+        /*18430*/                   LOP3.LUT R0, R8.reuse, 0xf000f0, R0, 0xe2, !PT ;
+        /*18440*/                   LOP3.LUT R8, R8, 0xf000f, R45, 0xe2, !PT ;
+        /*18450*/                   HADD2 R13, R13, -R6.reuse ;
+        /*18460*/                   LDL.LU R19, [R1+0x5c] ;
+        /*18470*/                   HADD2 R0, R0, -R6 ;
+        /*18480*/                   HMUL2 R0, -R12, R0 ;
+        /*18490*/                   HADD2 R8, R8, -R2 ;
+        /*184a0*/                   HFMA2 R0, R11.reuse, R9, R0 ;
+        /*184b0*/                   HMUL2 R8, -R12, R8 ;
+        /*184c0*/                   LDL.LU R9, [R1+0x3b4] ;
+        /*184d0*/                   HFMA2 R8, R11, R47, R8 ;
+        /*184e0*/                   LDL.LU R47, [R1+0x3a8] ;
+        /*184f0*/                   HMUL2 R13, -R12, R13 ;
+; Location /home/eschnett/.julia/packages/IndexSpaces/SkQyK/src/IndexSpaces.jl:1968
+        /*18500*/                   HMMA.16816.F16 R28, R20.reuse, R28, RZ ;
+; Location /home/eschnett/.julia/packages/LLVM/OLMpi/src/interop/base.jl:38
+        /*18510*/                   HFMA2 R13, R11, R40, R13 ;
+        /*18520*/                   LDL.LU R40, [R1+0x3c0] ;
+; Location /home/eschnett/.julia/packages/IndexSpaces/SkQyK/src/IndexSpaces.jl:1968
+        /*18530*/                   HMMA.16816.F16 R26, R20, R26, RZ ;
+        /*18540*/                   LDL.LU R23, [R1+0xc8] ;
+; Location /home/eschnett/.julia/packages/LLVM/OLMpi/src/interop/base.jl:38
+        /*18550*/                   HFMA2 R0, -R10, R46, R0 ;
+        /*18560*/                   LDL.LU R46, [R1+0x3a4] ;
+        /*18570*/                   HFMA2 R13, -R10, R41, R13 ;
+        /*18580*/                   LDL.LU R41, [R1+0x3b8] ;
+        /*18590*/                   HFMA2 R14, -R10, R56, R14 ;
+        /*185a0*/                   LDL.LU R56, [R1+0x228] ;
+        /*185b0*/                   STL [R1+0x324], R55 ;
+        /*185c0*/                   STL [R1+0x35c], R55 ;
+        /*185d0*/                   STL [R1+0x390], R55 ;
+        /*185e0*/                   LDL.LU R55, [R1+0x1b0] ;
+        /*185f0*/                   HFMA2 R13, R9, R15, R13 ;
+        /*18600*/                   LDL.LU R15, [R1+0x3b0] ;
+        /*18610*/                   HFMA2 R14, R9, R24, R14 ;
+        /*18620*/                   LDL.LU R47, [R1+0x1b4] ;
+        /*18630*/                   LDL.LU R24, [R1+0x3ac] ;
+        /*18640*/                   HFMA2 R40, -R10, R23, R8 ;
+        /*18650*/                   HMUL2 R38, -R4.reuse, R13.reuse ;
+        /*18660*/                   HMUL2 R39, R4, R14 ;
+        /*18670*/                   HFMA2 R40, R9, R50, R40 ;
+; Location /home/eschnett/.julia/packages/IndexSpaces/SkQyK/src/IndexSpaces.jl:1968
+        /*18680*/                   IMAD.MOV.U32 R23, RZ, RZ, R20 ;
+; Location /home/eschnett/.julia/packages/LLVM/OLMpi/src/interop/base.jl:38
+        /*18690*/                   HFMA2 R38, R7.reuse, R14, R38 ;
+        /*186a0*/                   STL [R1+0x334], R58 ;
+        /*186b0*/                   HFMA2 R39, R7, R13, R39 ;
+        /*186c0*/                   STL [R1+0x36c], R58 ;
+; Location /home/eschnett/.julia/packages/IndexSpaces/SkQyK/src/IndexSpaces.jl:1968
+        /*186d0*/                   HMMA.16816.F16 R38, R20, R38, RZ ;
+        /*186e0*/                   STL [R1+0x3a0], R58 ;
+        /*186f0*/                   STL [R1+0x32c], R60 ;
+        /*18700*/                   STL [R1+0x364], R60 ;
+        /*18710*/                   LDL.LU R58, [R1+0x1b8] ;
+        /*18720*/                   STL [R1+0x398], R60 ;
+        /*18730*/                   STL [R1+0x330], R59 ;
+        /*18740*/                   STL [R1+0x368], R59 ;
+        /*18750*/                   STL [R1+0x39c], R59 ;
+        /*18760*/                   LDL.LU R60, [R1+0x124] ;
+        /*18770*/                   STL [R1+0x320], R51 ;
+        /*18780*/                   LDL.LU R59, [R1+0x1bc] ;
+        /*18790*/                   STL [R1+0x358], R51 ;
+        /*187a0*/                   STL [R1+0x38c], R51 ;
+        /*187b0*/                   STL [R1+0x328], R61 ;
+        /*187c0*/                   STL [R1+0x360], R61 ;
+        /*187d0*/                   STL [R1+0x394], R61 ;
+        /*187e0*/                   LDL.LU R51, [R1+0x8c] ;
+        /*187f0*/                   LDL.LU R50, [R1+0x220] ;
+        /*18800*/                   LDL.LU R61, [R1+0x128] ;
+        /*18810*/                   LDL.LU R46, [R1+0x114] ;
+; Location /home/eschnett/.julia/packages/LLVM/OLMpi/src/interop/base.jl:38
+        /*18820*/                   HFMA2 R41, R9, R19, R0 ;
+        /*18830*/                   HMUL2 R0, R4.reuse, R40.reuse ;
+        /*18840*/                   HMUL2 R8, -R4, R41.reuse ;
+        /*18850*/                   LDS R56, [R56] ;
+        /*18860*/                   HFMA2 R41, R7.reuse, R41, R0 ;
+        /*18870*/                   HFMA2 R40, R7, R40, R8 ;
+; Location /home/eschnett/.julia/packages/IndexSpaces/SkQyK/src/IndexSpaces.jl:1968
+        /*18880*/                   HMMA.16816.F16 R40, R20, R40, RZ ;
+; Location /home/eschnett/.julia/packages/LLVM/OLMpi/src/interop/base.jl:38
+        /*18890*/                   HMUL2 R0, R3.reuse, R28.reuse ;
+        /*188a0*/                   LDL.LU R15, [R1+0x80] ;
+        /*188b0*/                   HMUL2 R8, -R3, R29.reuse ;
+        /*188c0*/                   HFMA2 R29, R5.reuse, R29, R0 ;
+        /*188d0*/                   LDL.LU R24, [R1+0x118] ;
+        /*188e0*/                   HFMA2 R28, R5, R28, R8 ;
+        /*188f0*/                   HMUL2 R0, R3.reuse, R26 ;
+; Location /home/eschnett/.julia/packages/IndexSpaces/SkQyK/src/IndexSpaces.jl:1968
+        /*18900*/                   IMAD.MOV.U32 R19, RZ, RZ, R16 ;
+; Location /home/eschnett/.julia/packages/LLVM/OLMpi/src/interop/base.jl:38
+        /*18910*/                   HMUL2 R8, -R3, R27.reuse ;
+        /*18920*/                   LDL.LU R23, [R1+0x70] ;
+        /*18930*/                   HFMA2 R27, R5, R27, R0 ;
+        /*18940*/                   HFMA2 R26, R5, R26, R8 ;
+        /*18950*/                   HMUL2 R0, R3.reuse, R38.reuse ;
+        /*18960*/                   HMUL2 R8, -R3, R39.reuse ;
+        /*18970*/                   HFMA2 R39, R5.reuse, R39, R0 ;
+        /*18980*/                   HFMA2 R38, R5, R38, R8 ;
+        /*18990*/                   HMUL2 R0, R3, R40 ;
+        /*189a0*/                   HMUL2 R8, -R3, R41.reuse ;
+        /*189b0*/                   HFMA2 R41, R5.reuse, R41, R0 ;
+        /*189c0*/                   IMAD.MOV.U32 R0, RZ, RZ, 0x54005400 ;
+        /*189d0*/                   HFMA2 R40, R5, R40, R8 ;
 ; Location ./int.jl:373
-        /*17b40*/                   LOP3.LUT R2, R2, 0x88888888, RZ, 0x3c, !PT ;
-; Location /home/eschnett/.julia/packages/LLVM/RpBog/src/interop/base.jl:38
-        /*17b50*/                   STS [R53], R3 ;
-        /*17b60*/                   STS [R54], R4 ;
-        /*17b70*/                   STS [R61], R13 ;
-        /*17b80*/                   STS [R60], R0 ;
-        /*17b90*/                   STS [R58], R30 ;
-        /*17ba0*/                   STS [R57], R2 ;
-; Location ./promotion.jl:499
-        /*17bb0*/                   UIADD3 UR6, UP0, UR6, 0x4104, URZ ;
-        /*17bc0*/                   UIADD3.X UR7, URZ, UR7, URZ, UP0, !UPT ;
+        /*189e0*/                   LOP3.LUT R8, R56, 0x88888888, RZ, 0x3c, !PT ;
+; Location /home/eschnett/.julia/packages/LLVM/OLMpi/src/interop/base.jl:38
+        /*189f0*/                   LOP3.LUT R13, R8.reuse, 0xf000f0, R0, 0xe2, !PT ;
+        /*18a00*/                   LOP3.LUT R14, R8, 0xf000f, R45, 0xe2, !PT ;
+; Location ./int.jl:528
+        /*18a10*/                   SHF.R.U32.HI R8, RZ, 0x8, R8 ;
+; Location /home/eschnett/.julia/packages/LLVM/OLMpi/src/interop/base.jl:38
+        /*18a20*/                   LOP3.LUT R0, R8.reuse, 0xf000f0, R0, 0xe2, !PT ;
+        /*18a30*/                   LOP3.LUT R8, R8, 0xf000f, R45, 0xe2, !PT ;
+        /*18a40*/                   HADD2 R0, R0, -R6 ;
+        /*18a50*/                   HMUL2 R0, -R12, R0 ;
+        /*18a60*/                   HADD2 R8, R8, -R2 ;
+        /*18a70*/                   HFMA2 R0, R11, R55, R0 ;
+        /*18a80*/                   HMUL2 R8, -R12, R8 ;
+; Location /home/eschnett/.julia/packages/IndexSpaces/SkQyK/src/IndexSpaces.jl:1968
+        /*18a90*/                   HMMA.16816.F16 R38, R16, R38, RZ ;
+; Location /home/eschnett/.julia/packages/LLVM/OLMpi/src/interop/base.jl:38
+        /*18aa0*/                   HADD2 R13, R13, -R6 ;
+        /*18ab0*/                   LDL.LU R55, [R1+0x390] ;
+        /*18ac0*/                   HFMA2 R8, R11, R47, R8 ;
+        /*18ad0*/                   LDL.LU R47, [R1+0x384] ;
+        /*18ae0*/                   LDS R50, [R50] ;
+        /*18af0*/                   HFMA2 R0, -R10, R46, R0 ;
+        /*18b00*/                   LDL.LU R46, [R1+0x380] ;
+        /*18b10*/                   HADD2 R14, R14, -R2 ;
+        /*18b20*/                   HMUL2 R13, -R12.reuse, R13 ;
+        /*18b30*/                   HMUL2 R14, -R12, R14 ;
+        /*18b40*/                   HFMA2 R13, R11.reuse, R58, R13 ;
+        /*18b50*/                   HFMA2 R14, R11, R59, R14 ;
+; Location /home/eschnett/.julia/packages/IndexSpaces/SkQyK/src/IndexSpaces.jl:1968
+        /*18b60*/                   HMMA.16816.F16 R28, R16, R28, RZ ;
+; Location /home/eschnett/.julia/packages/LLVM/OLMpi/src/interop/base.jl:38
+        /*18b70*/                   HFMA2 R13, -R10.reuse, R60, R13 ;
+        /*18b80*/                   LDL.LU R58, [R1+0x3a0] ;
+        /*18b90*/                   HFMA2 R14, -R10, R61, R14 ;
+        /*18ba0*/                   HFMA2 R13, R9.reuse, R51, R13 ;
+        /*18bb0*/                   LDL.LU R61, [R1+0x394] ;
+; Location /home/eschnett/.julia/packages/IndexSpaces/SkQyK/src/IndexSpaces.jl:1968
+        /*18bc0*/                   HMMA.16816.F16 R26, R16.reuse, R26, RZ ;
+        /*18bd0*/                   LDL.LU R59, [R1+0x39c] ;
+        /*18be0*/                   HMMA.16816.F16 R40, R16, R40, RZ ;
+        /*18bf0*/                   STL [R1+0x10], R50 ;
+        /*18c00*/                   LDL.LU R51, [R1+0x38c] ;
+; Location /home/eschnett/.julia/packages/LLVM/OLMpi/src/interop/base.jl:38
+        /*18c10*/                   HFMA2 R14, R9, R15, R14 ;
+        /*18c20*/                   LDL.LU R15, [R1+0x388] ;
+        /*18c30*/                   LDL.LU R50, [R1+0x378] ;
+        /*18c40*/                   HFMA2 R19, -R10, R24, R8 ;
+        /*18c50*/                   HADD2 R8, R42, R38 ;
+        /*18c60*/                   LDL.LU R60, [R1+0x398] ;
+        /*18c70*/                   HFMA2 R0, R9, R23, R0 ;
+        /*18c80*/                   LDL.LU R24, [R1+0x37c] ;
+        /*18c90*/                   HADD2 R25, R43, R39 ;
+        /*18ca0*/                   STL [R1+0x338], R57 ;
+        /*18cb0*/                   STL [R1+0x370], R57 ;
+        /*18cc0*/                   STL [R1+0x33c], R54 ;
+        /*18cd0*/                   STL [R1+0x374], R54 ;
+        /*18ce0*/                   STL [R1+0x34c], R44 ;
+        /*18cf0*/                   LDL.LU R55, [R1+0x194] ;
+        /*18d00*/                   HMUL2 R47, R4, R14 ;
+        /*18d10*/                   HMUL2 R46, -R4, R13.reuse ;
+; Location /home/eschnett/.julia/packages/IndexSpaces/SkQyK/src/IndexSpaces.jl:1968
+        /*18d20*/                   IMAD.MOV.U32 R23, RZ, RZ, R20 ;
+        /*18d30*/                   LDL.LU R57, [R1+0x1a4] ;
+; Location /home/eschnett/.julia/packages/LLVM/OLMpi/src/interop/base.jl:38
+        /*18d40*/                   HFMA2 R46, R7.reuse, R14, R46 ;
+        /*18d50*/                   HADD2 R14, R42, -R38 ;
+        /*18d60*/                   LDL.LU R54, [R1+0x1a0] ;
+        /*18d70*/                   LDL.LU R42, [R1+0x7c] ;
+        /*18d80*/                   HFMA2 R47, R7, R13, R47 ;
+        /*18d90*/                   HADD2 R13, R43, -R39 ;
+        /*18da0*/                   LDL.LU R58, [R1+0x130] ;
+        /*18db0*/                   HMUL2 R38, -R4, R0 ;
+        /*18dc0*/                   LDL.LU R61, [R1+0x9c] ;
+        /*18dd0*/                   LDL.LU R59, [R1+0x190] ;
+        /*18de0*/                   LDL.LU R44, [R1+0x12c] ;
+        /*18df0*/                   LDL.LU R51, [R1+0x110] ;
+        /*18e00*/                   LDL.LU R15, [R1+0xf8] ;
+        /*18e10*/                   LDL.LU R50, [R1+0x68] ;
+        /*18e20*/                   LDL.LU R60, [R1+0xa0] ;
+        /*18e30*/                   HFMA2 R19, R9, R42, R19 ;
+        /*18e40*/                   HMUL2 R39, R4, R19 ;
+; Location /home/eschnett/.julia/packages/IndexSpaces/SkQyK/src/IndexSpaces.jl:1968
+        /*18e50*/                   HMMA.16816.F16 R42, R20, R46, RZ ;
+; Location /home/eschnett/.julia/packages/LLVM/OLMpi/src/interop/base.jl:38
+        /*18e60*/                   HFMA2 R39, R7, R0, R39 ;
+        /*18e70*/                   HADD2 R0, R36.reuse, -R40.reuse ;
+        /*18e80*/                   HADD2 R47, R36, R40 ;
+        /*18e90*/                   LDL R40, [R1+0x10] ;
+        /*18ea0*/                   HADD2 R23, R37, R41 ;
+        /*18eb0*/                   HMUL2 R46, R24.reuse, R8 ;
+        /*18ec0*/                   HMUL2 R8, R24.reuse, R23 ;
+; Location /home/eschnett/.julia/packages/IndexSpaces/SkQyK/src/IndexSpaces.jl:1968
+        /*18ed0*/                   IMAD.MOV.U32 R23, RZ, RZ, R20 ;
+; Location /home/eschnett/.julia/packages/LLVM/OLMpi/src/interop/base.jl:38
+        /*18ee0*/                   HFMA2 R38, R7, R19, R38 ;
+        /*18ef0*/                   HMUL2 R25, R24, R25 ;
+        /*18f00*/                   HMNMX2 R19, R8, -7, -7, !PT ;
+; Location /home/eschnett/.julia/packages/IndexSpaces/SkQyK/src/IndexSpaces.jl:1968
+        /*18f10*/                   HMMA.16816.F16 R38, R20, R38, RZ ;
+; Location /home/eschnett/.julia/packages/LLVM/OLMpi/src/interop/base.jl:38
+        /*18f20*/                   HMUL2 R36, -R3, R43 ;
+        /*18f30*/                   HMNMX2 R25, R25, -7, -7, !PT ;
+        /*18f40*/                   HADD2 R8, R37, -R41 ;
+        /*18f50*/                   IMAD.MOV.U32 R23, RZ, RZ, 0x54005400 ;
+        /*18f60*/                   HMUL2 R37, R3, R42.reuse ;
+        /*18f70*/                   HFMA2 R36, R5, R42, R36 ;
+        /*18f80*/                   HMNMX2 R25, R25, 7, 7, PT ;
+        /*18f90*/                   HMNMX2 R19, R19, 7, 7, PT ;
+        /*18fa0*/                   HADD2 R25, R25, R2.reuse ;
+        /*18fb0*/                   HADD2 R19, R19, R2 ;
+        /*18fc0*/                   HFMA2 R37, R5, R43, R37 ;
+        /*18fd0*/                   PRMT R25, R25, 0x6240, R19 ;
+; Location /home/eschnett/.julia/packages/IndexSpaces/SkQyK/src/IndexSpaces.jl:1968
+        /*18fe0*/                   IMAD.MOV.U32 R19, RZ, RZ, R16 ;
+        /*18ff0*/                   HMMA.16816.F16 R36, R16, R36, RZ ;
+; Location ./int.jl:373
+        /*19000*/                   LOP3.LUT R40, R40, 0x88888888, RZ, 0x3c, !PT ;
+; Location /home/eschnett/.julia/packages/LLVM/OLMpi/src/interop/base.jl:38
+        /*19010*/                   LOP3.LUT R41, R40.reuse, 0xf000f0, R23, 0xe2, !PT ;
+        /*19020*/                   LOP3.LUT R42, R40, 0xf000f, R45, 0xe2, !PT ;
+; Location ./int.jl:528
+        /*19030*/                   SHF.R.U32.HI R40, RZ, 0x8, R40 ;
+; Location /home/eschnett/.julia/packages/LLVM/OLMpi/src/interop/base.jl:38
+        /*19040*/                   HADD2 R42, R42, -R2 ;
+        /*19050*/                   LOP3.LUT R23, R40.reuse, 0xf000f0, R23, 0xe2, !PT ;
+        /*19060*/                   LOP3.LUT R40, R40, 0xf000f, R45, 0xe2, !PT ;
+        /*19070*/                   HMUL2 R42, -R12, R42 ;
+        /*19080*/                   HADD2 R40, R40, -R2 ;
+        /*19090*/                   HFMA2 R42, R11, R57, R42 ;
+        /*190a0*/                   HMUL2 R40, -R12, R40 ;
+        /*190b0*/                   LDL.LU R57, [R1+0x370] ;
+        /*190c0*/                   HADD2 R23, R23, -R6 ;
+        /*190d0*/                   HFMA2 R42, -R10, R58, R42 ;
+        /*190e0*/                   HFMA2 R40, R11, R55, R40 ;
+        /*190f0*/                   LDL.LU R58, [R1+0x36c] ;
+        /*19100*/                   HADD2 R41, R41, -R6 ;
+        /*19110*/                   HMUL2 R23, -R12, R23 ;
+        /*19120*/                   LDL.LU R55, [R1+0x35c] ;
+        /*19130*/                   HFMA2 R19, R9, R61, R42 ;
+        /*19140*/                   HFMA2 R42, -R10, R15, R40 ;
+        /*19150*/                   LDL.LU R61, [R1+0x360] ;
+        /*19160*/                   HMUL2 R41, -R12, R41 ;
+        /*19170*/                   HFMA2 R23, R11, R59, R23 ;
+        /*19180*/                   LDL.LU R40, [R1+0x64] ;
+        /*19190*/                   HFMA2 R42, R9, R50, R42 ;
+        /*191a0*/                   HFMA2 R41, R11, R54, R41 ;
+        /*191b0*/                   LDL.LU R50, [R1+0x350] ;
+        /*191c0*/                   HFMA2 R43, -R10, R51, R23 ;
+        /*191d0*/                   LDL.LU R51, [R1+0x358] ;
+        /*191e0*/                   HFMA2 R41, -R10, R44, R41 ;
+        /*191f0*/                   LDL.LU R54, [R1+0x374] ;
+        /*19200*/                   HFMA2 R41, R9, R60, R41 ;
+        /*19210*/                   LDL.LU R60, [R1+0x364] ;
+        /*19220*/                   LDL.LU R59, [R1+0x368] ;
+        /*19230*/                   LDL.LU R44, [R1+0x218] ;
+        /*19240*/                   LDL.LU R15, [R1+0x354] ;
+        /*19250*/                   HMUL2 R47, R24, R47 ;
+        /*19260*/                   HMNMX2 R46, R46, -7, -7, !PT ;
+        /*19270*/                   HMNMX2 R47, R47, -7, -7, !PT ;
+        /*19280*/                   HMNMX2 R46, R46, 7, 7, PT ;
+        /*19290*/                   HMNMX2 R47, R47, 7, 7, PT ;
+        /*192a0*/                   HADD2 R46, R46, R2.reuse ;
+        /*192b0*/                   HADD2 R47, R47, R2 ;
+        /*192c0*/                   STL [R1+0x340], R49 ;
+        /*192d0*/                   PRMT R46, R46, 0x6240, R47 ;
+        /*192e0*/                   HMUL2 R47, -R4.reuse, R41 ;
+        /*192f0*/                   STL [R1+0x344], R48 ;
+        /*19300*/                   HMUL2 R23, R4, R19 ;
+        /*19310*/                   LDL.LU R49, [R1+0x18c] ;
+        /*19320*/                   LDL.LU R48, [R1+0x188] ;
+        /*19330*/                   HFMA2 R41, R7, R41, R23 ;
+; Location /home/eschnett/.julia/packages/IndexSpaces/SkQyK/src/IndexSpaces.jl:1968
+        /*19340*/                   IMAD.MOV.U32 R23, RZ, RZ, R20 ;
+; Location ./int.jl:529
+        /*19350*/                   IMAD.SHL.U32 R25, R25, 0x10, RZ ;
+; Location /home/eschnett/.julia/packages/LLVM/OLMpi/src/interop/base.jl:38
+        /*19360*/                   LOP3.LUT R46, R46, 0xf0f0f0f, R25, 0xe2, !PT ;
+        /*19370*/                   HADD2 R25, R35, -R37 ;
+        /*19380*/                   LDL.LU R57, [R1+0x144] ;
+        /*19390*/                   LDL.LU R58, [R1+0x180] ;
+        /*193a0*/                   LDL.LU R55, [R1+0x13c] ;
+        /*193b0*/                   LDL.LU R61, [R1+0x184] ;
+        /*193c0*/                   HFMA2 R43, R9, R40, R43 ;
+        /*193d0*/                   HMUL2 R50, R3, R38.reuse ;
+        /*193e0*/                   HFMA2 R40, R7, R19, R47 ;
+        /*193f0*/                   LDL.LU R51, [R1+0x138] ;
+        /*19400*/                   HMUL2 R19, -R3, R39.reuse ;
+        /*19410*/                   HFMA2 R39, R5.reuse, R39, R50 ;
+        /*19420*/                   LDL.LU R54, [R1+0x148] ;
+        /*19430*/                   LDL.LU R50, [R1+0x78] ;
+        /*19440*/                   LDL.LU R60, [R1+0xa4] ;
+        /*19450*/                   LDL.LU R59, [R1+0xa8] ;
+        /*19460*/                   HFMA2 R38, R5, R38, R19 ;
+        /*19470*/                   LDS R44, [R44] ;
+; Location /home/eschnett/.julia/packages/IndexSpaces/SkQyK/src/IndexSpaces.jl:1968
+        /*19480*/                   HMMA.16816.F16 R40, R20, R40, RZ ;
+; Location /home/eschnett/.julia/packages/LLVM/OLMpi/src/interop/base.jl:38
+        /*19490*/                   HMUL2 R47, -R4.reuse, R43 ;
+        /*194a0*/                   HMUL2 R19, R4, R42 ;
+        /*194b0*/                   HMUL2 R14, R15.reuse, R14 ;
+        /*194c0*/                   HMUL2 R0, R15.reuse, R0 ;
+        /*194d0*/                   HMUL2 R13, R15, R13 ;
+        /*194e0*/                   HMUL2 R8, R15, R8 ;
+        /*194f0*/                   HFMA2 R42, R7.reuse, R42, R47 ;
+        /*19500*/                   HFMA2 R43, R7, R43, R19 ;
+        /*19510*/                   HMNMX2 R14, R14, -7, -7, !PT ;
+        /*19520*/                   LDL.LU R47, [R1+0x6c] ;
+        /*19530*/                   HMNMX2 R0, R0, -7, -7, !PT ;
+        /*19540*/                   HMNMX2 R13, R13, -7, -7, !PT ;
+        /*19550*/                   HMNMX2 R8, R8, -7, -7, !PT ;
+; Location /home/eschnett/.julia/packages/IndexSpaces/SkQyK/src/IndexSpaces.jl:1968
+        /*19560*/                   HMMA.16816.F16 R42, R20, R42, RZ ;
+; Location /home/eschnett/.julia/packages/LLVM/OLMpi/src/interop/base.jl:38
+        /*19570*/                   HMNMX2 R14, R14, 7, 7, PT ;
+        /*19580*/                   HMNMX2 R0, R0, 7, 7, PT ;
+        /*19590*/                   HMNMX2 R13, R13, 7, 7, PT ;
+        /*195a0*/                   HMNMX2 R8, R8, 7, 7, PT ;
+        /*195b0*/                   HADD2 R23, R14, R2.reuse ;
+        /*195c0*/                   HADD2 R0, R0, R2.reuse ;
+        /*195d0*/                   HADD2 R14, R13, R2.reuse ;
+        /*195e0*/                   HADD2 R8, R8, R2 ;
+        /*195f0*/                   PRMT R13, R23, 0x6240, R0 ;
+        /*19600*/                   PRMT R0, R14, 0x6240, R8 ;
+        /*19610*/                   HMUL2 R14, -R3.reuse, R41.reuse ;
+        /*19620*/                   HMUL2 R8, R3, R40.reuse ;
+; Location /home/eschnett/.julia/packages/IndexSpaces/SkQyK/src/IndexSpaces.jl:1968
+        /*19630*/                   IMAD.MOV.U32 R19, RZ, RZ, R16 ;
+; Location /home/eschnett/.julia/packages/LLVM/OLMpi/src/interop/base.jl:38
+        /*19640*/                   HFMA2 R40, R5.reuse, R40, R14 ;
+        /*19650*/                   HFMA2 R41, R5, R41, R8 ;
+        /*19660*/                   HADD2 R8, R34.reuse, R36.reuse ;
+        /*19670*/                   HADD2 R14, R34, -R36 ;
+        /*19680*/                   HADD2 R23, R35, R37 ;
+; Location /home/eschnett/.julia/packages/IndexSpaces/SkQyK/src/IndexSpaces.jl:1968
+        /*19690*/                   HMMA.16816.F16 R34, R16, R40, RZ ;
+; Location /home/eschnett/.julia/packages/LLVM/OLMpi/src/interop/base.jl:38
+        /*196a0*/                   HMUL2 R36, -R3.reuse, R43 ;
+        /*196b0*/                   HMUL2 R37, R3, R42 ;
+        /*196c0*/                   IMAD.MOV.U32 R40, RZ, RZ, 0x54005400 ;
+; Location ./int.jl:373
+        /*196d0*/                   LOP3.LUT R41, R44, 0x88888888, RZ, 0x3c, !PT ;
+; Location /home/eschnett/.julia/packages/LLVM/OLMpi/src/interop/base.jl:38
+        /*196e0*/                   HFMA2 R36, R5.reuse, R42, R36 ;
+        /*196f0*/                   HFMA2 R37, R5, R43, R37 ;
+        /*19700*/                   LOP3.LUT R42, R41.reuse, 0xf000f0, R40, 0xe2, !PT ;
+        /*19710*/                   LOP3.LUT R43, R41, 0xf000f, R45, 0xe2, !PT ;
+; Location ./int.jl:528
+        /*19720*/                   SHF.R.U32.HI R41, RZ, 0x8, R41 ;
+; Location /home/eschnett/.julia/packages/LLVM/OLMpi/src/interop/base.jl:38
+        /*19730*/                   LOP3.LUT R40, R41.reuse, 0xf000f0, R40, 0xe2, !PT ;
+        /*19740*/                   LOP3.LUT R41, R41, 0xf000f, R45, 0xe2, !PT ;
+        /*19750*/                   LDL.LU R45, [R1+0x348] ;
+        /*19760*/                   STL [R1+0x20], R44 ;
+        /*19770*/                   LDL.LU R44, [R1+0x34c] ;
+        /*19780*/                   HADD2 R42, R42, -R6 ;
+        /*19790*/                   HADD2 R6, R40, -R6 ;
+        /*197a0*/                   HADD2 R41, R41, -R2.reuse ;
+        /*197b0*/                   HMUL2 R6, -R12.reuse, R6 ;
+        /*197c0*/                   HADD2 R43, R43, -R2 ;
+        /*197d0*/                   HMUL2 R41, -R12.reuse, R41 ;
+        /*197e0*/                   HMUL2 R43, -R12, R43 ;
+        /*197f0*/                   HMUL2 R42, -R12, R42 ;
+        /*19800*/                   HFMA2 R43, R11.reuse, R49, R43 ;
+        /*19810*/                   HFMA2 R42, R11.reuse, R48, R42 ;
+        /*19820*/                   LDL.LU R49, [R1+0x340] ;
+        /*19830*/                   LDL.LU R48, [R1+0x344] ;
+        /*19840*/                   HFMA2 R6, R11, R58, R6 ;
+        /*19850*/                   HFMA2 R41, R11, R61, R41 ;
+        /*19860*/                   LDL.LU R58, [R1+0x334] ;
+        /*19870*/                   HFMA2 R12, -R10.reuse, R55, R6 ;
+        /*19880*/                   HFMA2 R43, -R10.reuse, R57, R43 ;
+        /*19890*/                   LDL.LU R55, [R1+0x324] ;
+        /*198a0*/                   LDL.LU R61, [R1+0x328] ;
+        /*198b0*/                   HFMA2 R6, -R10, R51, R41 ;
+        /*198c0*/                   LDL.LU R57, [R1+0x338] ;
+        /*198d0*/                   HFMA2 R42, -R10, R54, R42 ;
+        /*198e0*/                   LDL.LU R51, [R1+0x320] ;
+        /*198f0*/                   HFMA2 R6, R9, R50, R6 ;
+        /*19900*/                   LDL.LU R54, [R1+0x33c] ;
+        /*19910*/                   LDL.LU R50, [R1+0x20c] ;
+        /*19920*/                   HFMA2 R43, R9.reuse, R60, R43 ;
+        /*19930*/                   HFMA2 R42, R9, R59, R42 ;
+        /*19940*/                   LDL.LU R60, [R1+0x32c] ;
+        /*19950*/                   LDL.LU R59, [R1+0x330] ;
+; Location /home/eschnett/.julia/packages/IndexSpaces/SkQyK/src/IndexSpaces.jl:1968
+        /*19960*/                   HMMA.16816.F16 R38, R16, R38, RZ ;
+; Location /home/eschnett/.julia/packages/LLVM/OLMpi/src/interop/base.jl:38
+        /*19970*/                   HMUL2 R11, R4, R43 ;
+        /*19980*/                   HMUL2 R40, R24, R23 ;
+; Location /home/eschnett/.julia/packages/IndexSpaces/SkQyK/src/IndexSpaces.jl:1968
+        /*19990*/                   HMMA.16816.F16 R36, R16, R36, RZ ;
+; Location /home/eschnett/.julia/packages/LLVM/OLMpi/src/interop/base.jl:38
+        /*199a0*/                   HFMA2 R11, R7, R42, R11 ;
+; Location /home/eschnett/.julia/packages/IndexSpaces/SkQyK/src/IndexSpaces.jl:1968
+        /*199b0*/                   IMAD.MOV.U32 R23, RZ, RZ, R20 ;
+; Location /home/eschnett/.julia/packages/LLVM/OLMpi/src/interop/base.jl:38
+        /*199c0*/                   HMUL2 R19, -R4, R42 ;
+        /*199d0*/                   HFMA2 R12, R9, R47, R12 ;
+        /*199e0*/                   HFMA2 R10, R7.reuse, R43, R19 ;
+        /*199f0*/                   HMNMX2 R40, R40, -7, -7, !PT ;
+        /*19a00*/                   HMUL2 R9, -R4.reuse, R12 ;
+        /*19a10*/                   HMUL2 R42, R4, R6.reuse ;
+        /*19a20*/                   HMNMX2 R4, R40, 7, 7, PT ;
+        /*19a30*/                   HFMA2 R6, R7.reuse, R6, R9 ;
+; Location /home/eschnett/.julia/packages/IndexSpaces/SkQyK/src/IndexSpaces.jl:1968
+        /*19a40*/                   HMMA.16816.F16 R40, R20, R10, RZ ;
+; Location /home/eschnett/.julia/packages/LLVM/OLMpi/src/interop/base.jl:38
+        /*19a50*/                   HFMA2 R7, R7, R12, R42 ;
+; Location /home/eschnett/.julia/packages/IndexSpaces/SkQyK/src/IndexSpaces.jl:1968
+        /*19a60*/                   IMAD.MOV.U32 R9, RZ, RZ, R21 ;
+; Location /home/eschnett/.julia/packages/LLVM/OLMpi/src/interop/base.jl:38
+        /*19a70*/                   HMUL2 R23, R24, R8 ;
+; Location /home/eschnett/.julia/packages/IndexSpaces/SkQyK/src/IndexSpaces.jl:1968
+        /*19a80*/                   IMAD.MOV.U32 R8, RZ, RZ, R20 ;
+        /*19a90*/                   IMAD.MOV.U32 R10, RZ, RZ, R22 ;
+        /*19aa0*/                   IMAD.MOV.U32 R11, RZ, RZ, R20 ;
+; Location /home/eschnett/.julia/packages/LLVM/OLMpi/src/interop/base.jl:38
+        /*19ab0*/                   HMUL2 R25, R15, R25 ;
+        /*19ac0*/                   HMNMX2 R23, R23, -7, -7, !PT ;
+; Location /home/eschnett/.julia/packages/IndexSpaces/SkQyK/src/IndexSpaces.jl:1968
+        /*19ad0*/                   HMMA.16816.F16 R6, R8, R6, RZ ;
+; Location /home/eschnett/.julia/packages/LLVM/OLMpi/src/interop/base.jl:38
+        /*19ae0*/                   HADD2 R4, R4, R2 ;
+        /*19af0*/                   HMNMX2 R23, R23, 7, 7, PT ;
+        /*19b00*/                   HMNMX2 R25, R25, -7, -7, !PT ;
+        /*19b10*/                   HADD2 R23, R23, R2 ;
+        /*19b20*/                   HMNMX2 R25, R25, 7, 7, PT ;
+        /*19b30*/                   HMUL2 R9, -R3, R41 ;
+        /*19b40*/                   HADD2 R19, R45, R39 ;
+        /*19b50*/                   HMUL2 R19, R24, R19 ;
+        /*19b60*/                   HADD2 R39, R45, -R39 ;
+        /*19b70*/                   HMNMX2 R19, R19, -7, -7, !PT ;
+        /*19b80*/                   HADD2 R12, R44, R38 ;
+        /*19b90*/                   HMNMX2 R19, R19, 7, 7, PT ;
+        /*19ba0*/                   HMUL2 R12, R24, R12 ;
+        /*19bb0*/                   HMUL2 R39, R15, R39 ;
+        /*19bc0*/                   HMNMX2 R12, R12, -7, -7, !PT ;
+        /*19bd0*/                   HADD2 R19, R19, R2.reuse ;
+        /*19be0*/                   HMNMX2 R39, R39, -7, -7, !PT ;
+        /*19bf0*/                   HMNMX2 R12, R12, 7, 7, PT ;
+        /*19c00*/                   PRMT R4, R4, 0x6240, R19 ;
+        /*19c10*/                   HMNMX2 R39, R39, 7, 7, PT ;
+        /*19c20*/                   HADD2 R12, R12, R2.reuse ;
+        /*19c30*/                   HMUL2 R8, R3, R40.reuse ;
+; Location ./int.jl:529
+        /*19c40*/                   IMAD.SHL.U32 R0, R0, 0x10, RZ ;
+; Location /home/eschnett/.julia/packages/LLVM/OLMpi/src/interop/base.jl:38
+        /*19c50*/                   HADD2 R25, R25, R2.reuse ;
+; Location ./int.jl:529
+        /*19c60*/                   IMAD.SHL.U32 R4, R4, 0x10, RZ ;
+; Location /home/eschnett/.julia/packages/LLVM/OLMpi/src/interop/base.jl:38
+        /*19c70*/                   HADD2 R39, R39, R2 ;
+        /*19c80*/                   PRMT R12, R23, 0x6240, R12 ;
+        /*19c90*/                   HFMA2 R40, R5.reuse, R40, R9 ;
+; Location /home/eschnett/.julia/packages/IndexSpaces/SkQyK/src/IndexSpaces.jl:1968
+        /*19ca0*/                   IMAD.MOV.U32 R9, RZ, RZ, R17 ;
+; Location /home/eschnett/.julia/packages/LLVM/OLMpi/src/interop/base.jl:38
+        /*19cb0*/                   HFMA2 R41, R5, R41, R8 ;
+; Location /home/eschnett/.julia/packages/IndexSpaces/SkQyK/src/IndexSpaces.jl:1968
+        /*19cc0*/                   IMAD.MOV.U32 R8, RZ, RZ, R16 ;
+        /*19cd0*/                   IMAD.MOV.U32 R10, RZ, RZ, R18 ;
+        /*19ce0*/                   IMAD.MOV.U32 R11, RZ, RZ, R16 ;
+; Location /home/eschnett/.julia/packages/LLVM/OLMpi/src/interop/base.jl:38
+        /*19cf0*/                   LOP3.LUT R13, R13, 0xf0f0f0f, R0, 0xe2, !PT ;
+        /*19d00*/                   HMUL2 R19, -R3.reuse, R7.reuse ;
+        /*19d10*/                   PRMT R0, R25, 0x6240, R39 ;
+        /*19d20*/                   HMUL2 R25, R3, R6.reuse ;
+        /*19d30*/                   LOP3.LUT R12, R12, 0xf0f0f0f, R4, 0xe2, !PT ;
+        /*19d40*/                   HADD2 R4, R32, R34 ;
+; Location /home/eschnett/.julia/packages/IndexSpaces/SkQyK/src/IndexSpaces.jl:1968
+        /*19d50*/                   HMMA.16816.F16 R40, R8, R40, RZ ;
+; Location /home/eschnett/.julia/packages/LLVM/OLMpi/src/interop/base.jl:38
+        /*19d60*/                   HFMA2 R8, R5.reuse, R6, R19 ;
+; Location /home/eschnett/.julia/packages/IndexSpaces/SkQyK/src/IndexSpaces.jl:1968
+        /*19d70*/                   IMAD.MOV.U32 R6, RZ, RZ, R18 ;
+; Location /home/eschnett/.julia/packages/LLVM/OLMpi/src/interop/base.jl:38
+        /*19d80*/                   HFMA2 R9, R5, R7, R25 ;
+; Location /home/eschnett/.julia/packages/IndexSpaces/SkQyK/src/IndexSpaces.jl:1968
+        /*19d90*/                   IMAD.MOV.U32 R5, RZ, RZ, R17 ;
+; Location /home/eschnett/.julia/packages/LLVM/OLMpi/src/interop/base.jl:38
+        /*19da0*/                   HMUL2 R11, R24, R4 ;
+; Location /home/eschnett/.julia/packages/IndexSpaces/SkQyK/src/IndexSpaces.jl:1968
+        /*19db0*/                   IMAD.MOV.U32 R4, RZ, RZ, R16 ;
+        /*19dc0*/                   IMAD.MOV.U32 R7, RZ, RZ, R16 ;
+        /*19dd0*/                   HMMA.16816.F16 R8, R4, R8, RZ ;
+; Location /home/eschnett/.julia/packages/LLVM/OLMpi/src/interop/base.jl:38
+        /*19de0*/                   HADD2 R32, R32, -R34 ;
+        /*19df0*/                   HADD2 R34, R33, R35 ;
+        /*19e00*/                   HADD2 R23, R31, R37 ;
+        /*19e10*/                   HADD2 R5, R29, R41 ;
+        /*19e20*/                   HMUL2 R34, R24.reuse, R34 ;
+        /*19e30*/                   HMUL2 R23, R24, R23 ;
+        /*19e40*/                   HADD2 R33, R33, -R35 ;
+        /*19e50*/                   HADD2 R31, R31, -R37 ;
+        /*19e60*/                   HADD2 R29, R29, -R41 ;
+        /*19e70*/                   HMUL2 R5, R24, R5 ;
+        /*19e80*/                   HADD2 R7, R27.reuse, R9.reuse ;
+        /*19e90*/                   HADD2 R9, R27, -R9 ;
+        /*19ea0*/                   HMUL2 R7, R24, R7 ;
+        /*19eb0*/                   HADD2 R10, R30, R36 ;
+        /*19ec0*/                   HADD2 R4, R28, R40 ;
+        /*19ed0*/                   HADD2 R6, R26, R8 ;
+        /*19ee0*/                   HMNMX2 R34, R34, -7, -7, !PT ;
+        /*19ef0*/                   HMUL2 R33, R15, R33 ;
+        /*19f00*/                   HMNMX2 R23, R23, -7, -7, !PT ;
+        /*19f10*/                   HMUL2 R31, R15, R31 ;
+        /*19f20*/                   HMNMX2 R5, R5, -7, -7, !PT ;
+        /*19f30*/                   HADD2 R38, R44, -R38 ;
+        /*19f40*/                   HMNMX2 R7, R7, -7, -7, !PT ;
+        /*19f50*/                   HMUL2 R29, R15, R29 ;
+        /*19f60*/                   HMUL2 R9, R15, R9 ;
+        /*19f70*/                   HADD2 R30, R30, -R36 ;
+        /*19f80*/                   HMUL2 R10, R24, R10 ;
+        /*19f90*/                   HADD2 R28, R28, -R40 ;
+        /*19fa0*/                   HMUL2 R4, R24, R4 ;
+        /*19fb0*/                   HADD2 R8, R26, -R8 ;
+        /*19fc0*/                   HMUL2 R6, R24, R6 ;
+        /*19fd0*/                   HMNMX2 R3, R34, 7, 7, PT ;
+        /*19fe0*/                   HMUL2 R14, R15, R14 ;
+        /*19ff0*/                   HMNMX2 R23, R23, 7, 7, PT ;
+        /*1a000*/                   HMUL2 R38, R15, R38 ;
+        /*1a010*/                   HMNMX2 R33, R33, -7, -7, !PT ;
+        /*1a020*/                   HMUL2 R32, R15, R32 ;
+        /*1a030*/                   HMNMX2 R31, R31, -7, -7, !PT ;
+        /*1a040*/                   HMUL2 R30, R15, R30 ;
+        /*1a050*/                   HMNMX2 R5, R5, 7, 7, PT ;
+        /*1a060*/                   HMUL2 R28, R15, R28 ;
+        /*1a070*/                   HMNMX2 R29, R29, -7, -7, !PT ;
+        /*1a080*/                   HMUL2 R8, R15, R8 ;
+        /*1a090*/                   HMNMX2 R9, R9, -7, -7, !PT ;
+        /*1a0a0*/                   HMNMX2 R7, R7, 7, 7, PT ;
+        /*1a0b0*/                   HMNMX2 R11, R11, -7, -7, !PT ;
+        /*1a0c0*/                   HMNMX2 R10, R10, -7, -7, !PT ;
+        /*1a0d0*/                   HMNMX2 R4, R4, -7, -7, !PT ;
+        /*1a0e0*/                   HMNMX2 R6, R6, -7, -7, !PT ;
+        /*1a0f0*/                   HADD2 R3, R3, R2.reuse ;
+        /*1a100*/                   HMNMX2 R33, R33, 7, 7, PT ;
+        /*1a110*/                   HADD2 R23, R23, R2.reuse ;
+        /*1a120*/                   HMNMX2 R31, R31, 7, 7, PT ;
+        /*1a130*/                   HADD2 R5, R5, R2.reuse ;
+        /*1a140*/                   HMNMX2 R14, R14, -7, -7, !PT ;
+        /*1a150*/                   HADD2 R7, R7, R2 ;
+        /*1a160*/                   HMNMX2 R38, R38, -7, -7, !PT ;
+        /*1a170*/                   HMNMX2 R29, R29, 7, 7, PT ;
+        /*1a180*/                   HMNMX2 R9, R9, 7, 7, PT ;
+        /*1a190*/                   HMNMX2 R11, R11, 7, 7, PT ;
+        /*1a1a0*/                   HMNMX2 R32, R32, -7, -7, !PT ;
+        /*1a1b0*/                   HMNMX2 R30, R30, -7, -7, !PT ;
+        /*1a1c0*/                   HMNMX2 R10, R10, 7, 7, PT ;
+        /*1a1d0*/                   HMNMX2 R28, R28, -7, -7, !PT ;
+        /*1a1e0*/                   HMNMX2 R4, R4, 7, 7, PT ;
+        /*1a1f0*/                   HMNMX2 R8, R8, -7, -7, !PT ;
+        /*1a200*/                   HMNMX2 R6, R6, 7, 7, PT ;
+        /*1a210*/                   HADD2 R33, R33, R2.reuse ;
+        /*1a220*/                   HMNMX2 R14, R14, 7, 7, PT ;
+        /*1a230*/                   HADD2 R31, R31, R2.reuse ;
+        /*1a240*/                   HMNMX2 R38, R38, 7, 7, PT ;
+        /*1a250*/                   HADD2 R29, R29, R2.reuse ;
+        /*1a260*/                   PRMT R3, R3, 0x6240, R23 ;
+        /*1a270*/                   HADD2 R9, R9, R2.reuse ;
+        /*1a280*/                   HMNMX2 R32, R32, 7, 7, PT ;
+        /*1a290*/                   HADD2 R11, R11, R2.reuse ;
+        /*1a2a0*/                   HMNMX2 R30, R30, 7, 7, PT ;
+        /*1a2b0*/                   HADD2 R10, R10, R2.reuse ;
+        /*1a2c0*/                   HMNMX2 R28, R28, 7, 7, PT ;
+        /*1a2d0*/                   HADD2 R4, R4, R2.reuse ;
+        /*1a2e0*/                   HMNMX2 R8, R8, 7, 7, PT ;
+        /*1a2f0*/                   HADD2 R6, R6, R2.reuse ;
+        /*1a300*/                   PRMT R5, R5, 0x6240, R7 ;
+        /*1a310*/                   HADD2 R14, R14, R2.reuse ;
+        /*1a320*/                   PRMT R31, R33, 0x6240, R31 ;
+        /*1a330*/                   HADD2 R38, R38, R2.reuse ;
+; Location ./int.jl:529
+        /*1a340*/                   IMAD.SHL.U32 R3, R3, 0x10, RZ ;
+; Location /home/eschnett/.julia/packages/LLVM/OLMpi/src/interop/base.jl:38
+        /*1a350*/                   HADD2 R32, R32, R2.reuse ;
+        /*1a360*/                   PRMT R9, R29, 0x6240, R9 ;
+        /*1a370*/                   HADD2 R30, R30, R2.reuse ;
+        /*1a380*/                   PRMT R10, R11, 0x6240, R10 ;
+        /*1a390*/                   HADD2 R28, R28, R2.reuse ;
+; Location ./int.jl:529
+        /*1a3a0*/                   IMAD.SHL.U32 R5, R5, 0x10, RZ ;
+; Location /home/eschnett/.julia/packages/LLVM/OLMpi/src/interop/base.jl:38
+        /*1a3b0*/                   HADD2 R2, R8, R2 ;
+        /*1a3c0*/                   PRMT R4, R4, 0x6240, R6 ;
+; Location ./int.jl:529
+        /*1a3d0*/                   IMAD.SHL.U32 R0, R0, 0x10, RZ ;
+; Location /home/eschnett/.julia/packages/LLVM/OLMpi/src/interop/base.jl:38
+        /*1a3e0*/                   PRMT R14, R14, 0x6240, R38 ;
+; Location ./int.jl:529
+        /*1a3f0*/                   IMAD.SHL.U32 R31, R31, 0x10, RZ ;
+; Location /home/eschnett/.julia/packages/LLVM/OLMpi/src/interop/base.jl:38
+        /*1a400*/                   PRMT R30, R32, 0x6240, R30 ;
+; Location ./int.jl:529
+        /*1a410*/                   IMAD.SHL.U32 R9, R9, 0x10, RZ ;
+; Location /home/eschnett/.julia/packages/LLVM/OLMpi/src/interop/base.jl:38
+        /*1a420*/                   LOP3.LUT R3, R10, 0xf0f0f0f, R3, 0xe2, !PT ;
+        /*1a430*/                   PRMT R2, R28, 0x6240, R2 ;
+        /*1a440*/                   LOP3.LUT R4, R4, 0xf0f0f0f, R5, 0xe2, !PT ;
+; Location ./int.jl:373
+        /*1a450*/                   LOP3.LUT R46, R46, 0x88888888, RZ, 0x3c, !PT ;
+; Location /home/eschnett/.julia/packages/LLVM/OLMpi/src/interop/base.jl:38
+        /*1a460*/                   LOP3.LUT R0, R14, 0xf0f0f0f, R0, 0xe2, !PT ;
+; Location ./int.jl:373
+        /*1a470*/                   LOP3.LUT R12, R12, 0x88888888, RZ, 0x3c, !PT ;
+; Location /home/eschnett/.julia/packages/LLVM/OLMpi/src/interop/base.jl:38
+        /*1a480*/                   LOP3.LUT R30, R30, 0xf0f0f0f, R31, 0xe2, !PT ;
+; Location ./int.jl:373
+        /*1a490*/                   LOP3.LUT R3, R3, 0x88888888, RZ, 0x3c, !PT ;
+; Location /home/eschnett/.julia/packages/LLVM/OLMpi/src/interop/base.jl:38
+        /*1a4a0*/                   LOP3.LUT R2, R2, 0xf0f0f0f, R9, 0xe2, !PT ;
+; Location ./int.jl:373
+        /*1a4b0*/                   LOP3.LUT R4, R4, 0x88888888, RZ, 0x3c, !PT ;
+; Location /home/eschnett/.julia/packages/LLVM/OLMpi/src/interop/base.jl:38
+        /*1a4c0*/                   STS [R50], R46 ;
+; Location ./int.jl:373
+        /*1a4d0*/                   LOP3.LUT R13, R13, 0x88888888, RZ, 0x3c, !PT ;
+        /*1a4e0*/                   LOP3.LUT R0, R0, 0x88888888, RZ, 0x3c, !PT ;
+; Location /home/eschnett/.julia/packages/LLVM/OLMpi/src/interop/base.jl:38
+        /*1a4f0*/                   STS [R51], R12 ;
+; Location ./int.jl:373
+        /*1a500*/                   LOP3.LUT R30, R30, 0x88888888, RZ, 0x3c, !PT ;
+; Location ./range.jl:901
+        /*1a510*/                   UIADD3 UR5, UR5, 0x80, URZ ;
+; Location ./int.jl:373
+        /*1a520*/                   LOP3.LUT R2, R2, 0x88888888, RZ, 0x3c, !PT ;
+; Location /home/eschnett/.julia/packages/LLVM/OLMpi/src/interop/base.jl:38
+        /*1a530*/                   STS [R55], R3 ;
+        /*1a540*/                   STS [R61], R4 ;
+; Location ./promotion.jl:521
+        /*1a550*/                   UISETP.NE.AND UP0, UPT, UR5, 0x100, UPT ;
+; Location /home/eschnett/.julia/packages/LLVM/OLMpi/src/interop/base.jl:38
+        /*1a560*/                   STS [R60], R13 ;
+        /*1a570*/                   STS [R59], R0 ;
+        /*1a580*/                   STS [R58], R30 ;
+        /*1a590*/                   STS [R57], R2 ;
 ; Location /home/eschnett/src/kotekan/julia/kernels/upchan.jl:1415
-        /*17bd0*/              @!P0 CALL.REL.NOINC `(.L_x_70) ;
-        /*17be0*/                   BRA `(.L_x_71) ;
-=======
-; Location ./int.jl:496
-        /*10440*/                   IMAD.SHL.U32 R34, R34, 0x10, RZ ;
-; Location /home/dstn/.julia/packages/LLVM/RpBog/src/interop/base.jl:38
-        /*10450*/                   PRMT R33, R36, 0x6240, R33 ;
-; Location ./int.jl:496
-        /*10460*/                   IMAD.SHL.U32 R28, R28, 0x10, RZ ;
-; Location /home/dstn/.julia/packages/LLVM/RpBog/src/interop/base.jl:38
-        /*10470*/                   PRMT R23, R23, 0x6240, R29 ;
-        /*10480*/                   LOP3.LUT R33, R33, 0xf0f0f0f, R34, 0xe2, !PT ;
-        /*10490*/                   LOP3.LUT R23, R23, 0xf0f0f0f, R28, 0xe2, !PT ;
-; Location ./int.jl:366
-        /*104a0*/                   LOP3.LUT R33, R33, 0x88888888, RZ, 0x3c, !PT ;
-; Location /home/dstn/.julia/packages/LLVM/RpBog/src/interop/base.jl:38
-        /*104b0*/                   STS [R59], R19 ;
-; Location ./int.jl:366
-        /*104c0*/                   LOP3.LUT R23, R23, 0x88888888, RZ, 0x3c, !PT ;
-; Location /home/dstn/.julia/packages/LLVM/RpBog/src/interop/base.jl:38
-        /*104d0*/                   STS [R8], R32 ;
-        /*104e0*/                   STS [R0], R33 ;
-        /*104f0*/                   STS [R13], R23 ;
-        /*10500*/                   LDL R19, [R1+0x210] ;
-; Location ./int.jl:366
-        /*10510*/                   LOP3.LUT R25, R25, 0x88888888, RZ, 0x3c, !PT ;
-        /*10520*/                   LDL.LU R0, [R1+0x60c] ;
-        /*10530*/                   LDL R23, [R1+0x1f4] ;
-        /*10540*/                   LDL.LU R13, [R1+0x608] ;
-; Location /home/dstn/.julia/packages/LLVM/RpBog/src/interop/base.jl:38
-        /*10550*/                   STS [R14], R25 ;
-        /*10560*/                   HADD2 R39, R45, -R39 ;
-        /*10570*/                   HADD2 R41, R43, -R41 ;
-        /*10580*/                   HADD2 R38, R44, -R38 ;
-; Location ./int.jl:496
-        /*10590*/                   IMAD.SHL.U32 R27, R27, 0x10, RZ ;
-; Location /home/dstn/.julia/packages/LLVM/RpBog/src/interop/base.jl:38
-        /*105a0*/                   HADD2 R40, R42, -R40 ;
-; Location ./int.jl:366
-        /*105b0*/                   LOP3.LUT R30, R30, 0x88888888, RZ, 0x3c, !PT ;
-        /*105c0*/                   LDL.LU R8, [R1+0x610] ;
-        /*105d0*/                   LDL.LU R14, [R1+0x604] ;
-; Location /home/dstn/.julia/packages/LLVM/RpBog/src/interop/base.jl:38
-        /*105e0*/                   HMUL2 R39, R15, R39 ;
-        /*105f0*/                   HMUL2 R41, R15.reuse, R41 ;
-        /*10600*/                   LDL.LU R59, [R1+0x614] ;
-        /*10610*/                   HMUL2 R38, R15, R38 ;
-        /*10620*/                   HMNMX2 R39, R39, -7, -7, !PT ;
-        /*10630*/                   HMUL2 R40, R15, R40 ;
-        /*10640*/                   HMNMX2 R41, R41, -7, -7, !PT ;
-        /*10650*/                   STL [R1+0x53c], R12 ;
-        /*10660*/                   HMNMX2 R39, R39, 7, 7, PT ;
-        /*10670*/                   HMNMX2 R41, R41, 7, 7, PT ;
-        /*10680*/                   STL [R1+0x554], R12 ;
-        /*10690*/                   HMNMX2 R38, R38, -7, -7, !PT ;
-        /*106a0*/                   HMNMX2 R40, R40, -7, -7, !PT ;
-        /*106b0*/                   HADD2 R39, R39, R2.reuse ;
-        /*106c0*/                   HMNMX2 R38, R38, 7, 7, PT ;
-        /*106d0*/                   HADD2 R41, R41, R2.reuse ;
-        /*106e0*/                   HMNMX2 R40, R40, 7, 7, PT ;
-        /*106f0*/                   STL [R1+0x580], R12 ;
-        /*10700*/                   HADD2 R38, R38, R2.reuse ;
-        /*10710*/                   PRMT R39, R39, 0x6240, R41 ;
-        /*10720*/                   HADD2 R40, R40, R2 ;
-        /*10730*/                   STL [R1+0x590], R12 ;
-; Location ./int.jl:496
-        /*10740*/                   IMAD.SHL.U32 R39, R39, 0x10, RZ ;
-; Location /home/dstn/.julia/packages/LLVM/RpBog/src/interop/base.jl:38
-        /*10750*/                   PRMT R38, R38, 0x6240, R40 ;
-        /*10760*/                   STL [R1+0x5b0], R12 ;
-        /*10770*/                   LOP3.LUT R26, R26, 0xf0f0f0f, R27, 0xe2, !PT ;
-        /*10780*/                   LOP3.LUT R38, R38, 0xf0f0f0f, R39, 0xe2, !PT ;
-        /*10790*/                   STL [R1+0x5e0], R12 ;
-; Location ./int.jl:366
-        /*107a0*/                   LOP3.LUT R26, R26, 0x88888888, RZ, 0x3c, !PT ;
-        /*107b0*/                   LOP3.LUT R38, R38, 0x88888888, RZ, 0x3c, !PT ;
-        /*107c0*/                   STL [R1+0x5f0], R12 ;
-        /*107d0*/                   STL [R1+0x534], R10 ;
-        /*107e0*/                   STL [R1+0x568], R10 ;
-        /*107f0*/                   LDL R12, [R1+0x16c] ;
-        /*10800*/                   STL [R1+0x574], R10 ;
-        /*10810*/                   STL [R1+0x5e8], R10 ;
-        /*10820*/                   STL [R1+0x14c], R60 ;
-        /*10830*/                   STL [R1+0x48c], R60 ;
-        /*10840*/                   LDL R10, [R1+0xd4] ;
-        /*10850*/                   STL [R1+0x4ac], R60 ;
-        /*10860*/                   STL [R1+0x4bc], R60 ;
-        /*10870*/                   STL [R1+0x4fc], R60 ;
-        /*10880*/                   STL [R1+0x508], R60 ;
-        /*10890*/                   STL [R1+0x530], R60 ;
-        /*108a0*/                   STL [R1+0x558], R60 ;
-        /*108b0*/                   STL [R1+0x584], R60 ;
-        /*108c0*/                   STL [R1+0x598], R60 ;
-        /*108d0*/                   STL [R1+0x5b4], R60 ;
-        /*108e0*/                   STL [R1+0x5c4], R60 ;
-        /*108f0*/                   STL [R1+0x5e4], R60 ;
-        /*10900*/                   STL [R1+0x538], R11 ;
-        /*10910*/                   STL [R1+0x540], R11 ;
-        /*10920*/                   LDL R60, [R1+0xd8] ;
-        /*10930*/                   STL [R1+0x564], R11 ;
-        /*10940*/                   STL [R1+0x570], R11 ;
-        /*10950*/                   STL [R1+0x59c], R11 ;
-        /*10960*/                   STL [R1+0x5a0], R11 ;
-        /*10970*/                   STL [R1+0x4ec], R61 ;
-        /*10980*/                   STL [R1+0x4f8], R61 ;
-        /*10990*/                   LDL.LU R11, [R1+0x90] ;
-        /*109a0*/                   STL [R1+0x52c], R61 ;
-        /*109b0*/                   STL [R1+0x550], R61 ;
-        /*109c0*/                   STL [R1+0x55c], R61 ;
-        /*109d0*/                   STL [R1+0x57c], R61 ;
-        /*109e0*/                   STL [R1+0x5ac], R61 ;
-        /*109f0*/                   STL [R1+0x5dc], R61 ;
-        /*10a00*/                   STL [R1+0x5cc], R55 ;
-        /*10a10*/                   LDL.LU R28, [R1+0x98] ;
-        /*10a20*/                   LDL.LU R61, [R1+0x8c] ;
-        /*10a30*/                   LDL.LU R55, [R1+0x94] ;
-        /*10a40*/                   STL [R1+0x58c], R57 ;
-        /*10a50*/                   STL [R1+0x5c0], R57 ;
-        /*10a60*/                   STL [R1+0x588], R56 ;
-        /*10a70*/                   STL [R1+0x5bc], R56 ;
-        /*10a80*/                   LDL R57, [R1+0x10c] ;
-        /*10a90*/                   LDL R43, [R1+0x1c8] ;
-        /*10aa0*/                   LDL R56, [R1+0x114] ;
-        /*10ab0*/                   STL [R1+0x494], R53 ;
-        /*10ac0*/                   STL [R1+0x520], R54 ;
-        /*10ad0*/                   STL [R1+0x4a8], R3 ;
-        /*10ae0*/                   STL [R1+0x4e0], R3 ;
-        /*10af0*/                   STL [R1+0x514], R3 ;
-        /*10b00*/                   STL.64 [R1+0x498], R50 ;
-        /*10b10*/                   STL [R1+0x4c8], R50 ;
-        /*10b20*/                   LDL.LU R3, [R1+0xc4] ;
-        /*10b30*/                   STL [R1+0x4dc], R50 ;
-        /*10b40*/                   STL [R1+0x504], R50 ;
-        /*10b50*/                   STL [R1+0x50c], R50 ;
-        /*10b60*/                   STL [R1+0x4e4], R5 ;
-        /*10b70*/                   LDL.LU R0, [R1+0x84] ;
-; Location /home/dstn/.julia/packages/LLVM/RpBog/src/interop/base.jl:38
-        /*10b80*/                   STS [R23], R30 ;
-        /*10b90*/                   STS [R48], R26 ;
-        /*10ba0*/                   STS [R49], R38 ;
-        /*10bb0*/                   LDS R19, [R19] ;
-        /*10bc0*/                   STL [R1+0x518], R5 ;
-        /*10bd0*/                   IMAD.MOV.U32 R49, RZ, RZ, 0x54005400 ;
-        /*10be0*/                   LDL R8, [R1+0x174] ;
-        /*10bf0*/                   IMAD.MOV.U32 R48, RZ, RZ, 0x64006400 ;
-        /*10c00*/                   LDS R58, [R58] ;
-        /*10c10*/                   LDL R38, [R1+0x1e0] ;
-        /*10c20*/                   LDL R50, [R1+0x190] ;
-        /*10c30*/                   LDL.LU R5, [R1+0xbc] ;
-        /*10c40*/                   STL [R1+0x4c4], R51 ;
-        /*10c50*/                   STL [R1+0x510], R51 ;
-        /*10c60*/                   STL.64 [R1+0x4b0], R46 ;
-; Location ./int.jl:366
-        /*10c70*/                   LOP3.LUT R25, R19, 0x88888888, RZ, 0x3c, !PT ;
-        /*10c80*/                   STL [R1+0x238], R19 ;
-        /*10c90*/                   LDL R51, [R1+0x18c] ;
-        /*10ca0*/                   STL [R1+0x51c], R47 ;
-; Location /home/dstn/.julia/packages/LLVM/RpBog/src/interop/base.jl:38
-        /*10cb0*/                   LOP3.LUT R19, R25, 0xf000f0, R49, 0xe2, !PT ;
-        /*10cc0*/                   STL [R1+0x218], R58 ;
-        /*10cd0*/                   HADD2 R13, R19, -R6 ;
-        /*10ce0*/                   STL [R1+0x490], R52 ;
-        /*10cf0*/                   HMUL2 R19, -R14, R13 ;
-        /*10d00*/                   STL [R1+0x30], R13 ;
-        /*10d10*/                   STL [R1+0x4a4], R52 ;
-        /*10d20*/                   STL [R1+0x4c0], R52 ;
-        /*10d30*/                   LDL.LU R13, [R1+0x5fc] ;
-        /*10d40*/                   LOP3.LUT R23, R25, 0xf000f, R48, 0xe2, !PT ;
-        /*10d50*/                   STL [R1+0x4d8], R52 ;
-        /*10d60*/                   HADD2 R59, R23, -R2 ;
-        /*10d70*/                   STL [R1+0x500], R52 ;
-        /*10d80*/                   STL [R1+0x4e8], R22 ;
-        /*10d90*/                   STL.64 [R1+0x4d0], R20 ;
-        /*10da0*/                   LDL R46, [R1+0x13c] ;
-        /*10db0*/                   STL [R1+0x474], R24 ;
-        /*10dc0*/                   LDL R45, [R1+0x188] ;
-        /*10dd0*/                   HFMA2 R37, R13, R0, R19 ;
-        /*10de0*/                   HMUL2 R36, -R14, R59 ;
-        /*10df0*/                   LDL.LU R0, [R1+0x5f4] ;
-        /*10e00*/                   HFMA2 R36, R13, R9, R36 ;
-; Location ./int.jl:495
-        /*10e10*/                   SHF.R.U32.HI R25, RZ, 0x8, R25 ;
-        /*10e20*/                   STL [R1+0x34], R59 ;
-        /*10e30*/                   LDL.LU R9, [R1+0x5f8] ;
-        /*10e40*/                   LDL.LU R52, [R1+0xb4] ;
-        /*10e50*/                   LDL.LU R22, [R1+0x9c] ;
-        /*10e60*/                   LDL R21, [R1+0x120] ;
-        /*10e70*/                   LDL R20, [R1+0x11c] ;
-        /*10e80*/                   STL [R1+0x47c], R13 ;
-        /*10e90*/                   STL [R1+0x478], R14 ;
-        /*10ea0*/                   LDL R24, [R1+0x184] ;
-; Location /home/dstn/.julia/packages/LLVM/RpBog/src/interop/base.jl:38
-        /*10eb0*/                   HFMA2 R36, -R0, R8, R36 ;
-        /*10ec0*/                   HFMA2 R37, -R0, R12, R37 ;
-        /*10ed0*/                   LDL.LU R8, [R1+0x5ec] ;
-        /*10ee0*/                   LDL.LU R12, [R1+0x5f0] ;
-        /*10ef0*/                   LOP3.LUT R19, R25.reuse, 0xf000f, R48, 0xe2, !PT ;
-        /*10f00*/                   LOP3.LUT R25, R25, 0xf000f0, R49, 0xe2, !PT ;
-        /*10f10*/                   LDL.LU R59, [R1+0x600] ;
-        /*10f20*/                   HADD2 R25, R25, -R6 ;
-        /*10f30*/                   LDL R9, [R1+0x1ac] ;
-        /*10f40*/                   HMUL2 R35, -R14, R25 ;
-        /*10f50*/                   STL [R1+0x44c], R25 ;
-        /*10f60*/                   LDL.LU R25, [R1+0x178] ;
-        /*10f70*/                   HFMA2 R37, R8, R10, R37 ;
-        /*10f80*/                   HFMA2 R36, R8, R60, R36 ;
-        /*10f90*/                   LDL.LU R10, [R1+0x5e8] ;
-        /*10fa0*/                   HMUL2 R23, -R4.reuse, R37.reuse ;
-        /*10fb0*/                   HADD2 R12, R19, -R2 ;
-        /*10fc0*/                   LDL.LU R60, [R1+0x5e4] ;
-        /*10fd0*/                   HMUL2 R19, R4, R36.reuse ;
-        /*10fe0*/                   HFMA2 R36, R7.reuse, R36, R23 ;
-        /*10ff0*/                   LDL R59, [R1+0xcc] ;
-        /*11000*/                   LDL R23, [R1+0xc8] ;
-        /*11010*/                   HFMA2 R37, R7, R37, R19 ;
-        /*11020*/                   HMUL2 R34, -R14, R12 ;
-        /*11030*/                   LDL R19, [R1+0x170] ;
-        /*11040*/                   HFMA2 R34, R13.reuse, R11, R34 ;
-        /*11050*/                   STL [R1+0x38], R12 ;
-        /*11060*/                   HFMA2 R34, -R0, R25, R34 ;
-        /*11070*/                   LDL R11, [R1+0x22c] ;
-        /*11080*/                   LDL.LU R12, [R1+0x5e0] ;
-        /*11090*/                   HFMA2 R35, R13, R61, R35 ;
-        /*110a0*/                   LDL.LU R61, [R1+0x5dc] ;
-        /*110b0*/                   LDL R60, [R1+0x1b8] ;
-        /*110c0*/                   HFMA2 R34, R8, R23, R34 ;
-; Location ./int.jl:366
-        /*110d0*/                   LOP3.LUT R23, R58, 0x88888888, RZ, 0x3c, !PT ;
-        /*110e0*/                   LDL.LU R58, [R1+0x5d4] ;
-; Location /home/dstn/.julia/packages/LLVM/RpBog/src/interop/base.jl:38
-        /*110f0*/                   HFMA2 R35, -R0, R19, R35 ;
-        /*11100*/                   HMUL2 R26, R4, R34 ;
-        /*11110*/                   HFMA2 R35, R8, R59, R35 ;
-; Location /home/dstn/.julia/packages/IndexSpaces/MMvQv/src/IndexSpaces.jl:1968
-        /*11120*/                   IMAD.MOV.U32 R19, RZ, RZ, R16 ;
-        /*11130*/                   LDL.LU R59, [R1+0x5d8] ;
-; Location /home/dstn/.julia/packages/LLVM/RpBog/src/interop/base.jl:38
-        /*11140*/                   HMUL2 R27, -R4, R35.reuse ;
-        /*11150*/                   HFMA2 R35, R7.reuse, R35, R26 ;
-        /*11160*/                   LOP3.LUT R26, R23.reuse, 0xf000f, R48, 0xe2, !PT ;
-; Location /home/dstn/.julia/packages/IndexSpaces/MMvQv/src/IndexSpaces.jl:1968
-        /*11170*/                   HMMA.16816.F16 R36, R16, R36, RZ ;
-; Location /home/dstn/.julia/packages/LLVM/RpBog/src/interop/base.jl:38
-        /*11180*/                   LDS R11, [R11] ;
-        /*11190*/                   LDL.LU R12, [R1+0x144] ;
-        /*111a0*/                   LOP3.LUT R19, R23, 0xf000f0, R49, 0xe2, !PT ;
-        /*111b0*/                   HFMA2 R34, R7, R34, R27 ;
-        /*111c0*/                   LDL.LU R61, [R1+0x148] ;
-        /*111d0*/                   HADD2 R10, R19, -R6 ;
-        /*111e0*/                   HMUL2 R27, -R14, R10 ;
-        /*111f0*/                   HFMA2 R27, R13, R28, R27 ;
-        /*11200*/                   HFMA2 R27, -R0, R9, R27 ;
-        /*11210*/                   LDL.LU R9, [R1+0x5c8] ;
-        /*11220*/                   HADD2 R58, R26, -R2 ;
-        /*11230*/                   HMUL2 R26, -R14, R58 ;
-        /*11240*/                   LDL R59, [R1+0x1d0] ;
-        /*11250*/                   HFMA2 R26, R13, R55, R26 ;
-        /*11260*/                   STL [R1+0x50], R58 ;
-        /*11270*/                   HFMA2 R26, -R0, R60, R26 ;
-        /*11280*/                   LDL.LU R60, [R1+0x5c4] ;
-; Location ./int.jl:495
-        /*11290*/                   SHF.R.U32.HI R23, RZ, 0x8, R23 ;
-; Location /home/dstn/.julia/packages/IndexSpaces/MMvQv/src/IndexSpaces.jl:1968
-        /*112a0*/                   IMAD.MOV.U32 R19, RZ, RZ, R16 ;
-; Location /home/dstn/.julia/packages/LLVM/RpBog/src/interop/base.jl:38
-        /*112b0*/                   HFMA2 R33, R8, R57, R27 ;
-        /*112c0*/                   STL [R1+0x20c], R11 ;
-        /*112d0*/                   LDL.LU R58, [R1+0x5d0] ;
-        /*112e0*/                   LOP3.LUT R28, R23, 0xf000f, R48, 0xe2, !PT ;
-        /*112f0*/                   LOP3.LUT R23, R23, 0xf000f0, R49, 0xe2, !PT ;
-        /*11300*/                   HFMA2 R32, R8, R56, R26 ;
-; Location /home/dstn/.julia/packages/IndexSpaces/MMvQv/src/IndexSpaces.jl:1968
-        /*11310*/                   HMMA.16816.F16 R34, R16, R34, RZ ;
-        /*11320*/                   LDL.LU R57, [R1+0x5c0] ;
-        /*11330*/                   LDL.LU R56, [R1+0x5bc] ;
-; Location /home/dstn/.julia/packages/LLVM/RpBog/src/interop/base.jl:38
-        /*11340*/                   HMUL2 R19, R4, R32 ;
-        /*11350*/                   STL [R1+0x4c], R10 ;
-        /*11360*/                   HADD2 R9, R28, -R2 ;
-        /*11370*/                   LDL.LU R28, [R1+0x158] ;
-        /*11380*/                   HMUL2 R30, -R14, R9 ;
-        /*11390*/                   LDL.LU R55, [R1+0x5cc] ;
-        /*113a0*/                   HFMA2 R30, R13, R12, R30 ;
-        /*113b0*/                   LDL.LU R12, [R1+0x5b0] ;
-        /*113c0*/                   LDL R10, [R1+0x230] ;
-        /*113d0*/                   HADD2 R60, R23, -R6 ;
-        /*113e0*/                   HMUL2 R23, -R4, R33 ;
-        /*113f0*/                   HFMA2 R32, R7, R32, R23 ;
-        /*11400*/                   LDL R23, [R1+0xec] ;
-        /*11410*/                   HMUL2 R31, -R14, R60 ;
-        /*11420*/                   STL [R1+0x3c], R60 ;
-        /*11430*/                   HFMA2 R33, R7, R33, R19 ;
-        /*11440*/                   LDL R19, [R1+0x1cc] ;
-        /*11450*/                   LDL R58, [R1+0xe4] ;
-        /*11460*/                   LDL.LU R60, [R1+0x5b4] ;
-        /*11470*/                   HFMA2 R30, -R0, R59, R30 ;
-        /*11480*/                   LDL.LU R59, [R1+0x5a8] ;
-        /*11490*/                   HFMA2 R31, R13, R61, R31 ;
-        /*114a0*/                   LDL.LU R61, [R1+0x5ac] ;
-        /*114b0*/                   LDL R12, [R1+0x1e4] ;
-        /*114c0*/                   STL [R1+0x48], R9 ;
-        /*114d0*/                   LDL R57, [R1+0xe8] ;
-        /*114e0*/                   LDL R56, [R1+0xf0] ;
-        /*114f0*/                   LDL.LU R9, [R1+0x5b8] ;
-        /*11500*/                   LDS R10, [R10] ;
-        /*11510*/                   HFMA2 R30, R8, R23, R30 ;
-; Location ./int.jl:366
-        /*11520*/                   LOP3.LUT R23, R11, 0x88888888, RZ, 0x3c, !PT ;
-        /*11530*/                   LDL.LU R11, [R1+0x5a0] ;
-; Location /home/dstn/.julia/packages/LLVM/RpBog/src/interop/base.jl:38
-        /*11540*/                   HFMA2 R31, -R0, R19, R31 ;
-        /*11550*/                   LDL.LU R60, [R1+0x154] ;
-        /*11560*/                   HFMA2 R31, R8, R58, R31 ;
-        /*11570*/                   LDL.LU R58, [R1+0x5a4] ;
-        /*11580*/                   HMUL2 R26, -R4.reuse, R31 ;
-        /*11590*/                   HMUL2 R27, R4, R30.reuse ;
-        /*115a0*/                   LDL R59, [R1+0x1dc] ;
-        /*115b0*/                   HFMA2 R30, R7, R30, R26 ;
-        /*115c0*/                   LOP3.LUT R26, R23, 0xf000f, R48, 0xe2, !PT ;
-        /*115d0*/                   LDL.LU R61, [R1+0x164] ;
-        /*115e0*/                   HADD2 R11, R26, -R2 ;
-        /*115f0*/                   HMUL2 R26, -R14, R11 ;
-        /*11600*/                   STL [R1+0x58], R11 ;
-        /*11610*/                   HFMA2 R26, R13, R60, R26 ;
-        /*11620*/                   LDL.LU R60, [R1+0x598] ;
-        /*11630*/                   LDL.LU R11, [R1+0x59c] ;
-        /*11640*/                   HFMA2 R26, -R0, R12, R26 ;
-        /*11650*/                   LDL.LU R12, [R1+0x590] ;
-        /*11660*/                   LDL.LU R58, [R1+0x168] ;
-; Location /home/dstn/.julia/packages/IndexSpaces/MMvQv/src/IndexSpaces.jl:1968
-        /*11670*/                   IMAD.MOV.U32 R19, RZ, RZ, R16 ;
-        /*11680*/                   HMMA.16816.F16 R32, R16, R32, RZ ;
-; Location /home/dstn/.julia/packages/LLVM/RpBog/src/interop/base.jl:38
-        /*11690*/                   LOP3.LUT R19, R23, 0xf000f0, R49, 0xe2, !PT ;
-        /*116a0*/                   HFMA2 R31, R7, R31, R27 ;
-        /*116b0*/                   HADD2 R9, R19, -R6 ;
-; Location ./int.jl:495
-        /*116c0*/                   SHF.R.U32.HI R23, RZ, 0x8, R23 ;
-; Location /home/dstn/.julia/packages/LLVM/RpBog/src/interop/base.jl:38
-        /*116d0*/                   HMUL2 R27, -R14, R9 ;
-        /*116e0*/                   HFMA2 R27, R13, R28, R27 ;
-        /*116f0*/                   LOP3.LUT R28, R23.reuse, 0xf000f, R48, 0xe2, !PT ;
-        /*11700*/                   LOP3.LUT R23, R23, 0xf000f0, R49, 0xe2, !PT ;
-        /*11710*/                   HFMA2 R27, -R0, R59, R27 ;
-        /*11720*/                   LDL.LU R59, [R1+0x594] ;
-        /*11730*/                   HFMA2 R29, R8, R57, R27 ;
-        /*11740*/                   LDL R11, [R1+0xb0] ;
-        /*11750*/                   HADD2 R12, R23, -R6 ;
-; Location /home/dstn/.julia/packages/IndexSpaces/MMvQv/src/IndexSpaces.jl:1968
-        /*11760*/                   IMAD.MOV.U32 R19, RZ, RZ, R16 ;
-; Location /home/dstn/.julia/packages/LLVM/RpBog/src/interop/base.jl:38
-        /*11770*/                   HADD2 R60, R28, -R2 ;
-        /*11780*/                   STL [R1+0x234], R10 ;
-        /*11790*/                   HMUL2 R27, -R14, R12 ;
-        /*117a0*/                   HMUL2 R39, -R14, R60 ;
-        /*117b0*/                   STL [R1+0x54], R9 ;
-        /*117c0*/                   HFMA2 R27, R13, R58, R27 ;
-        /*117d0*/                   LDL.LU R58, [R1+0x578] ;
-        /*117e0*/                   HFMA2 R39, R13, R61, R39 ;
-        /*117f0*/                   LDL.LU R61, [R1+0x57c] ;
-        /*11800*/                   STL [R1+0x40], R12 ;
-        /*11810*/                   HFMA2 R28, R8, R56, R26 ;
-        /*11820*/                   HMUL2 R23, -R4, R29 ;
-; Location /home/dstn/.julia/packages/IndexSpaces/MMvQv/src/IndexSpaces.jl:1968
-        /*11830*/                   HMMA.16816.F16 R30, R16, R30, RZ ;
-        /*11840*/                   LDL R26, [R1+0x1e8] ;
-; Location /home/dstn/.julia/packages/LLVM/RpBog/src/interop/base.jl:38
-        /*11850*/                   HFMA2 R27, -R0, R38, R27 ;
-        /*11860*/                   LDL R59, [R1+0xc0] ;
-        /*11870*/                   LDL.LU R12, [R1+0x580] ;
-        /*11880*/                   HMUL2 R19, R4, R28.reuse ;
-        /*11890*/                   HFMA2 R28, R7, R28, R23 ;
-; Location ./int.jl:366
-        /*118a0*/                   LOP3.LUT R23, R10, 0x88888888, RZ, 0x3c, !PT ;
-        /*118b0*/                   STL [R1+0x44], R60 ;
-        /*118c0*/                   LDL.LU R10, [R1+0x574] ;
-        /*118d0*/                   LDL R9, [R1+0x224] ;
-        /*118e0*/                   LDL.LU R60, [R1+0x584] ;
-        /*118f0*/                   LDL.LU R56, [R1+0x588] ;
-        /*11900*/                   LDL.LU R57, [R1+0x58c] ;
-; Location /home/dstn/.julia/packages/LLVM/RpBog/src/interop/base.jl:38
-        /*11910*/                   HFMA2 R27, R8, R11, R27 ;
-        /*11920*/                   LDL.LU R11, [R1+0x570] ;
-        /*11930*/                   LDL.LU R58, [R1+0x134] ;
-        /*11940*/                   LDL R61, [R1+0x1d8] ;
-        /*11950*/                   LDL R12, [R1+0x128] ;
-        /*11960*/                   LOP3.LUT R38, R23.reuse, 0xf000f, R48, 0xe2, !PT ;
-        /*11970*/                   HFMA2 R39, -R0, R26, R39 ;
-        /*11980*/                   LOP3.LUT R26, R23, 0xf000f0, R49, 0xe2, !PT ;
-        /*11990*/                   HFMA2 R29, R7, R29, R19 ;
-; Location /home/dstn/.julia/packages/IndexSpaces/MMvQv/src/IndexSpaces.jl:1968
-        /*119a0*/                   IMAD.MOV.U32 R19, RZ, RZ, R16 ;
-; Location /home/dstn/.julia/packages/LLVM/RpBog/src/interop/base.jl:38
-        /*119b0*/                   HADD2 R10, R38, -R2 ;
-        /*119c0*/                   HFMA2 R39, R8, R59, R39 ;
-        /*119d0*/                   HMUL2 R40, -R4.reuse, R27 ;
-; Location /home/dstn/.julia/packages/IndexSpaces/MMvQv/src/IndexSpaces.jl:1968
-        /*119e0*/                   HMMA.16816.F16 R28, R16, R28, RZ ;
-        /*119f0*/                   LDL.LU R59, [R1+0x56c] ;
-        /*11a00*/                   LDL R60, [R1+0x124] ;
-; Location /home/dstn/.julia/packages/LLVM/RpBog/src/interop/base.jl:38
-        /*11a10*/                   HMUL2 R19, R4, R39 ;
-        /*11a20*/                   LDS R9, [R9] ;
-        /*11a30*/                   HFMA2 R27, R7, R27, R19 ;
-        /*11a40*/                   LDL R19, [R1+0x1d4] ;
-        /*11a50*/                   HADD2 R11, R26, -R6 ;
-        /*11a60*/                   IMAD.MOV.U32 R26, RZ, RZ, R10 ;
-        /*11a70*/                   HMUL2 R38, -R14, R26 ;
-        /*11a80*/                   HFMA2 R26, R7, R39, R40 ;
-        /*11a90*/                   LDL.LU R40, [R1+0x130] ;
-        /*11aa0*/                   HFMA2 R38, R13, R58, R38 ;
-        /*11ab0*/                   LDL.LU R58, [R1+0x560] ;
-        /*11ac0*/                   HFMA2 R38, -R0, R61, R38 ;
-        /*11ad0*/                   LDL.LU R61, [R1+0x55c] ;
-        /*11ae0*/                   HMUL2 R39, -R14, R11 ;
-        /*11af0*/                   STL [R1+0x94], R11 ;
-        /*11b00*/                   LDL.LU R11, [R1+0x564] ;
-        /*11b10*/                   HFMA2 R38, R8, R12, R38 ;
-        /*11b20*/                   LDL.LU R12, [R1+0x554] ;
-; Location ./int.jl:495
-        /*11b30*/                   SHF.R.U32.HI R23, RZ, 0x8, R23 ;
-        /*11b40*/                   LDL.LU R59, [R1+0xf4] ;
-; Location /home/dstn/.julia/packages/LLVM/RpBog/src/interop/base.jl:38
-        /*11b50*/                   HFMA2 R39, R13, R40, R39 ;
-        /*11b60*/                   LOP3.LUT R40, R23, 0xf000f0, R49, 0xe2, !PT ;
-        /*11b70*/                   HFMA2 R39, -R0, R19, R39 ;
-; Location /home/dstn/.julia/packages/IndexSpaces/MMvQv/src/IndexSpaces.jl:1968
-        /*11b80*/                   IMAD.MOV.U32 R19, RZ, RZ, R16 ;
-        /*11b90*/                   LDL R58, [R1+0x1c4] ;
-; Location /home/dstn/.julia/packages/LLVM/RpBog/src/interop/base.jl:38
-        /*11ba0*/                   HFMA2 R39, R8, R60, R39 ;
-        /*11bb0*/                   HADD2 R61, R40, -R6 ;
-        /*11bc0*/                   LDL R11, [R1+0xf8] ;
-        /*11bd0*/                   HMUL2 R40, -R4.reuse, R39 ;
-; Location /home/dstn/.julia/packages/IndexSpaces/MMvQv/src/IndexSpaces.jl:1968
-        /*11be0*/                   HMMA.16816.F16 R26, R16, R26, RZ ;
-        /*11bf0*/                   LDL R12, [R1+0x108] ;
-; Location /home/dstn/.julia/packages/LLVM/RpBog/src/interop/base.jl:38
-        /*11c00*/                   HMUL2 R19, R4, R38 ;
-        /*11c10*/                   HFMA2 R38, R7, R38, R40 ;
-        /*11c20*/                   LOP3.LUT R23, R23, 0xf000f, R48, 0xe2, !PT ;
-        /*11c30*/                   LDL.LU R40, [R1+0x110] ;
-        /*11c40*/                   HMUL2 R41, -R14, R61 ;
-        /*11c50*/                   HADD2 R23, R23, -R2 ;
-        /*11c60*/                   STL [R1+0x98], R10 ;
-        /*11c70*/                   HFMA2 R41, R13, R59, R41 ;
-        /*11c80*/                   LDL.LU R60, [R1+0x558] ;
-        /*11c90*/                   HMUL2 R42, -R14, R23 ;
-        /*11ca0*/                   STL [R1+0x78], R23 ;
-        /*11cb0*/                   LDL.LU R10, [R1+0x568] ;
-        /*11cc0*/                   STL [R1+0x90], R61 ;
-        /*11cd0*/                   LDL.LU R59, [R1+0x54c] ;
-        /*11ce0*/                   HFMA2 R39, R7, R39, R19 ;
-        /*11cf0*/                   STL [R1+0x23c], R9 ;
-        /*11d00*/                   STL [R1+0x458], R8 ;
-        /*11d10*/                   STL [R1+0x484], R8 ;
-        /*11d20*/                   STL [R1+0x464], R0 ;
-        /*11d30*/                   STL [R1+0x480], R0 ;
-        /*11d40*/                   LDL.LU R14, [R1+0x24] ;
-        /*11d50*/                   HFMA2 R41, -R0, R58, R41 ;
-        /*11d60*/                   HFMA2 R42, R13, R40, R42 ;
-; Location ./int.jl:366
-        /*11d70*/                   LOP3.LUT R23, R9, 0x88888888, RZ, 0x3c, !PT ;
-; Location /home/dstn/.julia/packages/LLVM/RpBog/src/interop/base.jl:38
-        /*11d80*/                   HFMA2 R41, R8, R11, R41 ;
-        /*11d90*/                   LDL.LU R61, [R1+0x550] ;
-        /*11da0*/                   HFMA2 R42, -R0, R43, R42 ;
-        /*11db0*/                   LDL.LU R11, [R1+0x540] ;
-        /*11dc0*/                   HFMA2 R42, R8, R12, R42 ;
-        /*11dd0*/                   LDL.LU R12, [R1+0x53c] ;
-        /*11de0*/                   LOP3.LUT R40, R23, 0xf000f, R48, 0xe2, !PT ;
-        /*11df0*/                   LDL.LU R58, [R1+0x544] ;
-        /*11e00*/                   LDL.LU R10, [R1+0xe0] ;
-; Location /home/dstn/.julia/packages/IndexSpaces/MMvQv/src/IndexSpaces.jl:1968
-        /*11e10*/                   IMAD.MOV.U32 R19, RZ, RZ, R16 ;
-; Location /home/dstn/.julia/packages/LLVM/RpBog/src/interop/base.jl:38
-        /*11e20*/                   LOP3.LUT R43, R23, 0xf000f0, R49, 0xe2, !PT ;
-        /*11e30*/                   LDL.LU R60, [R1+0xdc] ;
-        /*11e40*/                   LDL.LU R9, [R1+0x548] ;
-        /*11e50*/                   LDL R59, [R1+0x100] ;
-        /*11e60*/                   LDL R8, [R1+0x1a4] ;
-        /*11e70*/                   LDL R13, [R1+0x1a8] ;
-        /*11e80*/                   LDL R0, [R1+0x19c] ;
-        /*11e90*/                   LDL R61, [R1+0x1b4] ;
-        /*11ea0*/                   HADD2 R11, R40, -R2 ;
-        /*11eb0*/                   HMUL2 R56, -R12, R11 ;
-        /*11ec0*/                   STL [R1+0x88], R11 ;
-        /*11ed0*/                   LDL R58, [R1+0x104] ;
-        /*11ee0*/                   LDL.LU R11, [R1+0x538] ;
-; Location /home/dstn/.julia/packages/IndexSpaces/MMvQv/src/IndexSpaces.jl:1968
-        /*11ef0*/                   HMMA.16816.F16 R38, R16, R38, RZ ;
-; Location /home/dstn/.julia/packages/LLVM/RpBog/src/interop/base.jl:38
-        /*11f00*/                   HADD2 R53, R43, -R6 ;
-        /*11f10*/                   HMUL2 R43, R4, R42 ;
-        /*11f20*/                   HMUL2 R19, -R4, R41 ;
-        /*11f30*/                   HFMA2 R42, R7, R42, R19 ;
-        /*11f40*/                   LDL R19, [R1+0x1b0] ;
-        /*11f50*/                   HFMA2 R56, R11, R10, R56 ;
-        /*11f60*/                   LDL.LU R10, [R1+0x534] ;
-        /*11f70*/                   HMUL2 R57, -R12, R53 ;
-        /*11f80*/                   HFMA2 R57, R11, R60, R57 ;
-        /*11f90*/                   HFMA2 R43, R7, R41, R43 ;
-; Location ./int.jl:495
-        /*11fa0*/                   SHF.R.U32.HI R23, RZ, 0x8, R23 ;
-        /*11fb0*/                   LDL.LU R60, [R1+0x530] ;
-; Location /home/dstn/.julia/packages/LLVM/RpBog/src/interop/base.jl:38
-        /*11fc0*/                   HFMA2 R57, -R10.reuse, R19, R57 ;
-; Location /home/dstn/.julia/packages/IndexSpaces/MMvQv/src/IndexSpaces.jl:1968
-        /*11fd0*/                   IMAD.MOV.U32 R19, RZ, RZ, R16 ;
-; Location /home/dstn/.julia/packages/LLVM/RpBog/src/interop/base.jl:38
-        /*11fe0*/                   HFMA2 R56, -R10, R61, R56 ;
-        /*11ff0*/                   HFMA2 R57, R9.reuse, R59, R57 ;
-        /*12000*/                   STL [R1+0x74], R53 ;
-        /*12010*/                   HFMA2 R56, R9, R58, R56 ;
-; Location /home/dstn/.julia/packages/IndexSpaces/MMvQv/src/IndexSpaces.jl:1968
-        /*12020*/                   HMMA.16816.F16 R42, R16, R42, RZ ;
-; Location /home/dstn/.julia/packages/LLVM/RpBog/src/interop/base.jl:38
-        /*12030*/                   HMUL2 R40, -R4.reuse, R57.reuse ;
-        /*12040*/                   LDL.LU R58, [R1+0x524] ;
-        /*12050*/                   LDL R60, [R1+0xac] ;
-        /*12060*/                   HMUL2 R19, R4, R56.reuse ;
-        /*12070*/                   HFMA2 R56, R7.reuse, R56, R40 ;
-        /*12080*/                   LDL R53, [R1+0x228] ;
-        /*12090*/                   HFMA2 R57, R7, R57, R19 ;
-; Location /home/dstn/.julia/packages/IndexSpaces/MMvQv/src/IndexSpaces.jl:1968
-        /*120a0*/                   IMAD.MOV.U32 R19, RZ, RZ, R16 ;
-        /*120b0*/                   LDL R40, [R1+0xd0] ;
-        /*120c0*/                   LDL.LU R61, [R1+0x52c] ;
-        /*120d0*/                   HMMA.16816.F16 R56, R16, R56, RZ ;
-        /*120e0*/                   LDL.LU R59, [R1+0x528] ;
-; Location /home/dstn/.julia/packages/LLVM/RpBog/src/interop/base.jl:38
-        /*120f0*/                   LOP3.LUT R19, R23, 0xf000f0, R49, 0xe2, !PT ;
-        /*12100*/                   HADD2 R54, R19, -R6 ;
-        /*12110*/                   HMUL2 R55, -R12, R54 ;
-        /*12120*/                   STL [R1+0x5c], R54 ;
-        /*12130*/                   LDL.LU R54, [R1+0x520] ;
-        /*12140*/                   LOP3.LUT R23, R23, 0xf000f, R48, 0xe2, !PT ;
-        /*12150*/                   HADD2 R47, R23, -R2 ;
-        /*12160*/                   LDL R58, [R1+0x1bc] ;
-        /*12170*/                   LDS R53, [R53] ;
-        /*12180*/                   LDL.LU R61, [R1+0xb8] ;
-        /*12190*/                   LDL R59, [R1+0x12c] ;
-        /*121a0*/                   HMUL2 R54, -R12, R47 ;
-        /*121b0*/                   HFMA2 R54, R11.reuse, R3, R54 ;
-        /*121c0*/                   HFMA2 R55, R11, R5, R55 ;
-        /*121d0*/                   LDL.LU R3, [R1+0x514] ;
-        /*121e0*/                   HFMA2 R54, -R10, R50, R54 ;
-        /*121f0*/                   LDL.LU R50, [R1+0x50c] ;
-        /*12200*/                   HFMA2 R55, -R10, R51, R55 ;
-        /*12210*/                   HFMA2 R54, R9.reuse, R40, R54 ;
-        /*12220*/                   LDL.LU R51, [R1+0x510] ;
-        /*12230*/                   HFMA2 R55, R9, R60, R55 ;
-        /*12240*/                   HMUL2 R19, R4.reuse, R54.reuse ;
-        /*12250*/                   LDL.LU R60, [R1+0x508] ;
-        /*12260*/                   HMUL2 R23, -R4, R55.reuse ;
-        /*12270*/                   HFMA2 R55, R7.reuse, R55, R19 ;
-; Location /home/dstn/.julia/packages/IndexSpaces/MMvQv/src/IndexSpaces.jl:1968
-        /*12280*/                   IMAD.MOV.U32 R19, RZ, RZ, R16 ;
-; Location /home/dstn/.julia/packages/LLVM/RpBog/src/interop/base.jl:38
-        /*12290*/                   HFMA2 R54, R7, R54, R23 ;
-; Location ./int.jl:366
-        /*122a0*/                   LOP3.LUT R23, R53, 0x88888888, RZ, 0x3c, !PT ;
-        /*122b0*/                   STL [R1+0x240], R53 ;
-        /*122c0*/                   LDL.LU R5, [R1+0x518] ;
-; Location /home/dstn/.julia/packages/IndexSpaces/MMvQv/src/IndexSpaces.jl:1968
-        /*122d0*/                   HMMA.16816.F16 R54, R16, R54, RZ ;
-; Location /home/dstn/.julia/packages/LLVM/RpBog/src/interop/base.jl:38
-        /*122e0*/                   LOP3.LUT R40, R23, 0xf000f, R48, 0xe2, !PT ;
-        /*122f0*/                   LDL R53, [R1+0x21c] ;
-        /*12300*/                   LOP3.LUT R19, R23, 0xf000f0, R49, 0xe2, !PT ;
-        /*12310*/                   LDL.LU R3, [R1+0xa0] ;
-        /*12320*/                   HADD2 R50, R19, -R6 ;
-        /*12330*/                   HMUL2 R41, -R12, R50 ;
-        /*12340*/                   LDL.LU R51, [R1+0xa4] ;
-        /*12350*/                   HFMA2 R41, R11, R52, R41 ;
-        /*12360*/                   HADD2 R60, R40, -R2 ;
-        /*12370*/                   STL [R1+0x8c], R50 ;
-        /*12380*/                   HFMA2 R41, -R10, R58, R41 ;
-        /*12390*/                   LDL.LU R58, [R1+0x4f4] ;
-        /*123a0*/                   HMUL2 R40, -R12, R60 ;
-        /*123b0*/                   LDL.LU R52, [R1+0x500] ;
-        /*123c0*/                   HFMA2 R40, R11, R61, R40 ;
-        /*123d0*/                   LDL.LU R50, [R1+0x504] ;
-        /*123e0*/                   LDL.LU R61, [R1+0x4f8] ;
-        /*123f0*/                   LDS R53, [R53] ;
-        /*12400*/                   HFMA2 R40, -R10, R58, R40 ;
-        /*12410*/                   LDL.LU R58, [R1+0x4f0] ;
-        /*12420*/                   HFMA2 R41, R9, R59, R41 ;
-; Location ./int.jl:495
-        /*12430*/                   SHF.R.U32.HI R23, RZ, 0x8, R23 ;
-        /*12440*/                   LDL R52, [R1+0x198] ;
-; Location /home/dstn/.julia/packages/LLVM/RpBog/src/interop/base.jl:38
-        /*12450*/                   HMUL2 R44, -R4, R41 ;
-        /*12460*/                   LDL R50, [R1+0x194] ;
-        /*12470*/                   HFMA2 R40, R9, R58, R40 ;
-        /*12480*/                   HMUL2 R19, R4, R40.reuse ;
-        /*12490*/                   HFMA2 R40, R7.reuse, R40, R44 ;
-        /*124a0*/                   HFMA2 R41, R7, R41, R19 ;
-; Location /home/dstn/.julia/packages/IndexSpaces/MMvQv/src/IndexSpaces.jl:1968
-        /*124b0*/                   IMAD.MOV.U32 R19, RZ, RZ, R16 ;
-        /*124c0*/                   HMMA.16816.F16 R58, R16, R40, RZ ;
-; Location /home/dstn/.julia/packages/LLVM/RpBog/src/interop/base.jl:38
-        /*124d0*/                   LOP3.LUT R19, R23, 0xf000f0, R49, 0xe2, !PT ;
-        /*124e0*/                   HADD2 R61, R19, -R6 ;
-        /*124f0*/                   HMUL2 R41, -R12, R61 ;
-        /*12500*/                   STL [R1+0x70], R61 ;
-        /*12510*/                   LDL.LU R61, [R1+0x4ec] ;
-        /*12520*/                   HFMA2 R41, R11, R22, R41 ;
-        /*12530*/                   STL [R1+0x84], R60 ;
-        /*12540*/                   HFMA2 R41, -R10, R50, R41 ;
-        /*12550*/                   LDL.LU R50, [R1+0x4dc] ;
-        /*12560*/                   LOP3.LUT R23, R23, 0xf000f, R48, 0xe2, !PT ;
-        /*12570*/                   STL [R1+0x60], R47 ;
-        /*12580*/                   LDL.LU R60, [R1+0x4fc] ;
-        /*12590*/                   HADD2 R5, R23, -R2 ;
-        /*125a0*/                   STL [R1+0x244], R53 ;
-        /*125b0*/                   HMUL2 R40, -R12, R5 ;
-        /*125c0*/                   HFMA2 R41, R9, R20, R41 ;
-        /*125d0*/                   LDL.LU R47, [R1+0x51c] ;
-        /*125e0*/                   HFMA2 R40, R11, R3, R40 ;
-        /*125f0*/                   HMUL2 R23, -R4, R41 ;
-        /*12600*/                   LDL.LU R3, [R1+0x4e0] ;
-        /*12610*/                   HFMA2 R40, -R10, R52, R40 ;
-        /*12620*/                   LDL.LU R52, [R1+0x4d8] ;
-        /*12630*/                   HFMA2 R40, R9, R21, R40 ;
-        /*12640*/                   LDL.LU R22, [R1+0x4e8] ;
-        /*12650*/                   LDL R61, [R1+0x1a0] ;
-        /*12660*/                   HMUL2 R19, R4, R40.reuse ;
-        /*12670*/                   HFMA2 R40, R7.reuse, R40, R23 ;
-        /*12680*/                   HFMA2 R41, R7, R41, R19 ;
-; Location /home/dstn/.julia/packages/IndexSpaces/MMvQv/src/IndexSpaces.jl:1968
-        /*12690*/                   IMAD.MOV.U32 R19, RZ, RZ, R16 ;
-; Location ./int.jl:366
-        /*126a0*/                   LOP3.LUT R23, R53, 0x88888888, RZ, 0x3c, !PT ;
-        /*126b0*/                   LDL R53, [R1+0x214] ;
-; Location /home/dstn/.julia/packages/IndexSpaces/MMvQv/src/IndexSpaces.jl:1968
-        /*126c0*/                   HMMA.16816.F16 R20, R16, R40, RZ ;
-        /*126d0*/                   LDL.LU R60, [R1+0xa8] ;
-; Location /home/dstn/.julia/packages/LLVM/RpBog/src/interop/base.jl:38
-        /*126e0*/                   LOP3.LUT R19, R23, 0xf000f0, R49, 0xe2, !PT ;
-        /*126f0*/                   LDL R47, [R1+0x140] ;
-        /*12700*/                   HADD2 R50, R19, -R6 ;
-        /*12710*/                   LDL.LU R3, [R1+0x6c] ;
-        /*12720*/                   HMUL2 R41, -R12, R50 ;
-        /*12730*/                   HFMA2 R41, R11, R51, R41 ;
-        /*12740*/                   STL [R1+0xa0], R50 ;
-        /*12750*/                   LDL.LU R51, [R1+0x4c4] ;
-        /*12760*/                   LDL.LU R50, [R1+0x4c8] ;
-        /*12770*/                   HFMA2 R41, -R10, R61, R41 ;
-        /*12780*/                   LDL.LU R61, [R1+0x4b8] ;
-        /*12790*/                   LOP3.LUT R40, R23, 0xf000f, R48, 0xe2, !PT ;
-        /*127a0*/                   HADD2 R52, R40, -R2 ;
-        /*127b0*/                   LDS R53, [R53] ;
-        /*127c0*/                   HMUL2 R40, -R12, R52 ;
-        /*127d0*/                   STL [R1+0x9c], R52 ;
-        /*127e0*/                   HFMA2 R40, R11, R60, R40 ;
-        /*127f0*/                   LDL.LU R60, [R1+0x4bc] ;
-        /*12800*/                   LDL.LU R52, [R1+0x4c0] ;
-        /*12810*/                   HFMA2 R40, -R10, R8, R40 ;
-        /*12820*/                   LDL R51, [R1+0xfc] ;
-        /*12830*/                   LDL R50, [R1+0x118] ;
-        /*12840*/                   LDL.LU R61, [R1+0x80] ;
-        /*12850*/                   HFMA2 R40, R9.reuse, R47, R40 ;
-        /*12860*/                   HFMA2 R41, R9, R46, R41 ;
-        /*12870*/                   HMUL2 R19, R4.reuse, R40.reuse ;
-        /*12880*/                   HMUL2 R44, -R4, R41.reuse ;
-        /*12890*/                   HFMA2 R41, R7.reuse, R41, R19 ;
-; Location /home/dstn/.julia/packages/IndexSpaces/MMvQv/src/IndexSpaces.jl:1968
-        /*128a0*/                   IMAD.MOV.U32 R19, RZ, RZ, R16 ;
-; Location /home/dstn/.julia/packages/LLVM/RpBog/src/interop/base.jl:38
-        /*128b0*/                   HFMA2 R40, R7, R40, R44 ;
-; Location ./int.jl:495
-        /*128c0*/                   SHF.R.U32.HI R23, RZ, 0x8, R23 ;
-; Location /home/dstn/.julia/packages/IndexSpaces/MMvQv/src/IndexSpaces.jl:1968
-        /*128d0*/                   HMMA.16816.F16 R46, R16, R40, RZ ;
-; Location /home/dstn/.julia/packages/LLVM/RpBog/src/interop/base.jl:38
-        /*128e0*/                   LOP3.LUT R19, R23.reuse, 0xf000f0, R49, 0xe2, !PT ;
-        /*128f0*/                   LOP3.LUT R23, R23, 0xf000f, R48, 0xe2, !PT ;
-        /*12900*/                   HADD2 R52, R23, -R2 ;
-        /*12910*/                   HMUL2 R40, -R12, R52 ;
-        /*12920*/                   STL [R1+0x68], R52 ;
-        /*12930*/                   HADD2 R60, R19, -R6 ;
-        /*12940*/                   LDL.LU R52, [R1+0x4a4] ;
-        /*12950*/                   HMUL2 R41, -R12, R60 ;
-        /*12960*/                   STL [R1+0x64], R60 ;
-        /*12970*/                   LDL.LU R60, [R1+0x4ac] ;
-        /*12980*/                   HFMA2 R40, R11, R61, R40 ;
-        /*12990*/                   LDL.LU R61, [R1+0x4a0] ;
-        /*129a0*/                   HFMA2 R41, R11, R3, R41 ;
-        /*129b0*/                   HFMA2 R40, -R10.reuse, R13, R40 ;
-        /*129c0*/                   STL [R1+0x10], R46 ;
-        /*129d0*/                   HFMA2 R41, -R10, R0, R41 ;
-        /*129e0*/                   HFMA2 R40, R9.reuse, R51, R40 ;
-        /*129f0*/                   IMAD.MOV.U32 R8, RZ, RZ, R47 ;
-        /*12a00*/                   HFMA2 R41, R9, R50, R41 ;
-        /*12a10*/                   STL [R1+0x248], R53 ;
-        /*12a20*/                   HMUL2 R19, R4, R40 ;
-        /*12a30*/                   HMUL2 R23, -R4, R41.reuse ;
-        /*12a40*/                   LDL.LU.64 R46, [R1+0x4b0] ;
-        /*12a50*/                   HFMA2 R41, R7.reuse, R41, R19 ;
-; Location /home/dstn/.julia/packages/IndexSpaces/MMvQv/src/IndexSpaces.jl:1968
-        /*12a60*/                   IMAD.MOV.U32 R19, RZ, RZ, R16 ;
-; Location /home/dstn/.julia/packages/LLVM/RpBog/src/interop/base.jl:38
-        /*12a70*/                   HFMA2 R40, R7, R40, R23 ;
-        /*12a80*/                   LDL.LU R3, [R1+0x4a8] ;
-; Location /home/dstn/.julia/packages/IndexSpaces/MMvQv/src/IndexSpaces.jl:1968
-        /*12a90*/                   HMMA.16816.F16 R50, R16, R40, RZ ;
-; Location ./int.jl:366
-        /*12aa0*/                   LOP3.LUT R23, R53, 0x88888888, RZ, 0x3c, !PT ;
-        /*12ab0*/                   LDL.LU R53, [R1+0x494] ;
-; Location /home/dstn/.julia/packages/LLVM/RpBog/src/interop/base.jl:38
-        /*12ac0*/                   LOP3.LUT R19, R23.reuse, 0xf000f0, R49, 0xe2, !PT ;
-        /*12ad0*/                   LOP3.LUT R40, R23, 0xf000f, R48, 0xe2, !PT ;
-        /*12ae0*/                   HADD2 R52, R19, -R6 ;
-        /*12af0*/                   IMAD.MOV.U32 R0, RZ, RZ, R50 ;
-        /*12b00*/                   IMAD.MOV.U32 R13, RZ, RZ, R51 ;
-        /*12b10*/                   LDL.LU.64 R50, [R1+0x498] ;
-        /*12b20*/                   HMUL2 R41, -R12, R52 ;
-        /*12b30*/                   STL [R1+0xa8], R52 ;
-        /*12b40*/                   LDL.LU R60, [R1+0x20] ;
-        /*12b50*/                   LDL.LU R52, [R1+0x490] ;
-        /*12b60*/                   HADD2 R61, R40, -R2 ;
-        /*12b70*/                   HMUL2 R40, -R12, R61 ;
-        /*12b80*/                   STL [R1+0xa4], R61 ;
-        /*12b90*/                   LDL R46, [R1+0x15c] ;
-        /*12ba0*/                   LDL.LU R61, [R1+0x488] ;
-        /*12bb0*/                   LDL R47, [R1+0x160] ;
-        /*12bc0*/                   LDL R53, [R1+0x17c] ;
-        /*12bd0*/                   LDL.LU R50, [R1+0x2c] ;
-        /*12be0*/                   LDL.LU R51, [R1+0x28] ;
-        /*12bf0*/                   HFMA2 R41, R11, R60, R41 ;
-        /*12c00*/                   LDL.LU R60, [R1+0x48c] ;
-        /*12c10*/                   LDL R52, [R1+0x180] ;
-        /*12c20*/                   STL [R1+0x7c], R5 ;
-        /*12c30*/                   STL.64 [R1+0x8], R20 ;
-        /*12c40*/                   LDL.LU R5, [R1+0x4e4] ;
-        /*12c50*/                   LDL.LU.64 R20, [R1+0x4d0] ;
-        /*12c60*/                   LDL R61, [R1+0x150] ;
-        /*12c70*/                   HFMA2 R40, R11, R14, R40 ;
-        /*12c80*/                   HFMA2 R41, -R10.reuse, R24, R41 ;
-        /*12c90*/                   HFMA2 R40, -R10, R45, R40 ;
-        /*12ca0*/                   HFMA2 R41, R9.reuse, R47, R41 ;
-        /*12cb0*/                   HFMA2 R40, R9, R46, R40 ;
-        /*12cc0*/                   HMUL2 R44, -R4.reuse, R41 ;
-        /*12cd0*/                   HMUL2 R19, R4, R40 ;
-        /*12ce0*/                   HFMA2 R40, R7.reuse, R40, R44 ;
-        /*12cf0*/                   HFMA2 R41, R7, R41, R19 ;
-; Location /home/dstn/.julia/packages/IndexSpaces/MMvQv/src/IndexSpaces.jl:1968
-        /*12d00*/                   IMAD.MOV.U32 R19, RZ, RZ, R16 ;
-; Location ./int.jl:495
-        /*12d10*/                   SHF.R.U32.HI R23, RZ, 0x8, R23 ;
-; Location /home/dstn/.julia/packages/IndexSpaces/MMvQv/src/IndexSpaces.jl:1968
-        /*12d20*/                   HMMA.16816.F16 R46, R16, R40, RZ ;
-        /*12d30*/                   STL [R1+0x46c], R15 ;
-; Location /home/dstn/.julia/packages/LLVM/RpBog/src/interop/base.jl:38
-        /*12d40*/                   LOP3.LUT R19, R23.reuse, 0xf000f0, R49, 0xe2, !PT ;
-        /*12d50*/                   LOP3.LUT R23, R23, 0xf000f, R48, 0xe2, !PT ;
-        /*12d60*/                   STL [R1+0x450], R25 ;
-        /*12d70*/                   STL [R1+0x470], R25 ;
-        /*12d80*/                   HADD2 R15, R23, -R2 ;
-        /*12d90*/                   HMUL2 R40, -R12, R15 ;
-        /*12da0*/                   HADD2 R25, R19, -R6 ;
-        /*12db0*/                   HMUL2 R41, -R12, R25 ;
-        /*12dc0*/                   HFMA2 R40, R11.reuse, R50, R40 ;
-        /*12dd0*/                   HFMA2 R41, R11, R51, R41 ;
-        /*12de0*/                   HFMA2 R40, -R10.reuse, R52, R40 ;
-        /*12df0*/                   HFMA2 R41, -R10, R53, R41 ;
-        /*12e00*/                   HFMA2 R40, R9, R60, R40 ;
-        /*12e10*/                   HMUL2 R19, R4, R40 ;
-        /*12e20*/                   IMAD.MOV.U32 R14, RZ, RZ, R46 ;
-        /*12e30*/                   IMAD.MOV.U32 R24, RZ, RZ, R47 ;
-        /*12e40*/                   STL [R1+0x6c], R25 ;
-        /*12e50*/                   STL [R1+0x80], R15 ;
-        /*12e60*/                   HFMA2 R41, R9, R61, R41 ;
-        /*12e70*/                   HMUL2 R23, -R4, R41.reuse ;
-        /*12e80*/                   HFMA2 R41, R7.reuse, R41, R19 ;
-; Location /home/dstn/.julia/packages/IndexSpaces/MMvQv/src/IndexSpaces.jl:1968
-        /*12e90*/                   IMAD.MOV.U32 R19, RZ, RZ, R16 ;
-; Location /home/dstn/.julia/packages/LLVM/RpBog/src/interop/base.jl:38
-        /*12ea0*/                   HFMA2 R40, R7, R40, R23 ;
-        /*12eb0*/                   HMUL2 R23, -R3, R37 ;
-; Location /home/dstn/.julia/packages/IndexSpaces/MMvQv/src/IndexSpaces.jl:1968
-        /*12ec0*/                   HMMA.16816.F16 R40, R16, R40, RZ ;
-; Location /home/dstn/.julia/packages/LLVM/RpBog/src/interop/base.jl:38
-        /*12ed0*/                   HMUL2 R19, R3, R36.reuse ;
-        /*12ee0*/                   HFMA2 R36, R5.reuse, R36, R23 ;
-; Location /home/dstn/.julia/packages/IndexSpaces/MMvQv/src/IndexSpaces.jl:1968
-        /*12ef0*/                   IMAD.MOV.U32 R23, RZ, RZ, R20 ;
-; Location /home/dstn/.julia/packages/LLVM/RpBog/src/interop/base.jl:38
-        /*12f00*/                   HFMA2 R37, R5, R37, R19 ;
-        /*12f10*/                   HMUL2 R19, R3, R34 ;
-; Location /home/dstn/.julia/packages/IndexSpaces/MMvQv/src/IndexSpaces.jl:1968
-        /*12f20*/                   HMMA.16816.F16 R44, R20, R36, RZ ;
-; Location /home/dstn/.julia/packages/LLVM/RpBog/src/interop/base.jl:38
-        /*12f30*/                   HMUL2 R23, -R3, R35.reuse ;
-        /*12f40*/                   HFMA2 R35, R5.reuse, R35, R19 ;
-        /*12f50*/                   HFMA2 R34, R5, R34, R23 ;
-; Location /home/dstn/.julia/packages/IndexSpaces/MMvQv/src/IndexSpaces.jl:1968
-        /*12f60*/                   IMAD.MOV.U32 R23, RZ, RZ, R20 ;
-; Location /home/dstn/.julia/packages/LLVM/RpBog/src/interop/base.jl:38
-        /*12f70*/                   HMUL2 R19, R3, R32 ;
-; Location /home/dstn/.julia/packages/IndexSpaces/MMvQv/src/IndexSpaces.jl:1968
-        /*12f80*/                   HMMA.16816.F16 R60, R20, R34, RZ ;
-; Location /home/dstn/.julia/packages/LLVM/RpBog/src/interop/base.jl:38
-        /*12f90*/                   HMUL2 R23, -R3, R33.reuse ;
-        /*12fa0*/                   HFMA2 R33, R5.reuse, R33, R19 ;
-        /*12fb0*/                   HFMA2 R32, R5, R32, R23 ;
-; Location /home/dstn/.julia/packages/IndexSpaces/MMvQv/src/IndexSpaces.jl:1968
-        /*12fc0*/                   IMAD.MOV.U32 R23, RZ, RZ, R20 ;
-; Location /home/dstn/.julia/packages/LLVM/RpBog/src/interop/base.jl:38
-        /*12fd0*/                   HMUL2 R19, R3, R30 ;
-; Location /home/dstn/.julia/packages/IndexSpaces/MMvQv/src/IndexSpaces.jl:1968
-        /*12fe0*/                   HMMA.16816.F16 R52, R20, R32, RZ ;
-; Location /home/dstn/.julia/packages/LLVM/RpBog/src/interop/base.jl:38
-        /*12ff0*/                   HMUL2 R23, -R3, R31.reuse ;
-        /*13000*/                   HFMA2 R31, R5.reuse, R31, R19 ;
-        /*13010*/                   HFMA2 R30, R5, R30, R23 ;
-; Location /home/dstn/.julia/packages/IndexSpaces/MMvQv/src/IndexSpaces.jl:1968
-        /*13020*/                   IMAD.MOV.U32 R23, RZ, RZ, R20 ;
-; Location /home/dstn/.julia/packages/LLVM/RpBog/src/interop/base.jl:38
-        /*13030*/                   HMUL2 R19, R3, R28 ;
-; Location /home/dstn/.julia/packages/IndexSpaces/MMvQv/src/IndexSpaces.jl:1968
-        /*13040*/                   HMMA.16816.F16 R50, R20, R30, RZ ;
-; Location /home/dstn/.julia/packages/LLVM/RpBog/src/interop/base.jl:38
-        /*13050*/                   HMUL2 R23, -R3, R29.reuse ;
-        /*13060*/                   HFMA2 R29, R5.reuse, R29, R19 ;
-        /*13070*/                   HFMA2 R28, R5, R28, R23 ;
-; Location /home/dstn/.julia/packages/IndexSpaces/MMvQv/src/IndexSpaces.jl:1968
-        /*13080*/                   IMAD.MOV.U32 R23, RZ, RZ, R20 ;
-; Location /home/dstn/.julia/packages/LLVM/RpBog/src/interop/base.jl:38
-        /*13090*/                   HMUL2 R19, R3, R26 ;
-; Location /home/dstn/.julia/packages/IndexSpaces/MMvQv/src/IndexSpaces.jl:1968
-        /*130a0*/                   HMMA.16816.F16 R48, R20, R28, RZ ;
-; Location /home/dstn/.julia/packages/LLVM/RpBog/src/interop/base.jl:38
-        /*130b0*/                   HMUL2 R23, -R3, R27.reuse ;
-        /*130c0*/                   HFMA2 R27, R5.reuse, R27, R19 ;
-        /*130d0*/                   HFMA2 R26, R5, R26, R23 ;
-; Location /home/dstn/.julia/packages/IndexSpaces/MMvQv/src/IndexSpaces.jl:1968
-        /*130e0*/                   IMAD.MOV.U32 R23, RZ, RZ, R20 ;
-; Location /home/dstn/.julia/packages/LLVM/RpBog/src/interop/base.jl:38
-        /*130f0*/                   HMUL2 R19, R3, R38 ;
-; Location /home/dstn/.julia/packages/IndexSpaces/MMvQv/src/IndexSpaces.jl:1968
-        /*13100*/                   HMMA.16816.F16 R46, R20, R26, RZ ;
-; Location /home/dstn/.julia/packages/LLVM/RpBog/src/interop/base.jl:38
-        /*13110*/                   HMUL2 R23, -R3, R39.reuse ;
-        /*13120*/                   HFMA2 R39, R5.reuse, R39, R19 ;
-        /*13130*/                   HFMA2 R38, R5, R38, R23 ;
-; Location /home/dstn/.julia/packages/IndexSpaces/MMvQv/src/IndexSpaces.jl:1968
-        /*13140*/                   IMAD.MOV.U32 R23, RZ, RZ, R20 ;
-        /*13150*/                   IMAD.MOV.U32 R25, RZ, RZ, R44 ;
-        /*13160*/                   IMAD.MOV.U32 R15, RZ, RZ, R45 ;
-; Location /home/dstn/.julia/packages/LLVM/RpBog/src/interop/base.jl:38
-        /*13170*/                   HMUL2 R19, R3.reuse, R42 ;
-; Location /home/dstn/.julia/packages/IndexSpaces/MMvQv/src/IndexSpaces.jl:1968
-        /*13180*/                   HMMA.16816.F16 R44, R20, R38, RZ ;
-; Location /home/dstn/.julia/packages/LLVM/RpBog/src/interop/base.jl:38
-        /*13190*/                   HMUL2 R34, -R3.reuse, R57 ;
-        /*131a0*/                   HMUL2 R35, R3.reuse, R56 ;
-        /*131b0*/                   HMUL2 R30, -R3, R55 ;
-        /*131c0*/                   HMUL2 R23, -R3.reuse, R43 ;
-        /*131d0*/                   HMUL2 R31, R3.reuse, R54 ;
-        /*131e0*/                   HMUL2 R26, -R3.reuse, R59 ;
-        /*131f0*/                   HMUL2 R27, R3, R58 ;
-        /*13200*/                   HFMA2 R42, R5.reuse, R42, R23 ;
-; Location /home/dstn/.julia/packages/IndexSpaces/MMvQv/src/IndexSpaces.jl:1968
-        /*13210*/                   IMAD.MOV.U32 R23, RZ, RZ, R20 ;
-; Location /home/dstn/.julia/packages/LLVM/RpBog/src/interop/base.jl:38
-        /*13220*/                   HFMA2 R43, R5, R43, R19 ;
-        /*13230*/                   HFMA2 R34, R5.reuse, R56, R34 ;
-        /*13240*/                   HFMA2 R35, R5.reuse, R57, R35 ;
-        /*13250*/                   HFMA2 R30, R5.reuse, R54, R30 ;
-        /*13260*/                   HFMA2 R31, R5.reuse, R55, R31 ;
-        /*13270*/                   HFMA2 R26, R5.reuse, R58, R26 ;
-        /*13280*/                   HFMA2 R27, R5, R59, R27 ;
-; Location /home/dstn/.julia/packages/IndexSpaces/MMvQv/src/IndexSpaces.jl:1968
-        /*13290*/                   HMMA.16816.F16 R42, R20.reuse, R42, RZ ;
-        /*132a0*/                   LDL.LU R58, [R1+0xc] ;
-        /*132b0*/                   LDL.LU R57, [R1+0x10] ;
-        /*132c0*/                   HMMA.16816.F16 R34, R20.reuse, R34, RZ ;
-        /*132d0*/                   HMMA.16816.F16 R30, R20.reuse, R30, RZ ;
-        /*132e0*/                   HMMA.16816.F16 R26, R20, R26, RZ ;
-        /*132f0*/                   LDL.LU R23, [R1+0x8] ;
-; Location /home/dstn/.julia/packages/LLVM/RpBog/src/interop/base.jl:38
-        /*13300*/                   HMUL2 R32, -R3, R8 ;
-        /*13310*/                   HMUL2 R36, -R3.reuse, R13.reuse ;
-        /*13320*/                   HMUL2 R37, R3.reuse, R0 ;
-        /*13330*/                   HMUL2 R38, -R3.reuse, R24 ;
-        /*13340*/                   HMUL2 R39, R3, R14 ;
-        /*13350*/                   HFMA2 R36, R5.reuse, R0, R36 ;
-        /*13360*/                   HFMA2 R37, R5.reuse, R13, R37 ;
-        /*13370*/                   STL [R1+0x3d0], R12 ;
-        /*13380*/                   HFMA2 R38, R5, R14, R38 ;
-        /*13390*/                   HFMA2 R39, R5, R24, R39 ;
-        /*133a0*/                   STL [R1+0x400], R12 ;
-        /*133b0*/                   HMUL2 R19, R3, R40 ;
-        /*133c0*/                   HADD2 R54, R15, -R35 ;
-        /*133d0*/                   LDL.LU R24, [R1+0x474] ;
-        /*133e0*/                   HMUL2 R28, -R3, R58 ;
-        /*133f0*/                   STL [R1+0x424], R12 ;
-        /*13400*/                   HMUL2 R33, R3, R57 ;
-        /*13410*/                   STL [R1+0x454], R12 ;
-        /*13420*/                   HFMA2 R32, R5.reuse, R57, R32 ;
-        /*13430*/                   HFMA2 R33, R5, R8, R33 ;
-        /*13440*/                   STL [R1+0x3d4], R11 ;
-        /*13450*/                   HADD2 R55, R61, R31 ;
-        /*13460*/                   STL [R1+0x404], R11 ;
-        /*13470*/                   STL [R1+0x428], R11 ;
-        /*13480*/                   STL [R1+0x45c], R11 ;
-        /*13490*/                   HMUL2 R29, R3, R23 ;
-        /*134a0*/                   STL [R1+0x3c8], R10 ;
-        /*134b0*/                   HFMA2 R28, R5.reuse, R23, R28 ;
-; Location /home/dstn/.julia/packages/IndexSpaces/MMvQv/src/IndexSpaces.jl:1968
-        /*134c0*/                   IMAD.MOV.U32 R23, RZ, RZ, R20 ;
-; Location /home/dstn/.julia/packages/LLVM/RpBog/src/interop/base.jl:38
-        /*134d0*/                   HFMA2 R29, R5, R58, R29 ;
-        /*134e0*/                   STL [R1+0x3d8], R10 ;
-        /*134f0*/                   HADD2 R31, R61, -R31 ;
-        /*13500*/                   STL [R1+0x408], R10 ;
-; Location /home/dstn/.julia/packages/IndexSpaces/MMvQv/src/IndexSpaces.jl:1968
-        /*13510*/                   HMMA.16816.F16 R32, R20.reuse, R32, RZ ;
-        /*13520*/                   STL [R1+0x42c], R10 ;
-        /*13530*/                   STL [R1+0x460], R10 ;
-        /*13540*/                   HMMA.16816.F16 R28, R20, R28, RZ ;
-        /*13550*/                   STL [R1+0x3c0], R9 ;
-; Location /home/dstn/.julia/packages/LLVM/RpBog/src/interop/base.jl:38
-        /*13560*/                   HMUL2 R55, R24, R55 ;
-        /*13570*/                   STL [R1+0x3dc], R9 ;
-; Location /home/dstn/.julia/packages/IndexSpaces/MMvQv/src/IndexSpaces.jl:1968
-        /*13580*/                   HMMA.16816.F16 R36, R20.reuse, R36, RZ ;
-        /*13590*/                   STL [R1+0x40c], R9 ;
-        /*135a0*/                   STL [R1+0x430], R9 ;
-        /*135b0*/                   HMMA.16816.F16 R38, R20, R38, RZ ;
-        /*135c0*/                   STL [R1+0x468], R9 ;
-; Location /home/dstn/.julia/packages/LLVM/RpBog/src/interop/base.jl:38
-        /*135d0*/                   HMUL2 R23, -R3, R41.reuse ;
-        /*135e0*/                   STL [R1+0x3e0], R56 ;
-        /*135f0*/                   HFMA2 R41, R5, R41, R19 ;
-        /*13600*/                   HFMA2 R40, R5, R40, R23 ;
-; Location /home/dstn/.julia/packages/IndexSpaces/MMvQv/src/IndexSpaces.jl:1968
-        /*13610*/                   IMAD.MOV.U32 R23, RZ, RZ, R20 ;
-        /*13620*/                   STL [R1+0x410], R56 ;
-        /*13630*/                   STL [R1+0x434], R56 ;
-        /*13640*/                   HMMA.16816.F16 R40, R20, R40, RZ ;
-        /*13650*/                   STL [R1+0x3e4], R59 ;
-        /*13660*/                   STL [R1+0x414], R59 ;
-; Location /home/dstn/.julia/packages/LLVM/RpBog/src/interop/base.jl:38
-        /*13670*/                   HADD2 R23, R15, R35 ;
-        /*13680*/                   LDL.LU R15, [R1+0x46c] ;
-        /*13690*/                   HMUL2 R23, R24, R23 ;
-        /*136a0*/                   HADD2 R19, R25.reuse, R34 ;
-        /*136b0*/                   STL [R1+0x438], R59 ;
-        /*136c0*/                   HADD2 R35, R60.reuse, R30 ;
-        /*136d0*/                   HADD2 R34, R25, -R34 ;
-        /*136e0*/                   LDL.LU R8, [R1+0x484] ;
-        /*136f0*/                   HADD2 R30, R60, -R30 ;
-        /*13700*/                   HMNMX2 R23, R23, -7, -7, !PT ;
-        /*13710*/                   HMUL2 R19, R24.reuse, R19 ;
-        /*13720*/                   HMNMX2 R55, R55, -7, -7, !PT ;
-        /*13730*/                   HMUL2 R35, R24, R35 ;
-        /*13740*/                   HMNMX2 R23, R23, 7, 7, PT ;
-        /*13750*/                   LDL.LU R0, [R1+0x480] ;
-        /*13760*/                   HMNMX2 R55, R55, 7, 7, PT ;
-        /*13770*/                   HMNMX2 R19, R19, -7, -7, !PT ;
-        /*13780*/                   LDL.LU R13, [R1+0x47c] ;
-        /*13790*/                   HMNMX2 R35, R35, -7, -7, !PT ;
-        /*137a0*/                   HADD2 R23, R23, R2.reuse ;
-        /*137b0*/                   HMNMX2 R19, R19, 7, 7, PT ;
-        /*137c0*/                   HADD2 R55, R55, R2.reuse ;
-        /*137d0*/                   HMNMX2 R35, R35, 7, 7, PT ;
-        /*137e0*/                   LDL.LU R14, [R1+0x478] ;
-        /*137f0*/                   HADD2 R19, R19, R2.reuse ;
-        /*13800*/                   PRMT R23, R23, 0x6240, R55 ;
-        /*13810*/                   HADD2 R35, R35, R2 ;
-        /*13820*/                   LDL.LU R25, [R1+0x470] ;
-; Location ./int.jl:496
-        /*13830*/                   IMAD.SHL.U32 R23, R23, 0x10, RZ ;
-; Location /home/dstn/.julia/packages/LLVM/RpBog/src/interop/base.jl:38
-        /*13840*/                   PRMT R19, R19, 0x6240, R35 ;
-        /*13850*/                   LDL.LU R58, [R1+0x1f0] ;
-        /*13860*/                   LOP3.LUT R35, R19, 0xf0f0f0f, R23, 0xe2, !PT ;
-        /*13870*/                   HADD2 R23, R53, R27 ;
-        /*13880*/                   LDL.LU R57, [R1+0x1ec] ;
-        /*13890*/                   HADD2 R19, R52, R26 ;
-        /*138a0*/                   HMUL2 R23, R24.reuse, R23 ;
-        /*138b0*/                   LDL.LU R60, [R1+0x1f4] ;
-        /*138c0*/                   HMUL2 R19, R24, R19 ;
-        /*138d0*/                   HMNMX2 R23, R23, -7, -7, !PT ;
-        /*138e0*/                   LDL.LU R61, [R1+0x1f8] ;
-        /*138f0*/                   HMNMX2 R19, R19, -7, -7, !PT ;
-        /*13900*/                   HMNMX2 R23, R23, 7, 7, PT ;
-        /*13910*/                   HMUL2 R54, R15.reuse, R54 ;
-        /*13920*/                   HMUL2 R31, R15.reuse, R31 ;
-        /*13930*/                   HMUL2 R34, R15.reuse, R34 ;
-        /*13940*/                   HMNMX2 R54, R54, -7, -7, !PT ;
-        /*13950*/                   HMUL2 R30, R15, R30 ;
-        /*13960*/                   HMNMX2 R31, R31, -7, -7, !PT ;
-        /*13970*/                   HADD2 R27, R53, -R27 ;
-        /*13980*/                   HMNMX2 R54, R54, 7, 7, PT ;
-        /*13990*/                   HADD2 R23, R23, R2 ;
-        /*139a0*/                   HMNMX2 R31, R31, 7, 7, PT ;
-        /*139b0*/                   LDL.LU R53, [R1+0x200] ;
-        /*139c0*/                   HMNMX2 R34, R34, -7, -7, !PT ;
-        /*139d0*/                   HMNMX2 R30, R30, -7, -7, !PT ;
-        /*139e0*/                   HADD2 R54, R54, R2.reuse ;
-        /*139f0*/                   HMNMX2 R34, R34, 7, 7, PT ;
-        /*13a00*/                   HADD2 R31, R31, R2.reuse ;
-        /*13a10*/                   HMNMX2 R30, R30, 7, 7, PT ;
-        /*13a20*/                   LDL.LU R0, [R1+0x174] ;
-        /*13a30*/                   HADD2 R34, R34, R2.reuse ;
-        /*13a40*/                   PRMT R31, R54, 0x6240, R31 ;
-        /*13a50*/                   HADD2 R30, R30, R2 ;
-        /*13a60*/                   HMNMX2 R19, R19, 7, 7, PT ;
-        /*13a70*/                   LDL.LU R54, [R1+0x1fc] ;
-; Location ./int.jl:496
-        /*13a80*/                   IMAD.SHL.U32 R31, R31, 0x10, RZ ;
-; Location /home/dstn/.julia/packages/LLVM/RpBog/src/interop/base.jl:38
-        /*13a90*/                   PRMT R30, R34, 0x6240, R30 ;
-        /*13aa0*/                   LDL.LU R8, [R1+0x170] ;
-        /*13ab0*/                   LOP3.LUT R34, R30, 0xf0f0f0f, R31, 0xe2, !PT ;
-        /*13ac0*/                   HADD2 R31, R51, R29 ;
-; Location ./int.jl:366
-        /*13ad0*/                   LOP3.LUT R35, R35, 0x88888888, RZ, 0x3c, !PT ;
-; Location /home/dstn/.julia/packages/LLVM/RpBog/src/interop/base.jl:38
-        /*13ae0*/                   HADD2 R30, R50, R28 ;
-        /*13af0*/                   LDL.LU R11, [R1+0xd8] ;
-        /*13b00*/                   HMUL2 R31, R24, R31 ;
-        /*13b10*/                   HMUL2 R30, R24, R30 ;
-        /*13b20*/                   LDL.LU R25, [R1+0x34] ;
-        /*13b30*/                   HMNMX2 R31, R31, -7, -7, !PT ;
-        /*13b40*/                   HMNMX2 R30, R30, -7, -7, !PT ;
-        /*13b50*/                   HADD2 R26, R52, -R26 ;
-        /*13b60*/                   HMNMX2 R31, R31, 7, 7, PT ;
-        /*13b70*/                   LDL.LU R9, [R1+0x16c] ;
-        /*13b80*/                   HMNMX2 R30, R30, 7, 7, PT ;
-        /*13b90*/                   HADD2 R31, R31, R2.reuse ;
-        /*13ba0*/                   LDL.LU R10, [R1+0xd4] ;
-        /*13bb0*/                   HADD2 R19, R19, R2.reuse ;
-        /*13bc0*/                   HADD2 R30, R30, R2 ;
-        /*13bd0*/                   PRMT R23, R23, 0x6240, R31 ;
-        /*13be0*/                   HADD2 R29, R51, -R29 ;
-        /*13bf0*/                   LDL.LU R12, [R1+0x30] ;
-        /*13c00*/                   PRMT R19, R19, 0x6240, R30 ;
-; Location ./int.jl:496
-        /*13c10*/                   IMAD.SHL.U32 R23, R23, 0x10, RZ ;
-        /*13c20*/                   LDL R51, [R1+0x204] ;
-; Location /home/dstn/.julia/packages/LLVM/RpBog/src/interop/base.jl:38
-        /*13c30*/                   LOP3.LUT R19, R19, 0xf0f0f0f, R23, 0xe2, !PT ;
-        /*13c40*/                   HADD2 R23, R48.reuse, R32.reuse ;
-        /*13c50*/                   LDL.LU R59, [R1+0x1cc] ;
-        /*13c60*/                   HADD2 R32, R48, -R32 ;
-        /*13c70*/                   LDL R48, [R1+0x208] ;
-; Location ./int.jl:366
-        /*13c80*/                   LOP3.LUT R19, R19, 0x88888888, RZ, 0x3c, !PT ;
-; Location /home/dstn/.julia/packages/LLVM/RpBog/src/interop/base.jl:38
-        /*13c90*/                   HADD2 R28, R50, -R28 ;
-        /*13ca0*/                   HMUL2 R26, R15.reuse, R26 ;
-        /*13cb0*/                   LDL.LU R56, [R1+0x4c] ;
-        /*13cc0*/                   HMUL2 R28, R15.reuse, R28 ;
-        /*13cd0*/                   HMUL2 R27, R15.reuse, R27 ;
-        /*13ce0*/                   HMNMX2 R26, R26, -7, -7, !PT ;
-        /*13cf0*/                   HMUL2 R29, R15, R29 ;
-        /*13d00*/                   HMNMX2 R28, R28, -7, -7, !PT ;
-        /*13d10*/                   STL [R1+0x390], R47 ;
-        /*13d20*/                   HMNMX2 R26, R26, 7, 7, PT ;
-        /*13d30*/                   HMNMX2 R28, R28, 7, 7, PT ;
-        /*13d40*/                   STL [R1+0x3b8], R47 ;
-        /*13d50*/                   HMNMX2 R27, R27, -7, -7, !PT ;
-        /*13d60*/                   HMNMX2 R29, R29, -7, -7, !PT ;
-        /*13d70*/                   HADD2 R26, R26, R2.reuse ;
-        /*13d80*/                   HMNMX2 R27, R27, 7, 7, PT ;
-        /*13d90*/                   HADD2 R28, R28, R2.reuse ;
-        /*13da0*/                   HMNMX2 R29, R29, 7, 7, PT ;
-        /*13db0*/                   HADD2 R30, R47, R37 ;
-; Location ./int.jl:366
-        /*13dc0*/                   LOP3.LUT R34, R34, 0x88888888, RZ, 0x3c, !PT ;
-; Location /home/dstn/.julia/packages/LLVM/RpBog/src/interop/base.jl:38
-        /*13dd0*/                   HADD2 R27, R27, R2.reuse ;
-        /*13de0*/                   PRMT R26, R26, 0x6240, R28 ;
-        /*13df0*/                   HADD2 R29, R29, R2 ;
-        /*13e00*/                   STL [R1+0x3f0], R47 ;
-        /*13e10*/                   HADD2 R28, R49, R33 ;
-        /*13e20*/                   HMUL2 R30, R24.reuse, R30 ;
-        /*13e30*/                   PRMT R27, R27, 0x6240, R29 ;
-        /*13e40*/                   HMUL2 R28, R24, R28 ;
-        /*13e50*/                   STL [R1+0x420], R47 ;
-        /*13e60*/                   HADD2 R29, R46, R36 ;
-        /*13e70*/                   HMNMX2 R30, R30, -7, -7, !PT ;
-        /*13e80*/                   HMUL2 R23, R24, R23 ;
-        /*13e90*/                   HMNMX2 R28, R28, -7, -7, !PT ;
-        /*13ea0*/                   HMUL2 R29, R24, R29 ;
-        /*13eb0*/                   HMNMX2 R30, R30, 7, 7, PT ;
-        /*13ec0*/                   STL [R1+0x38c], R46 ;
-        /*13ed0*/                   HMNMX2 R28, R28, 7, 7, PT ;
-        /*13ee0*/                   HMNMX2 R23, R23, -7, -7, !PT ;
-        /*13ef0*/                   STL [R1+0x3b4], R46 ;
-        /*13f00*/                   HMNMX2 R29, R29, -7, -7, !PT ;
-        /*13f10*/                   HADD2 R28, R28, R2.reuse ;
-        /*13f20*/                   HMNMX2 R23, R23, 7, 7, PT ;
-        /*13f30*/                   HADD2 R30, R30, R2.reuse ;
-        /*13f40*/                   HMNMX2 R29, R29, 7, 7, PT ;
-        /*13f50*/                   STL [R1+0x3ec], R46 ;
-        /*13f60*/                   HADD2 R23, R23, R2.reuse ;
-        /*13f70*/                   PRMT R28, R28, 0x6240, R30 ;
-        /*13f80*/                   STL [R1+0x41c], R46 ;
-        /*13f90*/                   STL [R1+0x448], R46 ;
-        /*13fa0*/                   STL [R1+0x444], R50 ;
-        /*13fb0*/                   STL [R1+0x35c], R52 ;
-        /*13fc0*/                   STL [R1+0x388], R52 ;
-        /*13fd0*/                   STL [R1+0x3b0], R52 ;
-        /*13fe0*/                   STL [R1+0x3e8], R52 ;
-        /*13ff0*/                   STL [R1+0x418], R52 ;
-        /*14000*/                   STL [R1+0x440], R52 ;
-        /*14010*/                   STL [R1+0x43c], R55 ;
-        /*14020*/                   LDL.LU R31, [R1+0x48] ;
-        /*14030*/                   STS [R48], R35 ;
-        /*14040*/                   STS [R51], R19 ;
-        /*14050*/                   HADD2 R29, R29, R2 ;
-; Location ./int.jl:496
-        /*14060*/                   IMAD.SHL.U32 R28, R28, 0x10, RZ ;
-; Location /home/dstn/.julia/packages/LLVM/RpBog/src/interop/base.jl:38
-        /*14070*/                   HADD2 R30, R43, R41 ;
-; Location ./int.jl:496
-        /*14080*/                   IMAD.SHL.U32 R27, R27, 0x10, RZ ;
-; Location /home/dstn/.julia/packages/LLVM/RpBog/src/interop/base.jl:38
-        /*14090*/                   HADD2 R33, R49, -R33 ;
-        /*140a0*/                   LDL.LU R50, [R1+0x1b8] ;
-        /*140b0*/                   LDL.LU R51, [R1+0x210] ;
-        /*140c0*/                   PRMT R23, R23, 0x6240, R29 ;
-        /*140d0*/                   HADD2 R37, R47, -R37 ;
-        /*140e0*/                   LOP3.LUT R26, R26, 0xf0f0f0f, R27, 0xe2, !PT ;
-        /*140f0*/                   HADD2 R41, R43, -R41 ;
-        /*14100*/                   LOP3.LUT R23, R23, 0xf0f0f0f, R28, 0xe2, !PT ;
-        /*14110*/                   HADD2 R28, R45, R39 ;
-        /*14120*/                   HADD2 R36, R46, -R36 ;
-        /*14130*/                   HMUL2 R32, R15, R32 ;
-        /*14140*/                   IMAD.MOV.U32 R48, RZ, RZ, 0x54005400 ;
-        /*14150*/                   HADD2 R39, R45, -R39 ;
-        /*14160*/                   LDL.LU R49, [R1+0x38] ;
-        /*14170*/                   HMUL2 R28, R24.reuse, R28 ;
-        /*14180*/                   HMUL2 R30, R24, R30 ;
-        /*14190*/                   LDL.LU R52, [R1+0x10c] ;
-        /*141a0*/                   HADD2 R27, R44, R38 ;
-        /*141b0*/                   HADD2 R29, R42, R40 ;
-        /*141c0*/                   LDL.LU R55, [R1+0x114] ;
-        /*141d0*/                   HMUL2 R33, R15.reuse, R33 ;
-        /*141e0*/                   HMUL2 R37, R15.reuse, R37 ;
-        /*141f0*/                   HMNMX2 R28, R28, -7, -7, !PT ;
-        /*14200*/                   HMUL2 R39, R15.reuse, R39 ;
-        /*14210*/                   HMNMX2 R30, R30, -7, -7, !PT ;
-        /*14220*/                   HMUL2 R41, R15, R41 ;
-; Location ./int.jl:366
-        /*14230*/                   LOP3.LUT R23, R23, 0x88888888, RZ, 0x3c, !PT ;
-; Location /home/dstn/.julia/packages/LLVM/RpBog/src/interop/base.jl:38
-        /*14240*/                   HADD2 R38, R44, -R38 ;
-; Location ./int.jl:366
-        /*14250*/                   LOP3.LUT R26, R26, 0x88888888, RZ, 0x3c, !PT ;
-; Location /home/dstn/.julia/packages/LLVM/RpBog/src/interop/base.jl:38
-        /*14260*/                   HMUL2 R27, R24, R27 ;
-        /*14270*/                   IMAD.MOV.U32 R47, RZ, RZ, 0x64006400 ;
-        /*14280*/                   HADD2 R40, R42, -R40 ;
-        /*14290*/                   LDL.LU R43, [R1+0xcc] ;
-        /*142a0*/                   HMUL2 R29, R24, R29 ;
-        /*142b0*/                   HMNMX2 R33, R33, -7, -7, !PT ;
-        /*142c0*/                   HMUL2 R36, R15, R36 ;
-        /*142d0*/                   HMNMX2 R37, R37, -7, -7, !PT ;
-        /*142e0*/                   HMUL2 R38, R15.reuse, R38 ;
-        /*142f0*/                   HMNMX2 R28, R28, 7, 7, PT ;
-        /*14300*/                   HMUL2 R40, R15, R40 ;
-        /*14310*/                   HMNMX2 R39, R39, -7, -7, !PT ;
-        /*14320*/                   LDL.LU R46, [R1+0x1ac] ;
-        /*14330*/                   HMNMX2 R41, R41, -7, -7, !PT ;
-        /*14340*/                   HMNMX2 R30, R30, 7, 7, PT ;
-        /*14350*/                   HMNMX2 R32, R32, -7, -7, !PT ;
-        /*14360*/                   STS [R53], R23 ;
-        /*14370*/                   HMNMX2 R27, R27, -7, -7, !PT ;
-        /*14380*/                   HMNMX2 R29, R29, -7, -7, !PT ;
-        /*14390*/                   LDL.LU R42, [R1+0xc8] ;
-        /*143a0*/                   HMNMX2 R33, R33, 7, 7, PT ;
-        /*143b0*/                   HMNMX2 R37, R37, 7, 7, PT ;
-        /*143c0*/                   HADD2 R28, R28, R2.reuse ;
-        /*143d0*/                   HMNMX2 R39, R39, 7, 7, PT ;
-        /*143e0*/                   HADD2 R30, R30, R2 ;
-        /*143f0*/                   HMNMX2 R41, R41, 7, 7, PT ;
-        /*14400*/                   LDL.LU R45, [R1+0xc0] ;
-        /*14410*/                   HMNMX2 R36, R36, -7, -7, !PT ;
-        /*14420*/                   HMNMX2 R38, R38, -7, -7, !PT ;
-        /*14430*/                   LDL.LU R44, [R1+0x40] ;
-        /*14440*/                   HMNMX2 R27, R27, 7, 7, PT ;
-        /*14450*/                   HMNMX2 R40, R40, -7, -7, !PT ;
-        /*14460*/                   HMNMX2 R29, R29, 7, 7, PT ;
-        /*14470*/                   HADD2 R33, R33, R2.reuse ;
-        /*14480*/                   HMNMX2 R32, R32, 7, 7, PT ;
-        /*14490*/                   HADD2 R37, R37, R2.reuse ;
-        /*144a0*/                   HMNMX2 R36, R36, 7, 7, PT ;
-        /*144b0*/                   HADD2 R39, R39, R2.reuse ;
-        /*144c0*/                   HMNMX2 R38, R38, 7, 7, PT ;
-        /*144d0*/                   HADD2 R41, R41, R2.reuse ;
-        /*144e0*/                   HMNMX2 R40, R40, 7, 7, PT ;
-        /*144f0*/                   HADD2 R27, R27, R2.reuse ;
-        /*14500*/                   PRMT R28, R28, 0x6240, R30 ;
-        /*14510*/                   HADD2 R29, R29, R2.reuse ;
-        /*14520*/                   PRMT R33, R33, 0x6240, R37 ;
-        /*14530*/                   HADD2 R32, R32, R2.reuse ;
-        /*14540*/                   PRMT R39, R39, 0x6240, R41 ;
-        /*14550*/                   HADD2 R36, R36, R2.reuse ;
-; Location ./int.jl:496
-        /*14560*/                   IMAD.SHL.U32 R28, R28, 0x10, RZ ;
-; Location /home/dstn/.julia/packages/LLVM/RpBog/src/interop/base.jl:38
-        /*14570*/                   HADD2 R38, R38, R2.reuse ;
-        /*14580*/                   PRMT R27, R27, 0x6240, R29 ;
-        /*14590*/                   HADD2 R40, R40, R2 ;
-; Location ./int.jl:496
-        /*145a0*/                   IMAD.SHL.U32 R33, R33, 0x10, RZ ;
-; Location /home/dstn/.julia/packages/LLVM/RpBog/src/interop/base.jl:38
-        /*145b0*/                   PRMT R32, R32, 0x6240, R36 ;
-; Location ./int.jl:496
-        /*145c0*/                   IMAD.SHL.U32 R39, R39, 0x10, RZ ;
-; Location /home/dstn/.julia/packages/LLVM/RpBog/src/interop/base.jl:38
-        /*145d0*/                   LOP3.LUT R27, R27, 0xf0f0f0f, R28, 0xe2, !PT ;
-        /*145e0*/                   LDL.LU R30, [R1+0x3c] ;
-        /*145f0*/                   PRMT R38, R38, 0x6240, R40 ;
-        /*14600*/                   LOP3.LUT R32, R32, 0xf0f0f0f, R33, 0xe2, !PT ;
-        /*14610*/                   LOP3.LUT R38, R38, 0xf0f0f0f, R39, 0xe2, !PT ;
-; Location ./int.jl:366
-        /*14620*/                   LOP3.LUT R27, R27, 0x88888888, RZ, 0x3c, !PT ;
-        /*14630*/                   LOP3.LUT R32, R32, 0x88888888, RZ, 0x3c, !PT ;
-        /*14640*/                   LOP3.LUT R38, R38, 0x88888888, RZ, 0x3c, !PT ;
-; Location /home/dstn/.julia/packages/LLVM/RpBog/src/interop/base.jl:38
-        /*14650*/                   STS [R54], R27 ;
-        /*14660*/                   STS [R61], R34 ;
-        /*14670*/                   STS [R60], R26 ;
-        /*14680*/                   STS [R58], R32 ;
-        /*14690*/                   STS [R57], R38 ;
-        /*146a0*/                   LDS R51, [R51] ;
-; Location ./int.jl:366
-        /*146b0*/                   LOP3.LUT R36, R51, 0x88888888, RZ, 0x3c, !PT ;
-; Location /home/dstn/.julia/packages/LLVM/RpBog/src/interop/base.jl:38
-        /*146c0*/                   LOP3.LUT R27, R36.reuse, 0xf000f0, R48, 0xe2, !PT ;
-        /*146d0*/                   LOP3.LUT R26, R36, 0xf000f, R47, 0xe2, !PT ;
-; Location ./int.jl:495
-        /*146e0*/                   SHF.R.U32.HI R36, RZ, 0x8, R36 ;
-; Location /home/dstn/.julia/packages/LLVM/RpBog/src/interop/base.jl:38
-        /*146f0*/                   HADD2 R26, R26, -R2 ;
-        /*14700*/                   LOP3.LUT R37, R36, 0xf000f0, R48, 0xe2, !PT ;
-        /*14710*/                   HMUL2 R26, -R14.reuse, R26 ;
-        /*14720*/                   HADD2 R27, R27, -R6.reuse ;
-        /*14730*/                   LOP3.LUT R36, R36, 0xf000f, R47, 0xe2, !PT ;
-        /*14740*/                   HADD2 R37, R37, -R6 ;
-        /*14750*/                   LDL.LU R48, [R1+0x220] ;
-        /*14760*/                   HFMA2 R26, R13.reuse, R0, R26 ;
-        /*14770*/                   HMUL2 R37, -R14, R37 ;
-        /*14780*/                   LDL.LU R0, [R1+0x464] ;
-        /*14790*/                   HFMA2 R37, R13, R8, R37 ;
-        /*147a0*/                   LDL.LU R8, [R1+0x458] ;
-        /*147b0*/                   HMUL2 R27, -R14, R27 ;
-        /*147c0*/                   HFMA2 R27, R13, R9, R27 ;
-        /*147d0*/                   LDL.LU R9, [R1+0x468] ;
-        /*147e0*/                   HFMA2 R26, -R0.reuse, R11, R26 ;
-        /*147f0*/                   HFMA2 R27, -R0, R10, R27 ;
-        /*14800*/                   LDL.LU R11, [R1+0x45c] ;
-        /*14810*/                   HFMA2 R26, R8, R25, R26 ;
-        /*14820*/                   LDL.LU R25, [R1+0x450] ;
-        /*14830*/                   LDL.LU R10, [R1+0x460] ;
-        /*14840*/                   HADD2 R36, R36, -R2 ;
-        /*14850*/                   LDL.LU R9, [R1+0x50] ;
-        /*14860*/                   HMUL2 R36, -R14, R36 ;
-        /*14870*/                   HFMA2 R27, R8, R12, R27 ;
-        /*14880*/                   LDL.LU R12, [R1+0x454] ;
-        /*14890*/                   HFMA2 R37, -R0, R43, R37 ;
-        /*148a0*/                   LDL.LU R11, [R1+0xe4] ;
-        /*148b0*/                   HFMA2 R36, R13, R25, R36 ;
-        /*148c0*/                   LDL.LU R25, [R1+0x44c] ;
-        /*148d0*/                   LDL.LU R10, [R1+0x1d0] ;
-        /*148e0*/                   HFMA2 R36, -R0, R42, R36 ;
-        /*148f0*/                   HMUL2 R19, R4.reuse, R26.reuse ;
-        /*14900*/                   HMUL2 R23, -R4, R27 ;
-        /*14910*/                   HFMA2 R36, R8, R49, R36 ;
-        /*14920*/                   LDL.LU R12, [R1+0xec] ;
-        /*14930*/                   HFMA2 R27, R7.reuse, R27, R19 ;
-; Location /home/dstn/.julia/packages/IndexSpaces/MMvQv/src/IndexSpaces.jl:1968
-        /*14940*/                   IMAD.MOV.U32 R19, RZ, RZ, R16 ;
-; Location /home/dstn/.julia/packages/LLVM/RpBog/src/interop/base.jl:38
-        /*14950*/                   HFMA2 R26, R7, R26, R23 ;
-        /*14960*/                   LDS R49, [R48] ;
-        /*14970*/                   HMUL2 R23, R4, R36 ;
-; Location /home/dstn/.julia/packages/IndexSpaces/MMvQv/src/IndexSpaces.jl:1968
-        /*14980*/                   HMMA.16816.F16 R26, R16, R26, RZ ;
-        /*14990*/                   LDL.LU R48, [R1+0x22c] ;
-; Location /home/dstn/.julia/packages/LLVM/RpBog/src/interop/base.jl:38
-        /*149a0*/                   HFMA2 R37, R8, R25, R37 ;
-        /*149b0*/                   HMUL2 R25, -R4, R37.reuse ;
-        /*149c0*/                   HFMA2 R37, R7.reuse, R37, R23 ;
-        /*149d0*/                   HFMA2 R36, R7, R36, R25 ;
-; Location /home/dstn/.julia/packages/IndexSpaces/MMvQv/src/IndexSpaces.jl:1968
-        /*149e0*/                   HMMA.16816.F16 R36, R16, R36, RZ ;
-; Location /home/dstn/.julia/packages/LLVM/RpBog/src/interop/base.jl:38
-        /*149f0*/                   HMUL2 R23, -R3.reuse, R27.reuse ;
-        /*14a00*/                   HMUL2 R19, R3, R26.reuse ;
-        /*14a10*/                   HFMA2 R26, R5.reuse, R26, R23 ;
-        /*14a20*/                   LDS R48, [R48] ;
-        /*14a30*/                   HFMA2 R27, R5, R27, R19 ;
-; Location /home/dstn/.julia/packages/IndexSpaces/MMvQv/src/IndexSpaces.jl:1968
-        /*14a40*/                   IMAD.MOV.U32 R23, RZ, RZ, R20 ;
-; Location /home/dstn/.julia/packages/LLVM/RpBog/src/interop/base.jl:38
-        /*14a50*/                   HMUL2 R19, R3.reuse, R36.reuse ;
-        /*14a60*/                   HMUL2 R25, -R3, R37.reuse ;
-        /*14a70*/                   HFMA2 R37, R5.reuse, R37, R19 ;
-        /*14a80*/                   IMAD.MOV.U32 R19, RZ, RZ, 0x54005400 ;
-        /*14a90*/                   HFMA2 R36, R5, R36, R25 ;
-; Location ./int.jl:366
-        /*14aa0*/                   LOP3.LUT R25, R49, 0x88888888, RZ, 0x3c, !PT ;
-; Location /home/dstn/.julia/packages/IndexSpaces/MMvQv/src/IndexSpaces.jl:1968
-        /*14ab0*/                   HMMA.16816.F16 R42, R20, R26, RZ ;
-; Location /home/dstn/.julia/packages/LLVM/RpBog/src/interop/base.jl:38
-        /*14ac0*/                   LOP3.LUT R26, R25, 0xf000f0, R19, 0xe2, !PT ;
-        /*14ad0*/                   LOP3.LUT R27, R25, 0xf000f, R47, 0xe2, !PT ;
-; Location ./int.jl:495
-        /*14ae0*/                   SHF.R.U32.HI R25, RZ, 0x8, R25 ;
-; Location /home/dstn/.julia/packages/LLVM/RpBog/src/interop/base.jl:38
-        /*14af0*/                   HADD2 R26, R26, -R6 ;
-        /*14b00*/                   HADD2 R27, R27, -R2 ;
-        /*14b10*/                   LOP3.LUT R19, R25.reuse, 0xf000f0, R19, 0xe2, !PT ;
-        /*14b20*/                   HMUL2 R26, -R14.reuse, R26 ;
-        /*14b30*/                   LOP3.LUT R25, R25, 0xf000f, R47, 0xe2, !PT ;
-        /*14b40*/                   HMUL2 R27, -R14, R27 ;
-        /*14b50*/                   HADD2 R19, R19, -R6 ;
-        /*14b60*/                   HFMA2 R26, R13.reuse, R46, R26 ;
-        /*14b70*/                   HFMA2 R27, R13, R50, R27 ;
-        /*14b80*/                   LDL.LU R46, [R1+0x448] ;
-        /*14b90*/                   HMUL2 R19, -R14, R19 ;
-        /*14ba0*/                   HADD2 R25, R25, -R2 ;
-; Location /home/dstn/.julia/packages/IndexSpaces/MMvQv/src/IndexSpaces.jl:1968
-        /*14bb0*/                   HMMA.16816.F16 R36, R20, R36, RZ ;
-; Location /home/dstn/.julia/packages/LLVM/RpBog/src/interop/base.jl:38
-        /*14bc0*/                   HFMA2 R26, -R0.reuse, R52, R26 ;
-        /*14bd0*/                   LDL.LU R50, [R1+0x444] ;
-        /*14be0*/                   HFMA2 R27, -R0, R55, R27 ;
-        /*14bf0*/                   LDL.LU R52, [R1+0x440] ;
-        /*14c00*/                   HFMA2 R23, R13, R59, R19 ;
-        /*14c10*/                   HMUL2 R25, -R14, R25 ;
-        /*14c20*/                   LDL.LU R59, [R1+0x438] ;
-        /*14c30*/                   HFMA2 R19, R8, R56, R26 ;
-        /*14c40*/                   LDL.LU R55, [R1+0x43c] ;
-        /*14c50*/                   HFMA2 R26, R8, R9, R27 ;
-        /*14c60*/                   HFMA2 R25, R13, R10, R25 ;
-        /*14c70*/                   LDL.LU R9, [R1+0x430] ;
-        /*14c80*/                   LDL.LU R10, [R1+0x42c] ;
-        /*14c90*/                   LDL.LU R56, [R1+0x434] ;
-        /*14ca0*/                   HFMA2 R28, -R0, R12, R25 ;
-        /*14cb0*/                   LDL.LU R12, [R1+0x424] ;
-        /*14cc0*/                   HFMA2 R29, -R0, R11, R23 ;
-        /*14cd0*/                   LDL.LU R11, [R1+0x428] ;
-        /*14ce0*/                   LDL.LU R46, [R1+0x1dc] ;
-        /*14cf0*/                   LDL.LU R50, [R1+0x44] ;
-        /*14d00*/                   LDL.LU R52, [R1+0x1e4] ;
-        /*14d10*/                   LDL.LU R59, [R1+0xe8] ;
-        /*14d20*/                   LDL.LU R55, [R1+0xf0] ;
-        /*14d30*/                   LDL.LU R9, [R1+0x54] ;
-        /*14d40*/                   LDL.LU R10, [R1+0x58] ;
-        /*14d50*/                   HMUL2 R23, -R4, R19 ;
-        /*14d60*/                   HFMA2 R28, R8.reuse, R31, R28 ;
-        /*14d70*/                   LDL.LU R56, [R1+0x1e0] ;
-        /*14d80*/                   HFMA2 R29, R8, R30, R29 ;
-        /*14d90*/                   HMUL2 R27, R4.reuse, R26.reuse ;
-        /*14da0*/                   LDL.LU R12, [R1+0xb0] ;
-        /*14db0*/                   HFMA2 R26, R7, R26, R23 ;
-        /*14dc0*/                   HMUL2 R23, R4.reuse, R28 ;
-        /*14dd0*/                   LDL.LU R11, [R1+0x1e8] ;
-        /*14de0*/                   HMUL2 R25, -R4, R29 ;
-        /*14df0*/                   HFMA2 R29, R7.reuse, R29, R23 ;
-        /*14e00*/                   IMAD.MOV.U32 R23, RZ, RZ, 0x54005400 ;
-        /*14e10*/                   HFMA2 R28, R7, R28, R25 ;
-; Location ./int.jl:366
-        /*14e20*/                   LOP3.LUT R25, R48, 0x88888888, RZ, 0x3c, !PT ;
-; Location /home/dstn/.julia/packages/LLVM/RpBog/src/interop/base.jl:38
-        /*14e30*/                   LOP3.LUT R30, R25.reuse, 0xf000f0, R23, 0xe2, !PT ;
-        /*14e40*/                   LOP3.LUT R31, R25, 0xf000f, R47, 0xe2, !PT ;
-        /*14e50*/                   HADD2 R30, R30, -R6 ;
-        /*14e60*/                   HADD2 R31, R31, -R2 ;
-        /*14e70*/                   HMUL2 R30, -R14.reuse, R30 ;
-        /*14e80*/                   HMUL2 R31, -R14, R31 ;
-        /*14e90*/                   HFMA2 R27, R7, R19, R27 ;
-; Location /home/dstn/.julia/packages/IndexSpaces/MMvQv/src/IndexSpaces.jl:1968
-        /*14ea0*/                   IMAD.MOV.U32 R19, RZ, RZ, R16 ;
-        /*14eb0*/                   HMMA.16816.F16 R26, R16.reuse, R26, RZ ;
-        /*14ec0*/                   HMMA.16816.F16 R28, R16, R28, RZ ;
-; Location /home/dstn/.julia/packages/LLVM/RpBog/src/interop/base.jl:38
-        /*14ed0*/                   HFMA2 R30, R13.reuse, R46, R30 ;
-; Location ./int.jl:495
-        /*14ee0*/                   SHF.R.U32.HI R25, RZ, 0x8, R25 ;
-        /*14ef0*/                   LDL.LU R46, [R1+0x41c] ;
-; Location /home/dstn/.julia/packages/LLVM/RpBog/src/interop/base.jl:38
-        /*14f00*/                   HFMA2 R31, R13, R52, R31 ;
-        /*14f10*/                   LDL.LU R52, [R1+0x418] ;
-        /*14f20*/                   HFMA2 R30, -R0.reuse, R59, R30 ;
-        /*14f30*/                   LOP3.LUT R23, R25, 0xf000f0, R23, 0xe2, !PT ;
-        /*14f40*/                   LDL.LU R59, [R1+0x414] ;
-        /*14f50*/                   HFMA2 R31, -R0, R55, R31 ;
-        /*14f60*/                   LDL.LU R55, [R1+0x230] ;
-        /*14f70*/                   HFMA2 R19, R8, R9, R30 ;
-        /*14f80*/                   LDL.LU R9, [R1+0x40c] ;
-        /*14f90*/                   HFMA2 R30, R8, R10, R31 ;
-        /*14fa0*/                   LDL.LU R10, [R1+0x408] ;
-        /*14fb0*/                   LOP3.LUT R25, R25, 0xf000f, R47, 0xe2, !PT ;
-        /*14fc0*/                   HADD2 R23, R23, -R6 ;
-        /*14fd0*/                   LDL.LU R47, [R1+0x420] ;
-        /*14fe0*/                   HMUL2 R23, -R14, R23 ;
-        /*14ff0*/                   HFMA2 R23, R13, R56, R23 ;
-        /*15000*/                   LDL.LU R56, [R1+0x410] ;
-        /*15010*/                   HADD2 R25, R25, -R2 ;
-        /*15020*/                   HFMA2 R33, -R0, R12, R23 ;
-        /*15030*/                   HMUL2 R25, -R14, R25 ;
-        /*15040*/                   LDL.LU R12, [R1+0x400] ;
-        /*15050*/                   HFMA2 R25, R13, R11, R25 ;
-        /*15060*/                   LDL.LU R11, [R1+0x404] ;
-        /*15070*/                   HFMA2 R32, -R0, R45, R25 ;
-        /*15080*/                   HMUL2 R23, -R4, R19 ;
-        /*15090*/                   HFMA2 R33, R8.reuse, R44, R33 ;
-        /*150a0*/                   HFMA2 R32, R8, R50, R32 ;
-        /*150b0*/                   HMUL2 R31, R4, R30 ;
-        /*150c0*/                   HFMA2 R30, R7.reuse, R30, R23 ;
-        /*150d0*/                   HMUL2 R25, -R4.reuse, R33 ;
-        /*150e0*/                   HMUL2 R23, R4, R32.reuse ;
-        /*150f0*/                   HFMA2 R31, R7.reuse, R19, R31 ;
-; Location /home/dstn/.julia/packages/IndexSpaces/MMvQv/src/IndexSpaces.jl:1968
-        /*15100*/                   IMAD.MOV.U32 R19, RZ, RZ, R16 ;
-; Location /home/dstn/.julia/packages/LLVM/RpBog/src/interop/base.jl:38
-        /*15110*/                   HFMA2 R32, R7.reuse, R32, R25 ;
-        /*15120*/                   HFMA2 R33, R7, R33, R23 ;
-        /*15130*/                   HMUL2 R34, -R3.reuse, R27 ;
-        /*15140*/                   HMUL2 R35, R3, R26.reuse ;
-        /*15150*/                   STL [R1+0x360], R15 ;
-        /*15160*/                   STL [R1+0x398], R15 ;
-        /*15170*/                   STL [R1+0x3c4], R15 ;
-        /*15180*/                   STL [R1+0x3fc], R15 ;
-        /*15190*/                   STL [R1+0x394], R24 ;
-        /*151a0*/                   STL [R1+0x3bc], R24 ;
-        /*151b0*/                   STL [R1+0x3f8], R24 ;
-        /*151c0*/                   LDL.LU R46, [R1+0x128] ;
-        /*151d0*/                   LDL.LU R52, [R1+0x1c4] ;
-        /*151e0*/                   LDL.LU R59, [R1+0x94] ;
-        /*151f0*/                   LDL.LU R9, [R1+0x1c8] ;
-        /*15200*/                   LDL.LU R10, [R1+0xf8] ;
-        /*15210*/                   HFMA2 R34, R5, R26, R34 ;
-        /*15220*/                   LDS R50, [R55] ;
-        /*15230*/                   HFMA2 R35, R5, R27, R35 ;
-; Location /home/dstn/.julia/packages/IndexSpaces/MMvQv/src/IndexSpaces.jl:1968
-        /*15240*/                   HMMA.16816.F16 R30, R16.reuse, R30, RZ ;
-; Location /home/dstn/.julia/packages/LLVM/RpBog/src/interop/base.jl:38
-        /*15250*/                   HMUL2 R25, -R3.reuse, R29 ;
-; Location /home/dstn/.julia/packages/IndexSpaces/MMvQv/src/IndexSpaces.jl:1968
-        /*15260*/                   IMAD.MOV.U32 R23, RZ, RZ, R20 ;
-        /*15270*/                   LDL.LU R15, [R1+0x1d4] ;
-        /*15280*/                   LDL.LU R24, [R1+0x1d8] ;
-        /*15290*/                   HMMA.16816.F16 R26, R16, R32, RZ ;
-        /*152a0*/                   LDL.LU R47, [R1+0x124] ;
-; Location /home/dstn/.julia/packages/LLVM/RpBog/src/interop/base.jl:38
-        /*152b0*/                   HMUL2 R19, R3, R28.reuse ;
-        /*152c0*/                   LDL.LU R56, [R1+0x98] ;
-        /*152d0*/                   HFMA2 R28, R5, R28, R25 ;
-        /*152e0*/                   HFMA2 R29, R5, R29, R19 ;
-        /*152f0*/                   LDL.LU R12, [R1+0x90] ;
-        /*15300*/                   LDL.LU R11, [R1+0x108] ;
-; Location /home/dstn/.julia/packages/IndexSpaces/MMvQv/src/IndexSpaces.jl:1968
-        /*15310*/                   HMMA.16816.F16 R44, R20, R28, RZ ;
-; Location /home/dstn/.julia/packages/LLVM/RpBog/src/interop/base.jl:38
-        /*15320*/                   HMUL2 R25, -R3.reuse, R31 ;
-        /*15330*/                   LDL.LU R55, [R1+0x224] ;
-        /*15340*/                   HMUL2 R19, R3, R30 ;
-        /*15350*/                   HFMA2 R30, R5.reuse, R30, R25 ;
-        /*15360*/                   HFMA2 R31, R5, R31, R19 ;
-        /*15370*/                   HMUL2 R25, -R3.reuse, R27 ;
-        /*15380*/                   HMUL2 R19, R3, R26.reuse ;
-        /*15390*/                   HFMA2 R26, R5, R26, R25 ;
-; Location /home/dstn/.julia/packages/IndexSpaces/MMvQv/src/IndexSpaces.jl:1968
-        /*153a0*/                   HMMA.16816.F16 R32, R20, R30, RZ ;
-; Location ./int.jl:366
-        /*153b0*/                   LOP3.LUT R25, R50, 0x88888888, RZ, 0x3c, !PT ;
-; Location /home/dstn/.julia/packages/LLVM/RpBog/src/interop/base.jl:38
-        /*153c0*/                   IMAD.MOV.U32 R31, RZ, RZ, 0x54005400 ;
-        /*153d0*/                   STL [R1+0x358], R44 ;
-        /*153e0*/                   LOP3.LUT R28, R25, 0xf000f0, R31, 0xe2, !PT ;
-        /*153f0*/                   IMAD.MOV.U32 R44, RZ, RZ, 0x64006400 ;
-        /*15400*/                   HFMA2 R27, R5, R27, R19 ;
-        /*15410*/                   LOP3.LUT R29, R25, 0xf000f, R44, 0xe2, !PT ;
-; Location ./int.jl:495
-        /*15420*/                   SHF.R.U32.HI R25, RZ, 0x8, R25 ;
-; Location /home/dstn/.julia/packages/LLVM/RpBog/src/interop/base.jl:38
-        /*15430*/                   LOP3.LUT R19, R25.reuse, 0xf000f0, R31, 0xe2, !PT ;
-        /*15440*/                   LOP3.LUT R25, R25, 0xf000f, R44, 0xe2, !PT ;
-        /*15450*/                   HADD2 R19, R19, -R6 ;
-        /*15460*/                   HMUL2 R19, -R14, R19 ;
-        /*15470*/                   HADD2 R25, R25, -R2 ;
-        /*15480*/                   HMUL2 R25, -R14, R25 ;
-        /*15490*/                   HFMA2 R19, R13, R52, R19 ;
-        /*154a0*/                   HADD2 R28, R28, -R6 ;
-        /*154b0*/                   HADD2 R29, R29, -R2 ;
-; Location /home/dstn/.julia/packages/IndexSpaces/MMvQv/src/IndexSpaces.jl:1968
-        /*154c0*/                   HMMA.16816.F16 R30, R20, R26, RZ ;
-        /*154d0*/                   LDL.LU R52, [R1+0x3e8] ;
-; Location /home/dstn/.julia/packages/LLVM/RpBog/src/interop/base.jl:38
-        /*154e0*/                   HFMA2 R25, R13, R9, R25 ;
-        /*154f0*/                   LDL.LU R9, [R1+0x3dc] ;
-        /*15500*/                   HFMA2 R19, -R0, R10, R19 ;
-        /*15510*/                   LDL.LU R10, [R1+0x3d8] ;
-        /*15520*/                   HMUL2 R28, -R14.reuse, R28 ;
-        /*15530*/                   HMUL2 R29, -R14, R29 ;
-        /*15540*/                   HFMA2 R28, R13.reuse, R15, R28 ;
-        /*15550*/                   LDL.LU R15, [R1+0x3fc] ;
-        /*15560*/                   HFMA2 R29, R13, R24, R29 ;
-        /*15570*/                   LDL.LU R24, [R1+0x3f8] ;
-        /*15580*/                   HFMA2 R28, -R0.reuse, R47, R28 ;
-        /*15590*/                   HFMA2 R29, -R0, R46, R29 ;
-        /*155a0*/                   LDL.LU R47, [R1+0x3f0] ;
-        /*155b0*/                   HFMA2 R14, R8.reuse, R59, R28 ;
-        /*155c0*/                   HFMA2 R28, R8, R56, R29 ;
-        /*155d0*/                   LDL.LU R46, [R1+0x3ec] ;
-        /*155e0*/                   HMUL2 R13, -R4.reuse, R14 ;
-        /*155f0*/                   HMUL2 R29, R4, R28.reuse ;
-        /*15600*/                   LDL.LU R56, [R1+0x3e0] ;
-        /*15610*/                   HFMA2 R28, R7, R28, R13 ;
-        /*15620*/                   LDL.LU R13, [R1+0x78] ;
-        /*15630*/                   HFMA2 R27, R8, R12, R19 ;
-        /*15640*/                   LDL.LU R12, [R1+0x3d0] ;
-        /*15650*/                   HFMA2 R0, -R0, R11, R25 ;
-        /*15660*/                   LDL.LU R11, [R1+0x3d4] ;
-        /*15670*/                   LDS R55, [R55] ;
-        /*15680*/                   STL [R1+0x3cc], R41 ;
-; Location /home/dstn/.julia/packages/IndexSpaces/MMvQv/src/IndexSpaces.jl:1968
-        /*15690*/                   HMMA.16816.F16 R34, R20, R34, RZ ;
-        /*156a0*/                   LDL.LU R52, [R1+0xac] ;
-        /*156b0*/                   LDL.LU R9, [R1+0x18c] ;
-        /*156c0*/                   LDL.LU R10, [R1+0x1b4] ;
-; Location /home/dstn/.julia/packages/LLVM/RpBog/src/interop/base.jl:38
-        /*156d0*/                   HFMA2 R29, R7, R14, R29 ;
-        /*156e0*/                   LDL.LU R41, [R1+0x1b0] ;
-        /*156f0*/                   LDL.LU R59, [R1+0x3e4] ;
-        /*15700*/                   LDL.LU R15, [R1+0x100] ;
-        /*15710*/                   LDL.LU R24, [R1+0x74] ;
-        /*15720*/                   LDL.LU R47, [R1+0x88] ;
-        /*15730*/                   LDL.LU R46, [R1+0x190] ;
-        /*15740*/                   LDL.LU R56, [R1+0x104] ;
-        /*15750*/                   HFMA2 R26, R8, R13, R0 ;
-        /*15760*/                   HMUL2 R8, -R4.reuse, R27.reuse ;
-; Location /home/dstn/.julia/packages/IndexSpaces/MMvQv/src/IndexSpaces.jl:1968
-        /*15770*/                   IMAD.MOV.U32 R19, RZ, RZ, R16 ;
-; Location /home/dstn/.julia/packages/LLVM/RpBog/src/interop/base.jl:38
-        /*15780*/                   HMUL2 R0, R4, R26.reuse ;
-        /*15790*/                   LDL.LU R23, [R1+0x5c] ;
-        /*157a0*/                   HFMA2 R26, R7.reuse, R26, R8 ;
-        /*157b0*/                   HFMA2 R27, R7, R27, R0 ;
-        /*157c0*/                   IMAD.MOV.U32 R0, RZ, RZ, 0x54005400 ;
-; Location ./int.jl:366
-        /*157d0*/                   LOP3.LUT R8, R55, 0x88888888, RZ, 0x3c, !PT ;
-; Location /home/dstn/.julia/packages/LLVM/RpBog/src/interop/base.jl:38
-        /*157e0*/                   LOP3.LUT R13, R8.reuse, 0xf000f0, R0, 0xe2, !PT ;
-        /*157f0*/                   LOP3.LUT R14, R8, 0xf000f, R44, 0xe2, !PT ;
-; Location ./int.jl:495
-        /*15800*/                   SHF.R.U32.HI R8, RZ, 0x8, R8 ;
-; Location /home/dstn/.julia/packages/LLVM/RpBog/src/interop/base.jl:38
-        /*15810*/                   HADD2 R14, R14, -R2 ;
-        /*15820*/                   LOP3.LUT R0, R8, 0xf000f0, R0, 0xe2, !PT ;
-        /*15830*/                   HMUL2 R14, -R12, R14 ;
-        /*15840*/                   HADD2 R0, R0, -R6 ;
-        /*15850*/                   HMUL2 R0, -R12, R0 ;
-        /*15860*/                   HFMA2 R0, R11.reuse, R9, R0 ;
-        /*15870*/                   LDL.LU R9, [R1+0x3c0] ;
-        /*15880*/                   HFMA2 R14, R11, R10, R14 ;
-        /*15890*/                   LDL.LU R10, [R1+0x3c8] ;
-        /*158a0*/                   LOP3.LUT R8, R8, 0xf000f, R44, 0xe2, !PT ;
-        /*158b0*/                   HADD2 R8, R8, -R2 ;
-        /*158c0*/                   LDL.LU R59, [R1+0x60] ;
-        /*158d0*/                   HMUL2 R8, -R12, R8 ;
-        /*158e0*/                   HFMA2 R8, R11, R46, R8 ;
-        /*158f0*/                   LDL.LU R46, [R1+0x3b4] ;
-        /*15900*/                   HADD2 R13, R13, -R6 ;
-        /*15910*/                   HMUL2 R13, -R12, R13 ;
-        /*15920*/                   HFMA2 R13, R11, R41, R13 ;
-; Location /home/dstn/.julia/packages/IndexSpaces/MMvQv/src/IndexSpaces.jl:1968
-        /*15930*/                   HMMA.16816.F16 R28, R16.reuse, R28, RZ ;
-        /*15940*/                   LDL.LU R41, [R1+0x3cc] ;
-        /*15950*/                   HMMA.16816.F16 R26, R16, R26, RZ ;
-        /*15960*/                   LDL.LU R19, [R1+0xd0] ;
-; Location /home/dstn/.julia/packages/LLVM/RpBog/src/interop/base.jl:38
-        /*15970*/                   HFMA2 R14, -R10, R56, R14 ;
-        /*15980*/                   HFMA2 R13, -R10, R15, R13 ;
-        /*15990*/                   LDL.LU R56, [R1+0x228] ;
-        /*159a0*/                   HFMA2 R14, R9, R47, R14 ;
-        /*159b0*/                   LDL.LU R47, [R1+0x3b8] ;
-        /*159c0*/                   LDL.LU R15, [R1+0x3c4] ;
-        /*159d0*/                   STL [R1+0x330], R53 ;
-        /*159e0*/                   STL [R1+0x364], R53 ;
-        /*159f0*/                   STL [R1+0x39c], R53 ;
-        /*15a00*/                   HFMA2 R13, R9, R24, R13 ;
-        /*15a10*/                   LDL.LU R46, [R1+0x11c] ;
-        /*15a20*/                   HFMA2 R0, -R10, R52, R0 ;
-        /*15a30*/                   LDL.LU R24, [R1+0x3bc] ;
-        /*15a40*/                   LDL.LU R53, [R1+0x194] ;
-        /*15a50*/                   LDL.LU R52, [R1+0x3b0] ;
-        /*15a60*/                   STL [R1+0x33c], R60 ;
-        /*15a70*/                   STL [R1+0x370], R60 ;
-        /*15a80*/                   STL [R1+0x3a8], R60 ;
-        /*15a90*/                   STL [R1+0x340], R58 ;
-        /*15aa0*/                   STL [R1+0x374], R58 ;
-        /*15ab0*/                   STL [R1+0x3ac], R58 ;
-        /*15ac0*/                   LDL.LU R60, [R1+0x1c0] ;
-        /*15ad0*/                   STL [R1+0x334], R54 ;
-        /*15ae0*/                   LDL.LU R58, [R1+0x1bc] ;
-        /*15af0*/                   STL [R1+0x368], R54 ;
-        /*15b00*/                   STL [R1+0x3a0], R54 ;
-        /*15b10*/                   STL [R1+0x338], R61 ;
-        /*15b20*/                   STL [R1+0x36c], R61 ;
-        /*15b30*/                   STL [R1+0x3a4], R61 ;
-        /*15b40*/                   LDL.LU R54, [R1+0x138] ;
-        /*15b50*/                   LDL.LU R61, [R1+0x12c] ;
-        /*15b60*/                   HFMA2 R40, -R10, R19, R8 ;
-        /*15b70*/                   LDS R56, [R56] ;
-        /*15b80*/                   LDL.LU R47, [R1+0x198] ;
-        /*15b90*/                   LDL.LU R15, [R1+0x8c] ;
-        /*15ba0*/                   HMUL2 R38, -R4.reuse, R13 ;
-        /*15bb0*/                   HMUL2 R39, R4, R14 ;
-        /*15bc0*/                   HFMA2 R41, R9.reuse, R23, R0 ;
-        /*15bd0*/                   HFMA2 R40, R9, R59, R40 ;
-; Location /home/dstn/.julia/packages/IndexSpaces/MMvQv/src/IndexSpaces.jl:1968
-        /*15be0*/                   IMAD.MOV.U32 R19, RZ, RZ, R16 ;
-; Location /home/dstn/.julia/packages/LLVM/RpBog/src/interop/base.jl:38
-        /*15bf0*/                   HFMA2 R38, R7.reuse, R14, R38 ;
-        /*15c00*/                   HFMA2 R39, R7.reuse, R13, R39 ;
-        /*15c10*/                   LDL.LU R24, [R1+0x84] ;
-        /*15c20*/                   HMUL2 R8, -R4.reuse, R41 ;
-        /*15c30*/                   HMUL2 R0, R4, R40.reuse ;
-        /*15c40*/                   LDL.LU R52, [R1+0x120] ;
-        /*15c50*/                   HFMA2 R40, R7, R40, R8 ;
-        /*15c60*/                   HFMA2 R41, R7, R41, R0 ;
-; Location /home/dstn/.julia/packages/IndexSpaces/MMvQv/src/IndexSpaces.jl:1968
-        /*15c70*/                   HMMA.16816.F16 R38, R16.reuse, R38, RZ ;
-        /*15c80*/                   IMAD.MOV.U32 R23, RZ, RZ, R20 ;
-        /*15c90*/                   LDL.LU R59, [R1+0x21c] ;
-        /*15ca0*/                   HMMA.16816.F16 R40, R16, R40, RZ ;
-; Location /home/dstn/.julia/packages/LLVM/RpBog/src/interop/base.jl:38
-        /*15cb0*/                   HMUL2 R0, R3.reuse, R28 ;
-        /*15cc0*/                   LDL.LU R19, [R1+0x70] ;
-        /*15cd0*/                   HMUL2 R8, -R3, R29 ;
-        /*15ce0*/                   HFMA2 R29, R5.reuse, R29, R0 ;
-        /*15cf0*/                   HFMA2 R28, R5, R28, R8 ;
-        /*15d00*/                   HMUL2 R0, R3.reuse, R26.reuse ;
-        /*15d10*/                   HMUL2 R8, -R3, R27.reuse ;
-        /*15d20*/                   HFMA2 R27, R5.reuse, R27, R0 ;
-        /*15d30*/                   HFMA2 R26, R5, R26, R8 ;
-        /*15d40*/                   HMUL2 R0, R3.reuse, R38.reuse ;
-        /*15d50*/                   HMUL2 R8, -R3, R39.reuse ;
-        /*15d60*/                   HFMA2 R39, R5.reuse, R39, R0 ;
-        /*15d70*/                   HFMA2 R38, R5, R38, R8 ;
-        /*15d80*/                   HMUL2 R0, R3.reuse, R40 ;
-        /*15d90*/                   HMUL2 R8, -R3, R41 ;
-        /*15da0*/                   HFMA2 R41, R5.reuse, R41, R0 ;
-        /*15db0*/                   IMAD.MOV.U32 R0, RZ, RZ, 0x54005400 ;
-        /*15dc0*/                   HFMA2 R40, R5, R40, R8 ;
-; Location ./int.jl:366
-        /*15dd0*/                   LOP3.LUT R8, R56, 0x88888888, RZ, 0x3c, !PT ;
-; Location /home/dstn/.julia/packages/LLVM/RpBog/src/interop/base.jl:38
-        /*15de0*/                   LOP3.LUT R13, R8.reuse, 0xf000f0, R0, 0xe2, !PT ;
-        /*15df0*/                   LOP3.LUT R14, R8, 0xf000f, R44, 0xe2, !PT ;
-; Location ./int.jl:495
-        /*15e00*/                   SHF.R.U32.HI R8, RZ, 0x8, R8 ;
-; Location /home/dstn/.julia/packages/LLVM/RpBog/src/interop/base.jl:38
-        /*15e10*/                   LOP3.LUT R0, R8.reuse, 0xf000f0, R0, 0xe2, !PT ;
-        /*15e20*/                   LOP3.LUT R8, R8, 0xf000f, R44, 0xe2, !PT ;
-        /*15e30*/                   HADD2 R0, R0, -R6 ;
-        /*15e40*/                   HMUL2 R0, -R12, R0 ;
-        /*15e50*/                   HADD2 R8, R8, -R2 ;
-        /*15e60*/                   HFMA2 R0, R11, R53, R0 ;
-        /*15e70*/                   HMUL2 R8, -R12, R8 ;
-; Location /home/dstn/.julia/packages/IndexSpaces/MMvQv/src/IndexSpaces.jl:1968
-        /*15e80*/                   HMMA.16816.F16 R38, R20, R38, RZ ;
-; Location /home/dstn/.julia/packages/LLVM/RpBog/src/interop/base.jl:38
-        /*15e90*/                   HFMA2 R0, -R10, R46, R0 ;
-        /*15ea0*/                   STL [R1+0x34c], R49 ;
-        /*15eb0*/                   LDL.LU R46, [R1+0x38c] ;
-        /*15ec0*/                   HADD2 R14, R14, -R2 ;
-        /*15ed0*/                   HADD2 R13, R13, -R6 ;
-; Location /home/dstn/.julia/packages/IndexSpaces/MMvQv/src/IndexSpaces.jl:1968
-        /*15ee0*/                   HMMA.16816.F16 R28, R20.reuse, R28, RZ ;
-; Location /home/dstn/.julia/packages/LLVM/RpBog/src/interop/base.jl:38
-        /*15ef0*/                   HMUL2 R14, -R12.reuse, R14 ;
-        /*15f00*/                   STL [R1+0x380], R49 ;
-        /*15f10*/                   HMUL2 R13, -R12, R13 ;
-        /*15f20*/                   HFMA2 R14, R11.reuse, R60, R14 ;
-        /*15f30*/                   STL [R1+0x344], R57 ;
-        /*15f40*/                   HFMA2 R13, R11.reuse, R58, R13 ;
-        /*15f50*/                   HFMA2 R14, -R10.reuse, R54, R14 ;
-; Location /home/dstn/.julia/packages/IndexSpaces/MMvQv/src/IndexSpaces.jl:1968
-        /*15f60*/                   HMMA.16816.F16 R26, R20.reuse, R26, RZ ;
-; Location /home/dstn/.julia/packages/LLVM/RpBog/src/interop/base.jl:38
-        /*15f70*/                   HFMA2 R13, -R10, R61, R13 ;
-        /*15f80*/                   LDL.LU R54, [R1+0x3a0] ;
-        /*15f90*/                   LDL.LU R61, [R1+0x3a4] ;
-; Location /home/dstn/.julia/packages/IndexSpaces/MMvQv/src/IndexSpaces.jl:1968
-        /*15fa0*/                   HMMA.16816.F16 R40, R20, R40, RZ ;
-        /*15fb0*/                   LDL.LU R49, [R1+0x1a4] ;
-        /*15fc0*/                   LDL.LU R58, [R1+0x3ac] ;
-        /*15fd0*/                   STL [R1+0x378], R57 ;
-        /*15fe0*/                   LDL.LU R60, [R1+0x3a8] ;
-        /*15ff0*/                   LDL.LU R53, [R1+0x39c] ;
-        /*16000*/                   LDL.LU R57, [R1+0x140] ;
-; Location /home/dstn/.julia/packages/LLVM/RpBog/src/interop/base.jl:38
-        /*16010*/                   HFMA2 R8, R11, R47, R8 ;
-        /*16020*/                   LDL.LU R47, [R1+0x390] ;
-        /*16030*/                   HFMA2 R13, R9, R15, R13 ;
-        /*16040*/                   LDL.LU R15, [R1+0x398] ;
-        /*16050*/                   HFMA2 R14, R9, R24, R14 ;
-        /*16060*/                   LDL.LU R24, [R1+0x394] ;
-        /*16070*/                   HFMA2 R23, -R10, R52, R8 ;
-        /*16080*/                   HADD2 R8, R42, R38 ;
-        /*16090*/                   LDL.LU R52, [R1+0x388] ;
-        /*160a0*/                   LDS R59, [R59] ;
-        /*160b0*/                   HMUL2 R46, -R4, R13 ;
-        /*160c0*/                   HFMA2 R46, R7, R14.reuse, R46 ;
-        /*160d0*/                   LDL.LU R54, [R1+0x1a8] ;
-        /*160e0*/                   LDL.LU R61, [R1+0x9c] ;
-        /*160f0*/                   HFMA2 R0, R9, R19, R0 ;
-        /*16100*/                   HADD2 R25, R43, R39 ;
-        /*16110*/                   STL [R1+0x350], R48 ;
-        /*16120*/                   STL [R1+0x384], R48 ;
-        /*16130*/                   STL [R1+0x348], R51 ;
-        /*16140*/                   STL [R1+0x37c], R51 ;
-        /*16150*/                   LDL.LU R58, [R1+0x19c] ;
-        /*16160*/                   LDL.LU R60, [R1+0xa0] ;
-        /*16170*/                   LDL.LU R53, [R1+0x118] ;
-        /*16180*/                   HMUL2 R47, R4, R14 ;
-        /*16190*/                   LDL.LU R15, [R1+0xfc] ;
-        /*161a0*/                   HADD2 R14, R42, -R38 ;
-        /*161b0*/                   LDL.LU R42, [R1+0x7c] ;
-        /*161c0*/                   HFMA2 R47, R7, R13, R47 ;
-; Location /home/dstn/.julia/packages/IndexSpaces/MMvQv/src/IndexSpaces.jl:1968
-        /*161d0*/                   IMAD.MOV.U32 R19, RZ, RZ, R16 ;
-; Location /home/dstn/.julia/packages/LLVM/RpBog/src/interop/base.jl:38
-        /*161e0*/                   HADD2 R13, R43, -R39 ;
-        /*161f0*/                   LDL.LU R48, [R1+0x1a0] ;
-        /*16200*/                   HMUL2 R38, -R4, R0 ;
-        /*16210*/                   LDL.LU R51, [R1+0x13c] ;
-        /*16220*/                   HMUL2 R25, R24, R25 ;
-        /*16230*/                   HMNMX2 R25, R25, -7, -7, !PT ;
-        /*16240*/                   HMNMX2 R25, R25, 7, 7, PT ;
-        /*16250*/                   LDL.LU R52, [R1+0x68] ;
-        /*16260*/                   HADD2 R25, R25, R2 ;
-        /*16270*/                   HFMA2 R23, R9, R42, R23 ;
-; Location /home/dstn/.julia/packages/IndexSpaces/MMvQv/src/IndexSpaces.jl:1968
-        /*16280*/                   HMMA.16816.F16 R42, R16, R46, RZ ;
-; Location /home/dstn/.julia/packages/LLVM/RpBog/src/interop/base.jl:38
-        /*16290*/                   HMUL2 R39, R4, R23 ;
-        /*162a0*/                   HADD2 R19, R37, R41 ;
-        /*162b0*/                   HMUL2 R46, R24.reuse, R8 ;
-        /*162c0*/                   HMUL2 R8, R24, R19 ;
-; Location /home/dstn/.julia/packages/IndexSpaces/MMvQv/src/IndexSpaces.jl:1968
-        /*162d0*/                   IMAD.MOV.U32 R19, RZ, RZ, R16 ;
-; Location /home/dstn/.julia/packages/LLVM/RpBog/src/interop/base.jl:38
-        /*162e0*/                   HFMA2 R38, R7.reuse, R23, R38 ;
-        /*162f0*/                   HFMA2 R39, R7, R0, R39 ;
-        /*16300*/                   HADD2 R47, R36, R40 ;
-        /*16310*/                   HADD2 R0, R36, -R40 ;
-; Location ./int.jl:366
-        /*16320*/                   LOP3.LUT R40, R59, 0x88888888, RZ, 0x3c, !PT ;
-; Location /home/dstn/.julia/packages/IndexSpaces/MMvQv/src/IndexSpaces.jl:1968
-        /*16330*/                   HMMA.16816.F16 R38, R16, R38, RZ ;
-; Location /home/dstn/.julia/packages/LLVM/RpBog/src/interop/base.jl:38
-        /*16340*/                   HMUL2 R36, -R3, R43 ;
-        /*16350*/                   HMNMX2 R23, R8, -7, -7, !PT ;
-        /*16360*/                   HADD2 R8, R37, -R41 ;
-        /*16370*/                   IMAD.MOV.U32 R19, RZ, RZ, 0x54005400 ;
-        /*16380*/                   HMUL2 R37, R3, R42.reuse ;
-        /*16390*/                   HFMA2 R36, R5, R42, R36 ;
-        /*163a0*/                   LOP3.LUT R42, R40.reuse, 0xf000f, R44, 0xe2, !PT ;
-        /*163b0*/                   LOP3.LUT R41, R40, 0xf000f0, R19, 0xe2, !PT ;
-; Location ./int.jl:495
-        /*163c0*/                   SHF.R.U32.HI R40, RZ, 0x8, R40 ;
-; Location /home/dstn/.julia/packages/LLVM/RpBog/src/interop/base.jl:38
-        /*163d0*/                   HMNMX2 R23, R23, 7, 7, PT ;
-        /*163e0*/                   LOP3.LUT R19, R40.reuse, 0xf000f0, R19, 0xe2, !PT ;
-        /*163f0*/                   HADD2 R42, R42, -R2.reuse ;
-        /*16400*/                   LOP3.LUT R40, R40, 0xf000f, R44, 0xe2, !PT ;
-        /*16410*/                   HADD2 R23, R23, R2.reuse ;
-        /*16420*/                   HMUL2 R42, -R12, R42 ;
-        /*16430*/                   HADD2 R40, R40, -R2 ;
-        /*16440*/                   PRMT R25, R25, 0x6240, R23 ;
-        /*16450*/                   HFMA2 R37, R5, R43, R37 ;
-; Location /home/dstn/.julia/packages/IndexSpaces/MMvQv/src/IndexSpaces.jl:1968
-        /*16460*/                   IMAD.MOV.U32 R23, RZ, RZ, R20 ;
-; Location /home/dstn/.julia/packages/LLVM/RpBog/src/interop/base.jl:38
-        /*16470*/                   HFMA2 R42, R11, R49, R42 ;
-        /*16480*/                   HMUL2 R40, -R12, R40 ;
-        /*16490*/                   HMNMX2 R46, R46, -7, -7, !PT ;
-        /*164a0*/                   HFMA2 R42, -R10, R57, R42 ;
-        /*164b0*/                   LDL.LU R49, [R1+0x380] ;
-        /*164c0*/                   HFMA2 R40, R11, R54, R40 ;
-; Location /home/dstn/.julia/packages/IndexSpaces/MMvQv/src/IndexSpaces.jl:1968
-        /*164d0*/                   HMMA.16816.F16 R36, R20, R36, RZ ;
-; Location /home/dstn/.julia/packages/LLVM/RpBog/src/interop/base.jl:38
-        /*164e0*/                   HMUL2 R47, R24, R47 ;
-        /*164f0*/                   HADD2 R41, R41, -R6.reuse ;
-        /*16500*/                   HADD2 R19, R19, -R6 ;
-        /*16510*/                   HMNMX2 R46, R46, 7, 7, PT ;
-        /*16520*/                   HFMA2 R23, R9, R61, R42 ;
-        /*16530*/                   LDL.LU R57, [R1+0x378] ;
-        /*16540*/                   HFMA2 R42, -R10, R15, R40 ;
-        /*16550*/                   LDL.LU R40, [R1+0x64] ;
-        /*16560*/                   HMUL2 R41, -R12.reuse, R41 ;
-        /*16570*/                   HMNMX2 R47, R47, -7, -7, !PT ;
-        /*16580*/                   HMUL2 R19, -R12, R19 ;
-        /*16590*/                   LDL.LU R15, [R1+0x360] ;
-        /*165a0*/                   HFMA2 R41, R11, R48, R41 ;
-        /*165b0*/                   HMNMX2 R47, R47, 7, 7, PT ;
-        /*165c0*/                   HADD2 R46, R46, R2.reuse ;
-        /*165d0*/                   LDL.LU R61, [R1+0x36c] ;
-        /*165e0*/                   HFMA2 R41, -R10, R51, R41 ;
-        /*165f0*/                   HADD2 R47, R47, R2 ;
-        /*16600*/                   LDL.LU R54, [R1+0x368] ;
-        /*16610*/                   HFMA2 R19, R11, R58, R19 ;
-        /*16620*/                   HFMA2 R41, R9, R60, R41 ;
-        /*16630*/                   PRMT R46, R46, 0x6240, R47 ;
-        /*16640*/                   HFMA2 R43, -R10, R53, R19 ;
-        /*16650*/                   LDL.LU R48, [R1+0x384] ;
-        /*16660*/                   HMUL2 R19, R4.reuse, R23 ;
-        /*16670*/                   HMUL2 R47, -R4, R41.reuse ;
-        /*16680*/                   LDL.LU R53, [R1+0x364] ;
-        /*16690*/                   HFMA2 R41, R7, R41, R19 ;
-; Location /home/dstn/.julia/packages/IndexSpaces/MMvQv/src/IndexSpaces.jl:1968
-        /*166a0*/                   IMAD.MOV.U32 R19, RZ, RZ, R16 ;
-; Location /home/dstn/.julia/packages/LLVM/RpBog/src/interop/base.jl:38
-        /*166b0*/                   HFMA2 R42, R9, R52, R42 ;
-        /*166c0*/                   LDL.LU R51, [R1+0x37c] ;
-        /*166d0*/                   LDL.LU R52, [R1+0x35c] ;
-        /*166e0*/                   LDL.LU R60, [R1+0x370] ;
-        /*166f0*/                   LDL.LU R58, [R1+0x374] ;
-; Location ./int.jl:496
-        /*16700*/                   IMAD.SHL.U32 R25, R25, 0x10, RZ ;
-        /*16710*/                   STL [R1+0x354], R45 ;
-        /*16720*/                   LDL.LU R49, [R1+0x160] ;
-        /*16730*/                   LDL.LU R57, [R1+0x17c] ;
-; Location /home/dstn/.julia/packages/LLVM/RpBog/src/interop/base.jl:38
-        /*16740*/                   HFMA2 R43, R9, R40, R43 ;
-        /*16750*/                   HMUL2 R14, R15, R14 ;
-        /*16760*/                   HMUL2 R0, R15.reuse, R0 ;
-        /*16770*/                   HMUL2 R13, R15, R13 ;
-        /*16780*/                   LDL.LU R61, [R1+0x180] ;
-        /*16790*/                   HFMA2 R40, R7, R23, R47 ;
-        /*167a0*/                   HMUL2 R8, R15, R8 ;
-        /*167b0*/                   LDL.LU R54, [R1+0x150] ;
-; Location /home/dstn/.julia/packages/IndexSpaces/MMvQv/src/IndexSpaces.jl:1968
-        /*167c0*/                   HMMA.16816.F16 R40, R16, R40, RZ ;
-        /*167d0*/                   LDL.LU R48, [R1+0x188] ;
-        /*167e0*/                   LDL.LU R19, [R1+0x214] ;
-; Location /home/dstn/.julia/packages/LLVM/RpBog/src/interop/base.jl:38
-        /*167f0*/                   HMUL2 R23, -R3, R39 ;
-        /*16800*/                   HMUL2 R47, -R4.reuse, R43.reuse ;
-        /*16810*/                   LDL.LU R53, [R1+0x14c] ;
-        /*16820*/                   HMUL2 R52, R3, R38.reuse ;
-        /*16830*/                   LOP3.LUT R46, R46, 0xf0f0f0f, R25, 0xe2, !PT ;
-        /*16840*/                   HFMA2 R38, R5, R38, R23 ;
-        /*16850*/                   LDL.LU R45, [R1+0x184] ;
-        /*16860*/                   HMUL2 R23, R4, R42.reuse ;
-        /*16870*/                   HMNMX2 R14, R14, -7, -7, !PT ;
-        /*16880*/                   HFMA2 R42, R7.reuse, R42, R47 ;
-        /*16890*/                   HMNMX2 R0, R0, -7, -7, !PT ;
-        /*168a0*/                   HFMA2 R43, R7, R43, R23 ;
-        /*168b0*/                   HMNMX2 R13, R13, -7, -7, !PT ;
-        /*168c0*/                   LDL.LU R51, [R1+0x15c] ;
-        /*168d0*/                   HMNMX2 R8, R8, -7, -7, !PT ;
-        /*168e0*/                   HMNMX2 R14, R14, 7, 7, PT ;
-        /*168f0*/                   HADD2 R25, R35, -R37 ;
-        /*16900*/                   HMNMX2 R0, R0, 7, 7, PT ;
-        /*16910*/                   HFMA2 R39, R5, R39, R52 ;
-        /*16920*/                   HMNMX2 R13, R13, 7, 7, PT ;
-; Location /home/dstn/.julia/packages/IndexSpaces/MMvQv/src/IndexSpaces.jl:1968
-        /*16930*/                   IMAD.MOV.U32 R23, RZ, RZ, R20 ;
-; Location /home/dstn/.julia/packages/LLVM/RpBog/src/interop/base.jl:38
-        /*16940*/                   HMNMX2 R8, R8, 7, 7, PT ;
-        /*16950*/                   HADD2 R0, R0, R2.reuse ;
-        /*16960*/                   LDL.LU R47, [R1+0x6c] ;
-        /*16970*/                   HADD2 R8, R8, R2 ;
-        /*16980*/                   LDL.LU R52, [R1+0x80] ;
-        /*16990*/                   LDL.LU R60, [R1+0xa4] ;
-        /*169a0*/                   LDL.LU R58, [R1+0xa8] ;
-        /*169b0*/                   LDS R19, [R19] ;
-        /*169c0*/                   STL [R1+0x8], R19 ;
-; Location /home/dstn/.julia/packages/IndexSpaces/MMvQv/src/IndexSpaces.jl:1968
-        /*169d0*/                   IMAD.MOV.U32 R19, RZ, RZ, R16 ;
-        /*169e0*/                   HMMA.16816.F16 R42, R16, R42, RZ ;
-; Location /home/dstn/.julia/packages/LLVM/RpBog/src/interop/base.jl:38
-        /*169f0*/                   HADD2 R19, R14, R2.reuse ;
-        /*16a00*/                   HADD2 R14, R13, R2 ;
-        /*16a10*/                   PRMT R13, R19, 0x6240, R0 ;
-        /*16a20*/                   PRMT R0, R14, 0x6240, R8 ;
-        /*16a30*/                   HMUL2 R14, -R3.reuse, R41.reuse ;
-        /*16a40*/                   HMUL2 R8, R3, R40.reuse ;
-        /*16a50*/                   HFMA2 R40, R5.reuse, R40, R14 ;
-        /*16a60*/                   HFMA2 R41, R5, R41, R8 ;
-        /*16a70*/                   HADD2 R8, R34, R36 ;
-        /*16a80*/                   HADD2 R14, R34, -R36 ;
-        /*16a90*/                   HADD2 R19, R35, R37 ;
-; Location /home/dstn/.julia/packages/IndexSpaces/MMvQv/src/IndexSpaces.jl:1968
-        /*16aa0*/                   HMMA.16816.F16 R34, R20, R40, RZ ;
-        /*16ab0*/                   LDL R41, [R1+0x8] ;
-; Location /home/dstn/.julia/packages/LLVM/RpBog/src/interop/base.jl:38
-        /*16ac0*/                   HMUL2 R36, -R3, R43 ;
-        /*16ad0*/                   IMAD.MOV.U32 R40, RZ, RZ, 0x54005400 ;
-        /*16ae0*/                   HMUL2 R37, R3, R42.reuse ;
-        /*16af0*/                   HFMA2 R36, R5.reuse, R42, R36 ;
-        /*16b00*/                   HFMA2 R37, R5, R43, R37 ;
-; Location ./int.jl:366
-        /*16b10*/                   LOP3.LUT R41, R41, 0x88888888, RZ, 0x3c, !PT ;
-; Location /home/dstn/.julia/packages/LLVM/RpBog/src/interop/base.jl:38
-        /*16b20*/                   LOP3.LUT R42, R41, 0xf000f0, R40, 0xe2, !PT ;
-        /*16b30*/                   HADD2 R42, R42, -R6 ;
-        /*16b40*/                   HMUL2 R42, -R12, R42 ;
-        /*16b50*/                   LOP3.LUT R43, R41, 0xf000f, R44, 0xe2, !PT ;
-; Location ./int.jl:495
-        /*16b60*/                   SHF.R.U32.HI R41, RZ, 0x8, R41 ;
-; Location /home/dstn/.julia/packages/LLVM/RpBog/src/interop/base.jl:38
-        /*16b70*/                   HFMA2 R42, R11, R45, R42 ;
-        /*16b80*/                   LDL.LU R45, [R1+0x354] ;
-        /*16b90*/                   LOP3.LUT R40, R41.reuse, 0xf000f0, R40, 0xe2, !PT ;
-        /*16ba0*/                   LOP3.LUT R41, R41, 0xf000f, R44, 0xe2, !PT ;
-        /*16bb0*/                   LDL.LU R44, [R1+0x358] ;
-        /*16bc0*/                   HADD2 R6, R40, -R6 ;
-        /*16bd0*/                   HADD2 R41, R41, -R2.reuse ;
-        /*16be0*/                   HMUL2 R6, -R12.reuse, R6 ;
-        /*16bf0*/                   HADD2 R43, R43, -R2 ;
-        /*16c00*/                   HMUL2 R41, -R12.reuse, R41 ;
-        /*16c10*/                   HFMA2 R6, R11.reuse, R57, R6 ;
-        /*16c20*/                   HMUL2 R43, -R12, R43 ;
-        /*16c30*/                   LDL.LU R57, [R1+0x344] ;
-        /*16c40*/                   HFMA2 R41, R11, R61, R41 ;
-        /*16c50*/                   HFMA2 R12, -R10.reuse, R54, R6 ;
-        /*16c60*/                   LDL.LU R61, [R1+0x338] ;
-        /*16c70*/                   HFMA2 R43, R11, R48, R43 ;
-        /*16c80*/                   HFMA2 R6, -R10.reuse, R53, R41 ;
-        /*16c90*/                   LDL.LU R54, [R1+0x334] ;
-        /*16ca0*/                   HFMA2 R12, R9.reuse, R47, R12 ;
-        /*16cb0*/                   HFMA2 R43, -R10, R51, R43 ;
-        /*16cc0*/                   LDL.LU R47, [R1+0x208] ;
-        /*16cd0*/                   HFMA2 R6, R9, R52, R6 ;
-        /*16ce0*/                   HFMA2 R42, -R10, R49, R42 ;
-        /*16cf0*/                   LDL.LU R52, [R1+0x204] ;
-        /*16d00*/                   HFMA2 R43, R9, R60, R43 ;
-        /*16d10*/                   LDL.LU R53, [R1+0x330] ;
-        /*16d20*/                   HFMA2 R42, R9, R58, R42 ;
-        /*16d30*/                   LDL.LU R60, [R1+0x33c] ;
-        /*16d40*/                   LDL.LU R58, [R1+0x340] ;
-        /*16d50*/                   LDL.LU R48, [R1+0x350] ;
-        /*16d60*/                   LDL.LU R49, [R1+0x34c] ;
-        /*16d70*/                   LDL.LU R51, [R1+0x348] ;
-; Location /home/dstn/.julia/packages/IndexSpaces/MMvQv/src/IndexSpaces.jl:1968
-        /*16d80*/                   HMMA.16816.F16 R38, R20, R38, RZ ;
-; Location /home/dstn/.julia/packages/LLVM/RpBog/src/interop/base.jl:38
-        /*16d90*/                   HMUL2 R11, R4, R43 ;
-        /*16da0*/                   HMUL2 R40, R24, R19 ;
-; Location /home/dstn/.julia/packages/IndexSpaces/MMvQv/src/IndexSpaces.jl:1968
-        /*16db0*/                   HMMA.16816.F16 R36, R20, R36, RZ ;
-; Location /home/dstn/.julia/packages/LLVM/RpBog/src/interop/base.jl:38
-        /*16dc0*/                   HFMA2 R11, R7, R42, R11 ;
-; Location /home/dstn/.julia/packages/IndexSpaces/MMvQv/src/IndexSpaces.jl:1968
-        /*16dd0*/                   IMAD.MOV.U32 R19, RZ, RZ, R16 ;
-; Location /home/dstn/.julia/packages/LLVM/RpBog/src/interop/base.jl:38
-        /*16de0*/                   HMUL2 R23, -R4, R42 ;
-        /*16df0*/                   HMNMX2 R40, R40, -7, -7, !PT ;
-        /*16e00*/                   HFMA2 R10, R7.reuse, R43, R23 ;
-        /*16e10*/                   HMUL2 R9, -R4.reuse, R12 ;
-        /*16e20*/                   HMUL2 R42, R4, R6.reuse ;
-        /*16e30*/                   HMNMX2 R4, R40, 7, 7, PT ;
-        /*16e40*/                   HFMA2 R6, R7.reuse, R6, R9 ;
-; Location /home/dstn/.julia/packages/IndexSpaces/MMvQv/src/IndexSpaces.jl:1968
-        /*16e50*/                   HMMA.16816.F16 R40, R16, R10, RZ ;
-; Location /home/dstn/.julia/packages/LLVM/RpBog/src/interop/base.jl:38
-        /*16e60*/                   HFMA2 R7, R7, R12, R42 ;
-; Location /home/dstn/.julia/packages/IndexSpaces/MMvQv/src/IndexSpaces.jl:1968
-        /*16e70*/                   IMAD.MOV.U32 R9, RZ, RZ, R17 ;
-; Location /home/dstn/.julia/packages/LLVM/RpBog/src/interop/base.jl:38
-        /*16e80*/                   HMUL2 R19, R24, R8 ;
-; Location /home/dstn/.julia/packages/IndexSpaces/MMvQv/src/IndexSpaces.jl:1968
-        /*16e90*/                   IMAD.MOV.U32 R8, RZ, RZ, R16 ;
-        /*16ea0*/                   IMAD.MOV.U32 R10, RZ, RZ, R18 ;
-        /*16eb0*/                   IMAD.MOV.U32 R11, RZ, RZ, R16 ;
-; Location /home/dstn/.julia/packages/LLVM/RpBog/src/interop/base.jl:38
-        /*16ec0*/                   HMUL2 R25, R15, R25 ;
-        /*16ed0*/                   HMNMX2 R19, R19, -7, -7, !PT ;
-; Location /home/dstn/.julia/packages/IndexSpaces/MMvQv/src/IndexSpaces.jl:1968
-        /*16ee0*/                   HMMA.16816.F16 R6, R8, R6, RZ ;
-; Location /home/dstn/.julia/packages/LLVM/RpBog/src/interop/base.jl:38
-        /*16ef0*/                   HADD2 R4, R4, R2 ;
-        /*16f00*/                   HMNMX2 R19, R19, 7, 7, PT ;
-        /*16f10*/                   HMNMX2 R25, R25, -7, -7, !PT ;
-        /*16f20*/                   HADD2 R19, R19, R2.reuse ;
-        /*16f30*/                   HMNMX2 R25, R25, 7, 7, PT ;
-        /*16f40*/                   HMUL2 R9, -R3.reuse, R41.reuse ;
-        /*16f50*/                   HMUL2 R8, R3, R40.reuse ;
-; Location ./int.jl:496
-        /*16f60*/                   IMAD.SHL.U32 R0, R0, 0x10, RZ ;
-; Location /home/dstn/.julia/packages/LLVM/RpBog/src/interop/base.jl:38
-        /*16f70*/                   HADD2 R25, R25, R2 ;
-; Location /home/dstn/.julia/packages/IndexSpaces/MMvQv/src/IndexSpaces.jl:1968
-        /*16f80*/                   IMAD.MOV.U32 R10, RZ, RZ, R22 ;
-; Location /home/dstn/.julia/packages/LLVM/RpBog/src/interop/base.jl:38
-        /*16f90*/                   HFMA2 R40, R5.reuse, R40, R9 ;
-; Location /home/dstn/.julia/packages/IndexSpaces/MMvQv/src/IndexSpaces.jl:1968
-        /*16fa0*/                   IMAD.MOV.U32 R9, RZ, RZ, R21 ;
-; Location /home/dstn/.julia/packages/LLVM/RpBog/src/interop/base.jl:38
-        /*16fb0*/                   HFMA2 R41, R5, R41, R8 ;
-; Location /home/dstn/.julia/packages/IndexSpaces/MMvQv/src/IndexSpaces.jl:1968
-        /*16fc0*/                   IMAD.MOV.U32 R8, RZ, RZ, R20 ;
-        /*16fd0*/                   IMAD.MOV.U32 R11, RZ, RZ, R20 ;
-; Location /home/dstn/.julia/packages/LLVM/RpBog/src/interop/base.jl:38
-        /*16fe0*/                   LOP3.LUT R13, R13, 0xf0f0f0f, R0, 0xe2, !PT ;
-; Location /home/dstn/.julia/packages/IndexSpaces/MMvQv/src/IndexSpaces.jl:1968
-        /*16ff0*/                   HMMA.16816.F16 R40, R8, R40, RZ ;
-; Location /home/dstn/.julia/packages/LLVM/RpBog/src/interop/base.jl:38
-        /*17000*/                   HADD2 R10, R30.reuse, R36.reuse ;
-        /*17010*/                   HADD2 R30, R30, -R36 ;
-        /*17020*/                   HMUL2 R10, R24, R10 ;
-        /*17030*/                   HMUL2 R14, R15.reuse, R14 ;
-        /*17040*/                   HMUL2 R30, R15, R30 ;
-        /*17050*/                   HMNMX2 R10, R10, -7, -7, !PT ;
-        /*17060*/                   HMNMX2 R14, R14, -7, -7, !PT ;
-        /*17070*/                   HMNMX2 R30, R30, -7, -7, !PT ;
-        /*17080*/                   HMNMX2 R10, R10, 7, 7, PT ;
-        /*17090*/                   HMNMX2 R14, R14, 7, 7, PT ;
-        /*170a0*/                   HMNMX2 R30, R30, 7, 7, PT ;
-        /*170b0*/                   HADD2 R10, R10, R2.reuse ;
-        /*170c0*/                   HADD2 R14, R14, R2.reuse ;
-        /*170d0*/                   HADD2 R30, R30, R2 ;
-; Location ./int.jl:366
-        /*170e0*/                   LOP3.LUT R46, R46, 0x88888888, RZ, 0x3c, !PT ;
-        /*170f0*/                   LOP3.LUT R13, R13, 0x88888888, RZ, 0x3c, !PT ;
-; Location ./promotion.jl:477
-        /*17100*/                   UIADD3 UR5, UR5, -0x80, URZ ;
-        /*17110*/                   ISETP.NE.AND P0, PT, RZ, UR5, PT ;
-; Location /home/dstn/.julia/packages/LLVM/RpBog/src/interop/base.jl:38
-        /*17120*/                   HADD2 R23, R45, R39 ;
-        /*17130*/                   HMUL2 R23, R24, R23 ;
-        /*17140*/                   HADD2 R12, R44, R38 ;
-        /*17150*/                   HADD2 R39, R45, -R39 ;
-        /*17160*/                   HMNMX2 R23, R23, -7, -7, !PT ;
-        /*17170*/                   HMUL2 R12, R24, R12 ;
-        /*17180*/                   HMUL2 R39, R15, R39 ;
-        /*17190*/                   HMNMX2 R23, R23, 7, 7, PT ;
-        /*171a0*/                   HMNMX2 R12, R12, -7, -7, !PT ;
-        /*171b0*/                   HMNMX2 R39, R39, -7, -7, !PT ;
-        /*171c0*/                   HADD2 R23, R23, R2.reuse ;
-        /*171d0*/                   HMNMX2 R12, R12, 7, 7, PT ;
-        /*171e0*/                   HMNMX2 R39, R39, 7, 7, PT ;
-        /*171f0*/                   PRMT R4, R4, 0x6240, R23 ;
-        /*17200*/                   HADD2 R12, R12, R2.reuse ;
-        /*17210*/                   HADD2 R39, R39, R2 ;
-; Location ./int.jl:496
-        /*17220*/                   IMAD.SHL.U32 R4, R4, 0x10, RZ ;
-; Location /home/dstn/.julia/packages/LLVM/RpBog/src/interop/base.jl:38
-        /*17230*/                   PRMT R12, R19, 0x6240, R12 ;
-        /*17240*/                   HMUL2 R19, -R3.reuse, R7 ;
-        /*17250*/                   PRMT R0, R25, 0x6240, R39 ;
-        /*17260*/                   HMUL2 R25, R3, R6 ;
-        /*17270*/                   LOP3.LUT R12, R12, 0xf0f0f0f, R4, 0xe2, !PT ;
-        /*17280*/                   HADD2 R4, R32, R34 ;
-        /*17290*/                   HFMA2 R8, R5.reuse, R6, R19 ;
-; Location /home/dstn/.julia/packages/IndexSpaces/MMvQv/src/IndexSpaces.jl:1968
-        /*172a0*/                   IMAD.MOV.U32 R6, RZ, RZ, R22 ;
-; Location /home/dstn/.julia/packages/LLVM/RpBog/src/interop/base.jl:38
-        /*172b0*/                   HFMA2 R9, R5, R7, R25 ;
-; Location /home/dstn/.julia/packages/IndexSpaces/MMvQv/src/IndexSpaces.jl:1968
-        /*172c0*/                   IMAD.MOV.U32 R5, RZ, RZ, R21 ;
-; Location /home/dstn/.julia/packages/LLVM/RpBog/src/interop/base.jl:38
-        /*172d0*/                   HMUL2 R11, R24, R4 ;
-; Location /home/dstn/.julia/packages/IndexSpaces/MMvQv/src/IndexSpaces.jl:1968
-        /*172e0*/                   IMAD.MOV.U32 R4, RZ, RZ, R20.reuse ;
-        /*172f0*/                   IMAD.MOV.U32 R7, RZ, RZ, R20 ;
-        /*17300*/                   HMMA.16816.F16 R8, R4, R8, RZ ;
-; Location /home/dstn/.julia/packages/LLVM/RpBog/src/interop/base.jl:38
-        /*17310*/                   HADD2 R32, R32, -R34 ;
-        /*17320*/                   HADD2 R34, R33, R35 ;
-        /*17330*/                   HADD2 R23, R31, R37 ;
-        /*17340*/                   HADD2 R5, R29, R41 ;
-        /*17350*/                   HMUL2 R34, R24.reuse, R34 ;
-        /*17360*/                   HMUL2 R23, R24, R23 ;
-        /*17370*/                   HADD2 R33, R33, -R35 ;
-        /*17380*/                   HADD2 R31, R31, -R37 ;
-        /*17390*/                   HADD2 R29, R29, -R41 ;
-        /*173a0*/                   HMUL2 R5, R24, R5 ;
-        /*173b0*/                   HADD2 R7, R27.reuse, R9.reuse ;
-        /*173c0*/                   HADD2 R9, R27, -R9 ;
-        /*173d0*/                   HMUL2 R7, R24, R7 ;
-        /*173e0*/                   HADD2 R4, R28, R40 ;
-        /*173f0*/                   HADD2 R6, R26, R8 ;
-        /*17400*/                   HMNMX2 R34, R34, -7, -7, !PT ;
-        /*17410*/                   HMUL2 R33, R15, R33 ;
-        /*17420*/                   HMNMX2 R23, R23, -7, -7, !PT ;
-        /*17430*/                   HMUL2 R31, R15, R31 ;
-        /*17440*/                   HMNMX2 R5, R5, -7, -7, !PT ;
-        /*17450*/                   HADD2 R38, R44, -R38 ;
-        /*17460*/                   HMNMX2 R7, R7, -7, -7, !PT ;
-        /*17470*/                   HMUL2 R29, R15, R29 ;
-        /*17480*/                   HMUL2 R9, R15.reuse, R9 ;
-        /*17490*/                   HADD2 R28, R28, -R40 ;
-        /*174a0*/                   HMUL2 R4, R24, R4 ;
-        /*174b0*/                   HADD2 R8, R26, -R8 ;
-        /*174c0*/                   HMUL2 R6, R24, R6 ;
-        /*174d0*/                   HMNMX2 R3, R34, 7, 7, PT ;
-        /*174e0*/                   HMUL2 R38, R15, R38 ;
-        /*174f0*/                   HMNMX2 R23, R23, 7, 7, PT ;
-        /*17500*/                   HMUL2 R32, R15, R32 ;
-        /*17510*/                   HMNMX2 R33, R33, -7, -7, !PT ;
-        /*17520*/                   HMUL2 R28, R15, R28 ;
-        /*17530*/                   HMNMX2 R31, R31, -7, -7, !PT ;
-        /*17540*/                   HMUL2 R8, R15, R8 ;
-        /*17550*/                   HMNMX2 R5, R5, 7, 7, PT ;
-        /*17560*/                   HMNMX2 R29, R29, -7, -7, !PT ;
-        /*17570*/                   HMNMX2 R9, R9, -7, -7, !PT ;
-        /*17580*/                   HMNMX2 R7, R7, 7, 7, PT ;
-        /*17590*/                   HMNMX2 R11, R11, -7, -7, !PT ;
-        /*175a0*/                   HMNMX2 R4, R4, -7, -7, !PT ;
-        /*175b0*/                   HMNMX2 R6, R6, -7, -7, !PT ;
-        /*175c0*/                   HADD2 R3, R3, R2.reuse ;
-        /*175d0*/                   HMNMX2 R33, R33, 7, 7, PT ;
-        /*175e0*/                   HADD2 R23, R23, R2.reuse ;
-        /*175f0*/                   HMNMX2 R31, R31, 7, 7, PT ;
-        /*17600*/                   HADD2 R5, R5, R2.reuse ;
-        /*17610*/                   HMNMX2 R38, R38, -7, -7, !PT ;
-        /*17620*/                   HADD2 R7, R7, R2 ;
-        /*17630*/                   HMNMX2 R29, R29, 7, 7, PT ;
-        /*17640*/                   HMNMX2 R9, R9, 7, 7, PT ;
-        /*17650*/                   HMNMX2 R11, R11, 7, 7, PT ;
-        /*17660*/                   HMNMX2 R32, R32, -7, -7, !PT ;
-        /*17670*/                   HMNMX2 R28, R28, -7, -7, !PT ;
-        /*17680*/                   HMNMX2 R4, R4, 7, 7, PT ;
-        /*17690*/                   HMNMX2 R8, R8, -7, -7, !PT ;
-        /*176a0*/                   HMNMX2 R6, R6, 7, 7, PT ;
-        /*176b0*/                   HADD2 R33, R33, R2.reuse ;
-        /*176c0*/                   HMNMX2 R38, R38, 7, 7, PT ;
-        /*176d0*/                   HADD2 R31, R31, R2.reuse ;
-        /*176e0*/                   PRMT R3, R3, 0x6240, R23 ;
-        /*176f0*/                   HADD2 R29, R29, R2.reuse ;
-        /*17700*/                   HMNMX2 R32, R32, 7, 7, PT ;
-        /*17710*/                   HADD2 R9, R9, R2.reuse ;
-        /*17720*/                   HMNMX2 R28, R28, 7, 7, PT ;
-        /*17730*/                   HADD2 R11, R11, R2.reuse ;
-        /*17740*/                   HMNMX2 R8, R8, 7, 7, PT ;
-        /*17750*/                   HADD2 R4, R4, R2.reuse ;
-        /*17760*/                   PRMT R5, R5, 0x6240, R7 ;
-        /*17770*/                   HADD2 R6, R6, R2.reuse ;
-        /*17780*/                   PRMT R31, R33, 0x6240, R31 ;
-        /*17790*/                   HADD2 R38, R38, R2.reuse ;
-; Location ./int.jl:496
-        /*177a0*/                   IMAD.SHL.U32 R3, R3, 0x10, RZ ;
-; Location /home/dstn/.julia/packages/LLVM/RpBog/src/interop/base.jl:38
-        /*177b0*/                   HADD2 R32, R32, R2.reuse ;
-        /*177c0*/                   PRMT R9, R29, 0x6240, R9 ;
-        /*177d0*/                   HADD2 R28, R28, R2.reuse ;
-        /*177e0*/                   PRMT R10, R11, 0x6240, R10 ;
-        /*177f0*/                   HADD2 R2, R8, R2 ;
-; Location ./int.jl:496
-        /*17800*/                   IMAD.SHL.U32 R5, R5, 0x10, RZ ;
-; Location /home/dstn/.julia/packages/LLVM/RpBog/src/interop/base.jl:38
-        /*17810*/                   PRMT R4, R4, 0x6240, R6 ;
-; Location ./int.jl:496
-        /*17820*/                   IMAD.SHL.U32 R0, R0, 0x10, RZ ;
-; Location /home/dstn/.julia/packages/LLVM/RpBog/src/interop/base.jl:38
-        /*17830*/                   PRMT R14, R14, 0x6240, R38 ;
-; Location ./int.jl:496
-        /*17840*/                   IMAD.SHL.U32 R31, R31, 0x10, RZ ;
-; Location /home/dstn/.julia/packages/LLVM/RpBog/src/interop/base.jl:38
-        /*17850*/                   PRMT R30, R32, 0x6240, R30 ;
-; Location ./int.jl:496
-        /*17860*/                   IMAD.SHL.U32 R9, R9, 0x10, RZ ;
-; Location /home/dstn/.julia/packages/LLVM/RpBog/src/interop/base.jl:38
-        /*17870*/                   LOP3.LUT R3, R10, 0xf0f0f0f, R3, 0xe2, !PT ;
-        /*17880*/                   PRMT R2, R28, 0x6240, R2 ;
-        /*17890*/                   LOP3.LUT R4, R4, 0xf0f0f0f, R5, 0xe2, !PT ;
-        /*178a0*/                   LOP3.LUT R0, R14, 0xf0f0f0f, R0, 0xe2, !PT ;
-; Location ./int.jl:366
-        /*178b0*/                   LOP3.LUT R12, R12, 0x88888888, RZ, 0x3c, !PT ;
-; Location /home/dstn/.julia/packages/LLVM/RpBog/src/interop/base.jl:38
-        /*178c0*/                   LOP3.LUT R30, R30, 0xf0f0f0f, R31, 0xe2, !PT ;
-; Location ./int.jl:366
-        /*178d0*/                   LOP3.LUT R3, R3, 0x88888888, RZ, 0x3c, !PT ;
-; Location /home/dstn/.julia/packages/LLVM/RpBog/src/interop/base.jl:38
-        /*178e0*/                   LOP3.LUT R2, R2, 0xf0f0f0f, R9, 0xe2, !PT ;
-; Location ./int.jl:366
-        /*178f0*/                   LOP3.LUT R4, R4, 0x88888888, RZ, 0x3c, !PT ;
-; Location /home/dstn/.julia/packages/LLVM/RpBog/src/interop/base.jl:38
-        /*17900*/                   STS [R47], R46 ;
-; Location ./int.jl:366
-        /*17910*/                   LOP3.LUT R0, R0, 0x88888888, RZ, 0x3c, !PT ;
-        /*17920*/                   LOP3.LUT R30, R30, 0x88888888, RZ, 0x3c, !PT ;
-; Location /home/dstn/.julia/packages/LLVM/RpBog/src/interop/base.jl:38
-        /*17930*/                   STS [R52], R12 ;
-; Location ./int.jl:366
-        /*17940*/                   LOP3.LUT R2, R2, 0x88888888, RZ, 0x3c, !PT ;
-; Location /home/dstn/.julia/packages/LLVM/RpBog/src/interop/base.jl:38
-        /*17950*/                   STS [R53], R3 ;
-        /*17960*/                   STS [R54], R4 ;
-        /*17970*/                   STS [R61], R13 ;
-        /*17980*/                   STS [R60], R0 ;
-        /*17990*/                   STS [R58], R30 ;
-        /*179a0*/                   STS [R57], R2 ;
-; Location ./promotion.jl:477
-        /*179b0*/                   UIADD3 UR6, UP0, UR6, 0x4104, URZ ;
-        /*179c0*/                   UIADD3.X UR7, URZ, UR7, URZ, UP0, !UPT ;
-; Location /home/dstn/kotekan/julia/kernels/upchan.jl:1410
-        /*179d0*/              @!P0 CALL.REL.NOINC `(.L_x_70) ;
-        /*179e0*/                   BRA `(.L_x_71) ;
->>>>>>> bdbe7b3b
+        /*1a5a0*/                   PLOP3.LUT P0, PT, PT, PT, UP0, 0x80, 0x0 ;
+        /*1a5b0*/              @!P0 CALL.REL.NOINC `(.L_x_70) ;
+        /*1a5c0*/                   BRA `(.L_x_71) ;
 
 .L_x_70:
-        /*179f0*/                   LDL R53, [R1+0x32c] ;
-        /*17a00*/                   LDL R47, [R1+0x2dc] ;
-        /*17a10*/                   LDL R43, [R1+0x2e0] ;
-        /*17a20*/                   LDL R52, [R1+0x2e8] ;
-        /*17a30*/                   LDL R36, [R1+0x2e4] ;
-; Location /home/dstn/.julia/packages/CUDA/YIj5X/src/device/intrinsics/synchronization.jl:16
-        /*17a40*/                   BAR.SYNC 0x0 ;
+        /*1a5d0*/                   LDL R51, [R1+0x31c] ;
+        /*1a5e0*/                   LDL R50, [R1+0x2c8] ;
+        /*1a5f0*/                   LDL R43, [R1+0x2cc] ;
+        /*1a600*/                   LDL R14, [R1+0x30c] ;
+        /*1a610*/                   LDL R47, [R1+0x2e0] ;
+        /*1a620*/                   LDL R36, [R1+0x2d8] ;
+; Location /home/eschnett/.julia/packages/CUDA/rXson/src/device/intrinsics/synchronization.jl:16
+        /*1a630*/                   BAR.SYNC 0x0 ;
+; Location /home/eschnett/.julia/packages/LLVM/OLMpi/src/interop/base.jl:38
+        /*1a640*/                   S2R R57, SR_TID.X ;
 ; Location ./int.jl:87
-        /*17a50*/                   ULOP3.LUT UR5, UR4, 0x300, URZ, 0xc0, !UPT ;
-; Location /home/dstn/.julia/packages/LLVM/RpBog/src/interop/base.jl:38
-        /*17a60*/                   S2R R38, SR_TID.X ;
-; Location ./int.jl:481
-        /*17a70*/                   UISETP.GE.U32.AND UP0, UPT, UR5, 0x180, UPT ;
-        /*17a80*/                   PLOP3.LUT P0, PT, PT, PT, UP0, 0x80, 0x0 ;
-        /*17a90*/                   USHF.L.U32 UR6, UR4, 0xc, URZ ;
-        /*17aa0*/                   IMAD.SHL.U32 R37, R38, 0x4, RZ ;
-; Location /home/dstn/.julia/packages/LLVM/RpBog/src/interop/base.jl:38
-        /*17ab0*/                   LDS R6, [R53] ;
-        /*17ac0*/                   LDS R5, [R47.X4+0x80] ;
-        /*17ad0*/                   LDS R7, [R47.X4+0x4] ;
-        /*17ae0*/                   LDS R8, [R47.X4+0x84] ;
-        /*17af0*/                   LDS R11, [R43.X4+0x4] ;
-        /*17b00*/                   LDS R13, [R43.X4+0x84] ;
-        /*17b10*/                   LDS R10, [R52] ;
-        /*17b20*/                   LDS R19, [R43.X4+0x80] ;
-        /*17b30*/                   LDS R0, [R47.X4+0x4104] ;
-        /*17b40*/                   LDS R12, [R47.X4+0x4184] ;
-        /*17b50*/                   LDS R28, [R47.X4+0x4108] ;
-        /*17b60*/                   LDS R9, [R47.X4+0x4188] ;
-        /*17b70*/                   LDS R25, [R43.X4+0x4104] ;
-        /*17b80*/                   LDS R3, [R43.X4+0x4184] ;
-        /*17b90*/                   LDS R14, [R43.X4+0x4108] ;
-        /*17ba0*/                   LDS R2, [R43.X4+0x4188] ;
-        /*17bb0*/                   PRMT R4, R6, 0x5410, R5 ;
-        /*17bc0*/                   PRMT R6, R6, 0x7632, R5 ;
-        /*17bd0*/                   PRMT R5, R7, 0x5410, R8.reuse ;
-        /*17be0*/                   PRMT R31, R11, 0x5410, R13.reuse ;
-        /*17bf0*/                   PRMT R7, R7, 0x7632, R8 ;
-        /*17c00*/                   PRMT R11, R11, 0x7632, R13 ;
-        /*17c10*/                   PRMT R8, R10, 0x5410, R19 ;
-        /*17c20*/                   PRMT R10, R10, 0x7632, R19 ;
-        /*17c30*/                   PRMT R13, R0.reuse, 0x5410, R12.reuse ;
-        /*17c40*/                   PRMT R0, R0, 0x7632, R12 ;
-        /*17c50*/                   PRMT R30, R28.reuse, 0x5410, R9.reuse ;
-        /*17c60*/                   PRMT R28, R28, 0x7632, R9 ;
-        /*17c70*/                   PRMT R27, R25, 0x5410, R3 ;
-        /*17c80*/                   PRMT R25, R25, 0x7632, R3 ;
-        /*17c90*/                   PRMT R23, R14.reuse, 0x5410, R2.reuse ;
-        /*17ca0*/                   PRMT R14, R14, 0x7632, R2 ;
-; Location /home/dstn/kotekan/julia/kernels/upchan.jl:1410
-        /*17cb0*/                   SEL R2, R6, R4, !P1 ;
-        /*17cc0*/                   SEL R3, R7, R5, !P1 ;
-        /*17cd0*/                   SEL R32, R10, R8, !P1 ;
-        /*17ce0*/                   SEL R9, R11, R31, !P1 ;
-        /*17cf0*/                   SEL R12, R0, R13, !P1 ;
-        /*17d00*/                   SEL R29, R28, R30, !P1 ;
-        /*17d10*/                   SEL R26, R25, R27, !P1 ;
-        /*17d20*/                   SEL R19, R14, R23, !P1 ;
-; Location /home/dstn/.julia/packages/CUDA/YIj5X/src/device/intrinsics/warp.jl:29
-        /*17d30*/                   SHFL.BFLY PT, R2, R2, 0x8, 0x1f ;
-        /*17d40*/                   SHFL.BFLY PT, R3, R3, 0x8, 0x1f ;
-        /*17d50*/                   SHFL.BFLY PT, R32, R32, 0x8, 0x1f ;
-        /*17d60*/                   SHFL.BFLY PT, R9, R9, 0x8, 0x1f ;
-        /*17d70*/                   SHFL.BFLY PT, R12, R12, 0x8, 0x1f ;
-        /*17d80*/                   SHFL.BFLY PT, R29, R29, 0x8, 0x1f ;
-        /*17d90*/                   SHFL.BFLY PT, R26, R26, 0x8, 0x1f ;
-        /*17da0*/                   SHFL.BFLY PT, R19, R19, 0x8, 0x1f ;
-; Location ./int.jl:481
-        /*17db0*/              @!P0 BRA `(.L_x_72) ;
-; Location ./int.jl:289
-        /*17dc0*/                   ULOP3.LUT UR7, UR6, 0x60, UR10, 0xf8, !UPT ;
-; Location ./range.jl:883
-        /*17dd0*/                   SEL R10, R32, R10, !P1 ;
-        /*17de0*/                   SEL R8, R8, R32, !P1 ;
-        /*17df0*/                   SEL R7, R3, R7, !P1 ;
+        /*1a650*/                   ULOP3.LUT UR5, UR4, 0x300, URZ, 0xc0, !UPT ;
+; Location ./int.jl:514
+        /*1a660*/                   UISETP.GE.U32.AND UP0, UPT, UR5, 0x180, UPT ;
+; Location /home/eschnett/src/kotekan/julia/kernels/upchan.jl:1415
+        /*1a670*/                   PLOP3.LUT P0, PT, PT, PT, UP0, 0x80, 0x0 ;
+; Location /home/eschnett/.julia/packages/LLVM/OLMpi/src/interop/base.jl:38
+        /*1a680*/                   IMAD.U32 R38, RZ, RZ, UR6 ;
+; Location ./int.jl:514
+        /*1a690*/                   USHF.L.U32 UR7, UR4, 0xc, URZ ;
+        /*1a6a0*/                   IMAD.SHL.U32 R57, R57, 0x4, RZ ;
+; Location /home/eschnett/.julia/packages/LLVM/OLMpi/src/interop/base.jl:38
+        /*1a6b0*/                   LOP3.LUT R37, R57, 0x1c, RZ, 0xc0, !PT ;
+        /*1a6c0*/                   LOP3.LUT R37, R37, 0x60, R38, 0xf8, !PT ;
+        /*1a6d0*/                   LDS R6, [R51] ;
+        /*1a6e0*/                   LDS R5, [R50.X4+0x80] ;
+        /*1a6f0*/                   LDS R7, [R50.X4+0x4] ;
+        /*1a700*/                   LDS R8, [R50.X4+0x84] ;
+        /*1a710*/                   LDS R11, [R43.X4+0x4] ;
+        /*1a720*/                   LDS R13, [R43.X4+0x84] ;
+        /*1a730*/                   LDS R3, [R14] ;
+        /*1a740*/                   LDS R10, [R47] ;
+        /*1a750*/                   LDS R19, [R43.X4+0x80] ;
+        /*1a760*/                   LDS R0, [R51+0x4104] ;
+        /*1a770*/                   LDS R12, [R50.X4+0x4184] ;
+        /*1a780*/                   LDS R28, [R50.X4+0x4108] ;
+        /*1a790*/                   LDS R9, [R50.X4+0x4188] ;
+        /*1a7a0*/                   LDS R25, [R47+0x4104] ;
+        /*1a7b0*/                   LDS R14, [R43.X4+0x4108] ;
+        /*1a7c0*/                   LDS R2, [R43.X4+0x4188] ;
+        /*1a7d0*/                   PRMT R4, R6, 0x5410, R5 ;
+        /*1a7e0*/                   PRMT R6, R6, 0x7632, R5 ;
+        /*1a7f0*/                   PRMT R5, R7, 0x5410, R8.reuse ;
+        /*1a800*/                   PRMT R31, R11, 0x5410, R13.reuse ;
+        /*1a810*/                   PRMT R7, R7, 0x7632, R8 ;
+        /*1a820*/                   PRMT R11, R11, 0x7632, R13 ;
+        /*1a830*/                   PRMT R8, R10, 0x5410, R19 ;
+        /*1a840*/                   PRMT R10, R10, 0x7632, R19 ;
+        /*1a850*/                   PRMT R13, R0.reuse, 0x5410, R12.reuse ;
+        /*1a860*/                   PRMT R0, R0, 0x7632, R12 ;
+        /*1a870*/                   PRMT R30, R28.reuse, 0x5410, R9.reuse ;
+        /*1a880*/                   PRMT R28, R28, 0x7632, R9 ;
+        /*1a890*/                   PRMT R27, R25, 0x5410, R3 ;
+        /*1a8a0*/                   PRMT R25, R25, 0x7632, R3 ;
+        /*1a8b0*/                   PRMT R23, R14.reuse, 0x5410, R2.reuse ;
+        /*1a8c0*/                   PRMT R14, R14, 0x7632, R2 ;
+; Location /home/eschnett/src/kotekan/julia/kernels/upchan.jl:1415
+        /*1a8d0*/                   SEL R2, R6, R4, !P1 ;
+        /*1a8e0*/                   SEL R3, R7, R5, !P1 ;
+        /*1a8f0*/                   SEL R32, R10, R8, !P1 ;
+        /*1a900*/                   SEL R9, R11, R31, !P1 ;
+        /*1a910*/                   SEL R12, R0, R13, !P1 ;
+        /*1a920*/                   SEL R29, R28, R30, !P1 ;
+        /*1a930*/                   SEL R26, R25, R27, !P1 ;
+        /*1a940*/                   SEL R19, R14, R23, !P1 ;
+; Location /home/eschnett/.julia/packages/CUDA/rXson/src/device/intrinsics/warp.jl:29
+        /*1a950*/                   SHFL.BFLY PT, R2, R2, 0x8, 0x1f ;
+        /*1a960*/                   SHFL.BFLY PT, R3, R3, 0x8, 0x1f ;
+        /*1a970*/                   SHFL.BFLY PT, R32, R32, 0x8, 0x1f ;
+        /*1a980*/                   SHFL.BFLY PT, R9, R9, 0x8, 0x1f ;
+        /*1a990*/                   SHFL.BFLY PT, R12, R12, 0x8, 0x1f ;
+        /*1a9a0*/                   SHFL.BFLY PT, R29, R29, 0x8, 0x1f ;
+        /*1a9b0*/                   SHFL.BFLY PT, R26, R26, 0x8, 0x1f ;
+        /*1a9c0*/                   SHFL.BFLY PT, R19, R19, 0x8, 0x1f ;
+; Location /home/eschnett/src/kotekan/julia/kernels/upchan.jl:1415
+        /*1a9d0*/              @!P0 BRA `(.L_x_72) ;
+        /*1a9e0*/                   SEL R7, R3, R7, !P1 ;
+        /*1a9f0*/                   SEL R5, R5, R3, !P1 ;
 ; Location ./int.jl:87
-<<<<<<< HEAD
-        /*17c50*/                   ULOP3.LUT UR5, UR4, 0x300, URZ, 0xc0, !UPT ;
-; Location ./int.jl:488
-        /*17c60*/                   UISETP.GE.U32.AND UP0, UPT, UR5, 0x180, UPT ;
-        /*17c70*/                   PLOP3.LUT P0, PT, PT, PT, UP0, 0x80, 0x0 ;
-        /*17c80*/                   USHF.L.U32 UR6, UR4, 0xc, URZ ;
-; Location /home/eschnett/.julia/packages/LLVM/RpBog/src/interop/base.jl:38
-        /*17c90*/                   LDS R6, [R53] ;
-        /*17ca0*/                   LDS R5, [R47.X4+0x80] ;
-        /*17cb0*/                   LDS R7, [R47.X4+0x4] ;
-        /*17cc0*/                   LDS R8, [R47.X4+0x84] ;
-        /*17cd0*/                   LDS R11, [R43.X4+0x4] ;
-        /*17ce0*/                   LDS R13, [R43.X4+0x84] ;
-        /*17cf0*/                   LDS R3, [R14] ;
-        /*17d00*/                   LDS R10, [R52] ;
-        /*17d10*/                   LDS R19, [R43.X4+0x80] ;
-        /*17d20*/                   LDS R0, [R47.X4+0x4104] ;
-        /*17d30*/                   LDS R12, [R47.X4+0x4184] ;
-        /*17d40*/                   LDS R28, [R47.X4+0x4108] ;
-        /*17d50*/                   LDS R9, [R47.X4+0x4188] ;
-        /*17d60*/                   LDS R25, [R43.X4+0x4104] ;
-        /*17d70*/                   LDS R14, [R43.X4+0x4108] ;
-        /*17d80*/                   LDS R2, [R43.X4+0x4188] ;
-        /*17d90*/                   PRMT R4, R6, 0x5410, R5 ;
-        /*17da0*/                   PRMT R6, R6, 0x7632, R5 ;
-        /*17db0*/                   PRMT R5, R7, 0x5410, R8.reuse ;
-        /*17dc0*/                   PRMT R31, R11, 0x5410, R13.reuse ;
-        /*17dd0*/                   PRMT R7, R7, 0x7632, R8 ;
-        /*17de0*/                   PRMT R11, R11, 0x7632, R13 ;
-        /*17df0*/                   PRMT R8, R10, 0x5410, R19 ;
-        /*17e00*/                   PRMT R10, R10, 0x7632, R19 ;
-        /*17e10*/                   PRMT R13, R0.reuse, 0x5410, R12.reuse ;
-        /*17e20*/                   PRMT R0, R0, 0x7632, R12 ;
-        /*17e30*/                   PRMT R30, R28.reuse, 0x5410, R9.reuse ;
-        /*17e40*/                   PRMT R28, R28, 0x7632, R9 ;
-        /*17e50*/                   PRMT R27, R25, 0x5410, R3 ;
-        /*17e60*/                   PRMT R25, R25, 0x7632, R3 ;
-        /*17e70*/                   PRMT R23, R14.reuse, 0x5410, R2.reuse ;
-        /*17e80*/                   PRMT R14, R14, 0x7632, R2 ;
+        /*1aa00*/                   IMAD.U32 R3, RZ, RZ, UR6 ;
 ; Location /home/eschnett/src/kotekan/julia/kernels/upchan.jl:1415
-        /*17e90*/                   SEL R2, R6, R4, !P1 ;
-        /*17ea0*/                   SEL R3, R7, R5, !P1 ;
-        /*17eb0*/                   SEL R32, R10, R8, !P1 ;
-        /*17ec0*/                   SEL R9, R11, R31, !P1 ;
-        /*17ed0*/                   SEL R12, R0, R13, !P1 ;
-        /*17ee0*/                   SEL R29, R28, R30, !P1 ;
-        /*17ef0*/                   SEL R26, R25, R27, !P1 ;
-        /*17f00*/                   SEL R19, R14, R23, !P1 ;
-; Location /home/eschnett/.julia/packages/CUDA/YIj5X/src/device/intrinsics/warp.jl:29
-        /*17f10*/                   SHFL.BFLY PT, R2, R2, 0x8, 0x1f ;
-        /*17f20*/                   SHFL.BFLY PT, R3, R3, 0x8, 0x1f ;
-        /*17f30*/                   SHFL.BFLY PT, R32, R32, 0x8, 0x1f ;
-        /*17f40*/                   SHFL.BFLY PT, R9, R9, 0x8, 0x1f ;
-        /*17f50*/                   SHFL.BFLY PT, R12, R12, 0x8, 0x1f ;
-        /*17f60*/                   SHFL.BFLY PT, R29, R29, 0x8, 0x1f ;
-        /*17f70*/                   SHFL.BFLY PT, R26, R26, 0x8, 0x1f ;
-        /*17f80*/                   SHFL.BFLY PT, R19, R19, 0x8, 0x1f ;
-; Location ./int.jl:488
-        /*17f90*/              @!P0 BRA `(.L_x_72) ;
-        /*17fa0*/                   LDL R33, [R1+0x2f0] ;
-        /*17fb0*/                   LDL R35, [R1+0x340] ;
+        /*1aa10*/                   SEL R10, R32, R10, !P1 ;
+        /*1aa20*/                   SEL R8, R8, R32, !P1 ;
+; Location ./int.jl:87
+        /*1aa30*/                   LOP3.LUT R32, R37, UR7, RZ, 0xfc, !PT ;
 ; Location /home/eschnett/src/kotekan/julia/kernels/upchan.jl:1415
-        /*17fc0*/                   SEL R7, R3, R7, !P1 ;
-        /*17fd0*/                   SEL R5, R5, R3, !P1 ;
-        /*17fe0*/                   SEL R6, R2, R6, !P1 ;
-        /*17ff0*/                   SEL R4, R4, R2, !P1 ;
-        /*18000*/                   SEL R10, R32, R10, !P1 ;
-        /*18010*/                   SEL R8, R8, R32, !P1 ;
-        /*18020*/                   SEL R11, R9, R11, !P1 ;
-        /*18030*/                   SEL R9, R31, R9, !P1 ;
-=======
-        /*17e00*/                   IMAD.U32 R32, RZ, RZ, UR7 ;
-; Location ./range.jl:883
-        /*17e10*/                   SEL R5, R5, R3, !P1 ;
->>>>>>> bdbe7b3b
+        /*1aa40*/                   SEL R6, R2, R6, !P1 ;
 ; Location ./int.jl:87
-        /*17e20*/                   IMAD.U32 R3, RZ, RZ, UR10 ;
-; Location ./range.jl:883
-        /*17e30*/                   SEL R6, R2, R6, !P1 ;
+        /*1aa50*/                   LOP3.LUT R32, R32, 0x80, R3, 0xf8, !PT ;
+; Location /home/eschnett/src/kotekan/julia/kernels/upchan.jl:1415
+        /*1aa60*/                   SEL R4, R4, R2, !P1 ;
 ; Location ./int.jl:87
-        /*17e40*/                   LOP3.LUT R32, R32, 0x1c, R37, 0xf8, !PT ;
-; Location ./range.jl:883
-        /*17e50*/                   SEL R4, R4, R2, !P1 ;
+        /*1aa70*/                   LOP3.LUT R3, R32, R36, RZ, 0xfc, !PT ;
+; Location /home/eschnett/src/kotekan/julia/kernels/upchan.jl:1415
+        /*1aa80*/                   SEL R11, R9, R11, !P1 ;
 ; Location ./int.jl:87
-        /*17e60*/                   LOP3.LUT R32, R32, 0x80, R3, 0xf8, !PT ;
-; Location ./range.jl:883
-        /*17e70*/                   SEL R11, R9, R11, !P1 ;
+        /*1aa90*/                   IADD3 R3, P0, R3, UR40, RZ ;
+; Location /home/eschnett/src/kotekan/julia/kernels/upchan.jl:1415
+        /*1aaa0*/                   SEL R9, R31, R9, !P1 ;
 ; Location ./int.jl:87
-        /*17e80*/                   LOP3.LUT R3, R32, R36, RZ, 0xfc, !PT ;
-; Location ./range.jl:883
-        /*17e90*/                   SEL R9, R31, R9, !P1 ;
+        /*1aab0*/                   IMAD.X R2, RZ, RZ, UR8, P0 ;
+; Location ./int.jl:295
+        /*1aac0*/                   LEA.HI R33, P2, R2, R3, RZ, 0x1d ;
+; Location ./int.jl:88
+        /*1aad0*/                   LOP3.LUT R34, R33, 0xe0000000, RZ, 0xc0, !PT ;
+; Location ./promotion.jl:521
+        /*1aae0*/                   ISETP.NE.U32.AND P0, PT, R34, R3, PT ;
+; Location ./int.jl:295
+        /*1aaf0*/                   IMAD.X R34, RZ, RZ, R2, P2 ;
+; Location ./promotion.jl:521
+        /*1ab00*/                   ISETP.NE.AND.EX P0, PT, R34, R2, PT, P0 ;
+; Location ./int.jl:295
+        /*1ab10*/                   SHF.R.S64 R33, R33, 0x1d, R34.reuse ;
+        /*1ab20*/                   ISETP.LT.AND P0, PT, R2, RZ, P0 ;
+        /*1ab30*/                   SHF.R.S32.HI R34, RZ, 0x1d, R34 ;
+; Location ./boot.jl:711
+        /*1ab40*/                   SEL R35, RZ, 0x1, !P0 ;
+; Location ./int.jl:86
+        /*1ab50*/                   IADD3 R33, P0, R35, -R33, RZ ;
+        /*1ab60*/                   IMAD.X R34, RZ, RZ, ~R34, P0 ;
+        /*1ab70*/                   LEA R3, P0, R33, R3, 0x1d ;
+        /*1ab80*/                   LEA.HI.X R34, R33, R2, R34, 0x1d, P0 ;
+; Location /home/eschnett/.julia/packages/LLVM/OLMpi/src/interop/pointer.jl:114
+        /*1ab90*/                   LEA R2, P0, R3, c[0x0][0x230], 0x2 ;
+        /*1aba0*/                   LEA.HI.X R3, R3, c[0x0][0x234], R34, 0x2, P0 ;
 ; Location ./int.jl:87
-        /*17ea0*/                   IADD3 R3, P0, R3, UR11, RZ ;
-        /*17eb0*/                   IMAD.X R2, RZ, RZ, UR12, P0 ;
-; Location ./int.jl:288
-        /*17ec0*/                   LEA.HI R33, P2, R2, R3, RZ, 0x1d ;
-; Location ./int.jl:88
-        /*17ed0*/                   LOP3.LUT R34, R33, 0xe0000000, RZ, 0xc0, !PT ;
-; Location ./promotion.jl:477
-        /*17ee0*/                   ISETP.NE.U32.AND P0, PT, R34, R3, PT ;
-; Location ./int.jl:288
-        /*17ef0*/                   IMAD.X R34, RZ, RZ, R2, P2 ;
-; Location ./promotion.jl:477
-        /*17f00*/                   ISETP.NE.AND.EX P0, PT, R34, R2, PT, P0 ;
-; Location ./int.jl:288
-        /*17f10*/                   SHF.R.S64 R33, R33, 0x1d, R34.reuse ;
-        /*17f20*/                   ISETP.LT.AND P0, PT, R2, RZ, P0 ;
-        /*17f30*/                   SHF.R.S32.HI R34, RZ, 0x1d, R34 ;
-; Location ./boot.jl:691
-        /*17f40*/                   SEL R35, RZ, 0x1, !P0 ;
+        /*1abb0*/                   STG.E.128 [R2.64], R4 ;
+        /*1abc0*/                   LOP3.LUT R3, R32, 0x4000, R36, 0xfe, !PT ;
+        /*1abd0*/                   IADD3 R3, P0, R3, UR40, RZ ;
+        /*1abe0*/                   IMAD.X R2, RZ, RZ, UR8, P0 ;
+; Location ./int.jl:295
+        /*1abf0*/                   LEA.HI R4, P0, R2, R3, RZ, 0x1d ;
+        /*1ac00*/                   IMAD.X R5, RZ, RZ, R2, P0 ;
+        /*1ac10*/                   SHF.R.U64 R4, R4, 0x1d, R5.reuse ;
+        /*1ac20*/                   SHF.R.U32.HI R5, RZ, 0x1d, R5 ;
 ; Location ./int.jl:86
-        /*17f50*/                   IADD3 R33, P0, R35, -R33, RZ ;
-        /*17f60*/                   IMAD.X R34, RZ, RZ, ~R34, P0 ;
-        /*17f70*/                   LEA R3, P0, R33, R3, 0x1d ;
-        /*17f80*/                   LEA.HI.X R34, R33, R2, R34, 0x1d, P0 ;
-; Location /home/dstn/.julia/packages/LLVM/RpBog/src/interop/pointer.jl:114
-        /*17f90*/                   LEA R2, P0, R3, c[0x0][0x230], 0x2 ;
-        /*17fa0*/                   LEA.HI.X R3, R3, c[0x0][0x234], R34, 0x2, P0 ;
-; Location ./int.jl:87
-        /*17fb0*/                   STG.E.128 [R2.64], R4 ;
-        /*17fc0*/                   LOP3.LUT R2, R32, 0x4000, R36, 0xfe, !PT ;
-        /*17fd0*/                   IADD3 R3, P0, R2, UR11, RZ ;
-        /*17fe0*/                   LEA.HI.X.SX32 R2, R2, UR12, 0x1, P0 ;
-; Location ./int.jl:288
-        /*17ff0*/                   LEA.HI R4, P0, R2, R3, RZ, 0x1d ;
-        /*18000*/                   IMAD.X R5, RZ, RZ, R2, P0 ;
-        /*18010*/                   SHF.R.U64 R4, R4, 0x1d, R5.reuse ;
-        /*18020*/                   SHF.R.U32.HI R5, RZ, 0x1d, R5 ;
-; Location ./int.jl:86
-        /*18030*/                   LEA.HI R4, P0, R2, -R4, RZ, 0x1 ;
-        /*18040*/                   IMAD.X R5, RZ, RZ, ~R5, P0 ;
-        /*18050*/                   LEA R3, P0, R4, R3, 0x1d ;
-        /*18060*/                   LEA.HI.X R5, R4, R2, R5, 0x1d, P0 ;
-; Location /home/dstn/.julia/packages/LLVM/RpBog/src/interop/pointer.jl:114
-        /*18070*/                   LEA R2, P0, R3, c[0x0][0x230], 0x2 ;
-        /*18080*/                   LEA.HI.X R3, R3, c[0x0][0x234], R5, 0x2, P0 ;
-; Location /home/dstn/.julia/packages/IndexSpaces/MMvQv/src/IndexSpaces.jl:972
-        /*18090*/                   STG.E.128 [R2.64], R8 ;
+        /*1ac30*/                   LEA.HI R4, P0, R2, -R4, RZ, 0x1 ;
+        /*1ac40*/                   IMAD.X R5, RZ, RZ, ~R5, P0 ;
+        /*1ac50*/                   LEA R3, P0, R4, R3, 0x1d ;
+        /*1ac60*/                   LEA.HI.X R5, R4, R2, R5, 0x1d, P0 ;
+; Location /home/eschnett/.julia/packages/LLVM/OLMpi/src/interop/pointer.jl:114
+        /*1ac70*/                   LEA R2, P0, R3, c[0x0][0x230], 0x2 ;
+        /*1ac80*/                   LEA.HI.X R3, R3, c[0x0][0x234], R5, 0x2, P0 ;
+; Location /home/eschnett/.julia/packages/IndexSpaces/SkQyK/src/IndexSpaces.jl:972
+        /*1ac90*/                   STG.E.128 [R2.64], R8 ;
 
 .L_x_72:
 ; Location ./int.jl:87
-<<<<<<< HEAD
-        /*18250*/                   ULOP3.LUT UR5, UR5, 0x80, URZ, 0xfc, !UPT ;
-; Location ./int.jl:488
-        /*18260*/                   UISETP.GE.U32.AND UP0, UPT, UR5, 0x180, UPT ;
+        /*1aca0*/                   ULOP3.LUT UR5, UR5, 0x80, URZ, 0xfc, !UPT ;
+; Location ./int.jl:514
+        /*1acb0*/                   UISETP.GE.U32.AND UP0, UPT, UR5, 0x180, UPT ;
+        /*1acc0*/                   PLOP3.LUT P0, PT, PT, PT, UP0, 0x80, 0x0 ;
+        /*1acd0*/              @!P0 BRA `(.L_x_73) ;
+; Location ./int.jl:87
+        /*1ace0*/                   IMAD.U32 R3, RZ, RZ, UR6 ;
+        /*1acf0*/                   LOP3.LUT R2, R37, UR7, RZ, 0xfc, !PT ;
+        /*1ad00*/                   SEL R6, R26, R25, !P1 ;
+        /*1ad10*/                   LOP3.LUT R2, R2, 0x80, R3, 0xf8, !PT ;
+        /*1ad20*/                   SEL R7, R19, R14, !P1 ;
+        /*1ad30*/                   LOP3.LUT R25, R2, 0x80000, RZ, 0xfc, !PT ;
+        /*1ad40*/                   SEL R9, R30, R29, !P1 ;
+        /*1ad50*/                   LOP3.LUT R2, R36, R25, RZ, 0xfc, !PT ;
+        /*1ad60*/                   SEL R11, R29, R28, !P1 ;
+        /*1ad70*/                   IADD3 R2, P0, R2, UR40, RZ ;
+        /*1ad80*/                   SEL R4, R27, R26, !P1 ;
+        /*1ad90*/                   SEL R5, R23, R19, !P1 ;
+        /*1ada0*/                   IMAD.X R8, RZ, RZ, UR8, P0 ;
+; Location ./int.jl:295
+        /*1adb0*/                   LEA.HI R10, P2, R8, R2, RZ, 0x1d ;
+; Location ./int.jl:88
+        /*1adc0*/                   LOP3.LUT R3, R10, 0xe0000000, RZ, 0xc0, !PT ;
+; Location ./promotion.jl:521
+        /*1add0*/                   ISETP.NE.U32.AND P0, PT, R3, R2, PT ;
+; Location ./int.jl:295
+        /*1ade0*/                   IMAD.X R3, RZ, RZ, R8, P2 ;
+; Location ./promotion.jl:521
+        /*1adf0*/                   ISETP.NE.AND.EX P0, PT, R3, R8, PT, P0 ;
+; Location ./int.jl:295
+        /*1ae00*/                   SHF.R.S64 R10, R10, 0x1d, R3 ;
+        /*1ae10*/                   ISETP.LT.AND P0, PT, R8, RZ, P0 ;
+; Location ./boot.jl:711
+        /*1ae20*/                   SEL R14, RZ, 0x1, !P0 ;
+; Location ./int.jl:86
+        /*1ae30*/                   IADD3 R10, P0, R14, -R10, RZ ;
+; Location ./int.jl:295
+        /*1ae40*/                   SHF.R.S32.HI R14, RZ, 0x1d, R3 ;
+; Location ./int.jl:86
+        /*1ae50*/                   IMAD.X R14, RZ, RZ, ~R14, P0 ;
+        /*1ae60*/                   LEA R3, P0, R10, R2, 0x1d ;
+        /*1ae70*/                   LEA.HI.X R14, R10, R8, R14, 0x1d, P0 ;
+; Location /home/eschnett/.julia/packages/LLVM/OLMpi/src/interop/pointer.jl:114
+        /*1ae80*/                   LEA R2, P0, R3, c[0x0][0x230], 0x2 ;
+        /*1ae90*/                   SEL R10, R12, R0, !P1 ;
+; Location ./int.jl:87
+        /*1aea0*/                   LOP3.LUT R0, R25, 0x4000, R36, 0xfe, !PT ;
+; Location /home/eschnett/.julia/packages/LLVM/OLMpi/src/interop/pointer.jl:114
+        /*1aeb0*/                   LEA.HI.X R3, R3, c[0x0][0x234], R14, 0x2, P0 ;
+        /*1aec0*/                   SEL R8, R13, R12, !P1 ;
+; Location ./int.jl:87
+        /*1aed0*/                   IADD3 R0, P0, R0, UR40, RZ ;
+        /*1aee0*/                   STG.E.128 [R2.64], R8 ;
+        /*1aef0*/                   IMAD.X R2, RZ, RZ, UR8, P0 ;
+; Location ./int.jl:295
+        /*1af00*/                   LEA.HI R3, P0, R2, R0, RZ, 0x1d ;
+        /*1af10*/                   IMAD.X R8, RZ, RZ, R2, P0 ;
+        /*1af20*/                   SHF.R.U64 R3, R3, 0x1d, R8.reuse ;
+        /*1af30*/                   SHF.R.U32.HI R8, RZ, 0x1d, R8 ;
+; Location ./int.jl:86
+        /*1af40*/                   LEA.HI R3, P0, R2, -R3, RZ, 0x1 ;
+        /*1af50*/                   IMAD.X R8, RZ, RZ, ~R8, P0 ;
+        /*1af60*/                   LEA R0, P0, R3, R0, 0x1d ;
+        /*1af70*/                   LEA.HI.X R8, R3, R2, R8, 0x1d, P0 ;
+; Location /home/eschnett/.julia/packages/LLVM/OLMpi/src/interop/pointer.jl:114
+        /*1af80*/                   LEA R2, P0, R0, c[0x0][0x230], 0x2 ;
+        /*1af90*/                   LEA.HI.X R3, R0, c[0x0][0x234], R8, 0x2, P0 ;
+; Location /home/eschnett/.julia/packages/IndexSpaces/SkQyK/src/IndexSpaces.jl:972
+        /*1afa0*/                   STG.E.128 [R2.64], R4 ;
+
+.L_x_73:
+; Location ./range.jl:901
+        /*1afb0*/                   UIADD3 UR4, UR4, 0x100, URZ ;
+; Location ./promotion.jl:521
+        /*1afc0*/                   UISETP.NE.AND UP0, UPT, UR4, 0x20000, UPT ;
 ; Location /home/eschnett/src/kotekan/julia/kernels/upchan.jl:1415
-        /*18270*/                   PLOP3.LUT P0, PT, PT, PT, UP0, 0x80, 0x0 ;
-        /*18280*/              @!P0 BRA `(.L_x_73) ;
-        /*18290*/                   LDL R2, [R1+0x2f4] ;
-        /*182a0*/                   LDL R31, [R1+0x338] ;
-        /*182b0*/                   SEL R7, R19, R14, !P1 ;
-        /*182c0*/                   SEL R9, R30, R29, !P1 ;
-        /*182d0*/                   SEL R11, R29, R28, !P1 ;
-        /*182e0*/                   SEL R4, R27, R26, !P1 ;
-        /*182f0*/                   SEL R6, R26, R25, !P1 ;
-        /*18300*/                   SEL R5, R23, R19, !P1 ;
-=======
-        /*180a0*/                   ULOP3.LUT UR5, UR5, 0x80, URZ, 0xfc, !UPT ;
-; Location ./int.jl:481
-        /*180b0*/                   UISETP.GE.U32.AND UP0, UPT, UR5, 0x180, UPT ;
-; Location /home/dstn/kotekan/julia/kernels/upchan.jl:1410
-        /*180c0*/                   PLOP3.LUT P0, PT, PT, PT, UP0, 0x80, 0x0 ;
-        /*180d0*/              @!P0 BRA `(.L_x_73) ;
-        /*180e0*/                   ULOP3.LUT UR7, UR10, 0x60, URZ, 0xc0, !UPT ;
-        /*180f0*/                   IMAD.SHL.U32 R4, R38, 0x4, RZ ;
-        /*18100*/                   SEL R7, R19, R14, !P1 ;
-        /*18110*/                   IMAD.U32 R3, RZ, RZ, UR10 ;
-        /*18120*/                   SEL R9, R30, R29, !P1 ;
-        /*18130*/                   IMAD.U32 R2, RZ, RZ, UR7 ;
-        /*18140*/                   SEL R11, R29, R28, !P1 ;
-        /*18150*/                   SEL R6, R26, R25, !P1 ;
-        /*18160*/                   LOP3.LUT R2, R2, 0x1c, R4, 0xf8, !PT ;
-        /*18170*/                   SEL R4, R27, R26, !P1 ;
-        /*18180*/                   LOP3.LUT R2, R2, 0x80, R3, 0xf8, !PT ;
-        /*18190*/                   SEL R5, R23, R19, !P1 ;
+        /*1afd0*/                   PLOP3.LUT P0, PT, PT, PT, UP0, 0x80, 0x0 ;
+        /*1afe0*/              @!P0 CALL.REL.NOINC `(.L_x_69) ;
+        /*1aff0*/                   BRA `(.L_x_74) ;
+
+.L_x_69:
+; Location /home/eschnett/.julia/packages/LLVM/OLMpi/src/interop/base.jl:38
+        /*1b000*/                   S2R R0, SR_TID.Y ;
 ; Location ./int.jl:88
-        /*181a0*/                   LOP3.LUT R2, R2, UR6, R36, 0xfe, !PT ;
->>>>>>> bdbe7b3b
+        /*1b010*/                   USHF.L.U32 UR4, UR41, 0x9, URZ ;
+; Location /home/eschnett/.julia/packages/LLVM/OLMpi/src/interop/base.jl:38
+        /*1b020*/                   IMAD.MOV.U32 R2, RZ, RZ, 0x4 ;
+        /*1b030*/                   S2R R3, SR_TID.X ;
+; Location ./int.jl:88
+        /*1b040*/                   IMAD.SHL.U32 R0, R0, 0x20, RZ ;
 ; Location ./int.jl:87
-        /*181b0*/                   ULOP3.LUT UR6, UR6, 0x60, UR10, 0xf8, !UPT ;
-        /*181c0*/                   LOP3.LUT R2, R2, 0x80000, RZ, 0xfc, !PT ;
-        /*181d0*/                   IADD3 R3, P0, R2, UR11, RZ ;
-        /*181e0*/                   LEA.HI.X.SX32 R2, R2, UR12, 0x1, P0 ;
-; Location ./int.jl:288
-        /*181f0*/                   LEA.HI R8, P2, R2, R3, RZ, 0x1d ;
-; Location ./int.jl:88
-        /*18200*/                   LOP3.LUT R10, R8, 0xe0000000, RZ, 0xc0, !PT ;
-; Location ./promotion.jl:477
-        /*18210*/                   ISETP.NE.U32.AND P0, PT, R10, R3, PT ;
-; Location ./int.jl:288
-        /*18220*/                   IMAD.X R10, RZ, RZ, R2, P2 ;
-; Location ./promotion.jl:477
-        /*18230*/                   ISETP.NE.AND.EX P0, PT, R10, R2, PT, P0 ;
-; Location ./int.jl:288
-        /*18240*/                   SHF.R.S64 R8, R8, 0x1d, R10.reuse ;
-        /*18250*/                   ISETP.LT.AND P0, PT, R2, RZ, P0 ;
-        /*18260*/                   SHF.R.S32.HI R10, RZ, 0x1d, R10 ;
-; Location ./boot.jl:691
-        /*18270*/                   SEL R14, RZ, 0x1, !P0 ;
-; Location ./int.jl:86
-        /*18280*/                   IADD3 R8, P0, R14, -R8, RZ ;
-        /*18290*/                   IMAD.X R10, RZ, RZ, ~R10, P0 ;
-        /*182a0*/                   LEA R3, P0, R8, R3, 0x1d ;
-        /*182b0*/                   LEA.HI.X R10, R8, R2, R10, 0x1d, P0 ;
-; Location /home/dstn/.julia/packages/LLVM/RpBog/src/interop/pointer.jl:114
-        /*182c0*/                   LEA R2, P0, R3, c[0x0][0x230], 0x2 ;
-        /*182d0*/                   SEL R8, R13, R12, !P1 ;
-        /*182e0*/                   LEA.HI.X R3, R3, c[0x0][0x234], R10, 0x2, P0 ;
-        /*182f0*/                   SEL R10, R12, R0, !P1 ;
-; Location ./int.jl:87
-        /*18300*/                   IMAD.U32 R0, RZ, RZ, UR6 ;
-        /*18310*/                   STG.E.128 [R2.64], R8 ;
-        /*18320*/                   LOP3.LUT R0, R0, 0x1c, R37, 0xf8, !PT ;
-; Location ./int.jl:88
-        /*18330*/                   IMAD.U32 R2, RZ, RZ, UR10 ;
-        /*18340*/                   LOP3.LUT R0, R0, 0x80, R2, 0xf8, !PT ;
-; Location ./int.jl:87
-        /*18350*/                   LOP3.LUT R0, R0, 0x4000, R36, 0xfe, !PT ;
-        /*18360*/                   LOP3.LUT R2, R0, 0x80000, RZ, 0xfc, !PT ;
-        /*18370*/                   IADD3 R0, P0, R2, UR11, RZ ;
-        /*18380*/                   LEA.HI.X.SX32 R2, R2, UR12, 0x1, P0 ;
-; Location ./int.jl:288
-        /*18390*/                   LEA.HI R3, P0, R2, R0, RZ, 0x1d ;
-        /*183a0*/                   IMAD.X R8, RZ, RZ, R2, P0 ;
-        /*183b0*/                   SHF.R.U64 R3, R3, 0x1d, R8.reuse ;
-        /*183c0*/                   SHF.R.U32.HI R8, RZ, 0x1d, R8 ;
-; Location ./int.jl:86
-        /*183d0*/                   LEA.HI R3, P0, R2, -R3, RZ, 0x1 ;
-        /*183e0*/                   IMAD.X R8, RZ, RZ, ~R8, P0 ;
-        /*183f0*/                   LEA R0, P0, R3, R0, 0x1d ;
-        /*18400*/                   LEA.HI.X R8, R3, R2, R8, 0x1d, P0 ;
-; Location /home/dstn/.julia/packages/LLVM/RpBog/src/interop/pointer.jl:114
-        /*18410*/                   LEA R2, P0, R0, c[0x0][0x230], 0x2 ;
-        /*18420*/                   LEA.HI.X R3, R0, c[0x0][0x234], R8, 0x2, P0 ;
-; Location /home/dstn/.julia/packages/IndexSpaces/MMvQv/src/IndexSpaces.jl:972
-        /*18430*/                   STG.E.128 [R2.64], R4 ;
-
-.L_x_73:
-<<<<<<< HEAD
-; Location ./range.jl:891
-        /*18540*/                   UIADD3 UR4, UR4, 0x100, URZ ;
-        /*18550*/                   IMAD.U32 R0, RZ, RZ, UR8 ;
-        /*18560*/                   UIADD3 UR5, UR40, UR4, URZ ;
-        /*18570*/                   ISETP.NE.AND P2, PT, R0, 0x1ff00, PT ;
-        /*18580*/                   UISETP.GT.AND UP0, UPT, UR41, UR5, UPT ;
-; Location /home/eschnett/src/kotekan/julia/kernels/upchan.jl:1415
-        /*18590*/                   PLOP3.LUT P0, PT, PT, PT, UP0, 0x80, 0x0 ;
-        /*185a0*/               @P0 BRA P2, `(.L_x_74) ;
-=======
-; Location ./range.jl:883
-        /*18440*/                   UIADD3 UR4, UR4, 0x100, URZ ;
-        /*18450*/                   IMAD.U32 R0, RZ, RZ, UR8 ;
-        /*18460*/                   UIADD3 UR5, UR41, UR4, URZ ;
-        /*18470*/                   ISETP.NE.AND P2, PT, R0, 0x1ff00, PT ;
-        /*18480*/                   UISETP.GT.AND UP0, UPT, UR42, UR5, UPT ;
-; Location /home/dstn/kotekan/julia/kernels/upchan.jl:1410
-        /*18490*/                   PLOP3.LUT P0, PT, PT, PT, UP0, 0x80, 0x0 ;
-        /*184a0*/               @P0 BRA P2, `(.L_x_74) ;
->>>>>>> bdbe7b3b
-
-.L_x_69:
-; Location /home/dstn/.julia/packages/LLVM/RpBog/src/interop/base.jl:38
-        /*184b0*/                   S2R R0, SR_TID.Y ;
-; Location ./int.jl:88
-        /*184c0*/                   USHF.L.U32 UR4, UR40, 0x9, URZ ;
-; Location /home/dstn/.julia/packages/LLVM/RpBog/src/interop/base.jl:38
-        /*184d0*/                   IMAD.MOV.U32 R5, RZ, RZ, 0x4 ;
-        /*184e0*/                   S2R R2, SR_TID.X ;
-; Location ./int.jl:88
-        /*184f0*/                   IMAD.SHL.U32 R3, R0, 0x20, RZ ;
-; Location ./int.jl:87
-<<<<<<< HEAD
-        /*18610*/                   LOP3.LUT R2, R0, R3, R2, 0xfe, !PT ;
-; Location /home/eschnett/.julia/packages/LLVM/RpBog/src/interop/base.jl:38
-        /*18620*/                   IMAD.WIDE.U32 R2, R2, R5, c[0x0][0x250] ;
-        /*18630*/                   STG.E [R2.64], RZ ;
+        /*1b050*/                   LOP3.LUT R3, R0, UR4, R3, 0xfe, !PT ;
+; Location /home/eschnett/.julia/packages/LLVM/OLMpi/src/interop/base.jl:38
+        /*1b060*/                   IMAD.WIDE.U32 R2, R3, R2, c[0x0][0x250] ;
+        /*1b070*/                   STG.E [R2.64], RZ ;
 ; Location /home/eschnett/src/kotekan/julia/kernels/upchan.jl:1416
-        /*18640*/                   EXIT ;
-=======
-        /*18500*/                   LOP3.LUT R2, R2, UR4, R3, 0xfe, !PT ;
-; Location /home/dstn/.julia/packages/LLVM/RpBog/src/interop/base.jl:38
-        /*18510*/                   IMAD.WIDE.U32 R2, R2, R5, c[0x0][0x250] ;
-        /*18520*/                   STG.E [R2.64], RZ ;
-; Location /home/dstn/kotekan/julia/kernels/upchan.jl:1411
-        /*18530*/                   EXIT ;
->>>>>>> bdbe7b3b
+        /*1b080*/                   EXIT ;
         .type           $_Z6upchan13CuDeviceArrayI5Int32Li1ELi1EES_IS0_Li1ELi1EES_IS0_Li1ELi1EES_IS0_Li1ELi1EES_I9Float16x2Li1ELi1EES_I6Int4x8Li1ELi1EES_IS2_Li1ELi1EES_IS0_Li1ELi1EE$gpu_report_exception,@function
         .size           $_Z6upchan13CuDeviceArrayI5Int32Li1ELi1EES_IS0_Li1ELi1EES_IS0_Li1ELi1EES_IS0_Li1ELi1EES_I9Float16x2Li1ELi1EES_I6Int4x8Li1ELi1EES_IS2_Li1ELi1EES_IS0_Li1ELi1EE$gpu_report_exception,($_Z6upchan13CuDeviceArrayI5Int32Li1ELi1EES_IS0_Li1ELi1EES_IS0_Li1ELi1EES_IS0_Li1ELi1EES_I9Float16x2Li1ELi1EES_I6Int4x8Li1ELi1EES_IS2_Li1ELi1EES_IS0_Li1ELi1EE$gpu_signal_exception - $_Z6upchan13CuDeviceArrayI5Int32Li1ELi1EES_IS0_Li1ELi1EES_IS0_Li1ELi1EES_IS0_Li1ELi1EES_I9Float16x2Li1ELi1EES_I6Int4x8Li1ELi1EES_IS2_Li1ELi1EES_IS0_Li1ELi1EE$gpu_report_exception)
 $_Z6upchan13CuDeviceArrayI5Int32Li1ELi1EES_IS0_Li1ELi1EES_IS0_Li1ELi1EES_IS0_Li1ELi1EES_I9Float16x2Li1ELi1EES_I6Int4x8Li1ELi1EES_IS2_Li1ELi1EES_IS0_Li1ELi1EE$gpu_report_exception:
-; Location /home/dstn/.julia/packages/CUDA/YIj5X/src/device/runtime.jl:54
-        /*18540*/                   IMAD.U32 R2, RZ, RZ, UR4 ;
-        /*18550*/                   IADD3 R6, P0, R1, c[0x0][0x20], RZ ;
-        /*18560*/                   IMAD.U32 R3, RZ, RZ, UR5 ;
-; Location /home/dstn/.julia/packages/LLVM/RpBog/src/interop/base.jl:38
-        /*18570*/                   UMOV UR4, 32@lo(__unnamed_1) ;
-        /*18580*/                   MOV R20, 32@lo((_Z6upchan13CuDeviceArrayI5Int32Li1ELi1EES_IS0_Li1ELi1EES_IS0_Li1ELi1EES_IS0_Li1ELi1EES_I9Float16x2Li1ELi1EES_I6Int4x8Li1ELi1EES_IS2_Li1ELi1EES_IS0_Li1ELi1EE + .L_x_0@srel)) ;
-        /*18590*/                   UMOV UR5, 32@hi(__unnamed_1) ;
-; Location /home/dstn/.julia/packages/CUDA/YIj5X/src/device/runtime.jl:54
-        /*185a0*/                   IMAD.X R7, RZ, RZ, c[0x0][0x24], P0 ;
-; Location /home/dstn/.julia/packages/LLVM/RpBog/src/interop/base.jl:38
-        /*185b0*/                   STL.64 [R1], R2 ;
-        /*185c0*/                   IMAD.U32 R4, RZ, RZ, UR4 ;
-        /*185d0*/                   MOV R21, 32@hi((_Z6upchan13CuDeviceArrayI5Int32Li1ELi1EES_IS0_Li1ELi1EES_IS0_Li1ELi1EES_IS0_Li1ELi1EES_I9Float16x2Li1ELi1EES_I6Int4x8Li1ELi1EES_IS2_Li1ELi1EES_IS0_Li1ELi1EE + .L_x_0@srel)) ;
-        /*185e0*/                   IMAD.U32 R5, RZ, RZ, UR5 ;
-        /*185f0*/                   CALL.ABS.NOINC `(vprintf) ;
+; Location /home/eschnett/.julia/packages/CUDA/rXson/src/device/runtime.jl:54
+        /*1b090*/                   IMAD.U32 R2, RZ, RZ, UR4 ;
+        /*1b0a0*/                   IADD3 R6, P0, R1, c[0x0][0x20], RZ ;
+        /*1b0b0*/                   IMAD.U32 R3, RZ, RZ, UR5 ;
+; Location /home/eschnett/.julia/packages/LLVM/OLMpi/src/interop/base.jl:38
+        /*1b0c0*/                   UMOV UR4, 32@lo(__unnamed_1) ;
+        /*1b0d0*/                   MOV R20, 32@lo((_Z6upchan13CuDeviceArrayI5Int32Li1ELi1EES_IS0_Li1ELi1EES_IS0_Li1ELi1EES_IS0_Li1ELi1EES_I9Float16x2Li1ELi1EES_I6Int4x8Li1ELi1EES_IS2_Li1ELi1EES_IS0_Li1ELi1EE + .L_x_0@srel)) ;
+        /*1b0e0*/                   UMOV UR5, 32@hi(__unnamed_1) ;
+; Location /home/eschnett/.julia/packages/CUDA/rXson/src/device/runtime.jl:54
+        /*1b0f0*/                   IMAD.X R7, RZ, RZ, c[0x0][0x24], P0 ;
+; Location /home/eschnett/.julia/packages/LLVM/OLMpi/src/interop/base.jl:38
+        /*1b100*/                   STL.64 [R1], R2 ;
+        /*1b110*/                   IMAD.U32 R4, RZ, RZ, UR4 ;
+        /*1b120*/                   MOV R21, 32@hi((_Z6upchan13CuDeviceArrayI5Int32Li1ELi1EES_IS0_Li1ELi1EES_IS0_Li1ELi1EES_IS0_Li1ELi1EES_I9Float16x2Li1ELi1EES_I6Int4x8Li1ELi1EES_IS2_Li1ELi1EES_IS0_Li1ELi1EE + .L_x_0@srel)) ;
+        /*1b130*/                   IMAD.U32 R5, RZ, RZ, UR5 ;
+        /*1b140*/                   CALL.ABS.NOINC `(vprintf) ;
 
 .L_x_0:
-        /*18600*/                   IMAD.MOV.U32 R2, RZ, RZ, R16 ;
-        /*18610*/                   IMAD.MOV.U32 R3, RZ, RZ, 0x0 ;
-; Location /home/dstn/.julia/packages/CUDA/YIj5X/src/device/runtime.jl:59
-        /*18620*/                   RET.REL.NODEC R2 `(_Z6upchan13CuDeviceArrayI5Int32Li1ELi1EES_IS0_Li1ELi1EES_IS0_Li1ELi1EES_IS0_Li1ELi1EES_I9Float16x2Li1ELi1EES_I6Int4x8Li1ELi1EES_IS2_Li1ELi1EES_IS0_Li1ELi1EE) ;
+        /*1b150*/                   IMAD.MOV.U32 R2, RZ, RZ, R16 ;
+        /*1b160*/                   IMAD.MOV.U32 R3, RZ, RZ, 0x0 ;
+; Location /home/eschnett/.julia/packages/CUDA/rXson/src/device/runtime.jl:59
+        /*1b170*/                   RET.REL.NODEC R2 `(_Z6upchan13CuDeviceArrayI5Int32Li1ELi1EES_IS0_Li1ELi1EES_IS0_Li1ELi1EES_IS0_Li1ELi1EES_I9Float16x2Li1ELi1EES_I6Int4x8Li1ELi1EES_IS2_Li1ELi1EES_IS0_Li1ELi1EE) ;
         .type           $_Z6upchan13CuDeviceArrayI5Int32Li1ELi1EES_IS0_Li1ELi1EES_IS0_Li1ELi1EES_IS0_Li1ELi1EES_I9Float16x2Li1ELi1EES_I6Int4x8Li1ELi1EES_IS2_Li1ELi1EES_IS0_Li1ELi1EE$gpu_signal_exception,@function
         .size           $_Z6upchan13CuDeviceArrayI5Int32Li1ELi1EES_IS0_Li1ELi1EES_IS0_Li1ELi1EES_IS0_Li1ELi1EES_I9Float16x2Li1ELi1EES_I6Int4x8Li1ELi1EES_IS2_Li1ELi1EES_IS0_Li1ELi1EE$gpu_signal_exception,(.L_x_78 - $_Z6upchan13CuDeviceArrayI5Int32Li1ELi1EES_IS0_Li1ELi1EES_IS0_Li1ELi1EES_IS0_Li1ELi1EES_I9Float16x2Li1ELi1EES_I6Int4x8Li1ELi1EES_IS2_Li1ELi1EES_IS0_Li1ELi1EE$gpu_signal_exception)
 $_Z6upchan13CuDeviceArrayI5Int32Li1ELi1EES_IS0_Li1ELi1EES_IS0_Li1ELi1EES_IS0_Li1ELi1EES_I9Float16x2Li1ELi1EES_I6Int4x8Li1ELi1EES_IS2_Li1ELi1EES_IS0_Li1ELi1EE$gpu_signal_exception:
-; Location /home/dstn/.julia/packages/CUDA/YIj5X/src/device/runtime.jl:41
-        /*18630*/                   ISETP.NE.U32.AND P0, PT, RZ, UR36, PT ;
-        /*18640*/                   ISETP.NE.AND.EX P0, PT, RZ, UR37, PT, P0 ;
-        /*18650*/              @!P0 BRA `(.L_x_75) ;
-        /*18660*/                   IMAD.MOV.U32 R0, RZ, RZ, 0x1 ;
-        /*18670*/                   ULDC.64 UR4, c[0x0][0x118] ;
-; Location /home/dstn/.julia/packages/CUDA/YIj5X/src/device/runtime.jl:39
-        /*18680*/                   IMAD.U32 R2, RZ, RZ, UR36 ;
-        /*18690*/                   IMAD.U32 R3, RZ, RZ, UR37 ;
-; Location ./pointer.jl:118
-        /*186a0*/                   ST.E.U8 [R2.64], R0 ;
-        /*186b0*/                   ST.E.U8 [R2.64+0x7], RZ ;
-        /*186c0*/                   ST.E.U8 [R2.64+0x6], RZ ;
-        /*186d0*/                   ST.E.U8 [R2.64+0x5], RZ ;
-        /*186e0*/                   ST.E.U8 [R2.64+0x4], RZ ;
-        /*186f0*/                   ST.E.U8 [R2.64+0x3], RZ ;
-        /*18700*/                   ST.E.U8 [R2.64+0x2], RZ ;
-        /*18710*/                   ST.E.U8 [R2.64+0x1], RZ ;
-; Location /home/dstn/.julia/packages/CUDA/YIj5X/src/device/intrinsics/synchronization.jl:109
-        /*18720*/              @!PT LDS RZ, [RZ] ;
-        /*18730*/              @!PT LDS RZ, [RZ] ;
-        /*18740*/              @!PT LDS RZ, [RZ] ;
-        /*18750*/              @!PT LDS RZ, [RZ] ;
-        /*18760*/                   MEMBAR.SC.SYS ;
-        /*18770*/                   ERRBAR;
-        /*18780*/                   CCTL.IVALL ;
-; Location /home/dstn/.julia/packages/CUDA/YIj5X/src/device/runtime.jl:43
-        /*18790*/                   EXIT ;
+; Location /home/eschnett/.julia/packages/CUDA/rXson/src/device/runtime.jl:41
+        /*1b180*/                   ISETP.NE.U32.AND P0, PT, RZ, UR36, PT ;
+        /*1b190*/                   ISETP.NE.AND.EX P0, PT, RZ, UR37, PT, P0 ;
+        /*1b1a0*/              @!P0 BRA `(.L_x_75) ;
+        /*1b1b0*/                   IMAD.MOV.U32 R0, RZ, RZ, 0x1 ;
+        /*1b1c0*/                   ULDC.64 UR4, c[0x0][0x118] ;
+; Location /home/eschnett/.julia/packages/CUDA/rXson/src/device/runtime.jl:39
+        /*1b1d0*/                   IMAD.U32 R2, RZ, RZ, UR36 ;
+        /*1b1e0*/                   IMAD.U32 R3, RZ, RZ, UR37 ;
+; Location ./pointer.jl:146
+        /*1b1f0*/                   ST.E.U8 [R2.64], R0 ;
+        /*1b200*/                   ST.E.U8 [R2.64+0x7], RZ ;
+        /*1b210*/                   ST.E.U8 [R2.64+0x6], RZ ;
+        /*1b220*/                   ST.E.U8 [R2.64+0x5], RZ ;
+        /*1b230*/                   ST.E.U8 [R2.64+0x4], RZ ;
+        /*1b240*/                   ST.E.U8 [R2.64+0x3], RZ ;
+        /*1b250*/                   ST.E.U8 [R2.64+0x2], RZ ;
+        /*1b260*/                   ST.E.U8 [R2.64+0x1], RZ ;
+; Location /home/eschnett/.julia/packages/CUDA/rXson/src/device/intrinsics/synchronization.jl:109
+        /*1b270*/              @!PT LDS RZ, [RZ] ;
+        /*1b280*/              @!PT LDS RZ, [RZ] ;
+        /*1b290*/              @!PT LDS RZ, [RZ] ;
+        /*1b2a0*/              @!PT LDS RZ, [RZ] ;
+        /*1b2b0*/                   MEMBAR.SC.SYS ;
+        /*1b2c0*/                   ERRBAR;
+        /*1b2d0*/                   CCTL.IVALL ;
+; Location /home/eschnett/.julia/packages/CUDA/rXson/src/device/runtime.jl:43
+        /*1b2e0*/                   EXIT ;
 
 .L_x_75:
-; Location /home/dstn/.julia/packages/LLVM/RpBog/src/interop/base.jl:38
-        /*187a0*/                   UMOV UR4, 32@lo(__unnamed_2) ;
-        /*187b0*/                   CS2R R6, SRZ ;
-        /*187c0*/                   UMOV UR5, 32@hi(__unnamed_2) ;
-        /*187d0*/                   IMAD.U32 R4, RZ, RZ, UR4 ;
-        /*187e0*/                   MOV R20, 32@lo((_Z6upchan13CuDeviceArrayI5Int32Li1ELi1EES_IS0_Li1ELi1EES_IS0_Li1ELi1EES_IS0_Li1ELi1EES_I9Float16x2Li1ELi1EES_I6Int4x8Li1ELi1EES_IS2_Li1ELi1EES_IS0_Li1ELi1EE + .L_x_1@srel)) ;
-        /*187f0*/                   IMAD.U32 R5, RZ, RZ, UR5 ;
-        /*18800*/                   MOV R21, 32@hi((_Z6upchan13CuDeviceArrayI5Int32Li1ELi1EES_IS0_Li1ELi1EES_IS0_Li1ELi1EES_IS0_Li1ELi1EES_I9Float16x2Li1ELi1EES_I6Int4x8Li1ELi1EES_IS2_Li1ELi1EES_IS0_Li1ELi1EE + .L_x_1@srel)) ;
-        /*18810*/                   CALL.ABS.NOINC `(vprintf) ;
+; Location /home/eschnett/.julia/packages/LLVM/OLMpi/src/interop/base.jl:38
+        /*1b2f0*/                   UMOV UR4, 32@lo(__unnamed_2) ;
+        /*1b300*/                   CS2R R6, SRZ ;
+        /*1b310*/                   UMOV UR5, 32@hi(__unnamed_2) ;
+        /*1b320*/                   IMAD.U32 R4, RZ, RZ, UR4 ;
+        /*1b330*/                   MOV R20, 32@lo((_Z6upchan13CuDeviceArrayI5Int32Li1ELi1EES_IS0_Li1ELi1EES_IS0_Li1ELi1EES_IS0_Li1ELi1EES_I9Float16x2Li1ELi1EES_I6Int4x8Li1ELi1EES_IS2_Li1ELi1EES_IS0_Li1ELi1EE + .L_x_1@srel)) ;
+        /*1b340*/                   IMAD.U32 R5, RZ, RZ, UR5 ;
+        /*1b350*/                   MOV R21, 32@hi((_Z6upchan13CuDeviceArrayI5Int32Li1ELi1EES_IS0_Li1ELi1EES_IS0_Li1ELi1EES_IS0_Li1ELi1EES_I9Float16x2Li1ELi1EES_I6Int4x8Li1ELi1EES_IS2_Li1ELi1EES_IS0_Li1ELi1EE + .L_x_1@srel)) ;
+        /*1b360*/                   CALL.ABS.NOINC `(vprintf) ;
 
 .L_x_1:
-        /*18820*/                   EXIT ;
+        /*1b370*/                   EXIT ;
 
 .L_x_76:
-        /*18830*/                   BRA `(.L_x_76);
-        /*18840*/                   NOP;
-        /*18850*/                   NOP;
-        /*18860*/                   NOP;
-        /*18870*/                   NOP;
-        /*18880*/                   NOP;
-        /*18890*/                   NOP;
-        /*188a0*/                   NOP;
-        /*188b0*/                   NOP;
-        /*188c0*/                   NOP;
-        /*188d0*/                   NOP;
-        /*188e0*/                   NOP;
-        /*188f0*/                   NOP;
+        /*1b380*/                   BRA `(.L_x_76);
+        /*1b390*/                   NOP;
+        /*1b3a0*/                   NOP;
+        /*1b3b0*/                   NOP;
+        /*1b3c0*/                   NOP;
+        /*1b3d0*/                   NOP;
+        /*1b3e0*/                   NOP;
+        /*1b3f0*/                   NOP;
+        /*1b400*/                   NOP;
+        /*1b410*/                   NOP;
+        /*1b420*/                   NOP;
+        /*1b430*/                   NOP;
+        /*1b440*/                   NOP;
+        /*1b450*/                   NOP;
+        /*1b460*/                   NOP;
+        /*1b470*/                   NOP;
 
 .L_x_78:
 
