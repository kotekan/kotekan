---
type: config
#system:
  #mode: gpu_test
  #mode: pathfinder
log_level: 3
#Have to duplicate num_elements and num_local_freq for now. Makes testing easier.
#Eventually, remove all references to "adjusted" in code.
num_elements: 256
num_adjusted_elements: 256
num_local_freq: 8
num_adjusted_local_freq: 8
num_total_freq: 64
#num_adjusted_elements/block_size * (num_adjusted_elements/block_size + 1)/2; block_size = 32.
num_blocks: 36
block_size: 32
samples_per_data_set: 32768
num_data_sets: 1
buffer_depth: 6
num_gpu_frames: 256
num_links: 8
link_map: [0,0,1,1,1,2,2,2]
num_gpus: 3
cpu_affinity: [4,5,6,7]
enable_gating: false
<<<<<<< HEAD
sizeof_cl_int: 4
sizeof_tcp_frame_header: 116
sizeof_complex_int_t: 8
sizeof_per_frequency_data: 16
sizeof_per_element_data: 12
sizeof_uint8_t: 1
sizeof_gate_frame_header: 236

num_links_fury: 8
num_links_270: 2
num_links_280: 3

#num_links_per_gpu: 1
#if 280/270 combo
num_links_per_gpu: 4


# Pool
main_pool:
    kotekan_metadata_pool: chimeMetadata
    num_metadata_objects: 10 * buffer_depth * num_links
            
gpu_input_buffers:
    frame_size: samples_per_data_set * num_elements * num_local_freq * num_data_sets
    metadata_pool: main_pool
    gpu_280_input_buffer_0:
        kotekan_buffer: standard
        num_frames: buffer_depth * num_links_280
    gpu_280_input_buffer_1:
        kotekan_buffer: standard
        num_frames: buffer_depth * num_links_280
    gpu_270_input_buffer_0:
        kotekan_buffer: standard
        num_frames: buffer_depth * num_links_270
                      
# Buffers
#gpu_input_buffers:
#    num_frames: buffer_depth * num_links_per_gpu
#    frame_size: samples_per_data_set * num_elements * num_local_freq * num_data_sets
#    metadata_pool: main_pool
#    gpu_input_buffer_0:
#        kotekan_buffer: standard

gpu_output_buffers:
    frame_size: num_local_freq * num_blocks * (block_size*block_size)*2.*num_data_sets  * sizeof_cl_int 
    metadata_pool: main_pool
    gpu_output_buffer_0:
        kotekan_buffer: standard
        num_frames: buffer_depth * num_links_270
    gpu_output_buffer_1:
        kotekan_buffer: standard
        num_frames: buffer_depth * num_links_280
    gpu_output_buffer_2:
        kotekan_buffer: standard
        num_frames: buffer_depth * num_links_280


beamform_output_buffers:
    frame_size: samples_per_data_set * num_data_sets * num_local_freq * 2
    metadata_pool: main_pool
    beam_output_buffer_0:
        kotekan_buffer: standard
        num_frames: buffer_depth * num_links_270
    beam_output_buffer_1:
        kotekan_buffer: standard
        num_frames: buffer_depth * num_links_280
    beam_output_buffer_2:
        kotekan_buffer: standard
        num_frames: buffer_depth * num_links_280

tcp_output_buffers:
    num_frames: buffer_depth
    frame_size: sizeof_tcp_frame_header +
        ((num_elements * (num_elements + 1)) / 2 ) *
        num_total_freq * sizeof_complex_int_t +
        num_total_freq * sizeof_per_frequency_data +
        num_total_freq * num_elements * sizeof_per_element_data +
        ((num_elements *
        (num_elements + 1)) / 2 ) *
        num_total_freq * sizeof_uint8_t
    metadata_pool: main_pool
    network_output_buffer:
        kotekan_buffer: standard

gated_output_buffers:
    num_frames: buffer_depth
    frame_size: sizeof_gate_frame_header
        + ((num_elements * (num_elements + 1)) / 2 ) *
        num_total_freq * sizeof_complex_int_t
    metadata_pool: main_pool
    gated_output_buffer:
        kotekan_buffer: standard

vdif_output_buffers:
    num_frames: buffer_depth
    frame_size: 625*16*5032
    metadata_pool: main_pool
    vdif_output_buffer:
        kotekan_buffer: standard
=======
sk_step: 256
rfi_zero: false
rfi_sensitivity: 3
>>>>>>> 05699c5b

dpdk:
  kotekan_process: dpdkWrapper
  mode: no_shuffle
  num_lcores: 4
  udp_packet_size: 4800
  timesamples_per_packet: 2
  network_out_buf_0: gpu_270_input_buffer_0
  network_out_buf_1: gpu_280_input_buffer_0
  network_out_buf_2: gpu_280_input_buffer_1

gpu:
  commands:
  - name: input_data_stage
    kernel: ''
#  - name: beamform_phase_data
#    kernel: ''
#  - name: offset_accumulator
#    kernel: "../lib/opencl/kernels/offset_accumulator.cl"
#  - name: preseed_multifreq
#    kernel: "../lib/opencl/kernels/preseed_multifreq.cl"
#  - name: pairwise_correlator
#    kernel: "../lib/opencl/kernels/pairwise_correlator.cl"
#  - name: beamform_kernel
#    kernel: "../lib/opencl/kernels/beamform_tree_scale.cl"
#  - name: output_beamform_result
#    kernel: ''
  - name: rfi_kernel
    kernel: "../lib/opencl/kernels/rfi_chime.cl"
  - name: output_rfi
    kernel: ''
  ts_element_offset: 0
  ts_num_elem_to_shift: 0
  ts_samples_to_shift: 0
  use_timeshift: 0
  enable_beamforming: false
  instrument_lat: 49.3203
  instrument_long: -119.6175
  ra: 53.5
  dec: 54.6
  element_positions: [-0.38928000000000001, 11.226240000000001, -0.37872, 10.92164, -0.36815999999999999, 10.61702, -0.35759000000000002, 10.3124, -0.34703000000000001, 10.00778, -0.33646999999999999, 9.7031500000000008, -0.32590999999999998, 9.3985500000000002, -0.31534000000000001, 9.0939300000000003, -0.30478, 8.78932, -0.29421999999999998, 8.4847000000000001, -0.28365000000000001, 8.1800800000000002, -0.27309, 7.87547, -0.26252999999999999, 7.5708500000000001, -0.25196000000000002, 7.2662300000000002, -0.2414, 6.9616199999999999, -0.23083999999999999, 6.657, -0.22028, 6.3523800000000001, -0.20971000000000001, 6.0477499999999997, -0.19914999999999999, 5.74315, -0.18859000000000001, 5.4385300000000001, -0.17802000000000001, 5.1339100000000002, -0.16746, 4.8292999999999999, -0.15690000000000001, 4.52468, -0.14634, 4.2200600000000001, -0.13577, 3.9154499999999999, -0.12520999999999999, 3.61083, -0.11465, 3.3062100000000001, -0.10408000000000001, 3.0015999999999998, -0.093520000000000006, 2.6969799999999999, -0.082960000000000006, 2.39236, -0.072389999999999996, 2.0877500000000002, -0.061830000000000003, 1.7831300000000001, -0.051270000000000003, 1.47851, -0.040710000000000003, 1.1738900000000001, -0.03014, 0.86928000000000005, -0.01958, 0.56466000000000005, -0.0090200000000000002, 0.26003999999999999, 0.0015499999999999999, -0.044569999999999999, 0.012109999999999999, -0.34919, 0.022669999999999999, -0.65381, 0.033230000000000003, -0.95842000000000005, 0.043799999999999999, -1.2630399999999999, 0.054359999999999999, -1.5676600000000001, 0.064920000000000005, -1.8722700000000001, 0.075490000000000002, -2.1768900000000002, 0.086050000000000001, -2.4815100000000001, 0.096610000000000001, -2.78613, 0.10717, -3.0907399999999998, 0.11774, -3.3953600000000002, 0.1283, -3.69998, 0.13886000000000001, -4.0045900000000003, 0.14943000000000001, -4.3092100000000002, 0.15998999999999999, -4.6138300000000001, 0.17055000000000001, -4.9184400000000004, 0.18112, -5.2230600000000003, 0.19167999999999999, -5.5276800000000001, 0.20224, -5.8322900000000004, 0.21279999999999999, -6.1369100000000003, 0.22337000000000001, -6.4415300000000002, 0.23393, -6.7461500000000001, 0.24449000000000001, -7.0507600000000004, 0.25506000000000001, -7.3553800000000003, 0.26562000000000002, -7.6600000000000001, 0.27617999999999998, -7.9646100000000004, -0.38928000000000001, 10.91107, -0.37872, 10.92164, -0.36815999999999999, 10.61702, -0.35759000000000002, 10.3124, -0.34703000000000001, 10.00778, -0.33646999999999999, 9.7031700000000001, -0.32590999999999998, 9.3985500000000002, -0.31534000000000001, 9.0939300000000003, -0.30478, 8.78932, -0.29421999999999998, 8.4847000000000001, -0.28365000000000001, 8.1800800000000002, -0.27309, 7.87547, -0.26252999999999999, 7.5708500000000001, -0.25196000000000002, 7.2662300000000002, -0.2414, 6.9616199999999999, -0.23083999999999999, 6.657, -0.22028, 6.3523800000000001, -0.20971000000000001, 6.0477699999999999, -0.19914999999999999, 5.74315, -0.18859000000000001, 5.4385300000000001, -0.17802000000000001, 5.1339100000000002, -0.16746, 4.8292999999999999, -0.15690000000000001, 4.52468, -0.14634, 4.2200600000000001, -0.13577, 3.9154499999999999, -0.12520999999999999, 3.61083, -0.11465, 3.3062100000000001, -0.10408000000000001, 3.0015999999999998, -0.093520000000000006, 2.6969599999999998, -0.082960000000000006, 2.39236, -0.072389999999999996, 2.0877500000000002, -0.061830000000000003, 1.7831300000000001, -0.051270000000000003, 1.47851, -0.040710000000000003, 1.1738900000000001, -0.03014, 0.86928000000000005, -0.01958, 0.56466000000000005, -0.0090200000000000002, 0.26003999999999999, 0.0015499999999999999, -0.044569999999999999, 0.012109999999999999, -0.34919, 0.022669999999999999, -0.65381, 0.033230000000000003, -0.95842000000000005, 0.043799999999999999, -1.2630399999999999, 0.054359999999999999, -1.5676600000000001, 0.064920000000000005, -1.8722700000000001, 0.075490000000000002, -2.1768900000000002, 0.086050000000000001, -2.4815100000000001, 0.096610000000000001, -2.78613, 0.10717, -3.0907399999999998, 0.11774, -3.3953600000000002, 0.1283, -3.69998, 0.13886000000000001, -4.0045900000000003, 0.14943000000000001, -4.3092100000000002, 0.15998999999999999, -4.6138300000000001, 0.17055000000000001, -4.9184400000000004, 0.18112, -5.2230600000000003, 0.19167999999999999, -5.5276800000000001, 0.20224, -5.8323099999999997, 0.21279999999999999, -6.1369100000000003, 0.22337000000000001, -6.4415300000000002, 0.23393, -6.7461500000000001, 0.24449000000000001, -7.0507600000000004, 0.25506000000000001, -7.3553800000000003, 0.26562000000000002, -7.6600000000000001, 0.27617999999999998, -7.9646100000000004, 21.595610000000001, 12.043240000000001, 21.606169999999999, 11.738619999999999, 21.61674, 11.433999999999999, 21.627300000000002, 11.129390000000001, 21.637889999999999, 10.823969999999999, 21.64845, 10.519349999999999, 21.659020000000002, 10.214740000000001, 21.66958, 9.9101199999999992, 21.68017, 9.6046999999999993, 21.690729999999999, 9.3000900000000009, 21.70129, 8.9954699999999992, 21.711860000000001, 8.6908499999999993, 21.722100000000001, 8.3954299999999993, 21.732659999999999, 8.0908099999999994, 21.743230000000001, 7.7862, 21.753789999999999, 7.4815800000000001, 21.76473, 7.1661700000000002, 21.775289999999998, 6.8615300000000001, 21.78585, 6.5569300000000004, 21.796420000000001, 6.2523200000000001, 21.807009999999998, 5.9469000000000003, 21.81757, 5.6422800000000004, 21.828130000000002, 5.3376700000000001, 21.838699999999999, 5.0330500000000002, 21.84929, 4.7276300000000004, 21.859850000000002, 4.4230200000000002, 21.87041, 4.1184000000000003, 21.880980000000001, 3.8137799999999999, 21.891220000000001, 3.5183599999999999, 21.901779999999999, 3.21374, 21.91235, 2.9091300000000002, 21.922910000000002, 2.6045099999999999, 21.933499999999999, 2.2990900000000001, 21.94406, 1.99448, 21.954630000000002, 1.6898599999999999, 21.96519, 1.38524, 21.97578, 1.0798300000000001, 21.986339999999998, 0.77520999999999995, 21.9969, 0.47059000000000001, 22.007470000000001, 0.16597999999999999, 22.018059999999998, -0.13944000000000001, 22.02862, -0.44406000000000001, 22.039180000000002, -0.74868000000000001, 22.04975, -1.0532900000000001, 22.06034, -1.3587100000000001, 22.070900000000002, -1.66333, 22.08146, -1.96794, 22.092030000000001, -2.2725599999999999, 22.102620000000002, -2.5779800000000002, 22.11318, -2.88259, 22.123740000000002, -3.1872099999999999, 22.134309999999999, -3.4918300000000002, 22.1449, -3.7972399999999999, 22.155460000000001, -4.1018600000000003, 22.16602, -4.4064800000000002, 22.176590000000001, -4.7110900000000004, 22.187180000000001, -5.0165100000000002, 22.19774, -5.3211300000000001, 22.208300000000001, -5.6257400000000004, 22.218859999999999, -5.9303600000000003, 22.22946, -6.2357800000000001, 22.240020000000001, -6.5403900000000004, 22.250579999999999, -6.8450300000000004, 22.261140000000001, -7.1496300000000002, 21.595610000000001, 12.043240000000001, 21.606169999999999, 11.738619999999999, 21.61674, 11.433999999999999, 21.627300000000002, 11.129390000000001, 21.637889999999999, 10.823969999999999, 21.64845, 10.519349999999999, 21.659020000000002, 10.214740000000001, 21.66958, 9.9101199999999992, 21.68017, 9.6046999999999993, 21.690729999999999, 9.3000900000000009, 21.70129, 8.9954699999999992, 21.711860000000001, 8.6908499999999993, 21.722100000000001, 8.3954299999999993, 21.732659999999999, 8.0908099999999994, 21.743230000000001, 7.7862, 21.753979999999999, 7.4707699999999999, 21.76473, 7.1661700000000002, 21.775289999999998, 6.8615500000000003, 21.78585, 6.5569300000000004, 21.796420000000001, 6.2523200000000001, 21.807009999999998, 5.9469000000000003, 21.81757, 5.6422800000000004, 21.828130000000002, 5.3376700000000001, 21.838699999999999, 5.0330500000000002, 21.84929, 4.7276300000000004, 21.859850000000002, 4.4230200000000002, 21.87041, 4.1184000000000003, 21.880980000000001, 3.8137799999999999, 21.891220000000001, 3.5183599999999999, 21.901779999999999, 3.21373, 21.91235, 2.9091300000000002, 21.922920000000001, 2.6036899999999998, 21.933499999999999, 2.2990900000000001, 21.94406, 1.99448, 21.954630000000002, 1.6898599999999999, 21.96519, 1.38524, 21.97578, 1.0798300000000001, 21.986339999999998, 0.77520999999999995, 21.9969, 0.47059000000000001, 22.007470000000001, 0.16597999999999999, 22.018059999999998, -0.13944000000000001, 22.02862, -0.44406000000000001, 22.039180000000002, -0.74868000000000001, 22.04975, -1.0532900000000001, 22.06034, -1.3587100000000001, 22.070900000000002, -1.66333, 22.08146, -1.96794, 22.092030000000001, -2.2725599999999999, 22.102620000000002, -2.5779800000000002, 22.11318, -2.88259, 22.123740000000002, -3.1872099999999999, 22.134309999999999, -3.4918300000000002, 22.1449, -3.7972399999999999, 22.155460000000001, -4.1018600000000003, 22.16602, -4.4064800000000002, 22.176590000000001, -4.7110900000000004, 22.187180000000001, -5.0165100000000002, 22.19774, -5.3211300000000001, 22.208300000000001, -5.6257400000000004, 22.218859999999999, -5.9303600000000003, 22.22946, -6.2357800000000001, 22.240020000000001, -6.5403900000000004, 22.250579999999999, -6.8450100000000003, 22.261140000000001, -7.14961]
  element_mask: []
  scale_factor: 1.0
  do_not_track: 1
  fixed_time: 1441828309
  product_remap: [92,  93,  94,  95,  88,  89,  90,  91,  84,  85,  86,  87,  80,  81,  82,  83,  28,  29,  30,  31,  24,  25,  26,  27,  20,  21,  22,  23,  16,  17,  18,  19,  76,  77,  78,  79,  72,  73,  74,  75,  68,  69,  70,  71,  64,  65,  66,  67,  12,  13,  14,  15,  8,  9,  10,  11,  4,  5,  6,  7,  0,  1,  2,  3,  220,  221,  222,  223,  216,  217,  218,  219,  212,  213,  214,  215,  208,  209,  210,  211,  156,  157,  158,  159,  152,  153,  154,  155,  148,  149,  150,  151,  144,  145,  146,  147,  204,  205,  206,  207,  200,  201,  202,  203,  196,  197,  198,  199,  192,  193,  194,  195,  140,  141,  142,  143,  136,  137,  138,  139,  132,  133,  134,  135,  128,  129,  130,  131,  252,  253,  254,  255,  248,  249,  250,  251,  244,  245,  246,  247,  240,  241,  242,  243,  188,  189,  190,  191,  184,  185,  186,  187,  180,  181,  182,  183,  176,  177,  178,  179,  236,  237,  238,  239,  232,  233,  234,  235,  228,  229,  230,  231,  224,  225,  226,  227,  172,  173,  174,  175,  168,  169,  170,  171,  164,  165,  166,  167,  160,  161,  162,  163,  124,  125,  126,  127,  120,  121,  122,  123,  116,  117,  118,  119,  112,  113,  114,  115,  60,  61,  62,  63,  56,  57,  58,  59,  52,  53,  54,  55,  48,  49,  50,  51,  108,  109,  110,  111,  104,  105,  106,  107,  100,  101,  102,  103,  96,  97,  98,  99,  44,  45,  46,  47,  40,  41,  42,  43,  36,  37,  38,  39,  32,  33,  34,  35]
  gpu_0:
    kotekan_process: clProcess
    gpu_id: 0
    network_buffer: gpu_270_input_buffer_0
    output_buffer: gpu_output_buffer_0
    beam_out_buf: beam_output_buffer_0
  gpu_1:
    kotekan_process: clProcess
    gpu_id: 1
    network_buffer: gpu_280_input_buffer_0
    output_buffer: gpu_output_buffer_1
    beam_out_buf: beam_output_buffer_1
  gpu_2:
    kotekan_process: clProcess
    gpu_id: 2
    network_buffer: gpu_280_input_buffer_1
    output_buffer: gpu_output_buffer_2
    beam_out_buf: beam_output_buffer_2

# Remove from production
# Comment out gpu_post_process if running with this test
#check_data:
#  real: 0
#  imag: 65536
#  const_data_check_0:
#    kotekan_process: constDataCheck
#    buf: gpu_output_buffer_0
#  const_data_check_1:
#    kotekan_process: constDataCheck
#    buf: gpu_output_buffer_1
#  const_data_check_2:
#    kotekan_process: constDataCheck
#    buf: gpu_output_buffer_2


#null_0:
#  kotekan_process: nullProcess
#  in_buf: gpu_input_buffer_0
#null_1:
#  kotekan_process: nullProcess
#  in_buf: gpu_input_buffer_1
#null_2:
#  kotekan_process: nullProcess
#  in_buf: gpu_input_buffer_2

# Comment out gpu_post_process if running with this test
#gen_data:
#  type: const
#  value: 153
#  test_data_gen_0:
#    kotekan_process: testDataGen
#    network_out_buf: gpu_input_buffer_0
#  test_data_gen_0:
#    kotekan_process: testDataGen
#    network_out_buf: gpu_input_buffer_1
#  test_data_gen_0:
#    kotekan_process: testDataGen
#    network_out_buf: gpu_input_buffer_2

gpu_post_process:
    kotekan_process: gpuPostProcess
    gate_cadence: 1
    gate_phase: 0
    product_remap: [92,  93,  94,  95,  88,  89,  90,  91,  84,  85,  86,  87,  80,  81,  82,  83,  28,  29,  30,  31,  24,  25,  26,  27,  20,  21,  22,  23,  16,  17,  18,  19,  76,  77,  78,  79,  72,  73,  74,  75,  68,  69,  70,  71,  64,  65,  66,  67,  12,  13,  14,  15,  8,  9,  10,  11,  4,  5,  6,  7,  0,  1,  2,  3,  220,  221,  222,  223,  216,  217,  218,  219,  212,  213,  214,  215,  208,  209,  210,  211,  156,  157,  158,  159,  152,  153,  154,  155,  148,  149,  150,  151,  144,  145,  146,  147,  204,  205,  206,  207,  200,  201,  202,  203,  196,  197,  198,  199,  192,  193,  194,  195,  140,  141,  142,  143,  136,  137,  138,  139,  132,  133,  134,  135,  128,  129,  130,  131,  252,  253,  254,  255,  248,  249,  250,  251,  244,  245,  246,  247,  240,  241,  242,  243,  188,  189,  190,  191,  184,  185,  186,  187,  180,  181,  182,  183,  176,  177,  178,  179,  236,  237,  238,  239,  232,  233,  234,  235,  228,  229,  230,  231,  224,  225,  226,  227,  172,  173,  174,  175,  168,  169,  170,  171,  164,  165,  166,  167,  160,  161,  162,  163,  124,  125,  126,  127,  120,  121,  122,  123,  116,  117,  118,  119,  112,  113,  114,  115,  60,  61,  62,  63,  56,  57,  58,  59,  52,  53,  54,  55,  48,  49,  50,  51,  108,  109,  110,  111,  104,  105,  106,  107,  100,  101,  102,  103,  96,  97,  98,  99,  44,  45,  46,  47,  40,  41,  42,  43,  36,  37,  38,  39,  32,  33,  34,  35]
    corr_in_buf_0: gpu_output_buffer_0
    corr_in_buf_1: gpu_output_buffer_1
    corr_in_buf_2: gpu_output_buffer_2
    chrx_out_buf: network_output_buffer
    gate_out_buf: gated_output_buffer

chrxUplink:
    kotekan_process: chrxUplink
    collection_server_ip: "10.10.10.2"
    collection_server_port: 41002
    chrx_in_buf: network_output_buffer
    gate_in_buf: gated_output_buffer
#nullProcess used when disable upload is true and chrxUplink should not be active.

#null_0:
#  kotekan_process: nullProcess
#  in_buf: gpu_output_buffer_0
#null_1:
#  kotekan_process: nullProcess
#  in_buf: gpu_output_buffer_1
#null_2:
#  kotekan_process: nullProcess
#  in_buf: gpu_output_buffer_2

#null_0:
#  kotekan_process: nullProcess
#  in_buf: network_output_buffer
#null_1:
#  kotekan_process: nullProcess
#  in_buf: gated_output_buffer


beamform_post_process:
  kotekan_process: beamformingPostProcess    
  beam_in_buf_0: beam_output_buffer_0
  beam_in_buf_1: beam_output_buffer_1
  beam_in_buf_2: beam_output_buffer_2  
  vdif_out_buf: vdif_output_buffer

beamform_vdif:
  kotekan_process: vdifStream
  vdif_server_ip: 10.11.1.200
  vdif_port: 10251
  vdif_in_buf: vdif_output_buffer  

#metadata_dump_0:
#  kotekan_process: chimeMetadataDump
#  buf: gpu_output_buffer_0
#metadata_dump_1:
#  kotekan_process: chimeMetadataDump
#  buf: gpu_output_buffer_1
#metadata_dump_2:
#  kotekan_process: chimeMetadataDump
#  buf: gpu_output_buffer_2

#buffer_status:
#  kotekan_process: bufferStatus
#  time_delay: 5000 #microseconds<|MERGE_RESOLUTION|>--- conflicted
+++ resolved
@@ -23,7 +23,6 @@
 num_gpus: 3
 cpu_affinity: [4,5,6,7]
 enable_gating: false
-<<<<<<< HEAD
 sizeof_cl_int: 4
 sizeof_tcp_frame_header: 116
 sizeof_complex_int_t: 8
@@ -123,11 +122,10 @@
     metadata_pool: main_pool
     vdif_output_buffer:
         kotekan_buffer: standard
-=======
+
 sk_step: 256
 rfi_zero: false
 rfi_sensitivity: 3
->>>>>>> 05699c5b
 
 dpdk:
   kotekan_process: dpdkWrapper
