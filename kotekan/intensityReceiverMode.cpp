#include "intensityReceiverMode.hpp"
#include "buffers.h"
#include "chrxUplink.hpp"
#include "gpuPostProcess.hpp"
#include "networkOutputSim.hpp"
#include "nullProcess.hpp"
#include "vdifStream.hpp"
#include "util.h"
#include "testDataCheck.hpp"
#include "testDataGen.hpp"
#include "rawFileRead.hpp"
#include "rawFileWrite.hpp"
#include "pyPlotResult.hpp"
#include "simVdifData.hpp"
#include "computeDualpolPower.hpp"
#include "networkPowerStream.hpp"
#include "vdif_functions.h"
#include "streamSingleDishVDIF.hpp"
#include "networkInputPowerStream.hpp"
#include "processFactory.hpp"

#include <vector>
#include <string>

using std::string;
using std::vector;

intensityReceiverMode::intensityReceiverMode(Config& config) : kotekanMode(config) {
}

intensityReceiverMode::~intensityReceiverMode() {
}

void intensityReceiverMode::initalize_processes() {

    // Config values:
    int freqs = config.get_int("/","num_freq");
    int elems = config.get_int("/","num_elements");
    int buffer_depth = config.get_int("/","buffer_depth" );

    int integration_length = config.get_int("/","integration_length");
    int timesteps_in = config.get_int("/","samples_per_data_set");
    int timesteps_out = timesteps_in / integration_length;
    string instrument_name = config.get_string("/","instrument_name");

    // TODO This needs to move outside of this function, but that
    // requires some more refactoring of the nDisk thread.
    char data_time[64];
    char data_set[150];
    time_t rawtime;
    struct tm* timeinfo;
    time(&rawtime);
    timeinfo = gmtime(&rawtime);

    strftime(data_time, sizeof(data_time), "%Y%m%dT%H%M%SZ", timeinfo);
    snprintf(data_set, sizeof(data_set), "%s_%s_raw", data_time, instrument_name.c_str());

    bufferContainer buffer_container;

    // Create the shared pool of buffer info objects; used for recording information about a
    // given frame and past between buffers as needed.
    struct InfoObjectPool *pool;
    pool = (struct InfoObjectPool *)malloc(sizeof(struct InfoObjectPool));
    add_info_object_pool(pool);
    create_info_pool(pool, 5*buffer_depth, freqs, elems);

    DEBUG("Creating buffers...");
    // Create buffers.

    struct Buffer *input_buffer = (struct Buffer *)malloc(sizeof(struct Buffer));
    add_buffer(input_buffer);
    create_buffer(input_buffer,
                  buffer_depth,
                  timesteps_out * (freqs + 1) * elems * sizeof(float),
                  pool,
                  "input_power_buf");
<<<<<<< HEAD
    host_buffers.add_buffer("input_power_buf", input_buffer);

    //add_process((KotekanProcess*) new networkInputPowerStream(config, *input_buffer));
    //add_process((KotekanProcess*) new nullProcess(config, *input_buffer));
    //add_process((KotekanProcess*) new networkPowerStream(config, *output_buffer));
=======
    buffer_container.add_buffer("input_power_buf", input_buffer);
/*
    struct Buffer *output_buffer = (struct Buffer *)malloc(sizeof(struct Buffer));
    add_buffer(output_buffer);
    create_buffer(output_buffer,
                  buffer_depth,
                  timesteps_out * (freqs + 1) * elems * sizeof(float) / config.get_int("/integrator","integration"),
                  pool,
                  "output_power_buf");
    buffer_container.add_buffer("output_power_buf", output_buffer);
*/

    struct Buffer *output_buffer = (struct Buffer *)malloc(sizeof(struct Buffer));
    add_buffer(output_buffer);
    create_buffer(output_buffer,
                  buffer_depth,
                  buffer_size,
                  pool,
                  "input_power_buf");
    buffer_container.add_buffer("output_power_buf", output_buffer);

>>>>>>> 911a2840

    processFactory process_factory(config, buffer_container);
    vector<KotekanProcess *> processes = process_factory.build_processes();

    for (auto process: processes) {
        add_process(process);
    }

}<|MERGE_RESOLUTION|>--- conflicted
+++ resolved
@@ -41,19 +41,6 @@
     int integration_length = config.get_int("/","integration_length");
     int timesteps_in = config.get_int("/","samples_per_data_set");
     int timesteps_out = timesteps_in / integration_length;
-    string instrument_name = config.get_string("/","instrument_name");
-
-    // TODO This needs to move outside of this function, but that
-    // requires some more refactoring of the nDisk thread.
-    char data_time[64];
-    char data_set[150];
-    time_t rawtime;
-    struct tm* timeinfo;
-    time(&rawtime);
-    timeinfo = gmtime(&rawtime);
-
-    strftime(data_time, sizeof(data_time), "%Y%m%dT%H%M%SZ", timeinfo);
-    snprintf(data_set, sizeof(data_set), "%s_%s_raw", data_time, instrument_name.c_str());
 
     bufferContainer buffer_container;
 
@@ -74,13 +61,6 @@
                   timesteps_out * (freqs + 1) * elems * sizeof(float),
                   pool,
                   "input_power_buf");
-<<<<<<< HEAD
-    host_buffers.add_buffer("input_power_buf", input_buffer);
-
-    //add_process((KotekanProcess*) new networkInputPowerStream(config, *input_buffer));
-    //add_process((KotekanProcess*) new nullProcess(config, *input_buffer));
-    //add_process((KotekanProcess*) new networkPowerStream(config, *output_buffer));
-=======
     buffer_container.add_buffer("input_power_buf", input_buffer);
 /*
     struct Buffer *output_buffer = (struct Buffer *)malloc(sizeof(struct Buffer));
@@ -102,7 +82,6 @@
                   "input_power_buf");
     buffer_container.add_buffer("output_power_buf", output_buffer);
 
->>>>>>> 911a2840
 
     processFactory process_factory(config, buffer_container);
     vector<KotekanProcess *> processes = process_factory.build_processes();
