project(kotekan)

add_executable(kotekan kotekan.cpp)

target_compile_definitions(kotekan PRIVATE mssse3 __STDC_LIMIT_MACROS)

<<<<<<< HEAD
link_directories (${KOTEKAN_BINARY_DIR}/lib)

ADD_DEFINITIONS(-mssse3 -D__STDC_LIMIT_MACROS)

if (${USE_HIP})
    HIP_ADD_EXECUTABLE(kotekan ${SOURCE_EXE})
else()
    ADD_EXECUTABLE(kotekan ${SOURCE_EXE})
endif()

if (${NUMA_FOUND})
    target_link_libraries( kotekan numa )
=======
if(${CMAKE_SYSTEM_NAME} MATCHES "Linux")
    target_link_libraries(
        kotekan
        PRIVATE -Wl,--whole-archive $<TARGET_PROPERTY:kotekan_libs,INTERFACE_LINK_LIBRARIES>
                -Wl,--no-whole-archive)
elseif(${CMAKE_SYSTEM_NAME} MATCHES "Darwin")
    target_link_libraries(kotekan PRIVATE -Wl,-all_load kotekan_libs)
else()
    message(FATAL_ERROR "System type ${CMAKE_SYSTEM_NAME} not supported")
>>>>>>> b0ef2503
endif()

install(
    TARGETS kotekan
    DESTINATION /usr/local/bin
    COMPONENT binaries)<|MERGE_RESOLUTION|>--- conflicted
+++ resolved
@@ -1,23 +1,13 @@
 project(kotekan)
 
-add_executable(kotekan kotekan.cpp)
+if (${USE_HIP})
+    HIP_ADD_EXECUTABLE(kotekan kotekan.cpp)
+else()
+    ADD_EXECUTABLE(kotekan kotekan.cpp)
+endif()
 
 target_compile_definitions(kotekan PRIVATE mssse3 __STDC_LIMIT_MACROS)
 
-<<<<<<< HEAD
-link_directories (${KOTEKAN_BINARY_DIR}/lib)
-
-ADD_DEFINITIONS(-mssse3 -D__STDC_LIMIT_MACROS)
-
-if (${USE_HIP})
-    HIP_ADD_EXECUTABLE(kotekan ${SOURCE_EXE})
-else()
-    ADD_EXECUTABLE(kotekan ${SOURCE_EXE})
-endif()
-
-if (${NUMA_FOUND})
-    target_link_libraries( kotekan numa )
-=======
 if(${CMAKE_SYSTEM_NAME} MATCHES "Linux")
     target_link_libraries(
         kotekan
@@ -27,7 +17,6 @@
     target_link_libraries(kotekan PRIVATE -Wl,-all_load kotekan_libs)
 else()
     message(FATAL_ERROR "System type ${CMAKE_SYSTEM_NAME} not supported")
->>>>>>> b0ef2503
 endif()
 
 install(
