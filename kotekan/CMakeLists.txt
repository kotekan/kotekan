--- conflicted
+++ resolved
@@ -14,13 +14,7 @@
 	#SET(SOURCE_EXE ${SOURCE_EXE} gpuTestMode.cpp)
 endif ()
 if (${USE_HSA})
-<<<<<<< HEAD
-	SET(SOURCE_EXE ${SOURCE_EXE} gpuTestMode.cpp chimeShuffleMode.cpp)
-    include_directories ( /opt/rocm/hsa/include/ )
-    link_directories ( /opt/rocm/hsa/lib/ )
-=======
 	SET(SOURCE_EXE ${SOURCE_EXE} gpuTestMode.cpp chimeShuffleMode.cpp singleDishModeGpu.cpp)
->>>>>>> cf8cf090
 endif ()
 if (${USE_OPENCL})
 	#SET(SOURCE_EXE ${SOURCE_EXE} )
