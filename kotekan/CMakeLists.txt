cmake_minimum_required(VERSION 2.8)

PROJECT (kotekan)

<<<<<<< HEAD
SET(SOURCE_EXE kotekan.cpp chimeShuffleMode.cpp packetCapMode.cpp kotekanMode.cpp
                            gpuTestMode.cpp singleDishVDIFMode.cpp)
=======
SET(SOURCE_EXE kotekan.cpp kotekanMode.cpp)
>>>>>>> c8758e57

#CUSTOM MODES:
SET(SOURCE_EXE ${SOURCE_EXE} packetCapMode.cpp singleDishMode.cpp)

if (${USE_HCC})
	SET(SOURCE_EXE ${SOURCE_EXE} gpuTestMode.cpp)
endif ()
if (${USE_HSA})
	SET(SOURCE_EXE ${SOURCE_EXE} gpuTestMode.cpp chimeShuffleMode.cpp)
endif ()
if (${USE_OPENCL})
	SET(SOURCE_EXE ${SOURCE_EXE} )
endif () 


include_directories (${KOTEKAN_SOURCE_DIR}/lib)
include_directories (${KOTEKAN_SOURCE_DIR}/include)

link_directories (${KOTEKAN_BINARY_DIR}/lib)


if (${USE_DPDK})
	include_directories ( $ENV{RTE_SDK}/$ENV{RTE_TARGET}/include )
	link_directories ( $ENV{RTE_SDK}/$ENV{RTE_TARGET}/lib )
endif ()

ADD_DEFINITIONS(-mssse3 -D__STDC_LIMIT_MACROS)
SET( DPDK_LIB  "-Wl,--whole-archive -lrte_mbuf  -lrte_eal -lrte_pmd_e1000 -lrte_mempool -lrte_pmd_i40e -lrte_ring -lethdev -lrte_pmd_ixgbe -Wl,--no-whole-archive" )

file(GLOB open_cl_kernels "${KOTEKAN_SOURCE_DIR}/kernels/*.cl")

add_executable(kotekan ${SOURCE_EXE} ${open_cl_kernels})

target_link_libraries( kotekan ${DPDK_LIB} m rt dl pthread )
target_link_libraries( kotekan kotekan_libs )
target_link_libraries( kotekan libinclude )

add_dependencies( kotekan libkotekan_libs )

install(TARGETS kotekan DESTINATION /usr/sbin COMPONENT binaries)
install(FILES kotekan.conf DESTINATION /etc/kotekan/ COMPONENT config)<|MERGE_RESOLUTION|>--- conflicted
+++ resolved
@@ -2,12 +2,7 @@
 
 PROJECT (kotekan)
 
-<<<<<<< HEAD
-SET(SOURCE_EXE kotekan.cpp chimeShuffleMode.cpp packetCapMode.cpp kotekanMode.cpp
-                            gpuTestMode.cpp singleDishVDIFMode.cpp)
-=======
 SET(SOURCE_EXE kotekan.cpp kotekanMode.cpp)
->>>>>>> c8758e57
 
 #CUSTOM MODES:
 SET(SOURCE_EXE ${SOURCE_EXE} packetCapMode.cpp singleDishMode.cpp)
@@ -20,7 +15,7 @@
 endif ()
 if (${USE_OPENCL})
 	SET(SOURCE_EXE ${SOURCE_EXE} )
-endif () 
+endif ()
 
 
 include_directories (${KOTEKAN_SOURCE_DIR}/lib)
