#include <stdio.h>
#include <stdlib.h>
#include <memory.h>
#include <sys/time.h>
#include <math.h>
#include <unistd.h>
#include <errno.h>
#include <sys/mman.h>
#include <getopt.h>
#include <assert.h>
#include <string.h>
#include <sys/types.h>
#include <sys/stat.h>
#include <fcntl.h>
#include <unistd.h>
#include <vector>
#include <iostream>
#include <fstream>
#include <atomic>
#include <mutex>
#include <cstdio>
#include <memory>
#include <stdexcept>
#include <string>
#include <array>
#include <csignal>
#include "configEval.hpp"

extern "C" {
#include <pthread.h>
}

// DPDK!
#ifdef WITH_DPDK
extern "C" {
#include <rte_config.h>
#include <rte_common.h>
#include <rte_log.h>
#include <rte_memory.h>
#include <rte_memcpy.h>
#include <rte_memzone.h>
#include <rte_eal.h>
#include <rte_per_lcore.h>
#include <rte_launch.h>
#include <rte_atomic.h>
#include <rte_cycles.h>
#include <rte_prefetch.h>
#include <rte_lcore.h>
#include <rte_per_lcore.h>
#include <rte_branch_prediction.h>
#include <rte_interrupts.h>
#include <rte_pci.h>
#include <rte_random.h>
#include <rte_debug.h>
#include <rte_ring.h>
}
#include "network_dpdk.h"
#endif
#include "errors.h"
#include "buffer.h"

#include "Config.hpp"
#include "util.h"
#include "version.h"
#include "networkOutputSim.hpp"
#include "SampleProcess.hpp"
#include "json.hpp"
#include "restServer.hpp"
#include "kotekanMode.hpp"
<<<<<<< HEAD
#include "timer.hpp"
=======
#include "gpsTime.h"
>>>>>>> 59c60b2b

#ifdef WITH_HSA
#include "hsaBase.h"
#endif
#ifdef WITH_OPENCL
    #include "clProcess.hpp"
#endif

using json = nlohmann::json;

kotekanMode * kotekan_mode = nullptr;
bool running = false;
std::mutex kotekan_state_lock;
volatile std::sig_atomic_t sig_value = 0;

void signal_handler(int signal)
{
    sig_value = signal;
}

void print_help() {
    printf("usage: kotekan [opts]\n\n");
    printf("Options:\n");
    printf("    --config (-c) [file]            The local JSON config file to use\n");
    printf("    --gps-time (-g)                 Used with -c, try to get GPS time (CHIME only)\n\n");
}

#ifdef WITH_DPDK
void dpdk_setup() {

    char  arg0[] = "./kotekan";
    char  arg1[] = "-n";
    char  arg2[] = "4";
    char  arg3[] = "-c";
#ifdef DPDK_VDIF_MODE
    char  arg4[] = "F";//"FF";
#else
     char  arg4[] = "F";
#endif
    char  arg5[] = "-m";
    char  arg6[] = "256";
    char* argv2[] = { &arg0[0], &arg1[0], &arg2[0], &arg3[0], &arg4[0], &arg5[0], &arg6[0], NULL };
    int   argc2   = (int)(sizeof(argv2) / sizeof(argv2[0])) - 1;

    /* Initialize the Environment Abstraction Layer (EAL). */
    int ret2 = rte_eal_init(argc2, argv2);
    if (ret2 < 0)
        exit(EXIT_FAILURE);
}
#endif

std::string exec(const std::string &cmd) {
    std::array<char, 256> buffer;
    std::string result;
    std::shared_ptr<FILE> pipe(popen(cmd.c_str(), "r"), pclose);
    if (!pipe) throw std::runtime_error("popen() for the command " + cmd + " failed!");
    while (!feof(pipe.get())) {
        if (fgets(buffer.data(), 256, pipe.get()) != NULL)
            result += buffer.data();
    }
    return result;
}

void update_log_levels(Config &config) {
    // Adjust the log level
    int log_level = config.get_int("/", "log_level");

    log_level_warn = 0;
    log_level_debug = 0;
    log_level_info = 0;
    switch (log_level) {
        case 3:
            log_level_debug = 1;
        case 2:
            log_level_info = 1;
        case 1:
            log_level_warn = 1;
        default:
            break;
    }
}

void set_gps_time(Config &config) {
    if (config.exists("/", "gps_time") &&
        !config.exists("/gps_time", "error") &&
        config.exists("/gps_time", "frame0_nano")) {

        uint64_t frame0 = config.get_uint64("/gps_time", "frame0_nano");
        set_global_gps_time(frame0);
        INFO("Set FPGA frame 0 time to %" PRIu64 " nanoseconds since Unix Epoch\n", frame0);
    } else {
        if (config.exists("/gps_time", "error")) {
            string error_message = config.get_string("/gps_time", "error");
            ERROR("*****\nGPS time lookup failed with reason: \n %s\n ******\n",
                  error_message.c_str());
        } else {
            WARN("No GPS time set, using system clock.");
        }
    }
}

int start_new_kotekan_mode(Config &config) {

    timer dummytimer; //Strange linker error; required to build
    time_interval dummyinterval; //Strange linker error; required to build
    config.dump_config();
    update_log_levels(config);
    set_gps_time(config);

    kotekan_mode = new kotekanMode(config);

    kotekan_mode->initalize_processes();
    kotekan_mode->start_processes();
    running = true;

    return 0;
}

int main(int argc, char ** argv) {
#ifdef WITH_DPDK
    dpdk_setup();
#endif

#ifdef WITH_HSA
    kotekan_hsa_start();
#endif
    json config_json;

    std::signal(SIGINT, signal_handler);

    int opt_val = 0;
    char * config_file_name = (char *)"none";
    int log_options = LOG_CONS | LOG_PID | LOG_NDELAY | LOG_PERROR;
<<<<<<< HEAD
    bool opt_d_set = false;
=======
    bool gps_time = false;
>>>>>>> 59c60b2b

    for (;;) {
        static struct option long_options[] = {
            {"config", required_argument, 0, 'c'},
<<<<<<< HEAD
            {"config-deamon", required_argument, 0, 'd'},
=======
            {"gps-time", no_argument, 0, 'g'},
>>>>>>> 59c60b2b
            {"help", no_argument, 0, 'h'},
            {0, 0, 0, 0}
        };

        int option_index = 0;

<<<<<<< HEAD
        opt_val = getopt_long (argc, argv, "hc:d:",
=======
        opt_val = getopt_long (argc, argv, "ghc:",
>>>>>>> 59c60b2b
                               long_options, &option_index);

        // End of args
        if (opt_val == -1) {
            break;
        }

        switch (opt_val) {
            case 'h':
                print_help();
                return 0;
                break;
            case 'c':
                config_file_name = strdup(optarg);
                break;
<<<<<<< HEAD
            case 'd':
                config_file_name = strdup(optarg);
                opt_d_set = true;
=======
            case 'g':
                gps_time = true;
>>>>>>> 59c60b2b
                break;
            default:
                printf("Invalid option, run with -h to see options");
                return -1;
                break;
        }
    }

    openlog ("kotekan", log_options, LOG_LOCAL1);

    // Load configuration file.
    //INFO("Kotekan starting with config file %s", config_file_name);
    const char git_hash[] = GIT_COMMIT_HASH;
    const char git_branch[] = GIT_BRANCH;
    INFO("Kotekan %f starting build: %s, on branch: %s",
            KOTEKAN_VERSION, git_hash, git_branch);

    Config config;

    restServer *rest_server = get_rest_server();
    rest_server->start();

    if (string(config_file_name) != "none") {
        // TODO should be in a try catch block, to make failures cleaner.
        std::lock_guard<std::mutex> lock(kotekan_state_lock);
        INFO("Opening config file %s", config_file_name);
        //config.parse_file(config_file_name, 0);
<<<<<<< HEAD
        std::string json_string;
        switch (opt_d_set) {
            case false:
                json_string = exec("python ../../scripts/yaml_to_json.py " + std::string(config_file_name));
                break;
            default:
                json_string = exec("python /usr/sbin/yaml_to_json.py " + std::string(config_file_name));
                break;
        }
=======
        string exec_path;
        if (gps_time) {
            INFO("Getting GPS time from ch_master, this might take some time...");
            exec_path = "python ../../scripts/gps_yaml_to_json.py " + std::string(config_file_name);
        } else {
            exec_path = "python ../../scripts/yaml_to_json.py " + std::string(config_file_name);
        }
        std::string json_string = exec(exec_path.c_str());
>>>>>>> 59c60b2b
        config_json = json::parse(json_string.c_str());
        config.update_config(config_json, 0);
        if (start_new_kotekan_mode(config) == -1) {
            ERROR("Error with config file, exiting...");
            return -1;
        }
    }

    // Main REST callbacks.
    rest_server->register_json_callback("/start", [&] (connectionInstance &conn, json& json_config) {
        std::lock_guard<std::mutex> lock(kotekan_state_lock);
        if (running) {
            conn.send_error("Already running", STATUS_REQUEST_FAILED);
        }

        config.update_config(json_config, 0);

        try {
            if (!start_new_kotekan_mode(config)) {
                conn.send_error("Mode not supported", STATUS_BAD_REQUEST);
                return;
            }
        } catch (std::out_of_range ex) {
            DEBUG("Out of range exception %s", ex.what());
            delete kotekan_mode;
            kotekan_mode = nullptr;
            conn.send_error(ex.what(), STATUS_BAD_REQUEST);
            return;
        } catch (std::runtime_error ex) {
            DEBUG("Runtime error %s", ex.what());
            delete kotekan_mode;
            kotekan_mode = nullptr;
            conn.send_error(ex.what(), STATUS_BAD_REQUEST);
            return;
        } catch (std::exception ex) {
            DEBUG("Generic exception %s", ex.what());
            delete kotekan_mode;
            kotekan_mode = nullptr;
            conn.send_error(ex.what(), STATUS_BAD_REQUEST);
            return;
        }
        conn.send_empty_reply(STATUS_OK);
    });

    rest_server->register_json_callback("/stop", [&](connectionInstance &conn, json &json_request) {
        std::lock_guard<std::mutex> lock(kotekan_state_lock);
        if (!running) {
            conn.send_error("kotekan is already stopped", STATUS_REQUEST_FAILED);
            return;
        }
        assert(kotekan_mode != nullptr);
        kotekan_mode->stop_processes();
        // TODO should we have three states (running, shutting down, and stopped)?
        // This would prevent this function from blocking on join.
        kotekan_mode->join();
        delete kotekan_mode;
        kotekan_mode = nullptr;
        conn.send_empty_reply(STATUS_OK);
    });

    rest_server->register_json_callback("/status", [&](connectionInstance &conn, json &json_request){
        std::lock_guard<std::mutex> lock(kotekan_state_lock);
        json reply;
        reply["running"] = running;
        conn.send_json_reply(reply);
    });

    for(EVER){
        sleep(1);
        if (sig_value == SIGINT) {
            INFO("Got SIGINT, shutting down kotekan...");
            std::lock_guard<std::mutex> lock(kotekan_state_lock);
            if (kotekan_mode != nullptr) {
                INFO("Attempting to stop and join kotekan_processes...");
                kotekan_mode->stop_processes();
                kotekan_mode->join();
                delete kotekan_mode;
            }
            break;
        }
    }

    INFO("kotekan shutdown successfully.");

    closelog();

    return 0;
}<|MERGE_RESOLUTION|>--- conflicted
+++ resolved
@@ -67,11 +67,8 @@
 #include "json.hpp"
 #include "restServer.hpp"
 #include "kotekanMode.hpp"
-<<<<<<< HEAD
 #include "timer.hpp"
-=======
 #include "gpsTime.h"
->>>>>>> 59c60b2b
 
 #ifdef WITH_HSA
 #include "hsaBase.h"
@@ -205,31 +202,21 @@
     int opt_val = 0;
     char * config_file_name = (char *)"none";
     int log_options = LOG_CONS | LOG_PID | LOG_NDELAY | LOG_PERROR;
-<<<<<<< HEAD
     bool opt_d_set = false;
-=======
     bool gps_time = false;
->>>>>>> 59c60b2b
 
     for (;;) {
         static struct option long_options[] = {
             {"config", required_argument, 0, 'c'},
-<<<<<<< HEAD
             {"config-deamon", required_argument, 0, 'd'},
-=======
             {"gps-time", no_argument, 0, 'g'},
->>>>>>> 59c60b2b
             {"help", no_argument, 0, 'h'},
             {0, 0, 0, 0}
         };
 
         int option_index = 0;
 
-<<<<<<< HEAD
-        opt_val = getopt_long (argc, argv, "hc:d:",
-=======
-        opt_val = getopt_long (argc, argv, "ghc:",
->>>>>>> 59c60b2b
+        opt_val = getopt_long (argc, argv, "ghc:d:",
                                long_options, &option_index);
 
         // End of args
@@ -245,14 +232,11 @@
             case 'c':
                 config_file_name = strdup(optarg);
                 break;
-<<<<<<< HEAD
             case 'd':
                 config_file_name = strdup(optarg);
                 opt_d_set = true;
-=======
             case 'g':
                 gps_time = true;
->>>>>>> 59c60b2b
                 break;
             default:
                 printf("Invalid option, run with -h to see options");
@@ -280,7 +264,6 @@
         std::lock_guard<std::mutex> lock(kotekan_state_lock);
         INFO("Opening config file %s", config_file_name);
         //config.parse_file(config_file_name, 0);
-<<<<<<< HEAD
         std::string json_string;
         switch (opt_d_set) {
             case false:
@@ -290,7 +273,6 @@
                 json_string = exec("python /usr/sbin/yaml_to_json.py " + std::string(config_file_name));
                 break;
         }
-=======
         string exec_path;
         if (gps_time) {
             INFO("Getting GPS time from ch_master, this might take some time...");
@@ -299,7 +281,6 @@
             exec_path = "python ../../scripts/yaml_to_json.py " + std::string(config_file_name);
         }
         std::string json_string = exec(exec_path.c_str());
->>>>>>> 59c60b2b
         config_json = json::parse(json_string.c_str());
         config.update_config(config_json, 0);
         if (start_new_kotekan_mode(config) == -1) {
