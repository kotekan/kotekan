--- conflicted
+++ resolved
@@ -413,15 +413,9 @@
     std::signal(SIGTERM, signal_handler);
 
     try {
-<<<<<<< HEAD
-        std::locale::global(std::locale("en_US.UTF-8"));
-    } catch (const std::exception& ex) {
-        std::cout << "Exception setting locale: " << ex.what() << std::endl;
-=======
         std::locale::global(std::locale::classic());
     } catch (const std::exception& ex) {
         std::cerr << "Exception setting locale: " << ex.what() << std::endl;
->>>>>>> b07048cc
     }
 
     char* config_file_name = (char*)"none";
