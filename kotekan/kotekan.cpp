--- conflicted
+++ resolved
@@ -191,11 +191,8 @@
 int main(int argc, char ** argv) {
 #ifdef WITH_DPDK
     dpdk_setup();
-<<<<<<< HEAD
-#endif
-=======
+#endif
     json config_json;
->>>>>>> a4791934
 
     int opt_val = 0;
     char * config_file_name = (char *)"none";
