#include <array>
#include <assert.h>
#include <atomic>
#include <csignal>
#include <cstdio>
#include <errno.h>
#include <fcntl.h>
#include <fstream>
#include <getopt.h>
#include <iostream>
#include <math.h>
#include <memory.h>
#include <memory>
#include <mutex>
#include <stdexcept>
#include <stdio.h>
#include <stdlib.h>
#include <string.h>
#include <string>
#include <strings.h>
#include <sys/mman.h>
#include <sys/stat.h>
#include <sys/time.h>
#include <sys/types.h>
#include <unistd.h>
#include <vector>

extern "C" {
#include <pthread.h>
}

#include "Config.hpp"
#include "Stage.hpp"
#include "StageFactory.hpp"
#include "basebandApiManager.hpp"
#include "buffer.h"
#include "errors.h"
#include "fpga_header_functions.h"
#include "gpsTime.h"
#include "kotekanMode.hpp"
#include "prometheusMetrics.hpp"
#include "restServer.hpp"
#include "util.h"
#include "version.h"
#include "visUtil.hpp"

#include "json.hpp"

#ifdef WITH_HSA
#include "hsaBase.h"
#endif

using json = nlohmann::json;
using namespace kotekan;

// Embedded script for converting the YAML config to json
const std::string yaml_to_json = R"(
import yaml, json, sys, os, subprocess

file_name = sys.argv[1]
gps_server = ""
if len(sys.argv) == 3:
    gps_server = sys.argv[2]

# Lint the YAML file, helpful for finding errors
try:
    output = subprocess.Popen(["yamllint",
                               "-d",
                               "{extends: relaxed, \
                                 rules: {line-length: {max: 100}, \
                                        commas: disable, \
                                        brackets: disable, \
                                        trailing-spaces: {level: warning}}}" ,
                                 file_name],
                              stdout=subprocess.PIPE, stderr=subprocess.STDOUT)
    response,stderr = output.communicate()
    if response != "":
        sys.stderr.write("yamllint warnings/errors for: ")
        sys.stderr.write(str(response))
except OSError as e:
    if e.errno == os.errno.ENOENT:
        sys.stderr.write("yamllint not installed, skipping pre-validation\n")
    else:
        sys.stderr.write("error with yamllint, skipping pre-validation\n")

with open(file_name, "r") as stream:
    try:
        config_json = yaml.load(stream)
    except yaml.YAMLError as exc:
        sys.stderr.write(exc)

# Get the GPS server time if a server was given
if gps_server != "":
    import requests
    try:
        gps_request = requests.get(gps_server)
        gps_request.raise_for_status()
    except requests.exceptions.HTTPError as rex:
        config_json["gps_time"] = {}
        config_json["gps_time"]["error"] = str(rex)
        sys.stdout.write(json.dumps(config_json))
        quit()
    except requests.exceptions.RequestException as rex:
        config_json["gps_time"] = {}
        config_json["gps_time"]["error"] = str(rex)
        sys.stdout.write(json.dumps(config_json))
        quit()

    try:
        config_json["gps_time"] = gps_request.json()
    except:
        config_json["gps_time"] = {}
        config_json["gps_time"]["error"] = "Server did not return valid JSON"

sys.stdout.write(json.dumps(config_json))
)";

// The default location for getting the GPS time reference
// TODO This entire GPS time system might be moved out of kotekan.cpp entirely
// since it's a very CHIME specific system.
const std::string default_gps_source = "http://carillon.chime:54321/get-frame0-time";

kotekanMode* kotekan_mode = nullptr;
bool running = false;
std::mutex kotekan_state_lock;
volatile std::sig_atomic_t sig_value = 0;

void signal_handler(int signal) {
    sig_value = signal;
}

void print_help() {
    printf("usage: kotekan [opts]\n\n");
    printf("Options:\n");
    printf("    --config (-c) [file]           The local JSON config file to use.\n");
    printf("    --bind-address (-b) [ip:port]  The IP address and port to bind"
           " (default 0.0.0.0:12048)\n");
    printf("    --gps-time (-g)                Used with -c, try to get GPS time"
           " (CHIME cmd line runs only).\n");
    printf("    --gps-time-source (-t)         URL for GPS server (used with -g) default: %s\n",
           default_gps_source.c_str());
    printf("    --syslog (-s)                  Send a copy of the output to syslog.\n");
    printf("    --no-stderr (-n)               Disables output to std error if syslog (-s) is "
           "enabled.\n");
    printf("    --version (-v)                 Prints the kotekan version and build details.\n\n");
    printf("If no options are given then kotekan runs in daemon mode and\n");
    printf("expects to get it configuration via the REST endpoint '/start'.\n");
    printf("In daemon mode output is only sent to syslog.\n\n");
}

void print_version() {
    printf("Kotekan version %s\n", get_kotekan_version());
    printf("Build branch: %s\n", get_git_branch());
    printf("Git commit hash: %s\n\n", get_git_commit_hash());
    printf("CMake build settings: \n%s\n", get_cmake_build_options());

    printf("Available kotekan stages:\n");
    std::map<std::string, StageMaker*> known_stages = StageFactoryRegistry::get_registered_stages();
    for (auto& stage_maker : known_stages) {
        if (stage_maker.first != known_stages.rbegin()->first) {
            printf("%s, ", stage_maker.first.c_str());
        } else {
            printf("%s\n\n", stage_maker.first.c_str());
        }
    }
}

json get_json_version_into() {
    // Create version information
    json version_json;
    version_json["kotekan_version"] = get_kotekan_version();
    version_json["branch"] = get_git_branch();
    version_json["git_commit_hash"] = get_git_commit_hash();
    version_json["cmake_build_settings"] = get_cmake_build_options();
    vector<string> available_stages;
    std::map<std::string, StageMaker*> known_stages = StageFactoryRegistry::get_registered_stages();
    for (auto& stage_maker : known_stages)
        available_stages.push_back(stage_maker.first);
    version_json["available_stages"] = available_stages;
    return version_json;
}

std::string exec(const std::string& cmd) {
    std::array<char, 256> buffer;
    std::string result;
    std::shared_ptr<FILE> pipe(popen(cmd.c_str(), "r"), pclose);
    if (!pipe)
        throw std::runtime_error("popen() for the command " + cmd + " failed!");
    while (!feof(pipe.get())) {
        if (fgets(buffer.data(), 256, pipe.get()) != NULL)
            result += buffer.data();
    }
    return result;
}

void update_log_levels(Config& config) {
    // Adjust the log level
    string s_log_level = config.get<std::string>("/", "log_level");
    logLevel log_level;

    if (strcasecmp(s_log_level.c_str(), "off") == 0) {
        log_level = logLevel::OFF;
    } else if (strcasecmp(s_log_level.c_str(), "error") == 0) {
        log_level = logLevel::ERROR;
    } else if (strcasecmp(s_log_level.c_str(), "warn") == 0) {
        log_level = logLevel::WARN;
    } else if (strcasecmp(s_log_level.c_str(), "info") == 0) {
        log_level = logLevel::INFO;
    } else if (strcasecmp(s_log_level.c_str(), "debug") == 0) {
        log_level = logLevel::DEBUG;
    } else if (strcasecmp(s_log_level.c_str(), "debug2") == 0) {
        log_level = logLevel::DEBUG2;
    } else {
        throw std::runtime_error(
            "The value given for log_level: '" + s_log_level + "is not valid! "
            + "(It should be one of 'off', 'error', 'warn', 'info', 'debug', 'debug2')");
    }

    __log_level = static_cast<std::underlying_type<logLevel>::type>(log_level);
}

/**
 * @brief Sets the global GPS time reference
 *
 * @param config config file containing the GPS time.
 * @return True if the config contained a GPS time, and false if not.
 */
bool set_gps_time(Config& config) {
    if (config.exists("/", "gps_time") && !config.exists("/gps_time", "error")
        && config.exists("/gps_time", "frame0_nano")) {

        uint64_t frame0 = config.get<uint64_t>("/gps_time", "frame0_nano");
        set_global_gps_time(frame0);
        INFO("Set FPGA frame 0 time to %" PRIu64 " nanoseconds since Unix Epoch\n", frame0);
        return true;
    }

    if (config.exists("/gps_time", "error")) {
        string error_message = config.get<std::string>("/gps_time", "error");
        ERROR("*****\nGPS time lookup failed with reason: \n %s\n ******\n", error_message.c_str());
    } else {
        WARN("No GPS time set, using system clock.");
    }
    return false;
}

/**
 * @brief Starts a new kotekan mode (config instance)
 *
 * @param config The config to generate the instance from
 * @param requires_gps_time If set to true, then the config must provide a valid time
 *                          otherwise an error is thrown.
 */
void start_new_kotekan_mode(Config& config, bool requires_gps_time) {
    config.dump_config();
    update_log_levels(config);
    if (!set_gps_time(config)) {
        if (requires_gps_time) {
            ERROR("GPS time was expected to be provided!");
            throw std::runtime_error("GPS time required but not set.");
        }
    }

    kotekan_mode = new kotekanMode(config);

    kotekan_mode->initalize_stages();
    kotekan_mode->start_stages();
    running = true;
}

int main(int argc, char** argv) {

    std::signal(SIGINT, signal_handler);

    int opt_val = 0;
    char* config_file_name = (char*)"none";
    int log_options = LOG_CONS | LOG_PID | LOG_NDELAY;
    bool gps_time = false;
    bool enable_stderr = true;
    std::string gps_time_source = default_gps_source;
    std::string bind_address = "0.0.0.0:12048";
    // We disable syslog to start.
    // If only --config is provided, then we only send messages to stderr
    // If --syslog is added, then output is to both syslog and stderr
    // If no options are given then stderr is disabled, and syslog is enabled.
    // The no options mode is the default daemon mode where it expects a remote config
    __enable_syslog = 0;

    for (;;) {
        static struct option long_options[] = {{"config", required_argument, 0, 'c'},
                                               {"bind-address", required_argument, 0, 'b'},
                                               {"gps-time", no_argument, 0, 'g'},
                                               {"gps-time-source", required_argument, 0, 't'},
                                               {"help", no_argument, 0, 'h'},
                                               {"syslog", no_argument, 0, 's'},
                                               {"no-stderr", no_argument, 0, 'n'},
                                               {"version", no_argument, 0, 'v'},
                                               {0, 0, 0, 0}};

        int option_index = 0;

        opt_val = getopt_long(argc, argv, "gt:hc:b:snv", long_options, &option_index);

        // End of args
        if (opt_val == -1) {
            break;
        }

        switch (opt_val) {
            case 'h':
                print_help();
                return 0;
                break;
            case 'c':
                config_file_name = strdup(optarg);
                break;
            case 'b':
                bind_address = string(optarg);
                break;
            case 't':
                gps_time_source = string(optarg);
                break;
            case 'g':
                gps_time = true;
                break;
            case 's':
                __enable_syslog = 1;
                break;
            case 'n':
                enable_stderr = false;
                break;
            case 'v':
                print_version();
                return 0;
                break;
            default:
                printf("Invalid option, run with -h to see options");
                return -1;
                break;
        }
    }

#ifdef WITH_HSA
    kotekan_hsa_start();
#endif

    if (string(config_file_name) == "none") {
        __enable_syslog = 1;
        fprintf(stderr, "Kotekan running in daemon mode, output is to syslog only.\n");
        fprintf(stderr, "Configuration should be provided via the `/start` REST endpoint.\n");
    }

    if (string(config_file_name) != "none" && enable_stderr) {
        log_options |= LOG_PERROR;
    }

    if (__enable_syslog == 1) {
        openlog("kotekan", log_options, LOG_LOCAL1);
        if (!enable_stderr)
            fprintf(stderr, "Kotekan logging to syslog only!");
    }

    // Load configuration file.
    INFO("Kotekan version %s starting...", get_kotekan_version());

    Config config;

    restServer& rest_server = restServer::instance();
    std::vector<std::string> address_parts = regex_split(bind_address, ":");
    // TODO validate IP and port
    rest_server.start(address_parts.at(0), std::stoi(address_parts.at(1)));

    if (string(config_file_name) != "none") {
        // TODO should be in a try catch block, to make failures cleaner.
        std::lock_guard<std::mutex> lock(kotekan_state_lock);
        INFO("Opening config file %s", config_file_name);

        std::string exec_command;
        if (gps_time) {
            INFO("Getting GPS time from server (%s), this might take some time...",
                 gps_time_source.c_str());
            exec_command = "python -c '" + yaml_to_json + "' " + std::string(config_file_name) + " "
                           + gps_time_source;
        } else {
            exec_command = "python -c '" + yaml_to_json + "' " + std::string(config_file_name);
        }
        std::string json_string = exec(exec_command.c_str());
        json config_json = json::parse(json_string.c_str());
        config.update_config(config_json);
        try {
            start_new_kotekan_mode(config, gps_time);
        } catch (const std::exception& ex) {
            ERROR("Failed to start kotekan with config file %s, error message: %s",
                  config_file_name, ex.what());
            ERROR("Exiting...");
            exit(-1);
        }
    }

    // Main REST callbacks.
    rest_server.register_post_callback("/start", [&](connectionInstance& conn, json& json_config) {
        std::lock_guard<std::mutex> lock(kotekan_state_lock);
        if (running) {
            WARN("/start was called, but the system is already running, ignoring start request.");
            conn.send_error("Already running", HTTP_RESPONSE::REQUEST_FAILED);
            return;
        }

        config.update_config(json_config);

        try {
            INFO("Starting new kotekan mode using POSTed config.");
            start_new_kotekan_mode(config, false);
        } catch (const std::out_of_range& ex) {
            ERROR("Out of range exception %s", ex.what());
            delete kotekan_mode;
            kotekan_mode = nullptr;
            conn.send_error(ex.what(), HTTP_RESPONSE::BAD_REQUEST);
            return;
        } catch (const std::runtime_error& ex) {
            ERROR("Runtime error %s", ex.what());
            delete kotekan_mode;
            kotekan_mode = nullptr;
            conn.send_error(ex.what(), HTTP_RESPONSE::BAD_REQUEST);
            return;
        } catch (const std::exception& ex) {
            ERROR("Generic exception %s", ex.what());
            delete kotekan_mode;
            kotekan_mode = nullptr;
            conn.send_error(ex.what(), HTTP_RESPONSE::BAD_REQUEST);
            return;
        }
        conn.send_empty_reply(HTTP_RESPONSE::OK);
    });

    rest_server.register_get_callback("/stop", [&](connectionInstance& conn) {
        std::lock_guard<std::mutex> lock(kotekan_state_lock);
        if (!running) {
            WARN("/stop called, but the system is already stopped, ignoring stop request.");
            conn.send_error("kotekan is already stopped", HTTP_RESPONSE::REQUEST_FAILED);
            return;
        }
        INFO("/stop endpoint called, shutting down current config.");
        assert(kotekan_mode != nullptr);
        kotekan_mode->stop_stages();
        // TODO should we have three states (running, shutting down, and stopped)?
        // This would prevent this function from blocking on join.
        kotekan_mode->join();
        delete kotekan_mode;
        kotekan_mode = nullptr;
        running = false;
        conn.send_empty_reply(HTTP_RESPONSE::OK);
    });

    rest_server.register_get_callback("/kill", [&](connectionInstance& conn) {
        ERROR("/kill endpoint called, raising SIGINT to shutdown the kotekan system process.");
<<<<<<< HEAD
        set_error_message(
            "/kill endpoint called, raising SIGINT to shutdown the kotekan system process.");
=======
        set_error_message("/kill endpoint called.");
>>>>>>> 451623d8
        exit_kotekan(ReturnCode::CLEAN_EXIT);
        conn.send_empty_reply(HTTP_RESPONSE::OK);
    });

    rest_server.register_get_callback("/status", [&](connectionInstance& conn) {
        std::lock_guard<std::mutex> lock(kotekan_state_lock);
        json reply;
        reply["running"] = running;
        conn.send_json_reply(reply);
    });

    json version_json = get_json_version_into();

    rest_server.register_get_callback(
        "/version", [&](connectionInstance& conn) { conn.send_json_reply(version_json); });

    auto& metrics = prometheus::Metrics::instance();
    metrics.register_with_server(&rest_server);
    auto& kotekan_running_metric = metrics.add_gauge("kotekan_running", "main");
    kotekan_running_metric.set(running);

    basebandApiManager& baseband = basebandApiManager::instance();
    baseband.register_with_server(&rest_server);

    for (EVER) {
        sleep(1);
        // Update running state
        {
            std::lock_guard<std::mutex> lock(kotekan_state_lock);
            kotekan_running_metric.set(running);
        }

        if (sig_value == SIGINT) {
            INFO("Got SIGINT, shutting down kotekan...");
            std::lock_guard<std::mutex> lock(kotekan_state_lock);
            if (kotekan_mode != nullptr) {
                INFO("Attempting to stop and join kotekan_stages...");
                kotekan_mode->stop_stages();
                kotekan_mode->join();
                delete kotekan_mode;
            }
            break;
        }
    }

    INFO("kotekan shutdown with status: %s", get_exit_code_string(get_exit_code()));

    // Print error message if there is one.
    if (string(get_error_message()) != "not set") {
<<<<<<< HEAD
        INFO("Fatal error message was: %s", get_error_message());
=======
      INFO("Exit message was: %s", get_error_message());
>>>>>>> 451623d8
    }

    closelog();

    return get_exit_code();
}<|MERGE_RESOLUTION|>--- conflicted
+++ resolved
@@ -454,12 +454,7 @@
 
     rest_server.register_get_callback("/kill", [&](connectionInstance& conn) {
         ERROR("/kill endpoint called, raising SIGINT to shutdown the kotekan system process.");
-<<<<<<< HEAD
-        set_error_message(
-            "/kill endpoint called, raising SIGINT to shutdown the kotekan system process.");
-=======
         set_error_message("/kill endpoint called.");
->>>>>>> 451623d8
         exit_kotekan(ReturnCode::CLEAN_EXIT);
         conn.send_empty_reply(HTTP_RESPONSE::OK);
     });
@@ -509,11 +504,7 @@
 
     // Print error message if there is one.
     if (string(get_error_message()) != "not set") {
-<<<<<<< HEAD
         INFO("Fatal error message was: %s", get_error_message());
-=======
-      INFO("Exit message was: %s", get_error_message());
->>>>>>> 451623d8
     }
 
     closelog();
