--- conflicted
+++ resolved
@@ -49,7 +49,6 @@
 #include "errors.h"
 #include "buffers.h"
 #include "gpu_thread.h"
-#include "network_dna.h"
 #include "error_correction.h"
 #include "ch_acq_uplink.h"
 #include "config.h"
@@ -62,11 +61,8 @@
 #include "network_dpdk.h"
 #include "version.h"
 #include "file_write.h"
-<<<<<<< HEAD
 #include "raw_cap.h"
-=======
 #include "network_output_sim.h"
->>>>>>> 02ffe7ac
 
 void print_help() {
     printf("usage: kotekan [opts]\n\n");
@@ -106,7 +102,6 @@
     dpdk_setup();
 
     int use_ch_acq = 1;
-    char * input_file_name = NULL;
     int opt_val = 0;
     int no_network_test = 0;
     int network_sim_pattern = 0;
@@ -214,19 +209,11 @@
 
     //print_config(&config);
 
-<<<<<<< HEAD
     // TODO: allow raw capture in line with the correlator.
     if (config.raw_cap.enabled) {
         return raw_cap(&config);
     }
 
-    // If we are reading from a file, force the number of links to be 1.
-    if (read_file == 1) {
-        config.fpga_network.num_links = 1;
-    }
-
-=======
->>>>>>> 02ffe7ac
     // Create buffers.
     struct Buffer gpu_input_buffer[config.gpu.num_gpus];
     struct Buffer gpu_output_buffer[config.gpu.num_gpus];
