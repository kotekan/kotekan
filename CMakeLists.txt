cmake_minimum_required (VERSION 2.8)
project (KOTEKAN)
set(CMAKE_MODULE_PATH ${KOTEKAN_SOURCE_DIR}/cmake)

#optional modules for GPUs and the like
option(USE_HCC "Build HCC GPU Framework" OFF)
option(USE_HSA "Build HSA GPU Framework" OFF)
<<<<<<< HEAD
option(USE_OPENCL "Build OpenCL GPU Framework" ON)
=======
option(USE_OPENCL "Build OpenCL GPU Framework" OFF)
>>>>>>> 05699c5b
option(USE_DPDK "Enable DPDK Framework" OFF)
option(DPDK_VDIF "Use DPDK VDIF settings" OFF)

if (${USE_HCC} AND (CMAKE_CXX_COMPILER MATCHES ".*hcc"))
  find_package( HCC )
  set(USE_HCC ${HCC_fOUND})
else ()
  set(USE_HCC FALSE)
endif ()
if (${USE_HSA})
  find_package( HSA )
  set(USE_HSA ${HSA_FOUND})
  find_library( hsa-runtime64 /opt/rocm/hsa/lib/ )
endif ()
if (${USE_OPENCL})
  find_package( OpenCL )
  set(USE_OPENCL ${OPENCL_FOUND})
endif ()

if(${DPDK_VDIF})
  add_definitions(-DDPDK_VDIF_MODE)
endif()


if (${CMAKE_SYSTEM_NAME} MATCHES "Darwin")
  add_definitions(-DMAC_OSX)
  add_definitions(-mavx2)
else()
 set(CMAKE_EXE_LINKER_FLAGS "${CMAKE_EXE_LINKER_FLAGS} -static-libgcc -static-libstdc++")
endif()


set(MODULES "")
if (${USE_HCC})
  include_directories (${KOTEKAN_SOURCE_DIR}/lib/hcc)
  add_definitions(-DWITH_HCC)
  set(MODULES ${MODULES} "HCC ")
endif ()
if (${USE_HSA})
  include_directories (${KOTEKAN_SOURCE_DIR}/lib/hsa)
  link_directories ( /opt/rocm/hsa/lib/ )
  set(CMAKE_EXE_LINKER_FLAGS "${CMAKE_EXE_LINKER_FLAGS} -lhsa-runtime64 ")
  add_definitions(-DWITH_HSA)
  set(MODULES ${MODULES} "HSA ")
endif ()
if (${USE_OPENCL})
  include_directories (${KOTEKAN_SOURCE_DIR}/lib/opencl)
  include_directories (${KOTEKAN_SOURCE_DIR}/kotekan/opencl/kernels)
  include_directories( ${OPENCL_INCLUDE_DIRS} )
  #set(CMAKE_EXE_LINKER_FLAGS "${CMAKE_EXE_LINKER_FLAGS} -lOpenCL ")
  add_definitions(-DWITH_OPENCL)
  set(MODULES ${MODULES} "OpenCL")
endif ()
MESSAGE("GPU Modules Included: " ${MODULES})

if (${USE_DPDK})
  # DPDK Includes
  include_directories ( ${RTE_SDK}/${RTE_TARGET}/include )
  link_directories ( ${RTE_SDK}/${RTE_TARGET}/lib )

  set (DPDK_LIST
          rte_ethdev   rte_distributor  rte_kni     rte_mbuf      rte_pmd_bond   rte_pmd_ring
          rte_power    rte_timer        rte_ring    rte_sched     rte_table
          rte_acl      rte_eal          rte_kvargs  rte_mempool   rte_pmd_e1000
          rte_cfgfile  rte_hash         rte_lpm     rte_meter     rte_pmd_i40e   rte_pmd_vmxnet3_uio
          rte_cmdline  rte_ip_frag      rte_pipeline  rte_pmd_ixgbe  rte_port
  )
  set (DPDK_LIBS
        -Wl,--start-group ${DPDK_LIST} -Wl,--end-group -ldl )
  add_definitions(-DWITH_DPDK)
  MESSAGE("DPDK Enabled")
else ()
  MESSAGE("DPDK Disabled")
endif ()

if (${USE_HDF5})
  # HDF5 setup
  include_directories ( ${HIGHFIVE_PATH}/include )
  find_package(HDF5 REQUIRED)
  add_definitions(-DWITH_HDF5)
  MESSAGE("HDF5 enabled; using HighFive from: " ${HIGHFIVE_PATH})
else ()
  MESSAGE("HDF5 disabled")
endif ()

# Get the current working branch
execute_process(
  COMMAND git rev-parse --abbrev-ref HEAD
  WORKING_DIRECTORY ${CMAKE_SOURCE_DIR}
  OUTPUT_VARIABLE GIT_BRANCH
  OUTPUT_STRIP_TRAILING_WHITESPACE
)

# Get the latest abbreviated commit hash of the working branch
execute_process(
  COMMAND git log -1 --format=%H
  WORKING_DIRECTORY ${CMAKE_SOURCE_DIR}
  OUTPUT_VARIABLE GIT_COMMIT_HASH
  OUTPUT_STRIP_TRAILING_WHITESPACE
)

# Include the version string
#add_definitions("-DGIT_COMMIT_HASH=${GIT_COMMIT_HASH}")
#add_definitions("-DGIT_BRANCH=${GIT_BRANCH}")
configure_file(
  ${CMAKE_SOURCE_DIR}/lib/version.h.in
  ${CMAKE_BINARY_DIR}/generated/version.h
)

include_directories(${CMAKE_BINARY_DIR}/generated)

find_package(Threads REQUIRED)

include_directories (${KOTEKAN_SOURCE_DIR}/include)
#include_directories (${KOTEKAN_SOURCE_DIR}/lib/sim_output)

# Required for some SSE/AVX intrinsics
add_definitions(-mssse3 -D__STDC_LIMIT_MACROS)

set(CMAKE_C_FLAGS "${CMAKE_C_FLAGS} -std=gnu99 -O3 -D_GNU_SOURCE -Wall -march=native -mtune=native -I/opt/rocm/include")
set(CMAKE_C_FLAGS_DEBUG "${CMAKE_C_FLAGS_DEBUG} ${CMAKE_C_FLAGS} -ggdb ")

set(CMAKE_C_FLAGS_RELEASE "${CMAKE_C_FLAGS_RELEASE}")

# Note C++11
set(CMAKE_CXX_FLAGS "${CMAKE_CXX_FLAGS} -D_GNU_SOURCE -O3 -Wall -march=native -mtune=native -I/opt/rocm/include")

set(CMAKE_CXX_FLAGS_DEBUG "${CMAKE_CXX_FLAGS_DEBUG} ${CMAKE_CXX_FLAGS} -ggdb")

set(CMAKE_MODULE_PATH "${CMAKE_SOURCE_DIR}/")

SET(CMAKE_INSTALL_PREFIX "/")

install(DIRECTORY kernels DESTINATION /var/lib/kotekan/ )

if (${CMAKE_SYSTEM_NAME} MATCHES "Darwin")
    set(CMAKE_EXE_LINKER_FLAGS "${CMAKE_EXE_LINKER_FLAGS} -lm")
else()
    set(CMAKE_EXE_LINKER_FLAGS "${CMAKE_EXE_LINKER_FLAGS} -static-libgcc -static-libstdc++ -L/opt/rocm/lib -lm")
endif()

install(DIRECTORY lib/opencl/kernels DESTINATION /var/lib/kotekan/lib/opencl )
install(DIRECTORY lib/opencl/kernels DESTINATION /var/lib/kotekan/opencl )
#install(DIRECTORY kotekan/kernels/opencl DESTINATION /var/lib/kotekan/kernels/opencl )
set(CMAKE_EXE_LINKER_FLAGS "${CMAKE_EXE_LINKER_FLAGS} -lm")
set(CMAKE_CXX_FLAGS "${CMAKE_CXX_FLAGS} -std=c++11")

# Required for some SSE/AVX intrinsics
#add_definitions(-mssse3 -D__STDC_LIMIT_MACROS)


#set(CMAKE_C_FLAGS "${CMAKE_C_FLAGS} -std=gnu99 -O3 -D_GNU_SOURCE -Wall -march=native -mtune=native -I/opt/rocm/include")
#set(CMAKE_C_FLAGS_DEBUG "${CMAKE_C_FLAGS_DEBUG} ${CMAKE_C_FLAGS} -ggdb ")
#set(CMAKE_C_FLAGS_RELEASE "${CMAKE_C_FLAGS_RELEASE}")

# Note C++11
#set(CMAKE_CXX_FLAGS "${CMAKE_CXX_FLAGS} -D_GNU_SOURCE -O3 -Wall -march=native -mtune=native -I/opt/rocm/include")
#set(CMAKE_CXX_FLAGS_DEBUG "${CMAKE_CXX_FLAGS_DEBUG} ${CMAKE_CXX_FLAGS} -ggdb")
#set(CMAKE_MODULE_PATH "${CMAKE_SOURCE_DIR}/")
#SET(CMAKE_INSTALL_PREFIX "/")
#install(DIRECTORY kernels DESTINATION /var/lib/kotekan/ )
#set(CMAKE_EXE_LINKER_FLAGS "${CMAKE_EXE_LINKER_FLAGS} -lm")
#set(CMAKE_CXX_FLAGS "${CMAKE_CXX_FLAGS} -std=c++11")

add_subdirectory(lib)
add_subdirectory(kotekan)
add_subdirectory(tools)
add_subdirectory(scripts)
add_subdirectory(include)<|MERGE_RESOLUTION|>--- conflicted
+++ resolved
@@ -5,11 +5,7 @@
 #optional modules for GPUs and the like
 option(USE_HCC "Build HCC GPU Framework" OFF)
 option(USE_HSA "Build HSA GPU Framework" OFF)
-<<<<<<< HEAD
-option(USE_OPENCL "Build OpenCL GPU Framework" ON)
-=======
 option(USE_OPENCL "Build OpenCL GPU Framework" OFF)
->>>>>>> 05699c5b
 option(USE_DPDK "Enable DPDK Framework" OFF)
 option(DPDK_VDIF "Use DPDK VDIF settings" OFF)
 
