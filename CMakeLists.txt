cmake_minimum_required (VERSION 2.8)
project (KOTEKAN)
set(CMAKE_MODULE_PATH ${KOTEKAN_SOURCE_DIR}/cmake)

#optional modules for GPUs and the like
option(USE_AIRSPY "Build Airspy Producer" OFF)
option(USE_FFTW "Build with FFTW F-engine" OFF)
option(USE_LAPACK "Build with LAPACK Linear Algebra (OpenBLAS)" OFF)
option(USE_HCC "Build HCC GPU Framework" OFF)
option(USE_HSA "Build HSA GPU Framework" OFF)
option(USE_PRECOMPILED_OPENCL "Use precompiled OpenCL binaries" OFF)
option(USE_CLOC "Use the CL offline compiler" OFF)
option(USE_OPENCL "Build OpenCL GPU Framework" OFF)
option(USE_DPDK "Enable DPDK Framework" OFF)
option(USE_HDF5 "Build HDF5 output processes" OFF)
option(USE_OMP "Enable OpenMP" OFF)
option(COMPILE_DOCS "Use Sphinx to compile documentation" OFF)
option(BOOST_TESTS "Compile Boost C++ unit tests" OFF)
option(_GOSSEC "Set buffer status messages to DEBUG log level" OFF)

if(${_GOSSEC})
    add_definitions(-D_GOSSEC=1)
    MESSAGE("_GOSSEC enabled: Set buffer status messages to DEBUG log level")
endif()

if (${USE_HCC} AND (CMAKE_CXX_COMPILER MATCHES ".*hcc"))
  find_package( HCC )
  set(USE_HCC ${HCC_fOUND})
else ()
  set(USE_HCC OFF)
endif ()

if (${USE_HSA})
  find_package( HSA )
  set(USE_HSA ${HSA_FOUND})
  find_library( hsa-runtime64 /opt/rocm/hsa/lib/ )
endif ()

if (${USE_OPENCL})
  find_package( OpenCL )
  set(USE_OPENCL ${OPENCL_FOUND})
endif ()

if (${USE_AIRSPY})
  find_package( LibAirSpy )
  set(USE_AIRSPY ${LIBAIRSPY_FOUND})
endif ()

if (${USE_FFTW})
  find_package( FFTW)
  set(USE_FFTW ${FFTW_FOUND})
  add_definitions(-DWITH_FFTW)
endif()

if (${USE_LAPACK})
  if (DEFINED OPENBLAS_PATH)
    if (NOT EXISTS ${OPENBLAS_PATH})
      MESSAGE( "OPENBLAS_PATH: \"${OPENBLAS_PATH}\" does not exsist" )
    endif()
    set(ENV{CMAKE_PREFIX_PATH} ${OPENBLAS_PATH})
  endif()
  find_package( OpenBLAS REQUIRED )
endif()

<<<<<<< HEAD
find_package(LibEvent)
set(USE_EVENT ${EVENT_FOUND})

if(${DPDK_VDIF})
  add_definitions(-DDPDK_VDIF_MODE)
endif()

#Look for SSE, AVX
include(${CMAKE_CURRENT_SOURCE_DIR}/cmake/FindInstr.cmake)
if (${AVX2_FOUND})
  add_definitions(-DWITH_AVX -mavx2)
elseif(${AVX_FOUND})
  add_definitions(-DWITH_AVX -mavx)
endif()

=======
>>>>>>> a3d82c5e
if (${CMAKE_SYSTEM_NAME} MATCHES "Darwin")
  add_definitions(-DMAC_OSX)
else()
 set(CMAKE_EXE_LINKER_FLAGS "${CMAKE_EXE_LINKER_FLAGS} -static-libgcc -static-libstdc++")
endif()

IF(CMAKE_BUILD_TYPE MATCHES Debug)
  add_definitions(-DDEBUGGING)
endif()

set(GPU_MODULES "")
if (${USE_HCC})
  include_directories (${KOTEKAN_SOURCE_DIR}/lib/hcc)
  add_definitions(-DWITH_HCC)
  set(GPU_MODULES ${GPU_MODULES} "HCC ")
endif ()
if (${USE_HSA})
  include_directories (${KOTEKAN_SOURCE_DIR}/lib/hsa)
  link_directories ( /opt/rocm/hsa/lib/ )
  add_definitions(-DWITH_HSA)
  set(GPU_MODULES ${GPU_MODULES} "HSA ")
endif ()
if (${USE_OPENCL})
  include_directories (${KOTEKAN_SOURCE_DIR}/lib/opencl)
  include_directories (${KOTEKAN_SOURCE_DIR}/kotekan/opencl/kernels)
  include_directories( ${OPENCL_INCLUDE_DIRS} )
  #set(CMAKE_EXE_LINKER_FLAGS "${CMAKE_EXE_LINKER_FLAGS} -lOpenCL ")
  add_definitions(-DWITH_OPENCL)
  set(GPU_MODULES ${GPU_MODULES} "OpenCL")
endif ()
MESSAGE("GPU Modules Included: " ${GPU_MODULES})

set(INPUT_MODULES "")
if (${USE_DPDK})
  set(INPUT_MODULES ${INPUT_MODULES} "DPDK ")
endif ()
if (${USE_AIRSPY})
  add_definitions(-DWITH_AIRSPY)
  set(INPUT_MODULES ${INPUT_MODULES} "AIRSPY ")
endif ()
MESSAGE("Input Modules Included: " ${INPUT_MODULES})

if (${USE_HDF5})
    # only clone highfive if HIGHFIVE_PATH is not specified nor cached
    if (NOT DEFINED HIGHFIVE_PATH)
        MESSAGE("HIGHFIVE_PATH not specified: Cloning HighFive repository")
        include(ExternalProject)
        find_package(Git REQUIRED)
        ExternalProject_Add(
            highfive
            PREFIX ${CMAKE_BINARY_DIR}/ext
            GIT_REPOSITORY https://github.com/jrs65/HighFive.git
	        GIT_TAG extensible-datasets
            TIMEOUT 10
            UPDATE_COMMAND ${GIT_EXECUTABLE} pull
            CONFIGURE_COMMAND ""
            BUILD_COMMAND ""
            INSTALL_COMMAND ""
            LOG_DOWNLOAD ON
        )
        ExternalProject_Get_Property(highfive source_dir)
        set(HIGHFIVE_PATH ${source_dir} CACHE INTERNAL "Path to HighFive")
    else()
        # just to satisfy dependencies (dependencies on highfive are needed
        # to make sure it is cloned before attempting to build kotekan)
        add_custom_target(highfive)
    endif()
    MESSAGE("HDF5 enabled; using HighFive from: " ${HIGHFIVE_PATH})
    include_directories ( ${HIGHFIVE_PATH}/include )
    find_package(HDF5 REQUIRED)
    add_definitions(-DWITH_HDF5)
endif ()

# Optionally include OpenSSL for hash function support
find_package( OpenSSL )
if( OPENSSL_FOUND )
    add_definitions(-DWITH_SSL)
    set (USE_OPENSSL ON)
    include_directories(${OPENSSL_INCLUDE_DIR})
endif()

find_package(Threads REQUIRED)

include_directories (${KOTEKAN_SOURCE_DIR}/include)

# Required for some SSE/AVX intrinsics
add_definitions(-mssse3 -D__STDC_LIMIT_MACROS)

set(CMAKE_C_FLAGS "${CMAKE_C_FLAGS} -std=gnu99 -O3 -D_GNU_SOURCE -Wall -march=native -mtune=native -I/opt/rocm/include")

# OpenMP flag
if(${USE_OMP})
    set(CMAKE_C_FLAGS "${CMAKE_C_FLAGS} -fopenmp")
    set(CMAKE_CXX_FLAGS "${CMAKE_CXX_FLAGS} -fopenmp")
endif()

set(CMAKE_C_FLAGS_DEBUG "${CMAKE_C_FLAGS_DEBUG} ${CMAKE_C_FLAGS} -ggdb -O2")  # Reduce the optimisation for debugging

set(CMAKE_C_FLAGS_RELEASE "${CMAKE_C_FLAGS_RELEASE}")

# Note C++11
set(CMAKE_CXX_FLAGS "${CMAKE_CXX_FLAGS} -D_GNU_SOURCE -O3 -Wall -march=native -mtune=native -I/opt/rocm/include")

set(CMAKE_CXX_FLAGS_DEBUG "${CMAKE_CXX_FLAGS_DEBUG} ${CMAKE_CXX_FLAGS} -ggdb -O2")

set(CMAKE_MODULE_PATH "${CMAKE_SOURCE_DIR}/")

SET(CMAKE_INSTALL_PREFIX "/")

if (${CMAKE_SYSTEM_NAME} MATCHES "Darwin")
    # On MacOS turn off ASLR for better debugging/profiling
    set(CMAKE_EXE_LINKER_FLAGS "${CMAKE_EXE_LINKER_FLAGS} -lm -Wl,-no_pie")
else()
    set(CMAKE_EXE_LINKER_FLAGS "${CMAKE_EXE_LINKER_FLAGS} -static-libgcc -static-libstdc++ -L/opt/rocm/lib -lm")
endif()

if (${USE_OPENCL})
    install(DIRECTORY lib/opencl/kernels DESTINATION /var/lib/kotekan/opencl )
endif ()
set(CMAKE_EXE_LINKER_FLAGS "${CMAKE_EXE_LINKER_FLAGS} -lm")
set(CMAKE_CXX_FLAGS "${CMAKE_CXX_FLAGS} -std=c++14")

if (${COMPILE_DOCS})
    add_subdirectory(docs EXCLUDE_FROM_ALL)
endif()

add_subdirectory(lib)
add_subdirectory(kotekan)
add_subdirectory(tools)
add_subdirectory(scripts)
add_subdirectory(include)

# Testing with boost
if (${BOOST_TESTS})
    set(BOOST_TESTS_DIR tests/boost/ CACHE INTERNAL "Path to boost test sources")
    MESSAGE("BOOST_TESTS enabled: building tests in " ${BOOST_TESTS_DIR})
    add_subdirectory(${BOOST_TESTS_DIR})
else()
    MESSAGE("BOOST_TESTS disabled")
endif()<|MERGE_RESOLUTION|>--- conflicted
+++ resolved
@@ -62,14 +62,6 @@
   find_package( OpenBLAS REQUIRED )
 endif()
 
-<<<<<<< HEAD
-find_package(LibEvent)
-set(USE_EVENT ${EVENT_FOUND})
-
-if(${DPDK_VDIF})
-  add_definitions(-DDPDK_VDIF_MODE)
-endif()
-
 #Look for SSE, AVX
 include(${CMAKE_CURRENT_SOURCE_DIR}/cmake/FindInstr.cmake)
 if (${AVX2_FOUND})
@@ -78,8 +70,6 @@
   add_definitions(-DWITH_AVX -mavx)
 endif()
 
-=======
->>>>>>> a3d82c5e
 if (${CMAKE_SYSTEM_NAME} MATCHES "Darwin")
   add_definitions(-DMAC_OSX)
 else()
