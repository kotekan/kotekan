--- conflicted
+++ resolved
@@ -33,11 +33,7 @@
         self.mode = 'chime'
         self.min_seq = -1
         self.max_seq = -1
-<<<<<<< HEAD
-        self.config = {'frames_per_packet': 4, 'num_freq': 1024, 'num_local_freq': 8, 'samples_per_data_set':32768, 'num_elements': 2,
-=======
         self.config = {'frames_per_packet': 4, 'num_global_freq': 1024, 'num_local_freq': 8, 'samples_per_data_set':32768, 'num_elements': 2,
->>>>>>> 75082d3f
                         'timestep':2.56e-6, 'bytes_per_freq': 16, 'waterfallX': 1024, 'waterfallY': 1024, 'vdif_rfi_header_size': 21,
                         'sk_step': 256, 'chime_rfi_header_size': 35, 'num_receive_threads': 4}
         self.supportedModes = ['vdif', 'pathfinder', 'chime']
