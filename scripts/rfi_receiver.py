"""
/*********************************************************************************
* RFI Documentation Header Block
* File: rfi_receiver.py
* Purpose: A server to receive real-time rfi data from kotekan and send to rfi_client.py
* Python Version: 3.6 
* Dependencies: yaml, numpy, argparse
* Help: Run "python3 rfi_receiver.py" -H (or --Help) for how to use.
*********************************************************************************/
"""

import threading
import socket
import numpy as np
import datetime
import os
import random
import time
import argparse
import yaml
import json
import sys

class CommandLine:

    def __init__(self):

        #Defaults
        self.UDP_IP= "0.0.0.0"
        self.UDP_PORT = 2900
        self.TCP_IP = '10.10.10.2'
        self.TCP_PORT = 41214
        self.mode = 'chime'
        self.config = {'frames_per_packet': 4, 'num_freq': 1024, 'num_local_freq': 8, 'samples_per_data_set':32768, 'num_elements': 2,
                        'timestep':2.56e-6, 'bytes_per_freq': 16, 'waterfallX': 1024, 'waterfallY': 1024, 'vdif_rfi_header_size': 21,
<<<<<<< HEAD
                        'sk_step': 256, 'chime_rfi_header_size': 35, 'num_receive_threads': 4}
        self.supportedModes = ['vdif', 'pathfinder', 'chime']
=======
                        'sk_step': 256, 'chime_rfi_header_size': 35, 'num_receive_threads': 1}
        self.supportedModes = ['vdif','pathfinder', 'chime']
>>>>>>> b41b4c1e
        parser = argparse.ArgumentParser(description = "RFI Receiver Script")
        parser.add_argument("-H", "--Help", help = "Example: Help argument", required = False, default = "")
        parser.add_argument("-r", "--receive", help = "Example: 127.0.0.1:2900", required = False, default = "")
        parser.add_argument("-s", "--send", help = "Example: 10.10.10.2:41214", required = False, default = "")
        parser.add_argument("-c", "--config", help = "Example: ../kotekan/kotekan_opencl_rfi.yaml", required = False, default = "")
        parser.add_argument("-m", "--mode", help = "Example: vdif, chime", required = False, default = "")
        argument = parser.parse_args()
        status = False

        if argument.Help:
            print("You have used '-H' or '--Help' with argument: {0}".format(argument.Help))
            status = True
        if argument.send:
            print("You have used '-s' or '--send' with argument: {0}".format(argument.send))
            self.TCP_IP = argument.send[:argument.send.index(':')]
            self.TCP_PORT = int(argument.send[argument.send.index(':')+1:])
            print("Setting TCP IP: %s PORT: %d"%(self.TCP_IP ,self.TCP_PORT ))
            status = True
        if argument.receive:
            print("You have used '-r' or '--receive' with argument: {0}".format(argument.receive))
            self.UDP_IP = argument.receive[:argument.receive.index(':')]
            self.UDP_PORT = int(argument.receive[argument.receive.index(':')+1:]) 
            print("Setting UDP IP: %s PORT: %d"%(self.UDP_IP ,self.UDP_PORT ))
            status = True
        if argument.config:
            print("You have used '-c' or '--config' with argument: {0}".format(argument.config))
            for key, value in yaml.load(open(argument.config)).items():
                if(type(value) == dict):
                    if('kotekan_process' in value.keys() and value['kotekan_process'] == 'rfiBroadcast'):
                        for k in value.keys():
                            if k in self.config.keys():
                                if(type(self.config[k]) == type(value[k])):
                                    print("Setting Config Paramter %s to %s" %(k,str(value[k])))
                                    self.config[k] = value[k]
                else:
                    if key in self.config.keys():
                        if(type(self.config[key]) == type(value)):
                            print("Setting Config Paramter %s to %s" %(key,str(value)))
                            self.config[key] = value
            print(self.config)
            status = True
        if argument.mode:
            print("You have used '-m' or '--mode' with argument: {0}".format(argument.mode))

            if(argument.mode in self.supportedModes):
                self.mode = argument.mode
                print("Setting mode to %s mode."%(argument.mode))
            else:
                print("This mode in currently not supported, reverting to default")
                print("Supported Modes Include:")
                for mode in self.supportedModes:
                    print("- ",mode)
            status = True
        if not status:
            print("Remember: You can use -H or - Help to see configuration options") 

class Stream:

<<<<<<< HEAD
    def __init__(self, thread_id, mode, header):
=======

    def __init__(self, header):
>>>>>>> b41b4c1e

        encoded_stream_id = header['encoded_stream_ID'][0]
        self.link_id = encoded_stream_id & 0x000F 
        self.slot_id = (encoded_stream_id & 0x00F0) >> 4
        self.crate = (encoded_stream_id & 0x0F00) >> 8
        self.unused = (encoded_stream_id & 0xF000) >> 12
        if(mode == "pathfinder"):
            self.bins = [self.slot_id + self.link_id * 16 + i * 128 for i in range(header['num_local_freq'])]
        else:
            self.bins = [self.crate*16 + self.slot_id + self.link_id*32 + self.unused *256 for i in range(header['num_local_freq'])]
        self.freqs = [800.0 - float(b) * 400.0/1024.0 for b in self.bins]
        self.bins = np.array(self.bins).astype(int)
        self.freqs = np.array(self.freqs)
        print("Thread id %d Stream Created %d %d %d %d"%(thread_id, self.slot_id, self.link_id, self.crate, self.unused))
        print(self.bins, self.freqs)


def chimeHeaderCheck(header,app):

    if(header['combined_flag'] != 1):
        print("Chime Header Error: Only Combined RFI values are currently supported ")
        return False
    if(header['sk_step'] != app.config['sk_step']):
        print("Chime Header Error: SK Step does not match config")
        return False
    if(header['num_elements'] != app.config['num_elements']):
        print("Chime Header Error: Number of Elements does not match config")

        return False
    if(header['num_timesteps'] != app.config['samples_per_data_set']):
        print("Chime Header Error: Samples per Dataset does not match config")
        return False
    if(header['num_global_freq'] != app.config['num_freq']):
        print("Chime Header Error: Number of Global Frequencies does not match config")
        return False
    if(header['num_local_freq'] != app.config['num_local_freq']):
        print("Chime Header Error: Number of Local Frequencies does not match config")
        return False
    if(header['fpga_seq_num'] < 0):
        print("Chime Header Error: Invalid FPGA sequenc Number")
        return False
    if(header['frames_per_packet']  != app.config['frames_per_packet']):
        print("Chime Header Error: Frames per Packet does not match config")
        return False

    print("First Packet Received, Valid Chime Header Confirmed.")
    return True


def VDIFHeaderCheck(header,app):

    if(header['combined_flag'] != 1):
        print("VDIF Header Error: Only Combined RFI values are currently supported ")
        return False
    if(header['sk_step'] != app.config['sk_step']):
        print("VDIF Header Error: SK Step does not match config")
        return False
    if(header['num_elements'] != app.config['num_elements']):
        print("VDIF Header Error: Number of Elements does not match config")
        return False
    if(header['num_times_per_frame'] != app.config['samples_per_data_set']):
        print("VDIF Header Error: Samples per Dataset does not match config")
        return False
    if(header['num_freq'] != app.config['num_freq']):
        print("VDIF Header Error: Number of Frequencies does not match config")
        return False
    return True

def data_listener(thread_id, socket_udp):

    global waterfall, t_min, app

    #Config Variables
    frames_per_packet = app.config['frames_per_packet']
    local_freq = app.config['num_local_freq']
    timesteps_per_frame = app.config['samples_per_data_set']
    timestep = app.config['timestep']
    bytesPerFreq = app.config['bytes_per_freq']
    global_freq = app.config['num_freq']
    sk_step = app.config['sk_step']
    vdifRFIHeaderSize = app.config['vdif_rfi_header_size']
    chimeRFIHeaderSize = app.config['chime_rfi_header_size']
    mode = app.mode
    firstPacket = True
    vdifPacketSize = global_freq*4 + vdifRFIHeaderSize
    chimePacketSize = chimeRFIHeaderSize + 4*local_freq
    chimeHeaderDataType = np.dtype([('combined_flag',np.uint8,1), ('encoded_stream_ID',np.uint16,1),('sk_step',np.uint32,1),
        ('num_elements',np.uint32,1),('num_timesteps',np.uint32,1),('num_global_freq',np.uint32,1),
        ('num_local_freq',np.uint32,1),('frames_per_packet',np.uint32,1),('fpga_seq_num',np.int64,1)])
    stream_dict = dict()
    packetCounter = 0;
    while True:

<<<<<<< HEAD
        if (mode == 'chime' or mode == 'pathfinder'):
=======
        if (mode == 'pathfinder'):

            #Receive packet from port
            packet, addr = sock_udp.recvfrom(frames_per_packet*local_freq*bytesPerFreq)

            if(packet != ''):

                print('Receiving UDP Packet...')
                data = np.fromstring(packet,dtype=np.dtype([('bin', 'i4',1), ('seq', 'i8',1), ('mask', 'f4',1)]))

                if(firstPacket):

                    t_min = datetime.datetime.utcnow()
                    min_seq = np.min(data['seq'])
                    max_seq = min_seq + (waterfall.shape[1]-1)*timesteps_per_frame
                    firstPacket = False

                else:

                    new_max = np.max(data['seq'])

                    if(new_max > max_seq):

                        roll_amount = int(-1*max((new_max-max_seq)/timesteps_per_frame,waterfall.shape[1]/8))

                        #DO THE ROLL
                        waterfall = np.roll(waterfall,roll_amount,axis=1)
                        waterfall[:,roll_amount:] = -1

                        #Adjust Times
                        min_seq += -1*roll_amount*timesteps_per_frame
                        max_seq += -1*roll_amount*timesteps_per_frame
                        t_min += datetime.timedelta(seconds=-1*roll_amount*timestep*timesteps_per_frame)

                waterfall[(data['bin']).astype(int),((data['seq']-min_seq)/timesteps_per_frame ).astype(int)] = data['mask']
                #print(data['bin'])

        elif (mode == 'chime'):
>>>>>>> b41b4c1e

            #Receive packet from port
            packet, addr = sock_udp.recvfrom(chimePacketSize)

            if(packet != ''):

                if(packetCounter % 25*len(stream_dict) == 0):
                    print("Thread id %d: Receiving Packets from %d Streams"%(thread_id,len(stream_dict)))
                packetCounter += 1

                header = np.fromstring(packet[:chimeRFIHeaderSize],dtype=chimeHeaderDataType)
                data = np.fromstring(packet[chimeRFIHeaderSize:],dtype=np.float32)

                #Create a new stream object each time a new stream connects
                if(header['encoded_stream_ID'][0] not in stream_dict.keys()):

                    #Check that the new stream is providing the correct data
                    if(chimeHeaderCheck(header,app) == False):
                        break
                    #Add to the dictionary of Streams
<<<<<<< HEAD
                    stream_dict[header['encoded_stream_ID'][0]] = Stream(thread_id, mode, header)
                
=======
                    stream_dict[header['encoded_stream_ID'][0]] = Stream(header)

>>>>>>> b41b4c1e
                #On first packet received by any stream
                if(firstPacket):

                    #Set up waterfall parameters
                    t_min = datetime.datetime.utcnow()
                    min_seq = header['fpga_seq_num'][0]
                    max_seq = min_seq + (waterfall.shape[1] - 1)*timesteps_per_frame*frames_per_packet
                    firstPacket = False

                else:

                    if(header['fpga_seq_num'][0] > max_seq):

                        roll_amount = int(-1*max((header['fpga_seq_num'][0]-max_seq)/(timesteps_per_frame*frames_per_packet),waterfall.shape[1]/8))
                        #If the roll is larger than the whole waterfall (kotekan dies and rejoins)
                        if(-1*roll_amount > waterfall.shape[1]):
                            #Reset Waterfall
                            t_min = datetime.datetime.utcnow()
                            waterfall[:,:] = -1
                            min_seq = header['fpga_seq_num'][0]
                            max_seq = min_seq + (waterfall.shape[1] - 1)*timesteps_per_frame*frames_per_packet
                        else:
                            #DO THE ROLL, Note: Roll Amount is negative
                            waterfall = np.roll(waterfall,roll_amount,axis=1)
                            waterfall[:,roll_amount:] = -1
                            min_seq -= roll_amount*timesteps_per_frame*frames_per_packet
                            max_seq -= roll_amount*timesteps_per_frame*frames_per_packet
                            #Adjust Time
                            t_min += datetime.timedelta(seconds=-1*roll_amount*timestep*timesteps_per_frame*frames_per_packet)

                waterfall[stream_dict[header['encoded_stream_ID'][0]].bins,int((header['fpga_seq_num'][0]-min_seq)/(timesteps_per_frame*frames_per_packet))] = data

        elif (mode == 'vdif'):

            packet, addr = sock_udp.recvfrom(vdifPacketSize)

            if(packet != ''):

                print('Receiving UDP Packet...')

                header = np.fromstring(packet[:vdifRFIHeaderSize],dtype=np.dtype([('combined_flag', np.uint8 ,1),
                    ('sk_step', np.int32,1), ('num_elements', np.int32,1),
                    ('num_times_per_frame', np.int32,1), ('num_freq', np.int32,1), ('seq', np.uint32 ,1)]))
                data = np.fromstring(packet[vdifRFIHeaderSize:],dtype=np.float32)
                print(header, data)

                if(firstPacket):

                    if(VDIFHeaderCheck(header,app) == False):
                        break
                    t_min = datetime.datetime.utcnow()
                    min_seq = int(header['seq'])
                    max_seq = int(min_seq + (waterfall.shape[1] - 1))
                    firstPacket = False

                else:

                    if(header['seq'] > max_seq):

                        roll_amount = int(-1*waterfall.shape[1]/8)

                        #DO THE ROLL
                        waterfall = np.roll(waterfall,roll_amount,axis=1)
                        waterfall[:,roll_amount:] = -1
                        min_seq -= roll_amount
                        max_seq -= roll_amount

                        #Adjust Times
                        t_min += datetime.timedelta(seconds=-1*roll_amount*timestep*timesteps_per_frame)

                waterfall[:,int(header['seq']-min_seq)] = data

def TCP_stream():

    global sock_tcp, waterfall, t_min

    sock_tcp.listen(1)

    while True:

        conn, addr = sock_tcp.accept()
        print('Established Connection to %s:%s' %(addr[0],addr[1]))

        while True:

            MESSAGE = conn.recv(1).decode() #Client Message

            if not MESSAGE: break

            elif MESSAGE == "W":
                print("Sending Watefall Data %d ..."%(len(waterfall.tostring())))
                conn.send(waterfall.tostring())  #Send Watefall
            elif MESSAGE == "T":
                print("Sending Time Data ...")
                print(len(t_min.strftime('%d-%m-%YT%H:%M:%S:%f')))
                conn.send(t_min.strftime('%d-%m-%YT%H:%M:%S:%f').encode())  #Send Watefall
            print(MESSAGE)
        print("Closing Connection to %s:%s ..."%(addr[0],str(addr[1])))
        conn.close()

if( __name__ == '__main__'):

    app = CommandLine()

    #Intialize TCP
    TCP_IP= app.TCP_IP
    TCP_PORT = app.TCP_PORT
    sock_tcp = socket.socket(socket.AF_INET, socket.SOCK_STREAM)
    sock_tcp.bind((TCP_IP, TCP_PORT))

    #Intialize Time
    t_min = datetime.datetime.utcnow()

    #Initialize Plot
    nx, ny = app.config['waterfallY'], app.config['waterfallX']
    waterfall = -1*np.ones([nx,ny],dtype=float)

    time.sleep(1)

    receive_threads = []
    UDP_IP= app.UDP_IP
    for i in range(app.config['num_receive_threads']):
        UDP_PORT = app.UDP_PORT + i
        sock_udp = socket.socket(socket.AF_INET, socket.SOCK_DGRAM)
<<<<<<< HEAD
        sock_udp.bind((app.UDP_IP, UDP_PORT))
        receive_threads.append(threading.Thread(target=data_listener, args = (i, sock_udp,)))
=======
        sock_udp.bind((UDP_IP, UDP_PORT))
        receive_threads.append(threading.Thread(target=data_listener, args = (sock_udp,)))
>>>>>>> b41b4c1e
        receive_threads[i].daemon = True
        receive_threads[i].start()

    thread2 = threading.Thread(target=TCP_stream)
    thread2.daemon = True
    thread2.start()

    input()

<|MERGE_RESOLUTION|>--- conflicted
+++ resolved
@@ -33,13 +33,8 @@
         self.mode = 'chime'
         self.config = {'frames_per_packet': 4, 'num_freq': 1024, 'num_local_freq': 8, 'samples_per_data_set':32768, 'num_elements': 2,
                         'timestep':2.56e-6, 'bytes_per_freq': 16, 'waterfallX': 1024, 'waterfallY': 1024, 'vdif_rfi_header_size': 21,
-<<<<<<< HEAD
                         'sk_step': 256, 'chime_rfi_header_size': 35, 'num_receive_threads': 4}
         self.supportedModes = ['vdif', 'pathfinder', 'chime']
-=======
-                        'sk_step': 256, 'chime_rfi_header_size': 35, 'num_receive_threads': 1}
-        self.supportedModes = ['vdif','pathfinder', 'chime']
->>>>>>> b41b4c1e
         parser = argparse.ArgumentParser(description = "RFI Receiver Script")
         parser.add_argument("-H", "--Help", help = "Example: Help argument", required = False, default = "")
         parser.add_argument("-r", "--receive", help = "Example: 127.0.0.1:2900", required = False, default = "")
@@ -98,12 +93,7 @@
 
 class Stream:
 
-<<<<<<< HEAD
     def __init__(self, thread_id, mode, header):
-=======
-
-    def __init__(self, header):
->>>>>>> b41b4c1e
 
         encoded_stream_id = header['encoded_stream_ID'][0]
         self.link_id = encoded_stream_id & 0x000F 
@@ -197,48 +187,7 @@
     packetCounter = 0;
     while True:
 
-<<<<<<< HEAD
         if (mode == 'chime' or mode == 'pathfinder'):
-=======
-        if (mode == 'pathfinder'):
-
-            #Receive packet from port
-            packet, addr = sock_udp.recvfrom(frames_per_packet*local_freq*bytesPerFreq)
-
-            if(packet != ''):
-
-                print('Receiving UDP Packet...')
-                data = np.fromstring(packet,dtype=np.dtype([('bin', 'i4',1), ('seq', 'i8',1), ('mask', 'f4',1)]))
-
-                if(firstPacket):
-
-                    t_min = datetime.datetime.utcnow()
-                    min_seq = np.min(data['seq'])
-                    max_seq = min_seq + (waterfall.shape[1]-1)*timesteps_per_frame
-                    firstPacket = False
-
-                else:
-
-                    new_max = np.max(data['seq'])
-
-                    if(new_max > max_seq):
-
-                        roll_amount = int(-1*max((new_max-max_seq)/timesteps_per_frame,waterfall.shape[1]/8))
-
-                        #DO THE ROLL
-                        waterfall = np.roll(waterfall,roll_amount,axis=1)
-                        waterfall[:,roll_amount:] = -1
-
-                        #Adjust Times
-                        min_seq += -1*roll_amount*timesteps_per_frame
-                        max_seq += -1*roll_amount*timesteps_per_frame
-                        t_min += datetime.timedelta(seconds=-1*roll_amount*timestep*timesteps_per_frame)
-
-                waterfall[(data['bin']).astype(int),((data['seq']-min_seq)/timesteps_per_frame ).astype(int)] = data['mask']
-                #print(data['bin'])
-
-        elif (mode == 'chime'):
->>>>>>> b41b4c1e
 
             #Receive packet from port
             packet, addr = sock_udp.recvfrom(chimePacketSize)
@@ -259,13 +208,8 @@
                     if(chimeHeaderCheck(header,app) == False):
                         break
                     #Add to the dictionary of Streams
-<<<<<<< HEAD
                     stream_dict[header['encoded_stream_ID'][0]] = Stream(thread_id, mode, header)
                 
-=======
-                    stream_dict[header['encoded_stream_ID'][0]] = Stream(header)
-
->>>>>>> b41b4c1e
                 #On first packet received by any stream
                 if(firstPacket):
 
@@ -390,13 +334,8 @@
     for i in range(app.config['num_receive_threads']):
         UDP_PORT = app.UDP_PORT + i
         sock_udp = socket.socket(socket.AF_INET, socket.SOCK_DGRAM)
-<<<<<<< HEAD
         sock_udp.bind((app.UDP_IP, UDP_PORT))
         receive_threads.append(threading.Thread(target=data_listener, args = (i, sock_udp,)))
-=======
-        sock_udp.bind((UDP_IP, UDP_PORT))
-        receive_threads.append(threading.Thread(target=data_listener, args = (sock_udp,)))
->>>>>>> b41b4c1e
         receive_threads[i].daemon = True
         receive_threads[i].start()
 
