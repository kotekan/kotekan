#include "clProcess.hpp"

#include "StageFactory.hpp"
#include "unistd.h"
#include "util.h"

#include <iostream>
#include <sys/time.h>

using kotekan::bufferContainer;
using kotekan::Config;

using namespace std;

REGISTER_KOTEKAN_STAGE(clProcess);

// TODO Remove the GPU_ID from this constructor
clProcess::clProcess(Config& config_, const std::string& unique_name,
                     bufferContainer& buffer_container) :
    gpuProcess(config_, unique_name, buffer_container) {
    device = new clDeviceInterface(config_, gpu_id, _gpu_buffer_depth);
    dev = device;
    device->prepareCommandQueue(true); // yes profiling
    init();
}

clProcess::~clProcess() {
    // Unregister the host memory from the OpenCL runtime
<<<<<<< HEAD
    for (auto &opencl_frame: opencl_host_frames) {
        cl_event wait_event;
        clEnqueueUnmapMemObject(device->getQueue(0),
                                std::get<0>(opencl_frame),
=======
    for (auto& opencl_frame : opencl_host_frames) {
        cl_event wait_event;
        clEnqueueUnmapMemObject(device->getQueue(0), std::get<0>(opencl_frame),
>>>>>>> 84aa90cf
                                std::get<1>(opencl_frame), 0, nullptr, &wait_event);
        // Block here to make sure the memory actually gets unmapped.
        clWaitForEvents(1, &wait_event);
    }
}

gpuEventContainer* clProcess::create_signal() {
    return new clEventContainer();
}

gpuCommand* clProcess::create_command(const std::string& cmd_name, const std::string& unique_name) {
    auto cmd = FACTORY(clCommand)::create_bare(cmd_name, config, unique_name,
                                               local_buffer_container, *device);
    // TODO Why is this not in the constructor?
    cmd->build();
    DEBUG("Command added: {:s}", cmd_name);
    return cmd;
}

void clProcess::queue_commands(int gpu_frame_id) {
    cl_event signal = nullptr;
    for (auto& command : commands) {
        // Feed the last signal into the next operation
        signal = ((clCommand*)command)->execute(gpu_frame_id, signal);
    }
    final_signals[gpu_frame_id]->set_signal(signal);
    DEBUG("Commands executed.");
}

<<<<<<< HEAD
void clProcess::register_host_memory(struct Buffer *host_buffer) {
    // Register the host memory in in_buf with the OpenCL run time.
    ERROR("Called register_host_memory !");
    for (int i = 0; i < host_buffer->num_frames; i++) {
        cl_int err;
        cl_mem cl_mem_prt = clCreateBuffer(device->get_context(),
                                           CL_MEM_READ_WRITE | CL_MEM_USE_HOST_PTR,
                                           host_buffer->frame_size,
                                           host_buffer->frames[i],
                                           &err);
        CHECK_CL_ERROR(err);
        void* pinned_ptr = clEnqueueMapBuffer(device->getQueue(0), cl_mem_prt, CL_TRUE,
                                              CL_MAP_READ, 0, host_buffer->frame_size, 0,
                                              nullptr, nullptr, &err);
        CHECK_CL_ERROR(err);

        // As far as I can tell pinned_ptr should always be the same as the host pointer,
        // if it's not this as implications for upstream processes and so the system should fail
        // when the condition isn't meet.
        if ((void*)host_buffer->frames[i] != pinned_ptr) {
            ERROR("OpenCL registered pointer is different from normal host pointer: {:p}, opencl pointer: {:p}",
                  (void*)host_buffer->frames[i],
                  pinned_ptr);
            throw std::runtime_error("Something wrong with the registration of host memory in OpenCL");
        }

        INFO("Registed frame: {:s}[{:d}]", host_buffer->buffer_name, i);
=======
void clProcess::register_host_memory(struct Buffer* host_buffer) {
    // Register the host memory in in_buf with the OpenCL run time.
    for (int i = 0; i < host_buffer->num_frames; i++) {
        cl_int err;
        cl_mem cl_mem_prt =
            clCreateBuffer(device->get_context(), CL_MEM_READ_WRITE | CL_MEM_USE_HOST_PTR,
                           host_buffer->frame_size, host_buffer->frames[i], &err);
        CHECK_CL_ERROR(err);
        void* pinned_ptr =
            clEnqueueMapBuffer(device->getQueue(0), cl_mem_prt, CL_TRUE, CL_MAP_READ, 0,
                               host_buffer->frame_size, 0, nullptr, nullptr, &err);
        CHECK_CL_ERROR(err);

        // As far as I can tell pinned_ptr should always be the same as the host pointer,
        // if it's not this has implications for upstream processes and so the system should fail
        // when the condition isn't met.
        if ((void*)host_buffer->frames[i] != pinned_ptr) {
            ERROR("OpenCL registered pointer is different from normal host pointer: {:p}, opencl "
                  "pointer: {:p}",
                  (void*)host_buffer->frames[i], pinned_ptr);
            throw std::runtime_error(
                "Something wrong with the registration of host memory in OpenCL");
        }

        DEBUG("Registed frame: {:s}[{:d}]", host_buffer->buffer_name, i);
>>>>>>> 84aa90cf
        opencl_host_frames.push_back(std::make_tuple(cl_mem_prt, pinned_ptr));
    }
}<|MERGE_RESOLUTION|>--- conflicted
+++ resolved
@@ -26,16 +26,9 @@
 
 clProcess::~clProcess() {
     // Unregister the host memory from the OpenCL runtime
-<<<<<<< HEAD
-    for (auto &opencl_frame: opencl_host_frames) {
-        cl_event wait_event;
-        clEnqueueUnmapMemObject(device->getQueue(0),
-                                std::get<0>(opencl_frame),
-=======
     for (auto& opencl_frame : opencl_host_frames) {
         cl_event wait_event;
         clEnqueueUnmapMemObject(device->getQueue(0), std::get<0>(opencl_frame),
->>>>>>> 84aa90cf
                                 std::get<1>(opencl_frame), 0, nullptr, &wait_event);
         // Block here to make sure the memory actually gets unmapped.
         clWaitForEvents(1, &wait_event);
@@ -65,61 +58,30 @@
     DEBUG("Commands executed.");
 }
 
-<<<<<<< HEAD
-void clProcess::register_host_memory(struct Buffer *host_buffer) {
-    // Register the host memory in in_buf with the OpenCL run time.
-    ERROR("Called register_host_memory !");
-    for (int i = 0; i < host_buffer->num_frames; i++) {
-        cl_int err;
-        cl_mem cl_mem_prt = clCreateBuffer(device->get_context(),
-                                           CL_MEM_READ_WRITE | CL_MEM_USE_HOST_PTR,
-                                           host_buffer->frame_size,
-                                           host_buffer->frames[i],
-                                           &err);
-        CHECK_CL_ERROR(err);
-        void* pinned_ptr = clEnqueueMapBuffer(device->getQueue(0), cl_mem_prt, CL_TRUE,
-                                              CL_MAP_READ, 0, host_buffer->frame_size, 0,
-                                              nullptr, nullptr, &err);
-        CHECK_CL_ERROR(err);
+void clProcess::register_host_memory(struct Buffer* host_buffer) {
+// Register the host memory in in_buf with the OpenCL run time.
+for (int i = 0; i < host_buffer->num_frames; i++) {
+    cl_int err;
+    cl_mem cl_mem_prt =
+        clCreateBuffer(device->get_context(), CL_MEM_READ_WRITE | CL_MEM_USE_HOST_PTR,
+                       host_buffer->frame_size, host_buffer->frames[i], &err);
+    CHECK_CL_ERROR(err);
+    void* pinned_ptr =
+        clEnqueueMapBuffer(device->getQueue(0), cl_mem_prt, CL_TRUE, CL_MAP_READ, 0,
+                           host_buffer->frame_size, 0, nullptr, nullptr, &err);
+    CHECK_CL_ERROR(err);
 
-        // As far as I can tell pinned_ptr should always be the same as the host pointer,
-        // if it's not this as implications for upstream processes and so the system should fail
-        // when the condition isn't meet.
-        if ((void*)host_buffer->frames[i] != pinned_ptr) {
-            ERROR("OpenCL registered pointer is different from normal host pointer: {:p}, opencl pointer: {:p}",
-                  (void*)host_buffer->frames[i],
-                  pinned_ptr);
-            throw std::runtime_error("Something wrong with the registration of host memory in OpenCL");
-        }
+    // As far as I can tell pinned_ptr should always be the same as the host pointer,
+    // if it's not this has implications for upstream processes and so the system should fail
+    // when the condition isn't met.
+    if ((void*)host_buffer->frames[i] != pinned_ptr) {
+        ERROR("OpenCL registered pointer is different from normal host pointer: {:p}, opencl "
+              "pointer: {:p}",
+              (void*)host_buffer->frames[i], pinned_ptr);
+        throw std::runtime_error(
+            "Something wrong with the registration of host memory in OpenCL");
+    }
 
-        INFO("Registed frame: {:s}[{:d}]", host_buffer->buffer_name, i);
-=======
-void clProcess::register_host_memory(struct Buffer* host_buffer) {
-    // Register the host memory in in_buf with the OpenCL run time.
-    for (int i = 0; i < host_buffer->num_frames; i++) {
-        cl_int err;
-        cl_mem cl_mem_prt =
-            clCreateBuffer(device->get_context(), CL_MEM_READ_WRITE | CL_MEM_USE_HOST_PTR,
-                           host_buffer->frame_size, host_buffer->frames[i], &err);
-        CHECK_CL_ERROR(err);
-        void* pinned_ptr =
-            clEnqueueMapBuffer(device->getQueue(0), cl_mem_prt, CL_TRUE, CL_MAP_READ, 0,
-                               host_buffer->frame_size, 0, nullptr, nullptr, &err);
-        CHECK_CL_ERROR(err);
-
-        // As far as I can tell pinned_ptr should always be the same as the host pointer,
-        // if it's not this has implications for upstream processes and so the system should fail
-        // when the condition isn't met.
-        if ((void*)host_buffer->frames[i] != pinned_ptr) {
-            ERROR("OpenCL registered pointer is different from normal host pointer: {:p}, opencl "
-                  "pointer: {:p}",
-                  (void*)host_buffer->frames[i], pinned_ptr);
-            throw std::runtime_error(
-                "Something wrong with the registration of host memory in OpenCL");
-        }
-
-        DEBUG("Registed frame: {:s}[{:d}]", host_buffer->buffer_name, i);
->>>>>>> 84aa90cf
-        opencl_host_frames.push_back(std::make_tuple(cl_mem_prt, pinned_ptr));
-    }
+    DEBUG("Registed frame: {:s}[{:d}]", host_buffer->buffer_name, i);
+    opencl_host_frames.push_back(std::make_tuple(cl_mem_prt, pinned_ptr));
 }