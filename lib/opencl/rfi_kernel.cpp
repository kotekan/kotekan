--- conflicted
+++ resolved
@@ -62,30 +62,14 @@
                                    (cl_uint)6,
                                    sizeof(int),
                                    &zero) );
-    INFO("RFI kernel arguments set")
     Mean_Array = (float *)malloc(_num_elements*_num_local_freq*sizeof(float)); //Allocate memory
-    INFO("Initializing Mean Array");
     for (int b = 0; b < (_num_elements*_num_local_freq); b++){
         Mean_Array[b] = 0; //Initialize with 0's
     }
-    INFO("Creating Mean buffers")
     for(int i = 0; i < num_links_per_gpu; i++){
-<<<<<<< HEAD
-        mem_Mean_Array[i] = clCreateBuffer(param_Device.getContext(),
-                                            CL_MEM_READ_WRITE | CL_MEM_COPY_HOST_PTR,
-                                            _num_elements * _num_local_freq * sizeof(float),
-                                            Mean_Array,
-                                            &err);
-=======
-	INFO("Trying to create mean buffer %d",i)	
-        //mem_Mean_Array = (cl_mem *)malloc(sizeof(Mean_Array)); //Allocate memory
         mem_Mean_Array.push_back(clCreateBuffer(param_Device.getContext(), CL_MEM_READ_WRITE | CL_MEM_COPY_HOST_PTR, _num_elements * _num_local_freq * sizeof(float), Mean_Array, &err));
-//        mem_Mean_Array = clCreateBuffer(param_Device.getContext(), CL_MEM_READ_ONLY | CL_MEM_COPY_HOST_PTR, _num_elements * _num_local_freq * sizeof(float), Mean_Array, &err);
 	CHECK_CL_ERROR(err);
-	INFO("Mean buffer %d created",i);
->>>>>>> 576d8e23
     }
-    INFO("Mean array memory Created");
 
     // Accumulation kernel global and local work space sizes.
     gws[0] = _num_elements;
@@ -95,7 +79,6 @@
     lws[0] = 256;
     lws[1] = 1;
     lws[2] = 1;
-  //  INFO("Ending RFI build");
 }
 
 cl_event rfi_kernel::execute(int param_bufferID, const uint64_t& fpga_seq, device_interface &param_Device, cl_event param_PrecedeEvent)
@@ -107,8 +90,6 @@
                                     2,
                                     sizeof(cl_mem),
                                     (void *) &mem_Mean_Array[link_id]) )
-                                    //(void*) &mem_Mean_Array) )
-//    INFO("RFI Count Buffer: BufID %d LinkID %d",param_bufferID,link_id);
     CHECK_CL_ERROR( clEnqueueNDRangeKernel(param_Device.getQueue(1),
                                             kernel,
                                             3,
