--- conflicted
+++ resolved
@@ -15,10 +15,7 @@
     gpu_id = param_GPU_ID;
     beamforming_out_buf = param_beamforming_out_buf;
     //beamforming_out_incoh_buf = param_beamforming_out_incoh_buf;
-<<<<<<< HEAD
     num_links_per_gpu = param_Config.num_links_per_gpu(gpu_id);
-=======
->>>>>>> 37400727
 
     // Config variables
     enable_beamforming = config.get_bool(unique_name, "enable_beamforming");
