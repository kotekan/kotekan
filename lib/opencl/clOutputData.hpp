#ifndef CL_OUTPUT_DATA_H
#define CL_OUTPUT_DATA_H

#include "clCommand.hpp"
#include "gpuBufferHandler.hpp"

class clOutputData : public clCommand {
public:
    clOutputData(kotekan::Config& config, const std::string& unique_name,
                 kotekan::bufferContainer& host_buffers, clDeviceInterface& device,
                 int instance_num);
    ~clOutputData();
    int wait_on_precondition() override;
    virtual cl_event execute(cl_event pre_event) override;
    void finalize_frame() override;

<<<<<<< HEAD
=======
protected:
    Buffer* output_buffer;
    Buffer* network_buffer;

>>>>>>> 5491afff
private:
    /// Helper class to manage the input buffers
    gpuBufferHandler in_bufs;
    /// Helper class to manage the output buffers
    gpuBufferHandler out_bufs;

    /// Name of the GPU side memory to transfer data out of.
    std::string _gpu_memory;
};

#endif // CL_OUTPUT_DATA_H<|MERGE_RESOLUTION|>--- conflicted
+++ resolved
@@ -14,13 +14,6 @@
     virtual cl_event execute(cl_event pre_event) override;
     void finalize_frame() override;
 
-<<<<<<< HEAD
-=======
-protected:
-    Buffer* output_buffer;
-    Buffer* network_buffer;
-
->>>>>>> 5491afff
 private:
     /// Helper class to manage the input buffers
     gpuBufferHandler in_bufs;
