#include "clOutputBeamformResult.hpp"

using kotekan::bufferContainer;
using kotekan::Config;

REGISTER_CL_COMMAND(clOutputBeamformResult);

clOutputBeamformResult::clOutputBeamformResult(Config& config, const std::string& unique_name,
                                               bufferContainer& host_buffers,
                                               clDeviceInterface& device, int inst) :
    clCommand(config, unique_name, host_buffers, device, inst, no_cl_command_state, "", "") {
    _num_local_freq = config.get<int>(unique_name, "num_local_freq");
    _num_data_sets = config.get<int>(unique_name, "num_data_sets");
    _samples_per_data_set = config.get<int>(unique_name, "samples_per_data_set");
    network_buffer = host_buffers.get_buffer("network_buf");
    output_buffer = host_buffers.get_buffer("beam_out_buf");
}

clOutputBeamformResult::~clOutputBeamformResult() {}


int clOutputBeamformResult::wait_on_precondition() {
    // Wait for there to be data in the input (output) buffer.
<<<<<<< HEAD
    uint8_t* frame =
        output_buffer->wait_for_empty_frame(unique_name, output_buffer_precondition_id);
=======
    int buf_index = gpu_frame_id % output_buffer->num_frames;
    uint8_t* frame = wait_for_empty_frame(output_buffer, unique_name.c_str(), buf_index);
>>>>>>> 40f45e75
    if (frame == nullptr)
        return -1;
    return 0;
}

cl_event clOutputBeamformResult::execute(cl_event pre_event) {
    pre_execute();

    int buf_index = gpu_frame_id % output_buffer->num_frames;
    uint32_t output_len = _samples_per_data_set * _num_data_sets * _num_local_freq * 2;
    cl_mem output_memory_frame = device.get_gpu_memory_array("beamform_output_buf", gpu_frame_id,
                                                             _gpu_buffer_depth, output_len);

    void* host_output_frame = (void*)output_buffer->frames[buf_index];

    CHECK_CL_ERROR(clEnqueueReadBuffer(device.getQueue(2), output_memory_frame, CL_FALSE, 0,
                                       output_len, host_output_frame, 1, &pre_event, &post_event));
    return post_event;
}


void clOutputBeamformResult::finalize_frame() {
    clCommand::finalize_frame();

    int net_index = gpu_frame_id % network_buffer->num_frames;
    int out_index = gpu_frame_id % output_buffer->num_frames;
    pass_metadata(network_buffer, net_index, output_buffer, out_index);

    //    ALREADY DONE BY clOutputData
    //    mark_frame_empty(network_buffer, unique_name.c_str(), network_buffer_id);
    //    network_buffer_id = (network_buffer_id + 1) % network_buffer->num_frames;

<<<<<<< HEAD
    output_buffer->mark_frame_full(unique_name, output_buffer_id);
    output_buffer_id = (output_buffer_id + 1) % output_buffer->num_frames;
=======
    mark_frame_full(output_buffer, unique_name.c_str(), out_index);
>>>>>>> 40f45e75
}<|MERGE_RESOLUTION|>--- conflicted
+++ resolved
@@ -21,13 +21,9 @@
 
 int clOutputBeamformResult::wait_on_precondition() {
     // Wait for there to be data in the input (output) buffer.
-<<<<<<< HEAD
+    int buf_index = gpu_frame_id % output_buffer->num_frames;
     uint8_t* frame =
-        output_buffer->wait_for_empty_frame(unique_name, output_buffer_precondition_id);
-=======
-    int buf_index = gpu_frame_id % output_buffer->num_frames;
-    uint8_t* frame = wait_for_empty_frame(output_buffer, unique_name.c_str(), buf_index);
->>>>>>> 40f45e75
+        output_buffer->wait_for_empty_frame(unique_name, buf_index);
     if (frame == nullptr)
         return -1;
     return 0;
@@ -54,16 +50,11 @@
 
     int net_index = gpu_frame_id % network_buffer->num_frames;
     int out_index = gpu_frame_id % output_buffer->num_frames;
-    pass_metadata(network_buffer, net_index, output_buffer, out_index);
+    network_buffer->pass_metadata(net_index, output_buffer, out_index);
 
     //    ALREADY DONE BY clOutputData
     //    mark_frame_empty(network_buffer, unique_name.c_str(), network_buffer_id);
     //    network_buffer_id = (network_buffer_id + 1) % network_buffer->num_frames;
 
-<<<<<<< HEAD
-    output_buffer->mark_frame_full(unique_name, output_buffer_id);
-    output_buffer_id = (output_buffer_id + 1) % output_buffer->num_frames;
-=======
-    mark_frame_full(output_buffer, unique_name.c_str(), out_index);
->>>>>>> 40f45e75
+    output_buffer->mark_frame_full(unique_name, out_index);
 }