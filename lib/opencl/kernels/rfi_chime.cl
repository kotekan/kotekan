/*********************************************************************************

Kotekan RFI Documentation Block:
By: Jacob Taylor 
Date: August 2017
File Purpose: OpenCL Kernel to flag RFI in CHIME data
Details:
	Sums power and power**2 across time
	Normalizes
	Sums power and power**2 across elements
	Compute Spectral Kurtosis
	Flags RFI

**********************************************************************************/

__kernel void
rfi_chime(
	  __global char* input, //Input buffer
	  __global uint *count, //Amount of each frequency zeroed
	  __global float* in_means, //Normilization means
	  float sqrtM, //Square root of M
	  int sensitivity, //# of deviations for Kurtosis threshold
	  int time_samples, //Time samples in data block
	  int zero //Whether or no to zero data
)
{
	short gx = get_global_id(0); //Get Work Id's
	short gy = get_global_id(1);
	short gz = get_global_id(2);
	short lx = get_local_id(0);
	short gx_size = get_global_size(0); //#Elements
	short gy_size = get_global_size(1); //#Frequencies 
	short gz_size = get_global_size(2); //#Time Sample/SK_STEP
	short lx_size = get_local_size(0);
	uint SK_STEP = time_samples/gz_size;
	//ushort deadChannels[29] = {7,24,29,35,44,51,57,65,67,82,83,93,131,136,146,163,164,188,228,229,230,231,234,240,244,245,246,247,252};
	//bool deadChannels_flag[256];
	//for(short l = 0; l < 256; l++){
	//	deadChannels_flag[l] = 0;	
	//}
	//for(short k = 0; k < 29; k++){
	//	deadChannels_flag[deadChannels[k]] = 1;
	//}

	__local uint power_across_input[256]; //Local Memory
	__local uint sq_power_across_input[256];
	__local bool Zero_Flag;
	
	uint16 power_across_time = (uint16)(0); 
	uint16 sq_power_across_time = (uint16)(0);

	for(int i =0; i < SK_STEP; i+=16){ //Sum across time
		uint base_location = gx + gy*gx_size + (SK_STEP*gz + i)*(gx_size*gy_size);
		char16 data_point = (char16) (input[base_location], 
					input[base_location + 1*(gx_size*gy_size)],
					input[base_location + 2*(gx_size*gy_size)],
					input[base_location + 3*(gx_size*gy_size)],
					input[base_location + 4*(gx_size*gy_size)],
					input[base_location + 5*(gx_size*gy_size)],
					input[base_location + 6*(gx_size*gy_size)],
					input[base_location + 7*(gx_size*gy_size)],
					input[base_location + 8*(gx_size*gy_size)],
					input[base_location + 9*(gx_size*gy_size)],
					input[base_location + 10*(gx_size*gy_size)],
					input[base_location + 11*(gx_size*gy_size)],
					input[base_location + 12*(gx_size*gy_size)],
					input[base_location + 13*(gx_size*gy_size)],
					input[base_location + 14*(gx_size*gy_size)],
					input[base_location + 15*(gx_size*gy_size)]);
	   	short16 real = convert_short16((data_point >> 4) & 0xF) - (short16)(8);
		short16 imag = convert_short16(data_point & 0xF) - (short16)(8);
	   	short16 power = real*real + imag*imag; //Compute power
		power_across_time += convert_uint16(power);
	   	sq_power_across_time += convert_uint16(power)*convert_uint16(power);
	}
	
	uint8 collapse_power8 = power_across_time.odd + power_across_time.even;
	uint8 collapse_sq_power8 = sq_power_across_time.odd + sq_power_across_time.even;
	uint4 collapse_power4 = collapse_power8.odd + collapse_power8.even;
	uint4 collapse_sq_power4 = collapse_sq_power8.odd + collapse_sq_power8.even;
	uint2 collapse_power2 = collapse_power4.odd + collapse_power4.even;
	uint2 collapse_sq_power2 = collapse_sq_power4.odd + collapse_sq_power4.even;
	uint collapse_power = collapse_power2.odd + collapse_power2.even;
	uint collapse_sq_power = collapse_sq_power2.odd + collapse_sq_power2.even;

	if(gz == 0) in_means[gx + gy*gx_size] += 0.1*((float)collapse_power/SK_STEP - in_means[gx + gy*gx_size]);

	float mean = in_means[gx + gy*gx_size];

	barrier(CLK_GLOBAL_MEM_FENCE);

	float Median = mean*(512.0/729.0); //Adjust Mean to Median

	power_across_input[lx] = (collapse_power/Median)*(1-deadChannels_flag[lx]); //Save Values
	sq_power_across_input[lx] = (collapse_sq_power/(Median*Median))*(1-deadChannels_flag[lx]);

	barrier(CLK_LOCAL_MEM_FENCE); //Wait for all to finish

	for(short i = lx_size/2; i>0; i >>= 1){ //Reduce along Elements
        	if(lx < i){
            		power_across_input[lx] += power_across_input[lx + i];
			sq_power_across_input[lx] += sq_power_across_input[lx + i];
       		}
        	barrier(CLK_LOCAL_MEM_FENCE);
    	}

	if(lx == 0){ //Calculate SK and Flag
		uint M = (gx_size-29)*SK_STEP;
		float SK = (((float)M+1)/((float)M-1))*((((float)M*sq_power_across_input[0])/((float)power_across_input[0]*power_across_input[0]))-1);
		Zero_Flag = (SK < (1 - (sensitivity*2.0)/sqrtM) || SK > (1 + (sensitivity*2.0)/sqrtM));
		count[gy+gy_size*gz] = SK_STEP*Zero_Flag;
	}
	
	//barrier(CLK_LOCAL_MEM_FENCE); //Wait for all to finish

	/*for(short j = 0; j < SK_STEP; j++){ //Zero flagged values
		uint data_location = gx + gy*gx_size + (SK_STEP*gz + j)*(gx_size*gy_size);
		if(Zero_Flag && zero == 1) input[data_location] = 0x88; //Zero
	}*/
}


/*********************************************************************************

Kotekan RFI Documentation Block:
By: Jacob Taylor 
Date: August 2017
File Purpose: OpenCL Kernel to flag RFI in CHIME data
Details:
	Sums power and power**2 across time
	Normalizes
	Sums power and power**2 across elements
	Compute Spectral Kurtosis
	Flags RFI

**********************************************************************************/
/*
__kernel void
rfi_chime(
	  __global char* input, //Input buffer
	  __global unsigned int *count, //Amount of each frequency zeroed
	  __global float* in_means, //Normilization means
	  float sqrtM, //Square root of M
	  int sensitivity, //# of deviations for Kurtosis threshold
	  int time_samples, //Time samples in data block
	  int zero //Whether or no to zero data
)
{
	int gx = get_global_id(0); //Get Work Id's
	int gy = get_global_id(1);
	int gz = get_global_id(2);
	int lx = get_local_id(0);
	int gx_size = get_global_size(0); //#Elements
	int gy_size = get_global_size(1); //#Frequencies 
	int gz_size = get_global_size(2); //#Time Sample/SK_STEP
	int lx_size = get_local_size(0);
	int SK_STEP = time_samples/gz_size;
	int deadChannels[29] = {7,24,29,35,44,51,57,65,67,82,83,93,131,136,146,163,164,188,228,229,230,231,234,240,244,245,246,247,252};
	int deadChannels_flag[256];
	for( int l = 0; l < 256; l++){
		deadChannels_flag[l] = 0;	
	}
	for(int k = 0; k < 29; k++){
		deadChannels_flag[deadChannels[k]] = 1;
	}

	__local unsigned int power_across_input[256]; //Local Memory
	__local unsigned int sq_power_across_input[256];
	__local bool Zero_Flag;
	
	unsigned int power_across_time = 0; 
	unsigned int sq_power_across_time = 0;
<<<<<<< HEAD
	
=======
	float mean = in_means[gx + gy*gx_size];

>>>>>>> 576d8e23
	for(int i =0; i < SK_STEP; i++){ //Sum across time
		char data_point = input[gx + gy*gx_size + (SK_STEP*gz + i)*(gx_size*gy_size)];
	   	char real, imag;
	   	unsigned char power; //Compute power
		real = ((data_point >> 4) & 0xF)-8;
	   	imag = (data_point & 0xF)-8;
		power = real*real + imag*imag;
		mean  += 0.01*(power-mean); //Adjust mean
		power_across_time += power;
	   	sq_power_across_time += (power*power);
	}
<<<<<<< HEAD
	if(lx == 0) count[gy+gy_size*gz] = 0; //Initialize Count array

	barrier(CLK_LOCAL_MEM_FENCE); //Wait for all to finish
	barrier(CLK_GLOBAL_MEM_FENCE);

	float Median = in_means[gx + gy*gx_size]*(512.0/729.0); //Adjust Mean to Median

=======

	float Median = mean*(512.0/729.0); //Adjust Mean to Median
>>>>>>> 576d8e23
	power_across_input[lx] = (power_across_time/Median)*(1-deadChannels_flag[lx]); //Save Values
	sq_power_across_input[lx] = (sq_power_across_time/(Median*Median))*(1-deadChannels_flag[lx]);

	barrier(CLK_LOCAL_MEM_FENCE); //Wait for all to finish

	for(int i = lx_size/2; i>0; i >>= 1){ //Reduce along Elements
        	if(lx < i){
            		power_across_input[lx] += power_across_input[lx + i];
			sq_power_across_input[lx] += sq_power_across_input[lx + i];
       		}
        	barrier(CLK_LOCAL_MEM_FENCE);
    	}

<<<<<<< HEAD
	barrier(CLK_LOCAL_MEM_FENCE); //Wait for all to finish
=======
>>>>>>> 576d8e23
	if(lx == 0){ //Calculate SK and Flag
		unsigned int M = (gx_size-29)*SK_STEP;
		float SK = (((float)M+1)/((float)M-1))*((((float)M*sq_power_across_input[0])/((float)power_across_input[0]*power_across_input[0]))-1);
		Zero_Flag = (SK < (1 - (sensitivity*2.0)/sqrtM) || SK > (1 + (sensitivity*2.0)/sqrtM));
<<<<<<< HEAD
		if(Zero_Flag) count[gy+gy_size*gz] = SK_STEP;
=======
		count[gy+gy_size*gz] = SK_STEP*Zero_Flag;
>>>>>>> 576d8e23
	}
	in_means[gx + gy*gx_size] = mean;
	//barrier(CLK_LOCAL_MEM_FENCE); //Wait for all to finish

	for(int j = 0; j < SK_STEP; j++){ //Zero flagged values
		unsigned int data_location = gx + gy*gx_size + (SK_STEP*gz + j)*(gx_size*gy_size);
		if(Zero_Flag && zero == 1) input[data_location] = 0x0; //Zero
	}
<<<<<<< HEAD
}
=======
}*/
>>>>>>> 576d8e23
<|MERGE_RESOLUTION|>--- conflicted
+++ resolved
@@ -170,12 +170,8 @@
 	
 	unsigned int power_across_time = 0; 
 	unsigned int sq_power_across_time = 0;
-<<<<<<< HEAD
-	
-=======
 	float mean = in_means[gx + gy*gx_size];
 
->>>>>>> 576d8e23
 	for(int i =0; i < SK_STEP; i++){ //Sum across time
 		char data_point = input[gx + gy*gx_size + (SK_STEP*gz + i)*(gx_size*gy_size)];
 	   	char real, imag;
@@ -187,18 +183,8 @@
 		power_across_time += power;
 	   	sq_power_across_time += (power*power);
 	}
-<<<<<<< HEAD
-	if(lx == 0) count[gy+gy_size*gz] = 0; //Initialize Count array
-
-	barrier(CLK_LOCAL_MEM_FENCE); //Wait for all to finish
-	barrier(CLK_GLOBAL_MEM_FENCE);
-
-	float Median = in_means[gx + gy*gx_size]*(512.0/729.0); //Adjust Mean to Median
-
-=======
 
 	float Median = mean*(512.0/729.0); //Adjust Mean to Median
->>>>>>> 576d8e23
 	power_across_input[lx] = (power_across_time/Median)*(1-deadChannels_flag[lx]); //Save Values
 	sq_power_across_input[lx] = (sq_power_across_time/(Median*Median))*(1-deadChannels_flag[lx]);
 
@@ -212,19 +198,11 @@
         	barrier(CLK_LOCAL_MEM_FENCE);
     	}
 
-<<<<<<< HEAD
-	barrier(CLK_LOCAL_MEM_FENCE); //Wait for all to finish
-=======
->>>>>>> 576d8e23
 	if(lx == 0){ //Calculate SK and Flag
 		unsigned int M = (gx_size-29)*SK_STEP;
 		float SK = (((float)M+1)/((float)M-1))*((((float)M*sq_power_across_input[0])/((float)power_across_input[0]*power_across_input[0]))-1);
 		Zero_Flag = (SK < (1 - (sensitivity*2.0)/sqrtM) || SK > (1 + (sensitivity*2.0)/sqrtM));
-<<<<<<< HEAD
-		if(Zero_Flag) count[gy+gy_size*gz] = SK_STEP;
-=======
 		count[gy+gy_size*gz] = SK_STEP*Zero_Flag;
->>>>>>> 576d8e23
 	}
 	in_means[gx + gy*gx_size] = mean;
 	//barrier(CLK_LOCAL_MEM_FENCE); //Wait for all to finish
@@ -233,8 +211,4 @@
 		unsigned int data_location = gx + gy*gx_size + (SK_STEP*gz + j)*(gx_size*gy_size);
 		if(Zero_Flag && zero == 1) input[data_location] = 0x0; //Zero
 	}
-<<<<<<< HEAD
-}
-=======
-}*/
->>>>>>> 576d8e23
+}*/