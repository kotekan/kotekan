#include "clOutputDataZero.hpp"

using kotekan::bufferContainer;
using kotekan::Config;

REGISTER_CL_COMMAND(clOutputDataZero);

clOutputDataZero::clOutputDataZero(Config& config, const std::string& unique_name,
<<<<<<< HEAD
                                   bufferContainer& host_buffers, clDeviceInterface& device) :
    clCommand(config, unique_name, host_buffers, device, "clOutputDataZero", "") {
=======
                                   bufferContainer& host_buffers, clDeviceInterface& device,
                                   int inst) :
    clCommand(config, unique_name, host_buffers, device, inst, no_cl_command_state, "", "") {
>>>>>>> 5491afff
    _num_elements = config.get<int>(unique_name, "num_elements");
    _num_local_freq = config.get<int>(unique_name, "num_local_freq");
    _block_size = config.get<int>(unique_name, "block_size");
    _num_data_sets = config.get<int>(unique_name, "num_data_sets");
    _num_blocks = config.get<int>(unique_name, "num_blocks");

    output_len = _num_local_freq * _num_blocks * (_block_size * _block_size) * 2 * _num_data_sets
                 * sizeof(int32_t);
    output_zeros = malloc(output_len);
    memset(output_zeros, 0, output_len);

    command_type = gpuCommandType::COPY_IN;
}

clOutputDataZero::~clOutputDataZero() {
    free(output_zeros);
}

cl_event clOutputDataZero::execute(cl_event pre_event) {
    pre_execute();

    cl_mem gpu_memory_frame = device.get_gpu_memory_array("output", gpu_frame_id, output_len);

    // Data transfer to GPU
    CHECK_CL_ERROR(clEnqueueWriteBuffer(device.getQueue(0), gpu_memory_frame, CL_FALSE,
                                        0, // offset
                                        output_len, output_zeros, 1, &pre_event, &post_event));
    return post_event;
}<|MERGE_RESOLUTION|>--- conflicted
+++ resolved
@@ -6,14 +6,8 @@
 REGISTER_CL_COMMAND(clOutputDataZero);
 
 clOutputDataZero::clOutputDataZero(Config& config, const std::string& unique_name,
-<<<<<<< HEAD
                                    bufferContainer& host_buffers, clDeviceInterface& device) :
     clCommand(config, unique_name, host_buffers, device, "clOutputDataZero", "") {
-=======
-                                   bufferContainer& host_buffers, clDeviceInterface& device,
-                                   int inst) :
-    clCommand(config, unique_name, host_buffers, device, inst, no_cl_command_state, "", "") {
->>>>>>> 5491afff
     _num_elements = config.get<int>(unique_name, "num_elements");
     _num_local_freq = config.get<int>(unique_name, "num_local_freq");
     _block_size = config.get<int>(unique_name, "block_size");
