--- conflicted
+++ resolved
@@ -6,37 +6,18 @@
 REGISTER_CL_COMMAND(clOutputData);
 
 clOutputData::clOutputData(Config& config, const std::string& unique_name,
-<<<<<<< HEAD
                            bufferContainer& host_buffers, clDeviceInterface& device) :
     clCommand(config, unique_name, host_buffers, device, "clOutputData", ""),
     in_bufs(config, unique_name, host_buffers, "in_bufs", false),
     out_bufs(config, unique_name, host_buffers, "out_bufs", true) {
 
     _gpu_memory = config.get_default<std::string>(unique_name, "gpu_memory", "output");
-=======
-                           bufferContainer& host_buffers, clDeviceInterface& device, int inst) :
-    clCommand(config, unique_name, host_buffers, device, inst, no_cl_command_state, "", "") {
-    _num_elements = config.get<int>(unique_name, "num_elements");
-    _num_local_freq = config.get<int>(unique_name, "num_local_freq");
-    _block_size = config.get<int>(unique_name, "block_size");
-    _num_data_sets = config.get<int>(unique_name, "num_data_sets");
-    _num_blocks = config.get<int>(unique_name, "num_blocks");
-
-    if (inst == 0) {
-        network_buffer = host_buffers.get_buffer("network_buf");
-        register_consumer(network_buffer, unique_name.c_str());
-
-        output_buffer = host_buffers.get_buffer("output_buf");
-        register_producer(output_buffer, unique_name.c_str());
-    }
->>>>>>> 5491afff
 
     command_type = gpuCommandType::COPY_OUT;
 }
 
 clOutputData::~clOutputData() {}
 
-<<<<<<< HEAD
 int clOutputData::wait_on_precondition(int gpu_frame_id) {
     (void)gpu_frame_id;
 
@@ -48,14 +29,6 @@
     if (out_frame_collection.frame == nullptr)
         return -1;
 
-=======
-int clOutputData::wait_on_precondition() {
-    // Wait for there to be data in the input (output) buffer.
-    int buf_index = gpu_frame_id % output_buffer->num_frames;
-    uint8_t* frame = wait_for_empty_frame(output_buffer, unique_name.c_str(), buf_index);
-    if (frame == nullptr)
-        return -1;
->>>>>>> 5491afff
     return 0;
 }
 
@@ -63,25 +36,15 @@
 cl_event clOutputData::execute(cl_event pre_event) {
     pre_execute();
 
-<<<<<<< HEAD
     in_bufs.get_next_frame_execute();
     NextFrameCollection out_frame_collection = out_bufs.get_next_frame_execute();
 
     cl_mem gpu_output_frame = device.get_gpu_memory_array(
         _gpu_memory, gpu_frame_id, out_frame_collection.buf->aligned_frame_size);
     void* host_output_frame = (void*)out_frame_collection.frame;
-=======
-    int buf_index = gpu_frame_id % output_buffer->num_frames;
-    uint32_t output_len = _num_local_freq * _num_blocks * (_block_size * _block_size) * 2
-                          * _num_data_sets * sizeof(int32_t);
-
-    cl_mem gpu_output_frame = device.get_gpu_memory_array("output", gpu_frame_id, output_len);
-    void* host_output_frame = (void*)output_buffer->frames[buf_index];
->>>>>>> 5491afff
 
     // Transfer data from the device to host
     CHECK_CL_ERROR(clEnqueueReadBuffer(device.getQueue(2), gpu_output_frame, CL_FALSE, 0,
-<<<<<<< HEAD
                                        out_frame_collection.buf->aligned_frame_size,
                                        host_output_frame, 1, &pre_event,
                                        &post_events[gpu_frame_id]));
@@ -100,17 +63,4 @@
 
     in_bufs.release_frame_finalize();
     out_bufs.release_frame_finalize();
-=======
-                                       output_len, host_output_frame, 1, &pre_event, &post_event));
-    return post_event;
-}
-
-void clOutputData::finalize_frame() {
-    clCommand::finalize_frame();
-    int net_index = gpu_frame_id % network_buffer->num_frames;
-    int out_index = gpu_frame_id % output_buffer->num_frames;
-    pass_metadata(network_buffer, net_index, output_buffer, out_index);
-    mark_frame_empty(network_buffer, unique_name.c_str(), net_index);
-    mark_frame_full(output_buffer, unique_name.c_str(), out_index);
->>>>>>> 5491afff
 }