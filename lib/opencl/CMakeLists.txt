project(kotekan_opencl)

if(${CMAKE_SYSTEM_NAME} MATCHES "Darwin")
    add_definitions(-DCL_SILENCE_DEPRECATION)
endif()

<<<<<<< HEAD
set ( KOTEKAN_OPENCL_SOURCES
      clCommand.cpp
      clDeviceInterface.cpp
      clEventContainer.cpp
      clProcess.cpp

# Copy-in & general-purpose:
      clInputData.cpp

# CHIME N2 Kernels & copy-out:
      clOutputDataZero.cpp
      clPresumZero.cpp
      clPresumKernel.cpp
      clPreseedKernel.cpp
      clCorrelatorKernel.cpp
      clOutputData.cpp
      clKVCorr.cpp

# CHIME/Pulsar Kernels & copy-out:
      clBeamformPhaseData.cpp
      clBeamformKernel.cpp
      clOutputBeamformResult.cpp

#RFI Kernels
      #clRfiTimeSum.cpp
      #clRfiInputSum.cpp
      #clRfiOutput.cpp
    )

add_library ( kotekan_opencl ${KOTEKAN_OPENCL_SOURCES} )

target_link_libraries(kotekan_opencl libexternal)
target_link_libraries(kotekan_opencl ${OPENCL_LIBRARIES})

add_custom_target(kernel_copy
    COMMAND ${CMAKE_COMMAND} -E copy_directory
        "${KOTEKAN_SOURCE_DIR}/lib/opencl/kernels"
        "kernels/")

add_dependencies( kotekan_opencl kernel_copy kotekan_gpu )
=======
add_library(
    kotekan_opencl
    clCommand.cpp
    clDeviceInterface.cpp
    clEventContainer.cpp
    clProcess.cpp
    # Copy-in & general-purpose:
    clInputData.cpp
    # CHIME N2 Kernels & copy-out:
    clOutputDataZero.cpp
    clPresumZero.cpp
    clPresumKernel.cpp
    clPreseedKernel.cpp
    clCorrelatorKernel.cpp
    clOutputData.cpp
    clKVCorr.cpp
    # CHIME/Pulsar Kernels & copy-out:
    clBeamformPhaseData.cpp
    clBeamformKernel.cpp
    clOutputBeamformResult.cpp
    # TODO: if these are not compiled, should we remove these RFI Kernels: clRfiTimeSum.cpp
    # clRfiInputSum.cpp clRfiOutput.cpp
)

target_link_libraries(
    kotekan_opencl
    INTERFACE ${OPENCL_LIBRARIES}
    PRIVATE libexternal kotekan_libs)

target_include_directories(kotekan_opencl PUBLIC .)
target_include_directories(kotekan_opencl SYSTEM INTERFACE ${OPENCL_INCLUDE_DIRS})

add_custom_target(
    kernel_copy
    COMMAND ${CMAKE_COMMAND} -E copy_directory "${KOTEKAN_SOURCE_DIR}/lib/opencl/kernels" "kernels/"
    COMMENT "Copying OpenCL kernels")

add_dependencies(kotekan_opencl kernel_copy kotekan_gpu)
>>>>>>> b0ef2503
<|MERGE_RESOLUTION|>--- conflicted
+++ resolved
@@ -4,8 +4,8 @@
     add_definitions(-DCL_SILENCE_DEPRECATION)
 endif()
 
-<<<<<<< HEAD
-set ( KOTEKAN_OPENCL_SOURCES
+add_library(
+      kotekan_opencl
       clCommand.cpp
       clDeviceInterface.cpp
       clEventContainer.cpp
@@ -34,42 +34,6 @@
       #clRfiOutput.cpp
     )
 
-add_library ( kotekan_opencl ${KOTEKAN_OPENCL_SOURCES} )
-
-target_link_libraries(kotekan_opencl libexternal)
-target_link_libraries(kotekan_opencl ${OPENCL_LIBRARIES})
-
-add_custom_target(kernel_copy
-    COMMAND ${CMAKE_COMMAND} -E copy_directory
-        "${KOTEKAN_SOURCE_DIR}/lib/opencl/kernels"
-        "kernels/")
-
-add_dependencies( kotekan_opencl kernel_copy kotekan_gpu )
-=======
-add_library(
-    kotekan_opencl
-    clCommand.cpp
-    clDeviceInterface.cpp
-    clEventContainer.cpp
-    clProcess.cpp
-    # Copy-in & general-purpose:
-    clInputData.cpp
-    # CHIME N2 Kernels & copy-out:
-    clOutputDataZero.cpp
-    clPresumZero.cpp
-    clPresumKernel.cpp
-    clPreseedKernel.cpp
-    clCorrelatorKernel.cpp
-    clOutputData.cpp
-    clKVCorr.cpp
-    # CHIME/Pulsar Kernels & copy-out:
-    clBeamformPhaseData.cpp
-    clBeamformKernel.cpp
-    clOutputBeamformResult.cpp
-    # TODO: if these are not compiled, should we remove these RFI Kernels: clRfiTimeSum.cpp
-    # clRfiInputSum.cpp clRfiOutput.cpp
-)
-
 target_link_libraries(
     kotekan_opencl
     INTERFACE ${OPENCL_LIBRARIES}
@@ -83,5 +47,4 @@
     COMMAND ${CMAKE_COMMAND} -E copy_directory "${KOTEKAN_SOURCE_DIR}/lib/opencl/kernels" "kernels/"
     COMMENT "Copying OpenCL kernels")
 
-add_dependencies(kotekan_opencl kernel_copy kotekan_gpu)
->>>>>>> b0ef2503
+add_dependencies(kotekan_opencl kernel_copy kotekan_gpu)