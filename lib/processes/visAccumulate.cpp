--- conflicted
+++ resolved
@@ -389,25 +389,15 @@
 }
 
 
-<<<<<<< HEAD
 std::function<float(timespec, timespec, float)> pulsarSpec::weight_function() const {
-=======
-std::function<float(timespec, timespec, float)> pulsarSpec::weight_function() {
->>>>>>> 1261c07f
 
     // capture the variables needed to calculate timing
     return [
         p = polyco, f0 = rot_freq, fw = gpu_frame_width,
         pw = pulse_width
-<<<<<<< HEAD
-    ](timespec ts, timespec te, float freq) mutable {
-        // Calculate nearest pulse times of arrival
-        double toa = p.next_toa(ts, freq);
-=======
     ](timespec t_s, timespec t_e, float freq) {
         // Calculate nearest pulse times of arrival
         double toa = p.next_toa(t_s, freq);
->>>>>>> 1261c07f
         double last_toa = toa - 1. / f0;
 
         // width of frame
