--- conflicted
+++ resolved
@@ -25,13 +25,10 @@
 #include <memory>
 #include <regex>
 #include <stdexcept>
-<<<<<<< HEAD
 #include <signal.h>
-=======
 #include <sys/mman.h>
 #include <sys/stat.h>
 #include <unistd.h>
->>>>>>> b4ddad55
 
 
 using kotekan::bufferContainer;
@@ -168,17 +165,11 @@
 }
 
 visRawReader::~visRawReader() {
-<<<<<<< HEAD
     if(munmap(mapped_file, ntime * nfreq * file_frame_size) == -1) {
         ERROR(fmt::format("Failed to unmap file {}: {}.", filename + ".data", strerror(errno))
               .c_str());
         // Make sure kotekan is exiting...
         raise(SIGINT);
-=======
-    if (munmap(mapped_file, ntime * nfreq * file_frame_size) == -1) {
-        std::runtime_error(
-            fmt::format("Failed to unmap file {}: {}.", filename + ".data", strerror(errno)));
->>>>>>> b4ddad55
     }
 
     close(fd);
@@ -277,10 +268,6 @@
             // Copy the data from the file
             std::memcpy(frame, mapped_file + file_ind * file_frame_size + metadata_size + 1,
                         data_size);
-<<<<<<< HEAD
-            DEBUG("visRawReader: Reading full frame: %d", frame_id);
-=======
->>>>>>> b4ddad55
         } else {
             // Set metadata if file contained an empty frame
             ((visMetadata*)(out_buf->metadata[frame_id]->metadata))->num_prod = _prods.size();
