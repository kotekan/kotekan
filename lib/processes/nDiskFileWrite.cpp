#include <stdio.h>
#include <errno.h>
#include <stdlib.h>
#include <string.h>
#include <fcntl.h>
#include <unistd.h>
#include <functional>
#include <thread>
#include <sys/stat.h>
#include "nDiskFileWrite.hpp"
#include "buffer.h"
#include "errors.h"
#include "util.h"
#include "chimeMetadata.h"

REGISTER_KOTEKAN_PROCESS(nDiskFileWrite);

nDiskFileWrite::nDiskFileWrite(Config& config, const string& unique_name,
                                bufferContainer &buffer_containter) :
        KotekanProcess(config, unique_name, buffer_containter,
                       std::bind(&nDiskFileWrite::main_thread, this))
{
    buf = get_buffer("in_buf");
    register_consumer(buf, unique_name.c_str());
    apply_config(0);
}

nDiskFileWrite::~nDiskFileWrite() {
}

void nDiskFileWrite::apply_config(uint64_t fpga_seq) {
    disk_base = config.get<std::string>(unique_name, "disk_base");
    num_disks = config.get<uint32_t>(unique_name, "num_disks");
    disk_set = config.get<std::string>(unique_name, "disk_set");
    write_to_disk = config.get<bool>(unique_name, "write_to_disk");
    instrument_name = config.get_default<std::string>(
<<<<<<< HEAD
                unique_name, "instrument_name", "no_name_set");
    write_metadata_and_gains = config.get_default<bool>(
                unique_name, "write_metadata_and_gains", true);
=======
            unique_name, "instrument_name", "no_name_set");
    write_metadata_and_gains = config.get_default<bool>(
            unique_name, "write_metadata_and_gains", true);
>>>>>>> 97ade67c
}

void nDiskFileWrite::save_meta_data(char *timestr) {

    for (uint32_t i = 0; i < num_disks; ++i) {

        char file_name[200];
        snprintf(file_name, sizeof(file_name), "%s/%s/%d/%s/settings.txt",
                        disk_base.c_str(), disk_set.c_str(), i, dataset_name.c_str());

        FILE * info_file = fopen(file_name, "w");

        if(!info_file) {
            ERROR("Error creating info file: %s\n", file_name);
            exit(-1);
        }

        const int data_format_version = 3;
        int num_freq = config.get<int>(unique_name,"num_freq");
        int num_elements = config.get<int>(unique_name,"num_elements");
        int samples_per_file = config.get<int>(unique_name,
                                               "samples_per_data_set");
        const int vdif_header_len = 32;
        const int bit_depth = 4;
        string note = config.get<std::string>(unique_name,"note");

        fprintf(info_file, "format_version_number=%02d\n", data_format_version);
        fprintf(info_file, "num_freq=%d\n", num_freq);
        fprintf(info_file, "num_inputs=%d\n", num_elements);
        fprintf(info_file, "num_frames=%d\n", 1); // Always one for this VDIF
        fprintf(info_file, "num_timesamples=%d\n", samples_per_file);
        fprintf(info_file, "header_len=%d\n", vdif_header_len); // VDIF
        fprintf(info_file, "packet_len=%d\n", vdif_header_len + num_freq); // 1056 for VDIF with 1024 freq
        fprintf(info_file, "offset=%d\n", 0);
        fprintf(info_file, "data_bits=%d\n", bit_depth);
        fprintf(info_file, "stride=%d\n", 1);
        fprintf(info_file, "stream_id=n/a\n");
        fprintf(info_file, "note=\"%s\"\n", note.c_str());
        fprintf(info_file, "start_time=%s\n", timestr);//dataset_name.c_str());
        fprintf(info_file, "num_disks=%d\n", num_disks);
        fprintf(info_file, "disk_set=%s\n", disk_set.c_str());
        fprintf(info_file, "# Warning: The start time is when the program starts it, the time recorded in the packets is more accurate\n");

        fclose(info_file);

        INFO("Created meta data file: %s\n", file_name);
    }
}


void nDiskFileWrite::main_thread() {

    // TODO This is a very C style, maybe make it more C++11 like?
    char data_time[64];
    char data_set_c[150];
    time_t rawtime;
    struct tm* timeinfo;
    time(&rawtime);
    timeinfo = gmtime(&rawtime);
    strftime(data_time, sizeof(data_time), "%Y%m%dT%H%M%SZ", timeinfo);
    snprintf(data_set_c, sizeof(data_set_c), "%s_%s_vdif", data_time, instrument_name.c_str());
    dataset_name = data_set_c;

    if (write_to_disk) {
        make_raw_dirs(disk_base.c_str(), disk_set.c_str(), dataset_name.c_str(), num_disks);
    }

    if (write_to_disk && write_metadata_and_gains){

        // Copy gain files
        std::vector<std::string> gain_files =
                config.get<std::vector<std::string>>(unique_name, "gain_files");
        for (uint32_t i = 0; i < num_disks; ++i) {
            for (uint32_t j = 0; j < gain_files.size(); ++j) {
                unsigned int last_slash_pos = gain_files[j].find_last_of("/\\");
                std::string dest = disk_base + "/" + disk_set + "/" + std::to_string(i) + "/" +
                        dataset_name + "/" +
                        gain_files[j].substr(last_slash_pos+1);
                // Copy the gain file
                if (cp(dest.c_str(), gain_files[j].c_str()) != 0) {
                    ERROR("Could not copy %s to %s\n", gain_files[j].c_str(), dest.c_str());
                    exit(-1);
                } else {
                    INFO("Copied gains from %s to %s\n", gain_files[j].c_str(), dest.c_str());
                }
            }
        }
        //save settings
        save_meta_data(data_time);
    }

    // Create the threads
    file_thread_handles.resize(num_disks);
    for (uint32_t i = 0; i < num_disks; ++i) {
        file_thread_handles[i] = std::thread(&nDiskFileWrite::file_write_thread, this, i);

        cpu_set_t cpuset;
        CPU_ZERO(&cpuset);
        INFO("Setting thread affinity");
        for (auto &i : config.get<std::vector<int>>(unique_name,
                                                    "cpu_affinity"))
            CPU_SET(i, &cpuset);

        pthread_setaffinity_np(file_thread_handles[i].native_handle(), sizeof(cpu_set_t), &cpuset);
    }

    // Join the threads
    for (uint32_t i = 0; i < num_disks; ++i) {
        file_thread_handles[i].join();
    }
}

void nDiskFileWrite::file_write_thread(int disk_id) {

    int fd;
    int file_num = disk_id;
    int frame_id = disk_id;
    uint8_t * frame = NULL;

    while(!stop_thread) {

        // This call is blocking.
        frame = wait_for_full_frame(buf, unique_name.c_str(), frame_id);
        if (frame == NULL) break;

        //INFO("Got buffer id: %d, disk id %d", frame_id, disk_id);

        // Check if the producer has finished, and we should exit.
        if (frame_id == -1) {
            break;
        }

        const int file_name_len = 100;
        char file_name[file_name_len];

        snprintf(file_name, file_name_len, "%s/%s/%d/%s/%07d.vdif",
                disk_base.c_str(),
                disk_set.c_str(),
                disk_id,
                dataset_name.c_str(),
                file_num);

        // Open the file to write
        if (write_to_disk) {

            fd = open(file_name, O_WRONLY | O_CREAT, 0666);

            if (fd == -1) {
                ERROR("Cannot open file");
                ERROR("File name was: %s", file_name);
                exit(errno);
            }

            ssize_t bytes_writen = write(fd, frame, buf->frame_size);

            if (bytes_writen != buf->frame_size) {
                ERROR("Failed to write buffer to disk!!!  Abort, Panic, etc.");
                exit(-1);
            } else {
                 //INFO("Data writen to file!");
            }

            if (close(fd) == -1) {
                ERROR("Cannot close file %s", file_name);
            }

            INFO("Data file write done for %s, lost_packets %d", file_name, get_lost_timesamples(buf, frame_id));
        } else {
            //usleep(0.070 * 1e6);
            INFO("Disk id %d, Lost Packets %d, buffer id %d", disk_id, get_lost_timesamples(buf, frame_id), frame_id);
        }

        // TODO make release_info_object work for nConsumers.
        mark_frame_empty(buf, unique_name.c_str(), frame_id);

        frame_id = ( frame_id + num_disks ) % buf->num_frames;
        file_num += num_disks;
    }
}<|MERGE_RESOLUTION|>--- conflicted
+++ resolved
@@ -34,15 +34,9 @@
     disk_set = config.get<std::string>(unique_name, "disk_set");
     write_to_disk = config.get<bool>(unique_name, "write_to_disk");
     instrument_name = config.get_default<std::string>(
-<<<<<<< HEAD
-                unique_name, "instrument_name", "no_name_set");
-    write_metadata_and_gains = config.get_default<bool>(
-                unique_name, "write_metadata_and_gains", true);
-=======
             unique_name, "instrument_name", "no_name_set");
     write_metadata_and_gains = config.get_default<bool>(
             unique_name, "write_metadata_and_gains", true);
->>>>>>> 97ade67c
 }
 
 void nDiskFileWrite::save_meta_data(char *timestr) {
