#include <stdio.h>
#include <errno.h>
#include <stdlib.h>
#include <string.h>
#include <fcntl.h>
#include <unistd.h>
#include <functional>
<<<<<<< HEAD
#include <string>
#include <sys/stat.h>
=======
#include <thread>
>>>>>>> 9dc17de8

#include "nDiskFileWrite.hpp"
#include "buffers.h"
#include "errors.h"
#include "util.h"
<<<<<<< HEAD

using std::string;
=======
>>>>>>> 9dc17de8

nDiskFileWrite::nDiskFileWrite(Config& config, const string& unique_name,
                                bufferContainer &buffer_containter) :
        KotekanProcess(config, unique_name, buffer_containter,
                       std::bind(&nDiskFileWrite::main_thread, this))
{
    buf = get_buffer("in_buf");
    apply_config(0);
    first_run = true;
}

nDiskFileWrite::~nDiskFileWrite() {
}

void nDiskFileWrite::apply_config(uint64_t fpga_seq) {
    disk_base = config.get_string(unique_name, "disk_base");
    num_disks = config.get_int(unique_name, "num_disks");
    write_to_disk = config.get_bool(unique_name, "write_to_disk");
    instrument_name = config.get_string(unique_name, "instrument_name");
}

<<<<<<< HEAD
void nDiskFileWrite::save_meta_data() {

    char file_name[200];
    snprintf(file_name, sizeof(file_name), "%s/%s/%d/%s/settings.txt",
                    disk_base.c_str(), disk_set.c_str(), disk_id, dataset_name.c_str());

    FILE * info_file = fopen(file_name, "w");

    if(!info_file) {
        ERROR("Error creating info file: %s\n", file_name);
        exit(-1);
    }

    const int data_format_version = 3;
    int num_freq = config.get_int(unique_name,"num_freq");
    int num_elements = config.get_int(unique_name,"num_elements");
    int samples_per_file = config.get_int(unique_name,"samples_per_data_set");
    const int vdif_header_len = 32;
    const int bit_depth = 4;
    string note = config.get_string(unique_name,"note");

    fprintf(info_file, "format_version_number=%02d\n", data_format_version);
    fprintf(info_file, "num_freq=%d\n", num_freq);
    fprintf(info_file, "num_inputs=%d\n", num_elements);
    fprintf(info_file, "num_frames=%d\n", 1); // Always one for this VDIF
    fprintf(info_file, "num_timesamples=%d\n", samples_per_file);
    fprintf(info_file, "header_len=%d\n", vdif_header_len); // VDIF
    fprintf(info_file, "packet_len=%d\n", vdif_header_len + num_freq); // 1056 for VDIF with 1024 freq
    fprintf(info_file, "offset=%d\n", 0);
    fprintf(info_file, "data_bits=%d\n", bit_depth);
    fprintf(info_file, "stride=%d\n", 1);
    fprintf(info_file, "stream_id=n/a\n");
    fprintf(info_file, "note=\"%s\"\n", note.c_str());
    fprintf(info_file, "start_time=%s\n", dataset_name.c_str());
    fprintf(info_file, "num_disks=%d\n", num_disks);
    fprintf(info_file, "disk_set=%s\n", disk_set.c_str());
    fprintf(info_file, "# Warning: The start time is when the program starts it, the time recorded in the packets is more accurate\n");

    fclose(info_file);

    INFO("Created meta data file: %s\n", file_name);
}

// Only needs to be run once by the first thread.
void nDiskFileWrite::mk_dataset_dir() {

    int err = 0;
    char dir_name[100];

    snprintf(dir_name, 100, "%s/%s/%d/%s",
            disk_base.c_str(), disk_set.c_str(), disk_id, dataset_name.c_str());
    err = mkdir(dir_name, 0777);

    if (err != -1) {
        INFO("Created folder: %s", dir_name);
        return;
    }

    if (errno == EEXIST) {
        ERROR("The directory %s, already exists.", dir_name);
    } else {
        ERROR("Error creating directory: %s", dir_name);
    }
    exit(errno);
}

void nDiskFileWrite::copy_gains(const string &gain_file_dir, const string &gain_file_name) {
    char dest[200]; // The dist for the gains file copy
    char src[200];

    // disk_base/disk_set/disk_id/dataset_name
    snprintf(dest, 200, "%s/%s/%d/%s/%s", disk_base.c_str(), disk_set.c_str(), disk_id, dataset_name.c_str(), gain_file_name.c_str());
    snprintf(src, 200, "%s/%s", gain_file_dir.c_str(), gain_file_name.c_str());

    if (cp(dest, src) != 0) {
        ERROR("Could not copy %s to %s\n", src, dest);
        exit(-1);
    } else {
        INFO("Copied gains.pkl from %s to %s\n", src, dest);
    }
}

// TODO instead of there being N disks of this tread started, this thread should
// start N threads to write the data.
=======
>>>>>>> 9dc17de8
void nDiskFileWrite::main_thread() {

    // TODO This is a very C style, maybe make it more C++11 like?
    char data_time[64];
    char data_set_c[150];
    time_t rawtime;
    struct tm* timeinfo;
    time(&rawtime);
    timeinfo = gmtime(&rawtime);
    strftime(data_time, sizeof(data_time), "%Y%m%dT%H%M%SZ", timeinfo);
    snprintf(data_set_c, sizeof(data_set_c), "%s_%s_raw", data_time, instrument_name.c_str());
    dataset_name = data_set_c;

    if (write_to_disk) {
        make_raw_dirs(disk_base.c_str(), disk_set.c_str(), dataset_name.c_str(), num_disks);

        // Copy gain files
        std::vector<std::string> gain_files = config.get_string_array(unique_name, "gain_files");
        for (uint32_t i = 0; i < num_disks; ++i) {
            for (uint32_t j = 0; j < gain_files.size(); ++j) {
                unsigned int last_slash_pos = gain_files[i].find_last_of("/\\");
                std::string dest = disk_base + "/" + disk_set + std::to_string(i) + "/" +
                        dataset_name + "/" +
                        gain_files[i].substr(last_slash_pos+1);
                // Copy the gain file
                cp(dest.c_str(), gain_files[i].c_str());
            }
        }
    }

    // Create the threads
    file_thread_handles.resize(num_disks);
    for (uint32_t i = 0; i < num_disks; ++i) {
        file_thread_handles[i] = std::thread(&nDiskFileWrite::file_write_thread, this, i);

        cpu_set_t cpuset;
        CPU_ZERO(&cpuset);
        INFO("Setting thread affinity");
        for (auto &i : config.get_int_array(unique_name, "cpu_affinity"))
            CPU_SET(i, &cpuset);

        pthread_setaffinity_np(file_thread_handles[i].native_handle(), sizeof(cpu_set_t), &cpuset);
    }

    // Join the threads
    for (uint32_t i = 0; i < num_disks; ++i) {
        file_thread_handles[i].join();
    }
}

void nDiskFileWrite::file_write_thread(int disk_id) {

    int fd;
    int file_num = disk_id;
    int buffer_id = disk_id;

    string gain_file_dir = config.get_string(unique_name,"gain_file_dir");

    if (first_run && write_to_disk) {
        first_run = false;
        // Make the directory
        mk_dataset_dir();
        // Copy the gain files
        copy_gains(gain_file_dir, "gains_slotNone.pkl");
        copy_gains(gain_file_dir, "gains_noisy_slotNone.pkl");
        // Save meta data
        save_meta_data();
    }

    sleep(1);
    cpu_set_t cpuset;
    CPU_ZERO(&cpuset);
    INFO("Setting thread affinity");
    for (int j = 10; j < 12; j++) CPU_SET(j, &cpuset);
//    CPU_SET(11-(disk_id%2),&cpuset);
    pthread_setaffinity_np(this_thread.native_handle(), sizeof(cpu_set_t), &cpuset);

    for (;;) {

        // This call is blocking.
        buffer_id = get_full_buffer_from_list(buf, &buffer_id, 1);

        //INFO("Got buffer id: %d, disk id %d", buffer_id, disk_id);

        // Check if the producer has finished, and we should exit.
        if (buffer_id == -1) {
            break;
        }

        const int file_name_len = 100;
        char file_name[file_name_len];

        snprintf(file_name, file_name_len, "%s/%s/%d/%s/%07d.vdif",
                disk_base.c_str(),
                disk_set.c_str(),
                disk_id,
                dataset_name.c_str(),
                file_num);

        struct ErrorMatrix * error_matrix = get_error_matrix(buf, buffer_id);

        // Open the file to write
        if (write_to_disk) {

            fd = open(file_name, O_WRONLY | O_CREAT, 0666);

            if (fd == -1) {
                ERROR("Cannot open file");
                ERROR("File name was: %s", file_name);
                exit(errno);
            }

            ssize_t bytes_writen = write(fd, buf->data[buffer_id], buf->buffer_size);

            if (bytes_writen != buf->buffer_size) {
                ERROR("Failed to write buffer to disk!!!  Abort, Panic, etc.");
                exit(-1);
            } else {
                 //INFO("Data writen to file!");
            }

            if (close(fd) == -1) {
                ERROR("Cannot close file %s", file_name);
            }

            INFO("Data file write done for %s, lost_packets %d", file_name, error_matrix->bad_timesamples);
        } else {
            //usleep(0.070 * 1e6);
            INFO("Disk id %d, Lost Packets %d, buffer id %d", disk_id, error_matrix->bad_timesamples, buffer_id );
        }

        // Zero the buffer (needed for VDIF packet processing)
        zero_buffer(buf, buffer_id);

        // TODO make release_info_object work for nConsumers.
        release_info_object(buf, buffer_id);
        mark_buffer_empty(buf, buffer_id);

        buffer_id = ( buffer_id + num_disks ) % buf->num_buffers;
        file_num += num_disks;
    }
}<|MERGE_RESOLUTION|>--- conflicted
+++ resolved
@@ -5,22 +5,12 @@
 #include <fcntl.h>
 #include <unistd.h>
 #include <functional>
-<<<<<<< HEAD
-#include <string>
-#include <sys/stat.h>
-=======
 #include <thread>
->>>>>>> 9dc17de8
 
 #include "nDiskFileWrite.hpp"
 #include "buffers.h"
 #include "errors.h"
 #include "util.h"
-<<<<<<< HEAD
-
-using std::string;
-=======
->>>>>>> 9dc17de8
 
 nDiskFileWrite::nDiskFileWrite(Config& config, const string& unique_name,
                                 bufferContainer &buffer_containter) :
@@ -42,7 +32,6 @@
     instrument_name = config.get_string(unique_name, "instrument_name");
 }
 
-<<<<<<< HEAD
 void nDiskFileWrite::save_meta_data() {
 
     char file_name[200];
@@ -127,8 +116,6 @@
 
 // TODO instead of there being N disks of this tread started, this thread should
 // start N threads to write the data.
-=======
->>>>>>> 9dc17de8
 void nDiskFileWrite::main_thread() {
 
     // TODO This is a very C style, maybe make it more C++11 like?
