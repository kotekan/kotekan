#include <stdio.h>
#include <errno.h>
#include <stdlib.h>
#include <string.h>
#include <fcntl.h>
#include <unistd.h>
#include <functional>
#include <thread>
#include <sys/stat.h>
#include "nDiskFileWrite.hpp"
#include "buffer.h"
#include "errors.h"
#include "util.h"
#include "chimeMetadata.h"

REGISTER_KOTEKAN_PROCESS(nDiskFileWrite);

nDiskFileWrite::nDiskFileWrite(Config& config, const string& unique_name,
                                bufferContainer &buffer_containter) :
        KotekanProcess(config, unique_name, buffer_containter,
                       std::bind(&nDiskFileWrite::main_thread, this))
{
    buf = get_buffer("in_buf");
    register_consumer(buf, unique_name.c_str());
    apply_config(0);
}

nDiskFileWrite::~nDiskFileWrite() {
}

void nDiskFileWrite::apply_config(uint64_t fpga_seq) {
<<<<<<< HEAD
    disk_base = config.get<std::string>(unique_name, "disk_base");
    num_disks = config.get<uint32_t>(unique_name, "num_disks");
    disk_set = config.get<std::string>(unique_name, "disk_set");
    write_to_disk = config.get<bool>(unique_name, "write_to_disk");
    instrument_name = config.get<std::string>(unique_name, "instrument_name");
=======
    disk_base = config.get_string(unique_name, "disk_base");
    num_disks = config.get_int(unique_name, "num_disks");
    disk_set = config.get_string(unique_name, "disk_set");
    write_to_disk = config.get_bool(unique_name, "write_to_disk");
    instrument_name = config.get_string_default(unique_name, "instrument_name", "no_name_set");
    write_metadata_and_gains = config.get_bool_default(unique_name, "write_metadata_and_gains", true);
>>>>>>> cc4b539b
}

void nDiskFileWrite::save_meta_data(char *timestr) {

    for (uint32_t i = 0; i < num_disks; ++i) {

        char file_name[200];
        snprintf(file_name, sizeof(file_name), "%s/%s/%d/%s/settings.txt",
                        disk_base.c_str(), disk_set.c_str(), i, dataset_name.c_str());

        FILE * info_file = fopen(file_name, "w");

        if(!info_file) {
            ERROR("Error creating info file: %s\n", file_name);
            exit(-1);
        }

        const int data_format_version = 3;
        int num_freq = config.get<int>(unique_name,"num_freq");
        int num_elements = config.get<int>(unique_name,"num_elements");
        int samples_per_file = config.get<int>(unique_name,
                                               "samples_per_data_set");
        const int vdif_header_len = 32;
        const int bit_depth = 4;
        string note = config.get<std::string>(unique_name,"note");

        fprintf(info_file, "format_version_number=%02d\n", data_format_version);
        fprintf(info_file, "num_freq=%d\n", num_freq);
        fprintf(info_file, "num_inputs=%d\n", num_elements);
        fprintf(info_file, "num_frames=%d\n", 1); // Always one for this VDIF
        fprintf(info_file, "num_timesamples=%d\n", samples_per_file);
        fprintf(info_file, "header_len=%d\n", vdif_header_len); // VDIF
        fprintf(info_file, "packet_len=%d\n", vdif_header_len + num_freq); // 1056 for VDIF with 1024 freq
        fprintf(info_file, "offset=%d\n", 0);
        fprintf(info_file, "data_bits=%d\n", bit_depth);
        fprintf(info_file, "stride=%d\n", 1);
        fprintf(info_file, "stream_id=n/a\n");
        fprintf(info_file, "note=\"%s\"\n", note.c_str());
        fprintf(info_file, "start_time=%s\n", timestr);//dataset_name.c_str());
        fprintf(info_file, "num_disks=%d\n", num_disks);
        fprintf(info_file, "disk_set=%s\n", disk_set.c_str());
        fprintf(info_file, "# Warning: The start time is when the program starts it, the time recorded in the packets is more accurate\n");

        fclose(info_file);

        INFO("Created meta data file: %s\n", file_name);
    }
}


void nDiskFileWrite::main_thread() {

    // TODO This is a very C style, maybe make it more C++11 like?
    char data_time[64];
    char data_set_c[150];
    time_t rawtime;
    struct tm* timeinfo;
    time(&rawtime);
    timeinfo = gmtime(&rawtime);
    strftime(data_time, sizeof(data_time), "%Y%m%dT%H%M%SZ", timeinfo);
    snprintf(data_set_c, sizeof(data_set_c), "%s_%s_vdif", data_time, instrument_name.c_str());
    dataset_name = data_set_c;

    if (write_to_disk) {
        make_raw_dirs(disk_base.c_str(), disk_set.c_str(), dataset_name.c_str(), num_disks);
    }

    if (write_to_disk && write_metadata_and_gains){

        // Copy gain files
        std::vector<std::string> gain_files =
                config.get<std::vector<std::string>>(unique_name, "gain_files");
        for (uint32_t i = 0; i < num_disks; ++i) {
            for (uint32_t j = 0; j < gain_files.size(); ++j) {
                unsigned int last_slash_pos = gain_files[j].find_last_of("/\\");
                std::string dest = disk_base + "/" + disk_set + "/" + std::to_string(i) + "/" +
                        dataset_name + "/" +
                        gain_files[j].substr(last_slash_pos+1);
                // Copy the gain file
                if (cp(dest.c_str(), gain_files[j].c_str()) != 0) {
                    ERROR("Could not copy %s to %s\n", gain_files[j].c_str(), dest.c_str());
                    exit(-1);
                } else {
                    INFO("Copied gains from %s to %s\n", gain_files[j].c_str(), dest.c_str());
                }
            }
        }
        //save settings
        save_meta_data(data_time);
    }

    // Create the threads
    file_thread_handles.resize(num_disks);
    for (uint32_t i = 0; i < num_disks; ++i) {
        file_thread_handles[i] = std::thread(&nDiskFileWrite::file_write_thread, this, i);

        cpu_set_t cpuset;
        CPU_ZERO(&cpuset);
        INFO("Setting thread affinity");
        for (auto &i : config.get<std::vector<int>>(unique_name,
                                                    "cpu_affinity"))
            CPU_SET(i, &cpuset);

        pthread_setaffinity_np(file_thread_handles[i].native_handle(), sizeof(cpu_set_t), &cpuset);
    }

    // Join the threads
    for (uint32_t i = 0; i < num_disks; ++i) {
        file_thread_handles[i].join();
    }
}

void nDiskFileWrite::file_write_thread(int disk_id) {

    int fd;
    int file_num = disk_id;
    int frame_id = disk_id;
    uint8_t * frame = NULL;

    while(!stop_thread) {

        // This call is blocking.
        frame = wait_for_full_frame(buf, unique_name.c_str(), frame_id);
        if (frame == NULL) break;

        //INFO("Got buffer id: %d, disk id %d", frame_id, disk_id);

        // Check if the producer has finished, and we should exit.
        if (frame_id == -1) {
            break;
        }

        const int file_name_len = 100;
        char file_name[file_name_len];

        snprintf(file_name, file_name_len, "%s/%s/%d/%s/%07d.vdif",
                disk_base.c_str(),
                disk_set.c_str(),
                disk_id,
                dataset_name.c_str(),
                file_num);

        // Open the file to write
        if (write_to_disk) {

            fd = open(file_name, O_WRONLY | O_CREAT, 0666);

            if (fd == -1) {
                ERROR("Cannot open file");
                ERROR("File name was: %s", file_name);
                exit(errno);
            }

            ssize_t bytes_writen = write(fd, frame, buf->frame_size);

            if (bytes_writen != buf->frame_size) {
                ERROR("Failed to write buffer to disk!!!  Abort, Panic, etc.");
                exit(-1);
            } else {
                 //INFO("Data writen to file!");
            }

            if (close(fd) == -1) {
                ERROR("Cannot close file %s", file_name);
            }

            INFO("Data file write done for %s, lost_packets %d", file_name, get_lost_timesamples(buf, frame_id));
        } else {
            //usleep(0.070 * 1e6);
            INFO("Disk id %d, Lost Packets %d, buffer id %d", disk_id, get_lost_timesamples(buf, frame_id), frame_id);
        }

        // TODO make release_info_object work for nConsumers.
        mark_frame_empty(buf, unique_name.c_str(), frame_id);

        frame_id = ( frame_id + num_disks ) % buf->num_frames;
        file_num += num_disks;
    }
}<|MERGE_RESOLUTION|>--- conflicted
+++ resolved
@@ -29,20 +29,14 @@
 }
 
 void nDiskFileWrite::apply_config(uint64_t fpga_seq) {
-<<<<<<< HEAD
     disk_base = config.get<std::string>(unique_name, "disk_base");
     num_disks = config.get<uint32_t>(unique_name, "num_disks");
     disk_set = config.get<std::string>(unique_name, "disk_set");
     write_to_disk = config.get<bool>(unique_name, "write_to_disk");
-    instrument_name = config.get<std::string>(unique_name, "instrument_name");
-=======
-    disk_base = config.get_string(unique_name, "disk_base");
-    num_disks = config.get_int(unique_name, "num_disks");
-    disk_set = config.get_string(unique_name, "disk_set");
-    write_to_disk = config.get_bool(unique_name, "write_to_disk");
-    instrument_name = config.get_string_default(unique_name, "instrument_name", "no_name_set");
-    write_metadata_and_gains = config.get_bool_default(unique_name, "write_metadata_and_gains", true);
->>>>>>> cc4b539b
+    instrument_name = config.get_default<std::string>(
+                unique_name, "instrument_name", "no_name_set");
+    write_metadata_and_gains = config.get_default<bool>(
+                unique_name, "write_metadata_and_gains", true);
 }
 
 void nDiskFileWrite::save_meta_data(char *timestr) {
