#include "visProcess.hpp"
#include "visBuffer.hpp"
#include "visUtil.hpp"
#include "chimeMetadata.h"
#include "errors.h"
#include "prometheusMetrics.hpp"
#include "fmt.hpp"
#include "datasetManager.hpp"

#include <time.h>
#include <iomanip>
#include <iostream>
#include <vector>
#include <algorithm>
#include <stdexcept>

REGISTER_KOTEKAN_PROCESS(visTransform);
REGISTER_KOTEKAN_PROCESS(visDebug);
REGISTER_KOTEKAN_PROCESS(visAccumulate);
REGISTER_KOTEKAN_PROCESS(visMerge);
REGISTER_KOTEKAN_PROCESS(visTestPattern);
REGISTER_KOTEKAN_PROCESS(registerInitialDatasetState);

visTransform::visTransform(Config& config,
                           const string& unique_name,
                           bufferContainer &buffer_container) :
    KotekanProcess(config, unique_name, buffer_container,
                   std::bind(&visTransform::main_thread, this)) {

    // Fetch any simple configuration
    num_elements = config.get<size_t>(unique_name, "num_elements");
    block_size = config.get<size_t>(unique_name, "block_size");
    num_eigenvectors =  config.get<size_t>(unique_name, "num_ev");

    // Get the list of buffers that this process shoud connect to
    std::vector<std::string> input_buffer_names =
        config.get<std::vector<std::string>>(unique_name, "in_bufs");

    // Fetch the input buffers, register them, and store them in our buffer vector
    for(auto name : input_buffer_names) {
        auto buf = buffer_container.get_buffer(name);
        register_consumer(buf, unique_name.c_str());
        in_bufs.push_back({buf, 0});
    }

    // Setup the output vector
    out_buf = get_buffer("out_buf");
    register_producer(out_buf, unique_name.c_str());

    // Get the indices for reordering
    input_remap = std::get<0>(parse_reorder_default(config, unique_name));
}

void visTransform::apply_config(uint64_t fpga_seq) {

}

void visTransform::main_thread() {

    uint8_t * frame = nullptr;
    struct Buffer* buf;
    unsigned int frame_id = 0;
    unsigned int output_frame_id = 0;

    while (!stop_thread) {

        // This is where all the main set of work happens. Iterate over the
<<<<<<< HEAD
        // available buffers, wait for data to appear and then attempt to write
        // the data into a file
=======
        // available buffers, wait for data to appear and transform into
        // visBuffer style data
        unsigned int buf_ind = 0;
>>>>>>> 7ead111f
        for(auto& buffer_pair : in_bufs) {
            std::tie(buf, frame_id) = buffer_pair;

            // Calculate the timeout
            auto timeout = double_to_ts(current_time() + 0.1);

            // Find the next available buffer
            int status = wait_for_full_frame_timeout(buf, unique_name.c_str(),
                                                     frame_id, timeout);
            if(status == 1) continue;  // Timed out, try next buffer
            if(status == -1) break;  // Got shutdown signal

            INFO("Got full buffer %s with frame_id=%i", buf->buffer_name, frame_id);

            frame = buf->frames[frame_id];

            // Wait for the buffer to be filled with data
            if(wait_for_empty_frame(out_buf, unique_name.c_str(),
                                    output_frame_id) == nullptr) {
                break;
            }
            allocate_new_metadata_object(out_buf, output_frame_id);

            auto output_frame = visFrameView(out_buf, output_frame_id,
                                             num_elements, num_eigenvectors);

            // Copy over the metadata
            output_frame.fill_chime_metadata((const chimeMetadata *)buf->metadata[frame_id]->metadata);

            // Copy the visibility data into a proper triangle and write into
            // the file
            copy_vis_triangle((int32_t *)frame, input_remap, block_size,
                              num_elements, output_frame.vis);

            // Fill other datasets with reasonable values
            std::fill(output_frame.weight.begin(), output_frame.weight.end(), 1.0);
            std::fill(output_frame.flags.begin(), output_frame.flags.end(), 1.0);
            std::fill(output_frame.evec.begin(), output_frame.evec.end(), 0.0);
            std::fill(output_frame.eval.begin(), output_frame.eval.end(), 0.0);
            output_frame.erms = 0;
            std::fill(output_frame.gain.begin(), output_frame.gain.end(), 1.0);

            // Mark the buffers and move on
            mark_frame_empty(buf, unique_name.c_str(), frame_id);
            mark_frame_full(out_buf, unique_name.c_str(),
                            output_frame_id);

            // Advance the current frame ids
            std::get<1>(buffer_pair) = (frame_id + 1) % buf->num_frames;
            output_frame_id = (output_frame_id + 1) % out_buf->num_frames;
        }

    }

}


visDebug::visDebug(Config& config,
                   const string& unique_name,
                   bufferContainer &buffer_container) :
    KotekanProcess(config, unique_name, buffer_container,
                   std::bind(&visDebug::main_thread, this)) {

    // Setup the input vector
    in_buf = get_buffer("in_buf");
    register_consumer(in_buf, unique_name.c_str());
}

void visDebug::apply_config(uint64_t fpga_seq) {

}

void visDebug::main_thread() {

    unsigned int frame_id = 0;

    uint64_t num_frames = 0;

    while (!stop_thread) {

        // Wait for the buffer to be filled with data
        if(wait_for_full_frame(in_buf, unique_name.c_str(),
                               frame_id) == nullptr) {
            break;
        }

        // Print out debug information from the buffer
        if ((num_frames % 1000) == 0)
            INFO("Got frame number %lli", num_frames);
        auto frame = visFrameView(in_buf, frame_id);
        DEBUG("%s", frame.summary().c_str());

        // Update the frame count for prometheus
        fd_pair key {frame.freq_id, frame.dataset_id};
        frame_counts[key]++;  // Relies on the fact that insertion zero intialises
        std::string labels = fmt::format("freq_id=\"{}\",dataset_id=\"{}\"",
                                         frame.freq_id, frame.dataset_id);
        prometheusMetrics::instance().add_process_metric(
            "kotekan_visdebug_frame_total", unique_name, frame_counts[key], labels
        );

        // Mark the buffers and move on
        mark_frame_empty(in_buf, unique_name.c_str(), frame_id);

        // Advance the current frame ids
        frame_id = (frame_id + 1) % in_buf->num_frames;
        num_frames++;
    }
}


visAccumulate::visAccumulate(Config& config,
                       const string& unique_name,
                       bufferContainer &buffer_container) :
    KotekanProcess(config, unique_name, buffer_container, std::bind(&visAccumulate::main_thread, this)) {

    in_buf = get_buffer("in_buf");
    register_consumer(in_buf, unique_name.c_str());

    out_buf = get_buffer("out_buf");
    register_producer(out_buf, unique_name.c_str());

    // Fetch any simple configuration
    num_elements = config.get<size_t>(unique_name, "num_elements");
    block_size = config.get<size_t>(unique_name, "block_size");
    num_eigenvectors =  config.get<size_t>(unique_name, "num_ev");
    samples_per_data_set = config.get<size_t>(unique_name, "samples_per_data_set");

    // Get the indices for reordering
    input_remap = std::get<0>(parse_reorder_default(config, unique_name));

    float int_time = config.get_default<float>(unique_name, "integration_time", -1.0);

    // If the integration time was set then calculate the number of GPU frames
    // we need to integrate for.
    if(int_time >= 0.0) {
        // TODO: don't hard code the sample time length
        float frame_length = samples_per_data_set * 2.56e-6;

        // Calculate nearest *even* number of frames
        num_gpu_frames = 2 * ((int)(int_time / frame_length) / 2);

        INFO("Integrating for %i gpu frames (=%.2f s  ~%.2f s)",
             num_gpu_frames, frame_length * num_gpu_frames, int_time);
    } else {
        num_gpu_frames = config.get<size_t>(unique_name, "num_gpu_frames");
        INFO("Integrating for %i gpu frames.", num_gpu_frames);
    }

}

visAccumulate::~visAccumulate() {
}

void visAccumulate::apply_config(uint64_t fpga_seq) {
}

void visAccumulate::main_thread() {

    int in_frame_id = 0;
    int out_frame_id = 0;

    uint32_t last_frame_count = 0;
    uint32_t frames_in_this_cycle = 0;
    uint32_t total_samples = 0;

    size_t nb = num_elements / block_size;
    size_t nprod_gpu = nb * (nb + 1) * block_size * block_size / 2;

    // Temporary arrays for storing intermediates
    int32_t* vis_even = new int32_t[2 * nprod_gpu];
    cfloat* vis1 = new cfloat[nprod_gpu];
    float* vis2 = new float[nprod_gpu];

    // Have we initialised a frame for writing yet
    bool init = false;

    while (!stop_thread) {

        // Fetch a new frame and get its sequence id
        uint8_t* in_frame = wait_for_full_frame(in_buf, unique_name.c_str(),
                                                in_frame_id);
        if(in_frame == nullptr) break;

        int32_t* input = (int32_t *)in_frame;
        uint frame_count = get_fpga_seq_num(in_buf, in_frame_id) / samples_per_data_set;

        // If we have wrapped around we need to write out any frames that have
        // been filled in previous iterations. In here we need to reorder the
        // accumulates and do any final manipulations. `last_frame_count` is
        // initially set to UINT_MAX to ensure this doesn't happen immediately.
        bool wrapped = (last_frame_count / num_gpu_frames) < (frame_count / num_gpu_frames);
        if (init && wrapped) {
            auto output_frame = visFrameView(out_buf, out_frame_id);

            DEBUG("Total samples accumulate %i", total_samples);

            // Unpack the main visibilities
            float w1 = 1.0 / total_samples;

            map_vis_triangle(input_remap, block_size, num_elements,
                [&](int32_t pi, int32_t bi, bool conj) {
                    cfloat t = !conj ? vis1[bi] : std::conj(vis1[bi]);
                    output_frame.vis[pi] = w1 * t;
                }
            );

            // Unpack and invert the weights
            map_vis_triangle(input_remap, block_size, num_elements,
                [&](int32_t pi, int32_t bi, bool conj) {
                    float t = vis2[bi];
                    //std::cout << t << std::endl;
                    output_frame.weight[pi] = 1.0 / (w1 * w1 * t);
                }
            );

            // Set the actual amount of time we accumulated for
            output_frame.fpga_seq_total = total_samples;

            mark_frame_full(out_buf, unique_name.c_str(), out_frame_id);
            out_frame_id = (out_frame_id + 1) % out_buf->num_frames;
            init = false;
            frames_in_this_cycle = 0;
            total_samples = 0;
        }

        // We've started accumulating a new frame. Initialise the output and
        // copy over any metadata.
        if (frame_count % num_gpu_frames == 0) {

            if (wait_for_empty_frame(out_buf, unique_name.c_str(),
                                     out_frame_id) == nullptr) {
                break;
            }

            allocate_new_metadata_object(out_buf, out_frame_id);
            auto output_frame = visFrameView(out_buf, out_frame_id, num_elements, num_eigenvectors);

            // Copy over the metadata
            output_frame.fill_chime_metadata((const chimeMetadata *)in_buf->metadata[in_frame_id]->metadata);

            // Set the length of time this frame will cover
            output_frame.fpga_seq_length = samples_per_data_set * num_gpu_frames;

            // Fill other datasets with reasonable values
            std::fill(output_frame.flags.begin(), output_frame.flags.end(), 1.0);
            std::fill(output_frame.evec.begin(), output_frame.evec.end(), 0.0);
            std::fill(output_frame.eval.begin(), output_frame.eval.end(), 0.0);
            output_frame.erms = 0;
            std::fill(output_frame.gain.begin(), output_frame.gain.end(), 1.0);

            // Zero out accumulation arrays
            std::fill(vis1, vis1 + nprod_gpu, 0);
            std::fill(vis2, vis2 + nprod_gpu, 0);

            init = true;
        }

        // Perform primary accumulation
        for(size_t i = 0; i < nprod_gpu; i++) {
            cfloat t = {(float)input[2*i+1], (float)input[2*i]};
            vis1[i] += t;
        }

        // We are calculating the weights by differencing even and odd samples.
        // Every even sample we save the set of visibilities...
        if(frame_count % 2 == 0) {
            std::memcpy(vis_even, input, 8 * nprod_gpu);
        }
        // ... every odd sample we accumulate the squared differences into the weight dataset
        // NOTE: this incrementally calculates the variance, but eventually
        // output_frame.weight will hold the *inverse* variance
        // TODO: we might need to account for packet loss in here too, but it
        // would require some awkward rescalings
        else {
            for(size_t i = 0; i < nprod_gpu; i++) {
                // NOTE: avoid using the slow std::complex routines in here
                float di = input[2 * i    ] - vis_even[2 * i    ];
                float dr = input[2 * i + 1] - vis_even[2 * i + 1];
                vis2[i] += (dr * dr + di * di);
            }
        }

        // Accumulate the total number of samples, accounting for lost ones
        total_samples += samples_per_data_set - get_lost_timesamples(in_buf, in_frame_id);

        // TODO: gating should go in here. Gates much be created such that the
        // squared sum of the weights is equal to 1.

        // Move the input buffer on one step
        mark_frame_empty(in_buf, unique_name.c_str(), in_frame_id);
        in_frame_id = (in_frame_id + 1) % in_buf->num_frames;
        last_frame_count = frame_count;
        frames_in_this_cycle++;
    }

    // Cleanup
    delete[] vis_even;
    delete[] vis1;
    delete[] vis2;
}


visMerge::visMerge(Config& config,
                   const string& unique_name,
                   bufferContainer &buffer_container) :
    KotekanProcess(config, unique_name, buffer_container,
                   std::bind(&visMerge::main_thread, this)) {

    // Setup the output vector
    out_buf = get_buffer("out_buf");
    register_producer(out_buf, unique_name.c_str());

    // Get the list of buffers that this process shoud connect to
    std::vector<std::string> input_buffer_names =
        config.get<std::vector<std::string>>(unique_name, "in_bufs");

    // Fetch the input buffers, register them, and store them in our buffer vector
    for(auto name : input_buffer_names) {
        auto buf = buffer_container.get_buffer(name);

        if(buf->frame_size > out_buf->frame_size) {
            throw std::invalid_argument("Input buffer [" + name +
                                        "] larger that output buffer size.");
        }

        register_consumer(buf, unique_name.c_str());
        in_bufs.push_back({buf, 0});
    }

}

void visMerge::apply_config(uint64_t fpga_seq) {

}

void visMerge::main_thread() {

    uint8_t * frame = nullptr;
    struct Buffer* buf;
    unsigned int frame_id = 0;
    unsigned int output_frame_id = 0;

    while (!stop_thread) {

        // This is where all the main set of work happens. Iterate over the
        // available buffers, wait for data to appear and then attempt to write
        // the data into a file
        for(auto& buffer_pair : in_bufs) {
            std::tie(buf, frame_id) = buffer_pair;

            // Calculate the timeout
            auto timeout = double_to_ts(current_time() + 0.1);

            // Find the next available buffer
            int status = wait_for_full_frame_timeout(buf, unique_name.c_str(),
                                                     frame_id, timeout);
            if(status == 1) continue;  // Timed out, try next buffer
            if(status == -1) break;  // Got shutdown signal

            // Wait for the buffer to be filled with data
            if(wait_for_empty_frame(out_buf, unique_name.c_str(),
                                    output_frame_id) == nullptr) {
                break;
            }

            DEBUG("Merging buffer %s[%i] into %s[%i]",
                  buf->buffer_name, frame_id,
                  out_buf->buffer_name, output_frame_id);

            // Transfer metadata
            pass_metadata(buf, frame_id, out_buf, output_frame_id);

            // Copy the frame data here:
            std::memcpy(out_buf->frames[output_frame_id],
                        buf->frames[frame_id],
                        buf->frame_size);

            // Mark the buffers and move on
            mark_frame_empty(buf, unique_name.c_str(), frame_id);
            mark_frame_full(out_buf, unique_name.c_str(),
                            output_frame_id);

            // Advance the current frame ids
            std::get<1>(buffer_pair) = (frame_id + 1) % buf->num_frames;
            output_frame_id = (output_frame_id + 1) % out_buf->num_frames;
        }

    }

}


visTestPattern::visTestPattern(Config& config,
                   const string& unique_name,
                   bufferContainer &buffer_container) :
    KotekanProcess(config, unique_name, buffer_container,
                   std::bind(&visTestPattern::main_thread, this)) {

    // Setup the buffers
    in_buf = get_buffer("in_buf");
    register_consumer(in_buf, unique_name.c_str());
    out_buf = get_buffer("out_buf");
    register_producer(out_buf, unique_name.c_str());

    // get config
    mode = config.get<std::string>(unique_name, "mode");

    INFO("visCheckTestPattern: mode = %s", mode.c_str());
    if (mode == "test_pattern_simple") {
        exp_val = config.get_default<cfloat>(unique_name,
                                             "default_val", {1.,0});
    } else if (mode == "test_pattern_freq") {
        num_freq = config.get<size_t>(unique_name,"num_freq");

        cfloat default_val = config.get_default<cfloat>(unique_name,
                                                 "default_val", {128., 0.});
        std::vector<uint32_t> bins = config.get<std::vector<uint32_t>>(
                       unique_name, "frequencies");
        std::vector<cfloat> bin_values = config.get<std::vector<cfloat>>(
                       unique_name, "freq_values");
        if (bins.size() != bin_values.size()) {
            throw std::invalid_argument("fakeVis: lengths of frequencies ("
                                        + std::to_string(bins.size())
                                        + ") and freq_value ("
                                        + std::to_string(bin_values.size())
                                        + ") arrays have to be equal.");
        }
        if (bins.size() > num_freq) {
            throw std::invalid_argument(
                        "fakeVis: length of frequencies array ("
                        + std::to_string(bins.size()) + ") can not be larger " \
                        "than num_freq (" + std::to_string(num_freq)
                        + ").");
        }

        exp_val_freq = std::vector<cfloat>(num_freq);
        for (size_t i = 0; i < num_freq; i++) {
            size_t j;
            for (j = 0; j < bins.size(); j++) {
                if (bins.at(j) == i)
                    break;
            }
            if (j == bins.size())
                exp_val_freq[i] = default_val;
            else
                exp_val_freq[i] = bin_values.at(j);
        }
    } else
        throw std::invalid_argument("visCheckTestpattern: unknown mode: " +
                                    mode);

    tolerance = config.get_default<float>(unique_name, "tolerance", 1e-6);
    report_freq = config.get_default<uint64_t>(unique_name, "report_freq", 1000);

    outfile_name = config.get<std::string>(unique_name, "out_file");

    if (tolerance < 0)
        throw std::invalid_argument("visCheckTestPattern: tolerance has to be" \
               " positive (is " + std::to_string(tolerance) + ").");

    outfile.open (outfile_name);
    if (!outfile.is_open()) {
        throw std::ios_base::failure("visCheckTestPattern: Failed to open " \
                                     "out file " + outfile_name);
    }
    outfile << "fpga_count,time,freq_id,num_bad,avg_err,min_err,max_err"
        << std::endl;
}

void visTestPattern::apply_config(uint64_t fpga_seq) {

}

void visTestPattern::main_thread() {

    unsigned int frame_id = 0;
    unsigned int output_frame_id = 0;

    // number of bad elements in frame and totally
    size_t num_bad, num_bad_tot = 0;

    // average error of the bad values in frame and totally
    float avg_err, avg_err_tot = 0;

    // greatest errors in frame and totally
    float min_err, max_err;
    float min_err_tot = 0;
    float max_err_tot = 0;

    // timestamp of frame
    uint64_t fpga_count;
    timespec time;

    // frequency ID of frame
    uint32_t freq_id;

    uint64_t i_frame = 0;

    // Comparisons will be against tolerance^2
    float t2 = tolerance * tolerance;

    while (!stop_thread) {

        // Wait for the buffer to be filled with data
        if(wait_for_full_frame(in_buf, unique_name.c_str(),
                               frame_id) == nullptr) {
            break;
        }

        // Print out debug information from the buffer
         auto frame = visFrameView(in_buf, frame_id);
         //INFO("%s", frame.summary().c_str());

        num_bad = 0;
        avg_err = 0.0;
        min_err = 0.0;
        max_err = 0.0;

        cfloat expected;

        if (mode == "test_pattern_simple")
            expected = exp_val;
        else if (mode == "test_pattern_freq") {
            expected = exp_val_freq.at(frame.freq_id);
        }

	    // Iterate over covariance matrix
	    for (size_t i = 0; i < frame.num_prod; i++) {

            // Calculate the error^2 and compared this to the tolerance as it's
            // much faster than taking the square root where we don't need to.
            float r2 = fast_norm(frame.vis[i] - expected);

            // check for bad values
            if (r2 > t2) {
                num_bad++;

                // Calculate the error here, this square root is then
                // evalulated only when there is bad data.
                float error = sqrt(r2);
                avg_err += error;

                if (error > max_err)
                    max_err = error;
                if (error < min_err || min_err == 0.0)
                    min_err = error;
            }
        }


        if (num_bad) {
            avg_err /= (float)num_bad;
            time = std::get<1>(frame.time);
            fpga_count = std::get<0>(frame.time);
            freq_id = frame.freq_id;

            // write frame report to outfile
            outfile << fpga_count << ",";
            outfile << time.tv_sec << "." << time.tv_nsec << ",";
            outfile << freq_id << ",";
            outfile << num_bad << ",";
            outfile << avg_err << ",";
            outfile << min_err << ",";
            outfile << max_err << std::endl;

            // report errors in this frame
            DEBUG("%d bad elements", num_bad);
            DEBUG("mean error: %f", avg_err);
            DEBUG("min error: %f", min_err);
            DEBUG("max error: %f", max_err);
            DEBUG("time: %d, %lld.%d", fpga_count, (long long)time.tv_sec,
                    time.tv_nsec);
            DEBUG("freq id: %d", freq_id);
            DEBUG("expected: (%f,%f)", expected.real(), expected.imag());

            // gather data for report after many frames
            num_bad_tot += num_bad;
            avg_err_tot += avg_err * (float)num_bad;
            if (min_err < min_err_tot || min_err_tot == 0)
                min_err_tot = min_err;
            if (max_err > max_err_tot)
                max_err_tot = max_err;


            // pass this bad frame to the output buffer:

            // Wait for an empty frame in the output buffer
            if(wait_for_empty_frame(out_buf, unique_name.c_str(),
                                    output_frame_id) == nullptr) {
                break;
            }

            // Transfer metadata
            pass_metadata(in_buf, frame_id, out_buf, output_frame_id);

            // Copy the frame data here:
            std::memcpy(out_buf->frames[output_frame_id],
                        in_buf->frames[frame_id],
                        in_buf->frame_size);


            mark_frame_full(out_buf, unique_name.c_str(),
                                output_frame_id);

            // Advance output frame id
            output_frame_id = (output_frame_id + 1) % out_buf->num_frames;
        }

        // print report some times
        if (++i_frame == report_freq) {
            i_frame = 0;

            avg_err_tot /= (float)num_bad_tot;
            if (num_bad_tot == 0)
                avg_err_tot = 0;

            INFO("Summary from last %d frames: num bad values: %d, mean " \
                    "error: %f, min error: %f, max error: %f", report_freq,
                    num_bad_tot, avg_err_tot, min_err_tot, max_err_tot);
            avg_err_tot = 0.0;
            num_bad_tot = 0;
            min_err_tot = 0;
            max_err_tot = 0;
        }

        mark_frame_empty(in_buf, unique_name.c_str(), frame_id);

        // Advance input frame id
        frame_id = (frame_id + 1) % in_buf->num_frames;
    }
}


registerInitialDatasetState::registerInitialDatasetState(Config& config,
    const string& unique_name, bufferContainer &buffer_container) :
    KotekanProcess(config, unique_name, buffer_container,
                   std::bind(&registerInitialDatasetState::main_thread, this))
{
    // Fetch any needed config.
    apply_config(0);
    // Setup the buffers
    in_buf = get_buffer("in_buf");
    register_consumer(in_buf, unique_name.c_str());
    out_buf = get_buffer("out_buf");
    register_producer(out_buf, unique_name.c_str());
}

void registerInitialDatasetState::apply_config(uint64_t fpga_seq)
{
    std::vector<uint32_t> freq_ids;

    // Get the frequency IDs that are on this stream, check the config or just
    // assume all CHIME channels
    if (config.exists(unique_name, "freq_ids")) {
        freq_ids = config.get<std::vector<uint32_t>>(unique_name, "freq_ids");
    }
    else {
        freq_ids.resize(1024);
        std::iota(std::begin(freq_ids), std::end(freq_ids), 0);
    }

    // Create the frequency specification
    std::transform(std::begin(freq_ids), std::end(freq_ids), std::back_inserter(_freqs),
                   [] (uint32_t id) -> std::pair<uint32_t, freq_ctype> {
                       return {id, {800.0 - 400.0 / 1024 * id, 400.0 / 1024}};
                   });

    // Extract the input specification from the config
    _inputs = std::get<1>(parse_reorder_default(config, unique_name));

    size_t num_elements = _inputs.size();

    // Create the product specification
    _prods.reserve(num_elements);
    for(uint16_t i = 0; i < num_elements; i++) {
        for(uint16_t j = i; j < num_elements; j++) {
            _prods.push_back({i, j});
        }
    }

}


void registerInitialDatasetState::main_thread() {

    // In case we have multiple processes all registering different datasets we
    // need to make sure that they all get distinct roots, use this for
    // co-ordination.
    static std::atomic<int> root_dataset_id(-1);

    uint32_t frame_id_in = 0;
    uint32_t frame_id_out = 0;

    auto& dm = datasetManager::instance();

    // Construct a nested description of the initial state
    state_uptr freq_state = std::make_unique<freqState>(_freqs);
    state_uptr input_state = std::make_unique<inputState>(
        _inputs, std::move(freq_state));
    state_uptr prod_state = std::make_unique<prodState>(
        _prods, std::move(input_state));

    // Register the initial state with the manager
    auto s = dm.add_state(std::move(prod_state));
    state_id initial_state = s.first;

    // Get the new dataset ID, this uses the current root ID and then decrements
    // it for any other instance of this process.
    dset_id output_dataset = dm.add_dataset(initial_state, root_dataset_id--);

    while (!stop_thread) {
        // Wait for an input frame
        if(wait_for_full_frame(in_buf, unique_name.c_str(),
                               frame_id_in) == nullptr) {
            break;
        }
        //wait for an empty output frame
        if(wait_for_empty_frame(out_buf, unique_name.c_str(),
                                frame_id_out) == nullptr) {
            break;
        }

        // Copy frame into output buffer
        auto frame_out = visFrameView::copy_frame(in_buf, frame_id_in,
                                                  out_buf, frame_id_out);

        // Assign the frame the correct dataset ID
        frame_out.dataset_id = output_dataset;

        // Mark output frame full and input frame empty
        mark_frame_full(out_buf, unique_name.c_str(), frame_id_out);
        mark_frame_empty(in_buf, unique_name.c_str(), frame_id_in);
        // Move forward one frame
        frame_id_out = (frame_id_out + 1) % out_buf->num_frames;
        frame_id_in = (frame_id_in + 1) % in_buf->num_frames;
    }
}<|MERGE_RESOLUTION|>--- conflicted
+++ resolved
@@ -65,14 +65,9 @@
     while (!stop_thread) {
 
         // This is where all the main set of work happens. Iterate over the
-<<<<<<< HEAD
-        // available buffers, wait for data to appear and then attempt to write
-        // the data into a file
-=======
         // available buffers, wait for data to appear and transform into
         // visBuffer style data
         unsigned int buf_ind = 0;
->>>>>>> 7ead111f
         for(auto& buffer_pair : in_bufs) {
             std::tie(buf, frame_id) = buffer_pair;
 
