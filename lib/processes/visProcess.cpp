#include "visProcess.hpp"
#include "visBuffer.hpp"
#include "visUtil.hpp"
#include "chimeMetadata.h"
#include "errors.h"
#include "prometheusMetrics.hpp"
#include "fmt.hpp"
#include "datasetManager.hpp"

#include <time.h>
#include <iomanip>
#include <iostream>
#include <vector>
#include <algorithm>
#include <stdexcept>

REGISTER_KOTEKAN_PROCESS(visTransform);
REGISTER_KOTEKAN_PROCESS(visDebug);
REGISTER_KOTEKAN_PROCESS(visAccumulate);
REGISTER_KOTEKAN_PROCESS(visMerge);
REGISTER_KOTEKAN_PROCESS(visTestPattern);
REGISTER_KOTEKAN_PROCESS(registerInitialDatasetState);

visTransform::visTransform(Config& config,
                           const string& unique_name,
                           bufferContainer &buffer_container) :
    KotekanProcess(config, unique_name, buffer_container,
                   std::bind(&visTransform::main_thread, this)) {

    // Fetch any simple configuration
    num_elements = config.get<size_t>(unique_name, "num_elements");
    block_size = config.get<size_t>(unique_name, "block_size");
    num_eigenvectors =  config.get<size_t>(unique_name, "num_ev");

    // Get the list of buffers that this process shoud connect to
    std::vector<std::string> input_buffer_names =
        config.get<std::vector<std::string>>(unique_name, "in_bufs");

    // Fetch the input buffers, register them, and store them in our buffer vector
    for(auto name : input_buffer_names) {
        auto buf = buffer_container.get_buffer(name);
        register_consumer(buf, unique_name.c_str());
        in_bufs.push_back({buf, 0});
    }

    // Setup the output vector
    out_buf = get_buffer("out_buf");
    register_producer(out_buf, unique_name.c_str());

    // Get the indices for reordering
    input_remap = std::get<0>(parse_reorder_default(config, unique_name));
}

void visTransform::apply_config(uint64_t fpga_seq) {

}

void visTransform::main_thread() {

    uint8_t * frame = nullptr;
    struct Buffer* buf;
    unsigned int frame_id = 0;
    unsigned int output_frame_id = 0;

    while (!stop_thread) {

        // This is where all the main set of work happens. Iterate over the
        // available buffers, wait for data to appear and transform into
        // visBuffer style data
        unsigned int buf_ind = 0;
        for(auto& buffer_pair : in_bufs) {
            std::tie(buf, frame_id) = buffer_pair;

            INFO("Buffer %i has frame_id=%i", buf_ind, frame_id);

            // Wait for the buffer to be filled with data
            if((frame = wait_for_full_frame(buf, unique_name.c_str(),
                                            frame_id)) == nullptr) {
                break;
            }

            // Wait for the buffer to be filled with data
            if(wait_for_empty_frame(out_buf, unique_name.c_str(),
                                    output_frame_id) == nullptr) {
                break;
            }
            allocate_new_metadata_object(out_buf, output_frame_id);

            auto output_frame = visFrameView(out_buf, output_frame_id,
                                             num_elements, num_eigenvectors);

            // Copy over the metadata
            output_frame.fill_chime_metadata((const chimeMetadata *)buf->metadata[frame_id]->metadata);

            // Copy the visibility data into a proper triangle and write into
            // the file
            copy_vis_triangle((int32_t *)frame, input_remap, block_size,
                              num_elements, output_frame.vis);

            // Fill other datasets with reasonable values
            std::fill(output_frame.weight.begin(), output_frame.weight.end(), 1.0);
            std::fill(output_frame.flags.begin(), output_frame.flags.end(), 1.0);
            std::fill(output_frame.evec.begin(), output_frame.evec.end(), 0.0);
            std::fill(output_frame.eval.begin(), output_frame.eval.end(), 0.0);
            output_frame.erms = 0;
            std::fill(output_frame.gain.begin(), output_frame.gain.end(), 1.0);

            // Mark the buffers and move on
            mark_frame_empty(buf, unique_name.c_str(), frame_id);
            mark_frame_full(out_buf, unique_name.c_str(),
                            output_frame_id);

            // Advance the current frame ids
            std::get<1>(buffer_pair) = (frame_id + 1) % buf->num_frames;
            output_frame_id = (output_frame_id + 1) % out_buf->num_frames;
            buf_ind++;
        }

    }

}


visDebug::visDebug(Config& config,
                   const string& unique_name,
                   bufferContainer &buffer_container) :
    KotekanProcess(config, unique_name, buffer_container,
                   std::bind(&visDebug::main_thread, this)) {

    // Setup the input vector
    in_buf = get_buffer("in_buf");
    register_consumer(in_buf, unique_name.c_str());
}

void visDebug::apply_config(uint64_t fpga_seq) {

}

void visDebug::main_thread() {

    unsigned int frame_id = 0;

    uint64_t num_frames = 0;

    while (!stop_thread) {

        // Wait for the buffer to be filled with data
        if(wait_for_full_frame(in_buf, unique_name.c_str(),
                               frame_id) == nullptr) {
            break;
        }

        // Print out debug information from the buffer
        if ((num_frames % 1000) == 0)
            INFO("Got frame number %lli", num_frames);
        auto frame = visFrameView(in_buf, frame_id);
        DEBUG("%s", frame.summary().c_str());

        // Update the frame count for prometheus
        fd_pair key {frame.freq_id, frame.dataset_id};
        frame_counts[key]++;  // Relies on the fact that insertion zero intialises
        std::string labels = fmt::format("freq_id=\"{}\",dataset_id=\"{}\"",
                                         frame.freq_id, frame.dataset_id);
        prometheusMetrics::instance().add_process_metric(
            "kotekan_visdebug_frame_total", unique_name, frame_counts[key], labels
        );

        // Mark the buffers and move on
        mark_frame_empty(in_buf, unique_name.c_str(), frame_id);

        // Advance the current frame ids
        frame_id = (frame_id + 1) % in_buf->num_frames;
        num_frames++;
    }
}


visAccumulate::visAccumulate(Config& config,
                       const string& unique_name,
                       bufferContainer &buffer_container) :
    KotekanProcess(config, unique_name, buffer_container, std::bind(&visAccumulate::main_thread, this)) {

    in_buf = get_buffer("in_buf");
    register_consumer(in_buf, unique_name.c_str());

    out_buf = get_buffer("out_buf");
    register_producer(out_buf, unique_name.c_str());

    // Fetch any simple configuration
<<<<<<< HEAD
    num_elements = config.get_int(unique_name, "num_elements");
    num_freq_in_frame = config.get_int_default(unique_name, "num_freq_in_frame", 1);
    block_size = config.get_int(unique_name, "block_size");
    num_eigenvectors =  config.get_int(unique_name, "num_ev");
    samples_per_data_set = config.get_int(unique_name, "samples_per_data_set");
=======
    num_elements = config.get<size_t>(unique_name, "num_elements");
    block_size = config.get<size_t>(unique_name, "block_size");
    num_eigenvectors =  config.get<size_t>(unique_name, "num_ev");
    samples_per_data_set = config.get<size_t>(unique_name, "samples_per_data_set");
>>>>>>> 7ead111f

    // Get the indices for reordering
    input_remap = std::get<0>(parse_reorder_default(config, unique_name));

    float int_time = config.get_default<float>(unique_name, "integration_time", -1.0);

    // If the integration time was set then calculate the number of GPU frames
    // we need to integrate for.
    if(int_time >= 0.0) {
        // TODO: don't hard code the sample time length
        float frame_length = samples_per_data_set * 2.56e-6;

        // Calculate nearest *even* number of frames
        num_gpu_frames = 2 * ((int)(int_time / frame_length) / 2);

        INFO("Integrating for %i gpu frames (=%.2f s  ~%.2f s)",
             num_gpu_frames, frame_length * num_gpu_frames, int_time);
    } else {
        num_gpu_frames = config.get<size_t>(unique_name, "num_gpu_frames");
        INFO("Integrating for %i gpu frames.", num_gpu_frames);
    }

}

visAccumulate::~visAccumulate() {
}

void visAccumulate::apply_config(uint64_t fpga_seq) {
}

void visAccumulate::main_thread() {

    int in_frame_id = 0;
    int out_frame_id = 0;

    uint32_t last_frame_count = 0;
    uint32_t frames_in_this_cycle = 0;
    uint32_t total_samples = 0;

    size_t nb = num_elements / block_size;
    size_t nprod_gpu = num_freq_in_frame * nb * (nb + 1) * block_size * block_size / 2;

    // Temporary arrays for storing intermediates
    int32_t* vis_even = new int32_t[2 * nprod_gpu];
    cfloat* vis1 = new cfloat[nprod_gpu];
    float* vis2 = new float[nprod_gpu];

    // Have we initialised a frame for writing yet
    bool init = false;

    while (!stop_thread) {

        // Fetch a new frame and get its sequence id
        uint8_t* in_frame = wait_for_full_frame(in_buf, unique_name.c_str(),
                                                in_frame_id);
        if(in_frame == nullptr) break;

        int32_t* input = (int32_t *)in_frame;
        uint frame_count = get_fpga_seq_num(in_buf, in_frame_id) / samples_per_data_set;

        // If we have wrapped around we need to write out any frames that have
        // been filled in previous iterations. In here we need to reorder the
        // accumulates and do any final manipulations. `last_frame_count` is
        // initially set to UINT_MAX to ensure this doesn't happen immediately.
        bool wrapped = (last_frame_count / num_gpu_frames) < (frame_count / num_gpu_frames);
        if (init && wrapped) {

            DEBUG("Total samples accumulate %i", total_samples);

            // Unpack the main visibilities
            float w1 = 1.0 / total_samples;

            // Loop over the frequencies in the frame and unpack the accumulates
            // into the output frame...
            for(uint32_t freq_ind = 0; freq_ind < num_freq_in_frame; freq_ind++) {
                auto output_frame = visFrameView(out_buf, out_frame_id);

                // Copy the visibilities into place
                map_vis_triangle(input_remap, block_size, num_elements, freq_ind,
                    [&](int32_t pi, int32_t bi, bool conj) {
                        cfloat t = !conj ? vis1[bi] : std::conj(vis1[bi]);
                        output_frame.vis[pi] = w1 * t;
                    }
                );

                // Unpack and invert the weights
                map_vis_triangle(input_remap, block_size, num_elements, freq_ind,
                    [&](int32_t pi, int32_t bi, bool conj) {
                        float t = vis2[bi];
                        output_frame.weight[pi] = 1.0 / (w1 * w1 * t);
                    }
                );

                // Set the actual amount of time we accumulated for
                output_frame.fpga_seq_total = total_samples;

                mark_frame_full(out_buf, unique_name.c_str(), out_frame_id);
                out_frame_id = (out_frame_id + 1) % out_buf->num_frames;
            }

            init = false;
            frames_in_this_cycle = 0;
            total_samples = 0;
        }

        // We've started accumulating a new frame. Initialise the output and
        // copy over any metadata.
        if (frame_count % num_gpu_frames == 0) {

            // Iterate over the set of output frames we will be using and
            // initialise them...
            for(uint32_t freq_ind = 0; freq_ind < num_freq_in_frame; freq_ind++) {

                uint32_t frame_id = (out_frame_id + freq_ind) % out_buf->num_frames;

                if (wait_for_empty_frame(out_buf, unique_name.c_str(),
                                         frame_id ) == nullptr) {
                    break;
                }

                allocate_new_metadata_object(out_buf, frame_id);
                auto output_frame = visFrameView(out_buf, frame_id,
                    num_elements, num_eigenvectors);

                // Copy over the metadata
                // TODO: CHIME
                output_frame.fill_chime_metadata(
                    (const chimeMetadata *)in_buf->metadata[in_frame_id]->metadata);
                // TODO: set frequency id in some sensible generic manner
                output_frame.freq_id += freq_ind;

                // Set the length of time this frame will cover
                output_frame.fpga_seq_length = samples_per_data_set * num_gpu_frames;

                // Fill other datasets with reasonable values
                std::fill(output_frame.flags.begin(), output_frame.flags.end(), 1.0);
                std::fill(output_frame.evec.begin(), output_frame.evec.end(), 0.0);
                std::fill(output_frame.eval.begin(), output_frame.eval.end(), 0.0);
                output_frame.erms = 0;
                std::fill(output_frame.gain.begin(), output_frame.gain.end(), 1.0);
            }

            // Zero out accumulation arrays
            std::fill(vis1, vis1 + nprod_gpu, 0);
            std::fill(vis2, vis2 + nprod_gpu, 0);

            init = true;
        }

        // Perform primary accumulation
        for(size_t i = 0; i < nprod_gpu; i++) {
            cfloat t = {(float)input[2*i+1], (float)input[2*i]};
            vis1[i] += t;
        }

        // We are calculating the weights by differencing even and odd samples.
        // Every even sample we save the set of visibilities...
        if(frame_count % 2 == 0) {
            std::memcpy(vis_even, input, 8 * nprod_gpu);
        }
        // ... every odd sample we accumulate the squared differences into the weight dataset
        // NOTE: this incrementally calculates the variance, but eventually
        // output_frame.weight will hold the *inverse* variance
        // TODO: we might need to account for packet loss in here too, but it
        // would require some awkward rescalings
        else {
            for(size_t i = 0; i < nprod_gpu; i++) {
                // NOTE: avoid using the slow std::complex routines in here
                float di = input[2 * i    ] - vis_even[2 * i    ];
                float dr = input[2 * i + 1] - vis_even[2 * i + 1];
                vis2[i] += (dr * dr + di * di);
            }
        }

        // Accumulate the total number of samples, accounting for lost ones
        total_samples += samples_per_data_set - get_lost_timesamples(in_buf, in_frame_id);

        // TODO: gating should go in here. Gates much be created such that the
        // squared sum of the weights is equal to 1.

        // Move the input buffer on one step
        mark_frame_empty(in_buf, unique_name.c_str(), in_frame_id);
        in_frame_id = (in_frame_id + 1) % in_buf->num_frames;
        last_frame_count = frame_count;
        frames_in_this_cycle++;
    }

    // Cleanup
    delete[] vis_even;
    delete[] vis1;
    delete[] vis2;
}


visMerge::visMerge(Config& config,
                   const string& unique_name,
                   bufferContainer &buffer_container) :
    KotekanProcess(config, unique_name, buffer_container,
                   std::bind(&visMerge::main_thread, this)) {

    // Setup the output vector
    out_buf = get_buffer("out_buf");
    register_producer(out_buf, unique_name.c_str());

    // Get the list of buffers that this process shoud connect to
    std::vector<std::string> input_buffer_names =
        config.get<std::vector<std::string>>(unique_name, "in_bufs");

    // Fetch the input buffers, register them, and store them in our buffer vector
    for(auto name : input_buffer_names) {
        auto buf = buffer_container.get_buffer(name);

        if(buf->frame_size > out_buf->frame_size) {
            throw std::invalid_argument("Input buffer [" + name +
                                        "] larger that output buffer size.");
        }

        register_consumer(buf, unique_name.c_str());
        in_bufs.push_back({buf, 0});
    }

}

void visMerge::apply_config(uint64_t fpga_seq) {

}

void visMerge::main_thread() {

    uint8_t * frame = nullptr;
    struct Buffer* buf;
    unsigned int frame_id = 0;
    unsigned int output_frame_id = 0;

    while (!stop_thread) {

        // This is where all the main set of work happens. Iterate over the
        // available buffers, wait for data to appear and then attempt to write
        // the data into a file
        for(auto& buffer_pair : in_bufs) {
            std::tie(buf, frame_id) = buffer_pair;

            // Wait for the buffer to be filled with data
            if((frame = wait_for_full_frame(buf, unique_name.c_str(),
                                            frame_id)) == nullptr) {
                break;
            }

            // Wait for the buffer to be filled with data
            if(wait_for_empty_frame(out_buf, unique_name.c_str(),
                                    output_frame_id) == nullptr) {
                break;
            }

            DEBUG("Merging buffer %s[%i] into %s[%i]",
                  buf->buffer_name, frame_id,
                  out_buf->buffer_name, output_frame_id);

            // Transfer metadata
            pass_metadata(buf, frame_id, out_buf, output_frame_id);

            // Copy the frame data here:
            std::memcpy(out_buf->frames[output_frame_id],
                        buf->frames[frame_id],
                        buf->frame_size);

            // Mark the buffers and move on
            mark_frame_empty(buf, unique_name.c_str(), frame_id);
            mark_frame_full(out_buf, unique_name.c_str(),
                            output_frame_id);

            // Advance the current frame ids
            std::get<1>(buffer_pair) = (frame_id + 1) % buf->num_frames;
            output_frame_id = (output_frame_id + 1) % out_buf->num_frames;
        }

    }

}


visTestPattern::visTestPattern(Config& config,
                   const string& unique_name,
                   bufferContainer &buffer_container) :
    KotekanProcess(config, unique_name, buffer_container,
                   std::bind(&visTestPattern::main_thread, this)) {

    // Setup the buffers
    in_buf = get_buffer("in_buf");
    register_consumer(in_buf, unique_name.c_str());
    out_buf = get_buffer("out_buf");
    register_producer(out_buf, unique_name.c_str());

    // get config
    mode = config.get<std::string>(unique_name, "mode");

    INFO("visCheckTestPattern: mode = %s", mode.c_str());
    if (mode == "test_pattern_simple") {
        exp_val = config.get_default<cfloat>(unique_name,
                                             "default_val", {1.,0});
    } else if (mode == "test_pattern_freq") {
        num_freq = config.get<size_t>(unique_name,"num_freq");

        cfloat default_val = config.get_default<cfloat>(unique_name,
                                                 "default_val", {128., 0.});
        std::vector<uint32_t> bins = config.get<std::vector<uint32_t>>(
                       unique_name, "frequencies");
        std::vector<cfloat> bin_values = config.get<std::vector<cfloat>>(
                       unique_name, "freq_values");
        if (bins.size() != bin_values.size()) {
            throw std::invalid_argument("fakeVis: lengths of frequencies ("
                                        + std::to_string(bins.size())
                                        + ") and freq_value ("
                                        + std::to_string(bin_values.size())
                                        + ") arrays have to be equal.");
        }
        if (bins.size() > num_freq) {
            throw std::invalid_argument(
                        "fakeVis: length of frequencies array ("
                        + std::to_string(bins.size()) + ") can not be larger " \
                        "than num_freq (" + std::to_string(num_freq)
                        + ").");
        }

        exp_val_freq = std::vector<cfloat>(num_freq);
        for (size_t i = 0; i < num_freq; i++) {
            size_t j;
            for (j = 0; j < bins.size(); j++) {
                if (bins.at(j) == i)
                    break;
            }
            if (j == bins.size())
                exp_val_freq[i] = default_val;
            else
                exp_val_freq[i] = bin_values.at(j);
        }
    } else
        throw std::invalid_argument("visCheckTestpattern: unknown mode: " +
                                    mode);

    tolerance = config.get_default<float>(unique_name, "tolerance", 1e-6);
    report_freq = config.get_default<uint64_t>(unique_name, "report_freq", 1000);

    outfile_name = config.get<std::string>(unique_name, "out_file");

    if (tolerance < 0)
        throw std::invalid_argument("visCheckTestPattern: tolerance has to be" \
               " positive (is " + std::to_string(tolerance) + ").");

    outfile.open (outfile_name);
    if (!outfile.is_open()) {
        throw std::ios_base::failure("visCheckTestPattern: Failed to open " \
                                     "out file " + outfile_name);
    }
    outfile << "fpga_count,time,freq_id,num_bad,avg_err,min_err,max_err"
        << std::endl;
}

void visTestPattern::apply_config(uint64_t fpga_seq) {

}

void visTestPattern::main_thread() {

    unsigned int frame_id = 0;
    unsigned int output_frame_id = 0;

    // number of bad elements in frame and totally
    size_t num_bad, num_bad_tot = 0;

    // average error of the bad values in frame and totally
    float avg_err, avg_err_tot = 0;

    // greatest errors in frame and totally
    float min_err, max_err;
    float min_err_tot = 0;
    float max_err_tot = 0;

    // timestamp of frame
    uint64_t fpga_count;
    timespec time;

    // frequency ID of frame
    uint32_t freq_id;

    uint64_t i_frame = 0;

    // Comparisons will be against tolerance^2
    float t2 = tolerance * tolerance;

    while (!stop_thread) {

        // Wait for the buffer to be filled with data
        if(wait_for_full_frame(in_buf, unique_name.c_str(),
                               frame_id) == nullptr) {
            break;
        }

        // Print out debug information from the buffer
         auto frame = visFrameView(in_buf, frame_id);
         //INFO("%s", frame.summary().c_str());

        num_bad = 0;
        avg_err = 0.0;
        min_err = 0.0;
        max_err = 0.0;

        cfloat expected;

        if (mode == "test_pattern_simple")
            expected = exp_val;
        else if (mode == "test_pattern_freq") {
            expected = exp_val_freq.at(frame.freq_id);
        }

	    // Iterate over covariance matrix
	    for (size_t i = 0; i < frame.num_prod; i++) {

            // Calculate the error^2 and compared this to the tolerance as it's
            // much faster than taking the square root where we don't need to.
            float r2 = fast_norm(frame.vis[i] - expected);

            // check for bad values
            if (r2 > t2) {
                num_bad++;

                // Calculate the error here, this square root is then
                // evalulated only when there is bad data.
                float error = sqrt(r2);
                avg_err += error;

                if (error > max_err)
                    max_err = error;
                if (error < min_err || min_err == 0.0)
                    min_err = error;
            }
        }


        if (num_bad) {
            avg_err /= (float)num_bad;
            time = std::get<1>(frame.time);
            fpga_count = std::get<0>(frame.time);
            freq_id = frame.freq_id;

            // write frame report to outfile
            outfile << fpga_count << ",";
            outfile << time.tv_sec << "." << time.tv_nsec << ",";
            outfile << freq_id << ",";
            outfile << num_bad << ",";
            outfile << avg_err << ",";
            outfile << min_err << ",";
            outfile << max_err << std::endl;

            // report errors in this frame
            DEBUG("%d bad elements", num_bad);
            DEBUG("mean error: %f", avg_err);
            DEBUG("min error: %f", min_err);
            DEBUG("max error: %f", max_err);
            DEBUG("time: %d, %lld.%d", fpga_count, (long long)time.tv_sec,
                    time.tv_nsec);
            DEBUG("freq id: %d", freq_id);
            DEBUG("expected: (%f,%f)", expected.real(), expected.imag());

            // gather data for report after many frames
            num_bad_tot += num_bad;
            avg_err_tot += avg_err * (float)num_bad;
            if (min_err < min_err_tot || min_err_tot == 0)
                min_err_tot = min_err;
            if (max_err > max_err_tot)
                max_err_tot = max_err;


            // pass this bad frame to the output buffer:

            // Wait for an empty frame in the output buffer
            if(wait_for_empty_frame(out_buf, unique_name.c_str(),
                                    output_frame_id) == nullptr) {
                break;
            }

            // Transfer metadata
            pass_metadata(in_buf, frame_id, out_buf, output_frame_id);

            // Copy the frame data here:
            std::memcpy(out_buf->frames[output_frame_id],
                        in_buf->frames[frame_id],
                        in_buf->frame_size);


            mark_frame_full(out_buf, unique_name.c_str(),
                                output_frame_id);

            // Advance output frame id
            output_frame_id = (output_frame_id + 1) % out_buf->num_frames;
        }

        // print report some times
        if (++i_frame == report_freq) {
            i_frame = 0;

            avg_err_tot /= (float)num_bad_tot;
            if (num_bad_tot == 0)
                avg_err_tot = 0;

            INFO("Summary from last %d frames: num bad values: %d, mean " \
                    "error: %f, min error: %f, max error: %f", report_freq,
                    num_bad_tot, avg_err_tot, min_err_tot, max_err_tot);
            avg_err_tot = 0.0;
            num_bad_tot = 0;
            min_err_tot = 0;
            max_err_tot = 0;
        }

        mark_frame_empty(in_buf, unique_name.c_str(), frame_id);

        // Advance input frame id
        frame_id = (frame_id + 1) % in_buf->num_frames;
    }
}


registerInitialDatasetState::registerInitialDatasetState(Config& config,
    const string& unique_name, bufferContainer &buffer_container) :
    KotekanProcess(config, unique_name, buffer_container,
                   std::bind(&registerInitialDatasetState::main_thread, this))
{
    // Fetch any needed config.
    apply_config(0);
    // Setup the buffers
    in_buf = get_buffer("in_buf");
    register_consumer(in_buf, unique_name.c_str());
    out_buf = get_buffer("out_buf");
    register_producer(out_buf, unique_name.c_str());
}

void registerInitialDatasetState::apply_config(uint64_t fpga_seq)
{
    std::vector<uint32_t> freq_ids;

    // Get the frequency IDs that are on this stream, check the config or just
    // assume all CHIME channels
    if (config.exists(unique_name, "freq_ids")) {
        freq_ids = config.get<std::vector<uint32_t>>(unique_name, "freq_ids");
    }
    else {
        freq_ids.resize(1024);
        std::iota(std::begin(freq_ids), std::end(freq_ids), 0);
    }

    // Create the frequency specification
    std::transform(std::begin(freq_ids), std::end(freq_ids), std::back_inserter(_freqs),
                   [] (uint32_t id) -> std::pair<uint32_t, freq_ctype> {
                       return {id, {800.0 - 400.0 / 1024 * id, 400.0 / 1024}};
                   });

    // Extract the input specification from the config
    _inputs = std::get<1>(parse_reorder_default(config, unique_name));

    size_t num_elements = _inputs.size();

    // Create the product specification
    _prods.reserve(num_elements);
    for(uint16_t i = 0; i < num_elements; i++) {
        for(uint16_t j = i; j < num_elements; j++) {
            _prods.push_back({i, j});
        }
    }

}


void registerInitialDatasetState::main_thread() {

    // In case we have multiple processes all registering different datasets we
    // need to make sure that they all get distinct roots, use this for
    // co-ordination.
    static std::atomic<int> root_dataset_id(-1);

    uint32_t frame_id_in = 0;
    uint32_t frame_id_out = 0;

    auto& dm = datasetManager::instance();

    // Construct a nested description of the initial state
    state_uptr freq_state = std::make_unique<freqState>(_freqs);
    state_uptr input_state = std::make_unique<inputState>(
        _inputs, std::move(freq_state));
    state_uptr prod_state = std::make_unique<prodState>(
        _prods, std::move(input_state));

    // Register the initial state with the manager
    auto s = dm.add_state(std::move(prod_state));
    state_id initial_state = s.first;

    // Get the new dataset ID, this uses the current root ID and then decrements
    // it for any other instance of this process.
    dset_id output_dataset = dm.add_dataset(initial_state, root_dataset_id--);

    while (!stop_thread) {
        // Wait for an input frame
        if(wait_for_full_frame(in_buf, unique_name.c_str(),
                               frame_id_in) == nullptr) {
            break;
        }
        //wait for an empty output frame
        if(wait_for_empty_frame(out_buf, unique_name.c_str(),
                                frame_id_out) == nullptr) {
            break;
        }

        // Copy frame into output buffer
        auto frame_out = visFrameView::copy_frame(in_buf, frame_id_in,
                                                  out_buf, frame_id_out);

        // Assign the frame the correct dataset ID
        frame_out.dataset_id = output_dataset;

        // Mark output frame full and input frame empty
        mark_frame_full(out_buf, unique_name.c_str(), frame_id_out);
        mark_frame_empty(in_buf, unique_name.c_str(), frame_id_in);
        // Move forward one frame
        frame_id_out = (frame_id_out + 1) % out_buf->num_frames;
        frame_id_in = (frame_id_in + 1) % in_buf->num_frames;
    }
}<|MERGE_RESOLUTION|>--- conflicted
+++ resolved
@@ -187,18 +187,11 @@
     register_producer(out_buf, unique_name.c_str());
 
     // Fetch any simple configuration
-<<<<<<< HEAD
-    num_elements = config.get_int(unique_name, "num_elements");
-    num_freq_in_frame = config.get_int_default(unique_name, "num_freq_in_frame", 1);
-    block_size = config.get_int(unique_name, "block_size");
-    num_eigenvectors =  config.get_int(unique_name, "num_ev");
-    samples_per_data_set = config.get_int(unique_name, "samples_per_data_set");
-=======
     num_elements = config.get<size_t>(unique_name, "num_elements");
+    num_freq_in_frame = config.get_default<size_t>(unique_name, "num_freq_in_frame", 1);
     block_size = config.get<size_t>(unique_name, "block_size");
     num_eigenvectors =  config.get<size_t>(unique_name, "num_ev");
     samples_per_data_set = config.get<size_t>(unique_name, "samples_per_data_set");
->>>>>>> 7ead111f
 
     // Get the indices for reordering
     input_remap = std::get<0>(parse_reorder_default(config, unique_name));
