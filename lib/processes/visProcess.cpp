--- conflicted
+++ resolved
@@ -654,10 +654,7 @@
         freq_ids = config.get_array<uint32_t>(unique_name, "freq_ids");
     }
     else {
-<<<<<<< HEAD
-=======
         freq_ids.resize(1024);
->>>>>>> b088727f
         std::iota(std::begin(freq_ids), std::end(freq_ids), 0);
     }
 
@@ -685,14 +682,11 @@
 
 void registerInitialDatasetState::main_thread() {
 
-<<<<<<< HEAD
-=======
     // In case we have multiple processes all registering different datasets we
     // need to make sure that they all get distinct roots, use this for
     // co-ordination.
     static std::atomic<int> root_dataset_id(-1);
 
->>>>>>> b088727f
     uint32_t frame_id_in = 0;
     uint32_t frame_id_out = 0;
 
@@ -709,14 +703,9 @@
     auto s = dm.add_state(std::move(prod_state));
     state_id initial_state = s.first;
 
-<<<<<<< HEAD
-    dset_id current_input_dataset = -1;
-    dset_id current_output_dataset = -1;
-=======
     // Get the new dataset ID, this uses the current root ID and then decrements
     // it for any other instance of this process.
     dset_id output_dataset = dm.add_dataset(initial_state, root_dataset_id--);
->>>>>>> b088727f
 
     while (!stop_thread) {
         // Wait for an input frame
@@ -731,27 +720,11 @@
         }
 
         // Copy frame into output buffer
-<<<<<<< HEAD
-        auto frame_in = visFrameView(in_buf, frame_id_in);
-        allocate_new_metadata_object(out_buf, frame_id_out);
-        auto frame_out = visFrameView(out_buf, frame_id_out, frame_in);
-
-        // Update the dataset ID if needed
-        if (frame_in.dataset_id != current_input_dataset) {
-            current_input_dataset = frame_in.dataset_id;
-            current_output_dataset = dm.add_dataset(initial_state,
-                                                    current_input_dataset);
-        }
-
-        // Assign the frame the correct dataset ID
-        frame_out.dataset_id = current_output_dataset;
-=======
         auto frame_out = visFrameView::copy_frame(in_buf, frame_id_in,
                                                   out_buf, frame_id_out);
 
         // Assign the frame the correct dataset ID
         frame_out.dataset_id = output_dataset;
->>>>>>> b088727f
 
         // Mark output frame full and input frame empty
         mark_frame_full(out_buf, unique_name.c_str(), frame_id_out);
