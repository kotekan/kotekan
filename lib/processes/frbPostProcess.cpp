--- conflicted
+++ resolved
@@ -89,40 +89,7 @@
 
 }
 
-<<<<<<< HEAD
-void frbPostProcess::apply_config(uint64_t fpga_seq) {
-
-    _num_gpus = config.get<int32_t>(unique_name, "num_gpus");
-    _samples_per_data_set = config.get<int32_t>(
-                unique_name, "samples_per_data_set");
-    _downsample_time = config.get<int32_t>(unique_name, "downsample_time");
-    _factor_upchan = config.get<int32_t>(unique_name, "factor_upchan");
-    _factor_upchan_out = config.get<int32_t>(unique_name, "factor_upchan_out");
-    _nbeams = config.get<int32_t>(unique_name, "num_beams_per_frb_packet");
-    _timesamples_per_frb_packet = config.get<int32_t>(
-                unique_name, "timesamples_per_frb_packet");
-
-    vector<int32_t>bd;
-    _incoherent_beams = config.get_default<std::vector<int32_t>>(
-                unique_name, "incoherent_beams", bd);
-    _incoherent_truncation = config.get_default<float>(
-                unique_name, "incoherent_truncation", 1e10);
-
-    num_L1_streams = 1024/_nbeams;
-    num_samples = _samples_per_data_set / _downsample_time / _factor_upchan;
-
-    fpga_counts_per_sample = _downsample_time * _factor_upchan;
-    udp_header_size = sizeof(struct FRBHeader)
-                    + sizeof(uint16_t)*_nbeams //beam ids
-                    + sizeof(uint16_t)*_num_gpus //freq band ids
-                    + sizeof(float)*_nbeams*_num_gpus //scales
-                    + sizeof(float)*_nbeams*_num_gpus //offsets
-                    ;
-    udp_packet_size = _nbeams * _num_gpus * _factor_upchan_out * _timesamples_per_frb_packet + udp_header_size;
-}
 #ifdef __AVX2__
-=======
->>>>>>> f7a9018a
 void frbPostProcess::main_thread() {
 
     uint in_buffer_ID[_num_gpus] ;   //4 of these , cycle through buffer depth
