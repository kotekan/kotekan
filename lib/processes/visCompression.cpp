#include "visCompression.hpp"

#include "StageFactory.hpp"
#include "datasetManager.hpp"
#include "errors.h"
#include "prometheusMetrics.hpp"
#include "visBuffer.hpp"
#include "visUtil.hpp"

#include "fmt.hpp"
#include "gsl-lite.hpp"

#include <algorithm>
#include <complex>
#include <cstdlib>
#include <cxxabi.h>
#include <exception>
#include <functional>
#include <future>
#include <inttypes.h>
#include <iostream>
#include <iterator>
#include <memory>
#include <numeric>
#include <pthread.h>
#include <regex>
#include <sched.h>
#include <signal.h>
#include <stdexcept>
#include <tuple>
#include <vector>

using namespace std::placeholders;

using kotekan::bufferContainer;
using kotekan::Config;
using kotekan::prometheusMetrics;
using kotekan::Stage;

REGISTER_KOTEKAN_STAGE(baselineCompression);

<<<<<<< HEAD
baselineCompression::baselineCompression(Config &config,
                                         const string& unique_name,
                                         bufferContainer &buffer_container) :
    KotekanProcess(config, unique_name, buffer_container,
                   std::bind(&baselineCompression::main_thread, this)),
    in_buf(get_buffer("in_buf")),
    out_buf(get_buffer("out_buf")),
    frame_id_in(in_buf),
    frame_id_out(out_buf) {
=======

baselineCompression::baselineCompression(Config& config, const string& unique_name,
                                         bufferContainer& buffer_container) :
    Stage(config, unique_name, buffer_container,
          std::bind(&baselineCompression::main_thread, this)) {
>>>>>>> b4ddad55

    register_consumer(in_buf, unique_name.c_str());
    register_producer(out_buf, unique_name.c_str());

    // Fill out the map of stack types
    stack_type_defs["diagonal"] = stack_diagonal;
    stack_type_defs["chime_in_cyl"] = stack_chime_in_cyl;

    // Apply config.
    std::string stack_type = config.get<std::string>(unique_name, "stack_type");
    if (stack_type_defs.count(stack_type) == 0) {
        ERROR("unknown stack type %s", stack_type.c_str());
        return;
    }
    INFO("using stack type: %s", stack_type.c_str());
    calculate_stack = stack_type_defs.at(stack_type);

    if (config.exists(unique_name, "exclude_inputs")) {
        exclude_inputs = config.get<std::vector<uint32_t>>(unique_name, "exclude_inputs");
    }

    num_threads = config.get_default<uint32_t>(unique_name, "num_threads", 1);
    if (num_threads == 0)
        throw std::invalid_argument("baselineCompression: "
                                    "num_threads has to be at least 1.");
    if (in_buf->num_frames % num_threads != 0 || out_buf->num_frames % num_threads != 0)
        throw std::invalid_argument("baselineCompression: both "
                                    "the size of the input and output buffer"
                                    "have to be multiples of num_threads.");
}

void baselineCompression::main_thread() {

    // Create the threads
    thread_handles.resize(num_threads);
    for (uint32_t i = 0; i < num_threads; ++i) {
        thread_handles[i] = std::thread(&baselineCompression::compress_thread, this);

        cpu_set_t cpuset;
        CPU_ZERO(&cpuset);
        INFO("Setting thread affinity");
        for (auto& i : config.get<std::vector<int>>(unique_name, "cpu_affinity"))
            CPU_SET(i, &cpuset);

        pthread_setaffinity_np(thread_handles[i].native_handle(), sizeof(cpu_set_t), &cpuset);
    }

    // Join the threads
    for (uint32_t i = 0; i < num_threads; ++i) {
        thread_handles[i].join();
    }
}

dset_id_t baselineCompression::change_dataset_state(dset_id_t input_ds_id) {
    auto& dm = datasetManager::instance();
    state_id_t stack_state_id;

    // Get input & prod states synchronoulsy
    auto input_state = std::async(&datasetManager::dataset_state<inputState>, &dm, input_ds_id);
    auto prod_state = std::async(&datasetManager::dataset_state<prodState>, &dm, input_ds_id);

    const inputState* input_state_ptr = input_state.get();
    prod_state_ptr = prod_state.get();
    if (input_state_ptr == nullptr || prod_state_ptr == nullptr) {
        ERROR("Set to not use dataset_broker and couldn't find "
              "freqState ancestor of dataset 0x%" PRIx64 ". Make sure there "
              "is a stage upstream in the config, that adds a freqState.\n"
              "Exiting...",
              input_ds_id);
        raise(SIGINT);
    }

    auto sspec = calculate_stack(input_state_ptr->get_inputs(), prod_state_ptr->get_prods());
    auto sstate = std::make_unique<stackState>(sspec.first, std::move(sspec.second));

    std::tie(stack_state_id, stack_state_ptr) = dm.add_state(std::move(sstate));

    return dm.add_dataset(input_ds_id, stack_state_id);
}

void baselineCompression::compress_thread() {

    int input_frame_id;
    int output_frame_id;

    dset_id_t input_dset_id;
    dset_id_t output_dset_id = 0;

    // Get the current values of the shared frame IDs.
    {
        std::lock_guard<std::mutex> lock_frame_ids(m_frame_ids);
        output_frame_id = frame_id_out++;
        input_frame_id = frame_id_in++;
    }

    // Wait for the input buffer to be filled with data
    // in order to get dataset ID
    if (wait_for_full_frame(in_buf, unique_name.c_str(), input_frame_id) == nullptr) {
        return;
    }
    auto input_frame = visFrameView(in_buf, input_frame_id);
    input_dset_id = input_frame.dataset_id;
    auto future_output_dset_id =
        std::async(&baselineCompression::change_dataset_state, this, input_dset_id);

    while (!stop_thread) {

        // Wait for the input buffer to be filled with data
        if (wait_for_full_frame(in_buf, unique_name.c_str(), input_frame_id) == nullptr) {
            break;
        }

        double start_time = current_time();

        // Get a view of the current frame
        auto input_frame = visFrameView(in_buf, input_frame_id);

        // If the input dataset has changed construct a new stack spec for the
        // datasetManager
        if (input_dset_id != input_frame.dataset_id) {
            input_dset_id = input_frame.dataset_id;
            future_output_dset_id =
                std::async(&baselineCompression::change_dataset_state, this, input_dset_id);
        }

        // Are we waiting for a new dataset ID?
        if (future_output_dset_id.valid())
            output_dset_id = future_output_dset_id.get();

        const auto& stack_map = stack_state_ptr->get_rstack_map();
        const auto& prods = prod_state_ptr->get_prods();
        auto num_stack = stack_state_ptr->get_num_stack();

        std::vector<float> stack_norm(stack_state_ptr->get_num_stack(), 0.0);
        std::vector<float> stack_v2(stack_state_ptr->get_num_stack(), 0.0);

        // Wait for the output buffer frame to be free
        if (wait_for_empty_frame(out_buf, unique_name.c_str(), output_frame_id) == nullptr) {
            break;
        }

        // Allocate metadata and get output frame
        allocate_new_metadata_object(out_buf, output_frame_id);
        // Create view to output frame
        auto output_frame = visFrameView(out_buf, output_frame_id, input_frame.num_elements,
                                         num_stack, input_frame.num_ev);

        // Copy over the data we won't modify
        output_frame.copy_metadata(input_frame);
        output_frame.copy_data(input_frame, {visField::vis, visField::weight});
        output_frame.dataset_id = output_dset_id;

        // Zero the output frame
        std::fill(std::begin(output_frame.vis), std::end(output_frame.vis), 0.0);
        std::fill(std::begin(output_frame.weight), std::end(output_frame.weight), 0.0);

        // Flag out the excluded inputs
        for (auto& input : exclude_inputs) {
            output_frame.flags[input] = 0.0;
        }

        auto in_vis = input_frame.vis.data();
        auto out_vis = output_frame.vis.data();
        auto in_weight = input_frame.weight.data();
        auto out_weight = output_frame.weight.data();
        auto flags = output_frame.flags.data();

        // Iterate over all the products and average together
        for (uint32_t prod_ind = 0; prod_ind < prods.size(); prod_ind++) {
            // TODO: if the weights are ever different from 0 or 1, we will
            // definitely need to rewrite this.

            // Alias the parts of the data we are going to stack
            cfloat vis = in_vis[prod_ind];
            float weight = in_weight[prod_ind];

            auto& p = prods[prod_ind];
            auto& s = stack_map[prod_ind];

            // If the weight is zero, completey skip this iteration
            if (weight == 0 || flags[p.input_a] == 0 || flags[p.input_b] == 0)
                continue;

            vis = s.conjugate ? conj(vis) : vis;

            // First summation of the visibilities (dividing by the total weight will be done later)
            out_vis[s.stack] += vis;

            // Accumulate the square for variance calculation
            stack_v2[s.stack] += fast_norm(vis);

            // Accumulate the weighted *variances*. Normalising and inversion
            // will be done later
            out_weight[s.stack] += (1.0 / weight);

            // Accumulate the weights so we can normalize correctly
            stack_norm[s.stack] += 1.0;
        }

        // Loop over the stacks and normalise (and invert the variances)
        float vart = 0.0;
        float normt = 0.0;
        for (uint32_t stack_ind = 0; stack_ind < num_stack; stack_ind++) {

            // Calculate the mean and accumulate weight and place in the frame
            float norm = stack_norm[stack_ind];

            // Invert norm if set, otherwise use zero to set data to zero.
            float inorm = (norm != 0.0) ? (1.0 / norm) : 0.0;

            output_frame.vis[stack_ind] *= inorm;
            output_frame.weight[stack_ind] = norm * norm / output_frame.weight[stack_ind];

            // Accumulate to calculate the variance of the residuals
            vart += stack_v2[stack_ind] - std::norm(output_frame.vis[stack_ind]) * norm;
            normt += norm;
        }

        // Mark the buffers and move on
        mark_frame_full(out_buf, unique_name.c_str(), output_frame_id);
        mark_frame_empty(in_buf, unique_name.c_str(), input_frame_id);

        // Get the current values of the shared frame IDs and increment them.
        {
            std::lock_guard<std::mutex> lock_frame_ids(m_frame_ids);
            output_frame_id = frame_id_out++;
            input_frame_id = frame_id_in++;
        }

        // Calculate residuals (return zero if no data for this freq)
        float residual = (normt != 0.0) ? (vart / normt) : 0.0;

        // Update prometheus metrics
        double elapsed = current_time() - start_time;
        std::string labels = fmt::format("freq_id=\"{}\",dataset_id=\"{}\"", output_frame.freq_id,
                                         output_frame.dataset_id);
        prometheusMetrics::instance().add_stage_metric("kotekan_baselinecompression_residuals",
                                                       unique_name, residual, labels);
        prometheusMetrics::instance().add_stage_metric("kotekan_baselinecompression_time_seconds",
                                                       unique_name, elapsed);

        DEBUG("Compression time %.4f", elapsed);
    }
}

// Stack along the band diagonals
std::pair<uint32_t, std::vector<rstack_ctype>>
stack_diagonal(const std::vector<input_ctype>& inputs, const std::vector<prod_ctype>& prods) {
    uint32_t num_elements = inputs.size();
    std::vector<rstack_ctype> stack_def;

    for (auto& p : prods) {
        uint32_t stack_ind = abs(p.input_b - p.input_a);
        bool conjugate = p.input_a > p.input_b;

        stack_def.push_back({stack_ind, conjugate});
    }

    return {num_elements, stack_def};
}


chimeFeed chimeFeed::from_input(input_ctype input) {
    chimeFeed feed;

    if (input.chan_id >= 2048) {
        throw std::invalid_argument("Channel ID is not a valid CHIME feed.");
    }

    feed.cylinder = (input.chan_id / 512);
    feed.polarisation = ((input.chan_id / 256 + 1) % 2);
    feed.feed_location = input.chan_id % 256;

    return feed;
}


std::ostream& operator<<(std::ostream& os, const chimeFeed& f) {
    char cyl_name[4] = {'A', 'B', 'C', 'D'};
    char pol_name[2] = {'X', 'Y'};
    return os << fmt::format("{}{:03}{}", cyl_name[f.cylinder], f.feed_location,
                             pol_name[f.polarisation]);
}

using feed_diff = std::tuple<int8_t, int8_t, int8_t, int8_t, int16_t>;

// Calculate the baseline parameters and whether the product must be
// conjugated to get canonical ordering
std::pair<feed_diff, bool> calculate_chime_vis(const prod_ctype& p,
                                               const std::vector<input_ctype>& inputs) {

    chimeFeed fa = chimeFeed::from_input(inputs[p.input_a]);
    chimeFeed fb = chimeFeed::from_input(inputs[p.input_b]);

    bool is_wrong_cylorder = (fa.cylinder > fb.cylinder);
    bool is_same_cyl_wrong_feed_order =
        ((fa.cylinder == fb.cylinder) && (fa.feed_location > fb.feed_location));
    bool is_same_feed_wrong_pol_order =
        ((fa.cylinder == fb.cylinder) && (fa.feed_location == fb.feed_location)
         && (fa.polarisation > fb.polarisation));

    bool conjugate = false;

    // Check if we need to conjugate/transpose to get the correct order
    if (is_wrong_cylorder || is_same_cyl_wrong_feed_order || is_same_feed_wrong_pol_order) {

        chimeFeed t = fa;
        fa = fb;
        fb = t;
        conjugate = true;
    }

    return {std::make_tuple(fa.polarisation, fb.polarisation, fa.cylinder, fb.cylinder,
                            fb.feed_location - fa.feed_location),
            conjugate};
}

// Stack along the band diagonals
std::pair<uint32_t, std::vector<rstack_ctype>>
stack_chime_in_cyl(const std::vector<input_ctype>& inputs, const std::vector<prod_ctype>& prods) {
    // Calculate the set of baseline properties
    std::vector<std::pair<feed_diff, bool>> bl_prop;
    std::transform(std::begin(prods), std::end(prods), std::back_inserter(bl_prop),
                   std::bind(calculate_chime_vis, _1, inputs));

    // Create an index array for doing the sorting
    std::vector<uint32_t> sort_ind(prods.size());
    std::iota(std::begin(sort_ind), std::end(sort_ind), 0);

    auto sort_fn = [&](const uint32_t& ii, const uint32_t& jj) -> bool {
        return (bl_prop[ii].first < bl_prop[jj].first);
    };
    std::sort(std::begin(sort_ind), std::end(sort_ind), sort_fn);

    std::vector<rstack_ctype> stack_map(prods.size());

    feed_diff cur = bl_prop[sort_ind[0]].first;
    uint32_t cur_stack_ind = 0;

    for (auto& ind : sort_ind) {
        if (bl_prop[ind].first != cur) {
            cur = bl_prop[ind].first;
            cur_stack_ind++;
        }
        stack_map[ind] = {cur_stack_ind, bl_prop[ind].second};
    }

    return {++cur_stack_ind, stack_map};
}<|MERGE_RESOLUTION|>--- conflicted
+++ resolved
@@ -39,23 +39,15 @@
 
 REGISTER_KOTEKAN_STAGE(baselineCompression);
 
-<<<<<<< HEAD
-baselineCompression::baselineCompression(Config &config,
-                                         const string& unique_name,
-                                         bufferContainer &buffer_container) :
-    KotekanProcess(config, unique_name, buffer_container,
-                   std::bind(&baselineCompression::main_thread, this)),
+
+baselineCompression::baselineCompression(Config& config, const string& unique_name,
+                                         bufferContainer& buffer_container) :
+    Stage(config, unique_name, buffer_container,
+          std::bind(&baselineCompression::main_thread, this)),
     in_buf(get_buffer("in_buf")),
     out_buf(get_buffer("out_buf")),
     frame_id_in(in_buf),
     frame_id_out(out_buf) {
-=======
-
-baselineCompression::baselineCompression(Config& config, const string& unique_name,
-                                         bufferContainer& buffer_container) :
-    Stage(config, unique_name, buffer_container,
-          std::bind(&baselineCompression::main_thread, this)) {
->>>>>>> b4ddad55
 
     register_consumer(in_buf, unique_name.c_str());
     register_producer(out_buf, unique_name.c_str());
