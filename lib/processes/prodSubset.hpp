--- conflicted
+++ resolved
@@ -43,15 +43,7 @@
  * @conf  prod_subset_type  string. Type of product subset to perform.
  * @conf  num_elements      int. The number of elements (i.e. inputs) in the
 +*                               correlator data
-<<<<<<< HEAD
-+* @conf  block_size        int. The block size of the packed data (read from "/")
- * @conf  num_prod          int. The number of products in the correlator data
- * @conf  subset_num_prod   int. The number of products in the subset data
- *                               (before subsetting)
 +* @conf  num_ev            int. The number of eigenvectors to be stored
-=======
-+* @conf  num_eigenvectors  int. The number of eigenvectors to be stored
->>>>>>> 8caeb6d4
  * @conf  max_ew_baseline   int. The maximum baseline length along the EW direction to
  *                               include in subset (in units of the shortest EW baseline)
  * @conf  max_ns_baseline   int. The maximum baseline length along the NS direction to
