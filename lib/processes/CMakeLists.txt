project( kotekan_libs )

include_directories (${KOTEKAN_SOURCE_DIR}/lib)

<<<<<<< HEAD
set (KOTEKAN_PROCESS_LIB_SOURCES
              beamformingPostProcess.cpp
              chrxUplink.cpp
              computeDualpolPower.cpp
              fullPacketDump.cpp
              gpuPostProcess.cpp
              pulsarPostProcess.cpp
              nDiskFileWrite.cpp
              nDiskFileRead.cpp
              networkPowerStream.cpp
              integratePowerStream.cpp
              monitorBuffer.cpp
              networkInputPowerStream.cpp
              pyPlotN2.cpp
              rawFileRead.cpp
              rawFileWrite.cpp
              vdifStream.cpp
              recvSingleDishVDIF.cpp
              streamSingleDishVDIF.cpp
              accumulate.cpp
              bufferStatus.cpp
              bufferSend.cpp
              bufferRecv.cpp
              simpleAutocorr.cpp
              freqSplit.cpp
              freqSubset.cpp
              prodSubset.cpp
              countCheck.cpp
              visAccumulate.cpp
              visCompression.cpp
              timeDownsample.cpp
              frbPostProcess.cpp
              visWriter.cpp
              visRawReader.cpp
              restInspectFrame.cpp
              frbNetworkProcess.cpp
              pulsarNetworkProcess.cpp
              bufferMerge.cpp
              bufferSwitch.cpp
              #RFI Pipeline Processes
              rfiVDIF.cpp
              rfiAVXVDIF.cpp
              rfiBroadcast.cpp
              rfiRecord.cpp
              rfiBadInputFinder.cpp
              receiveFlags.cpp
              valve.cpp
              visTransform.cpp
              visTestPattern.cpp
              visDebug.cpp
              )
=======
set ( KOTEKAN_PROCESS_LIB_SOURCES
      beamformingPostProcess.cpp
      chrxUplink.cpp
      computeDualpolPower.cpp
      fullPacketDump.cpp
      gpuPostProcess.cpp
      pulsarPostProcess.cpp
      nDiskFileWrite.cpp
      nDiskFileRead.cpp
      networkPowerStream.cpp
      integratePowerStream.cpp
      monitorBuffer.cpp
      networkInputPowerStream.cpp
      pyPlotN2.cpp
      rawFileRead.cpp
      rawFileWrite.cpp
      vdifStream.cpp
      recvSingleDishVDIF.cpp
      streamSingleDishVDIF.cpp
      accumulate.cpp
      bufferStatus.cpp
      bufferSend.cpp
      bufferRecv.cpp
      simpleAutocorr.cpp
      freqSplit.cpp
      freqSubset.cpp
      prodSubset.cpp
      countCheck.cpp
      visAccumulate.cpp
      visCompression.cpp
      timeDownsample.cpp
      frbPostProcess.cpp
      visWriter.cpp
      visRawReader.cpp
      restInspectFrame.cpp
      frbNetworkProcess.cpp
      pulsarNetworkProcess.cpp
      bufferMerge.cpp
      bufferSwitch.cpp
      #RFI Pipeline Processes
      rfiVDIF.cpp
      rfiAVXVDIF.cpp
      rfiBroadcast.cpp
      rfiRecord.cpp
      rfiBadInputFinder.cpp
      receiveFlags.cpp
      valve.cpp
      visTransform.cpp
      visTestPattern.cpp
      visDebug.cpp
      removeEv.cpp
    )
>>>>>>> 1110f96b

if (${USE_AIRSPY})
  include_directories(${LIBAIRSPY_INCLUDE_DIR})
  set (KOTEKAN_PROCESS_LIB_SOURCES ${KOTEKAN_PROCESS_LIB_SOURCES} airspyInput.cpp)
endif ()
if (${USE_FFTW})
  set (KOTEKAN_PROCESS_LIB_SOURCES ${KOTEKAN_PROCESS_LIB_SOURCES} fftwEngine.cpp)
endif ()

# HDF5 stuff
if (${USE_HDF5})
  # Disable for the moment as requires too modern HDF5 not available in most computers
  #set (KOTEKAN_PROCESS_LIB_SOURCES ${KOTEKAN_PROCESS_LIB_SOURCES} calibration_io.cpp)
  set (KOTEKAN_PROCESS_LIB_SOURCES ${KOTEKAN_PROCESS_LIB_SOURCES} basebandReadout.cpp applyGains.cpp)
endif ()

# HDF5 and OpenMP
if (${USE_HDF5} AND ${USE_OMP})
  set (KOTEKAN_PROCESS_LIB_SOURCES ${KOTEKAN_PROCESS_LIB_SOURCES} visTranspose.cpp)
endif()

# OpenMP
if (${USE_OMP})
  set (KOTEKAN_PROCESS_LIB_SOURCES ${KOTEKAN_PROCESS_LIB_SOURCES} visTruncate.cpp)
endif()

if (${USE_LAPACK})
  set (KOTEKAN_PROCESS_LIB_SOURCES ${KOTEKAN_PROCESS_LIB_SOURCES} eigenVis.cpp)
endif ()

add_library (kotekan_processes ${KOTEKAN_PROCESS_LIB_SOURCES})
target_link_libraries( kotekan_processes ${EVENT_LIBRARIES} )

if (${USE_AIRSPY})
  target_link_libraries(kotekan_processes ${LIBAIRSPY_LIBRARIES})
endif ()
if (${USE_FFTW})
  target_link_libraries ( kotekan_processes -lfftw3f)
endif ()


if (${USE_AIRSPY})
  target_link_libraries ( kotekan_processes -lairspy)
endif ()
if (${USE_FFTW})
  target_link_libraries ( kotekan_processes -lfftw3f)
endif ()
if (${USE_HDF5})
  include_directories (${HDF5_INCLUDE_DIRS})
  target_link_libraries ( kotekan_processes ${HDF5_HL_LIBRARIES} ${HDF5_LIBRARIES} )
endif ()
if (${USE_EVENT})
    target_link_libraries( kotekan_processes ${EVENT_LIBRARIES} )
endif ()

if (${USE_LAPACK})
  include_directories (${OpenBLAS_INCLUDE_DIRS} ${LAPACK_INCLUDE_DIRS})
  target_link_libraries ( kotekan_processes  ${OpenBLAS_LIBRARIES} ${LAPACK_LIBRARIES})
endif ()

# Add atomic for building against GCC
if (CMAKE_CXX_COMPILER_ID MATCHES "GNU")
    target_link_libraries ( kotekan_processes -latomic )
endif()

target_link_libraries( kotekan_processes kotekan_utils kotekan_core )<|MERGE_RESOLUTION|>--- conflicted
+++ resolved
@@ -2,59 +2,6 @@
 
 include_directories (${KOTEKAN_SOURCE_DIR}/lib)
 
-<<<<<<< HEAD
-set (KOTEKAN_PROCESS_LIB_SOURCES
-              beamformingPostProcess.cpp
-              chrxUplink.cpp
-              computeDualpolPower.cpp
-              fullPacketDump.cpp
-              gpuPostProcess.cpp
-              pulsarPostProcess.cpp
-              nDiskFileWrite.cpp
-              nDiskFileRead.cpp
-              networkPowerStream.cpp
-              integratePowerStream.cpp
-              monitorBuffer.cpp
-              networkInputPowerStream.cpp
-              pyPlotN2.cpp
-              rawFileRead.cpp
-              rawFileWrite.cpp
-              vdifStream.cpp
-              recvSingleDishVDIF.cpp
-              streamSingleDishVDIF.cpp
-              accumulate.cpp
-              bufferStatus.cpp
-              bufferSend.cpp
-              bufferRecv.cpp
-              simpleAutocorr.cpp
-              freqSplit.cpp
-              freqSubset.cpp
-              prodSubset.cpp
-              countCheck.cpp
-              visAccumulate.cpp
-              visCompression.cpp
-              timeDownsample.cpp
-              frbPostProcess.cpp
-              visWriter.cpp
-              visRawReader.cpp
-              restInspectFrame.cpp
-              frbNetworkProcess.cpp
-              pulsarNetworkProcess.cpp
-              bufferMerge.cpp
-              bufferSwitch.cpp
-              #RFI Pipeline Processes
-              rfiVDIF.cpp
-              rfiAVXVDIF.cpp
-              rfiBroadcast.cpp
-              rfiRecord.cpp
-              rfiBadInputFinder.cpp
-              receiveFlags.cpp
-              valve.cpp
-              visTransform.cpp
-              visTestPattern.cpp
-              visDebug.cpp
-              )
-=======
 set ( KOTEKAN_PROCESS_LIB_SOURCES
       beamformingPostProcess.cpp
       chrxUplink.cpp
@@ -107,7 +54,6 @@
       visDebug.cpp
       removeEv.cpp
     )
->>>>>>> 1110f96b
 
 if (${USE_AIRSPY})
   include_directories(${LIBAIRSPY_INCLUDE_DIR})
