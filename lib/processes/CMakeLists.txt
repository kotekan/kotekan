project( kotekan_libs )

include_directories (${KOTEKAN_SOURCE_DIR}/lib)

set (KOTEKAN_PROCESS_LIB_SOURCES
              beamformingPostProcess.cpp
              chrxUplink.cpp
              computeDualpolPower.cpp
              fullPacketDump.cpp
              gpuPostProcess.cpp
              pulsarPostProcess.cpp
              nDiskFileWrite.cpp
              nDiskFileRead.cpp
              networkPowerStream.cpp
              integratePowerStream.cpp
              monitorBuffer.cpp
              networkInputPowerStream.cpp
              pyPlotN2.cpp
              rawFileRead.cpp
              rawFileWrite.cpp
              vdifStream.cpp
              recvSingleDishVDIF.cpp
              streamSingleDishVDIF.cpp
              accumulate.cpp
              bufferStatus.cpp
              bufferSend.cpp
              bufferRecv.cpp
              simpleAutocorr.cpp
              freqSlicer.cpp
              prodSubset.cpp
              visProcess.cpp
              timeDownsample.cpp
              visTruncate.cpp
              visRawReader.cpp
              restInspectFrame.cpp
              frbNetworkProcess.cpp
              pulsarNetworkProcess.cpp
              #RFI Pipeline Processes
              rfiVDIF.cpp
              rfiAVXVDIF.cpp
              rfiBroadcast.cpp
              rfiRecord.cpp
              rfiBadInputFinder.cpp
              )

if (NOT ${CMAKE_SYSTEM_NAME} MATCHES "Darwin")
       set (KOTEKAN_PROCESS_LIB_SOURCES ${KOTEKAN_PROCESS_LIB_SOURCES} frbNetworkProcess.cpp pulsarNetworkProcess.cpp frbPostProcess.cpp)
endif ()

if (${USE_AIRSPY})
       set (KOTEKAN_PROCESS_LIB_SOURCES ${KOTEKAN_PROCESS_LIB_SOURCES} airspyInput.cpp)
endif ()

if (${USE_FFTW})
       set (KOTEKAN_PROCESS_LIB_SOURCES ${KOTEKAN_PROCESS_LIB_SOURCES} fftwEngine.cpp)
endif ()

# HDF5 stuff
if (${USE_HDF5})
  # Disable for the moment as requires too modern HDF5 not available in most computers
  #set (KOTEKAN_PROCESS_LIB_SOURCES ${KOTEKAN_PROCESS_LIB_SOURCES} calibration_io.cpp)
<<<<<<< HEAD
  set (KOTEKAN_PROCESS_LIB_SOURCES ${KOTEKAN_PROCESS_LIB_SOURCES} visTranspose.cpp visWriter.cpp)
=======
  set (KOTEKAN_PROCESS_LIB_SOURCES ${KOTEKAN_PROCESS_LIB_SOURCES} visWriter.cpp)
>>>>>>> 82850d85
endif ()

# HDF5 and OpenMP
if (${USE_HDF5} AND ${USE_OMP})
  set (KOTEKAN_PROCESS_LIB_SOURCES ${KOTEKAN_PROCESS_LIB_SOURCES} visTranspose.cpp)
endif()

# OpenMP
if (${USE_OMP})
  set (KOTEKAN_PROCESS_LIB_SOURCES ${KOTEKAN_PROCESS_LIB_SOURCES} visTruncate.cpp)
endif()

if (${USE_LAPACK})
  set (KOTEKAN_PROCESS_LIB_SOURCES ${KOTEKAN_PROCESS_LIB_SOURCES} eigenVis.cpp)
endif ()


add_library (kotekan_processes ${KOTEKAN_PROCESS_LIB_SOURCES})

# HDF5 stuff
if (${USE_HDF5})
  include_directories (${HDF5_INCLUDE_DIRS})
  target_link_libraries ( kotekan_processes ${HDF5_HL_LIBRARIES} ${HDF5_LIBRARIES} )
endif ()

if (${USE_LAPACK})
  include_directories (${OpenBLAS_INCLUDE_DIRS} ${LAPACK_INCLUDE_DIRS})
  target_link_libraries ( kotekan_processes  ${OpenBLAS_LIBRARIES} ${LAPACK_LIBRARIES})
endif ()

target_link_libraries( kotekan_processes kotekan_utils kotekan_core )<|MERGE_RESOLUTION|>--- conflicted
+++ resolved
@@ -30,7 +30,6 @@
               prodSubset.cpp
               visProcess.cpp
               timeDownsample.cpp
-              visTruncate.cpp
               visRawReader.cpp
               restInspectFrame.cpp
               frbNetworkProcess.cpp
@@ -59,11 +58,7 @@
 if (${USE_HDF5})
   # Disable for the moment as requires too modern HDF5 not available in most computers
   #set (KOTEKAN_PROCESS_LIB_SOURCES ${KOTEKAN_PROCESS_LIB_SOURCES} calibration_io.cpp)
-<<<<<<< HEAD
-  set (KOTEKAN_PROCESS_LIB_SOURCES ${KOTEKAN_PROCESS_LIB_SOURCES} visTranspose.cpp visWriter.cpp)
-=======
   set (KOTEKAN_PROCESS_LIB_SOURCES ${KOTEKAN_PROCESS_LIB_SOURCES} visWriter.cpp)
->>>>>>> 82850d85
 endif ()
 
 # HDF5 and OpenMP
