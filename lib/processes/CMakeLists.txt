cmake_minimum_required( VERSION 2.8 )
project( kotekan_libs )

include_directories (${KOTEKAN_SOURCE_DIR}/lib)

set (KOTEKAN_PROCESS_LIB_SOURCES
<<<<<<< HEAD
              beamformingPostProcess.cpp
              chrxUplink.cpp
              computeDualpolPower.cpp
              fullPacketDump.cpp
              gpuPostProcess.cpp
              nDiskFileWrite.cpp
              nDiskFileRead.cpp
              networkPowerStream.cpp
              integratePowerStream.cpp
              networkInputPowerStream.cpp
              pyPlotResult.cpp
              rawFileRead.cpp
              rawFileWrite.cpp
              vdifStream.cpp
              recvSingleDishVDIF.cpp
              streamSingleDishVDIF.cpp
              accumulate.cpp
#              bufferSend.cpp
#              bufferRecv.cpp
              bufferStatus.cpp
=======
                beamformingPostProcess.cpp
                chrxUplink.cpp
                computeDualpolPower.cpp
                fullPacketDump.cpp
                gpuPostProcess.cpp
                nDiskFileWrite.cpp
                nDiskFileRead.cpp
                networkPowerStream.cpp
                networkInputPowerStream.cpp
                nullProcess.cpp
                pyPlotResult.cpp
                rawFileRead.cpp
                rawFileWrite.cpp
                vdifStream.cpp
                streamSingleDishVDIF.cpp
                bufferStatus.cpp
                clProcess.cpp
                rfiRecorder.cpp
                rfiBroadcast.cpp
>>>>>>> 05699c5b
              )

if (${USE_DPDK})
       set (KOTEKAN_PROCESS_LIB_SOURCES ${KOTEKAN_PROCESS_LIB_SOURCES} dpdkWrapper.cpp)
endif ()

# HDF5 stuff
if (${USE_HDF5})
  set (KOTEKAN_PROCESS_LIB_SOURCES ${KOTEKAN_PROCESS_LIB_SOURCES} hdf5Writer.cpp)
endif ()

add_library (kotekan_processes ${KOTEKAN_PROCESS_LIB_SOURCES})

# HDF5 stuff
if (${USE_HDF5})
  include_directories (${HDF5_INCLUDE_DIRS})
  target_link_libraries ( kotekan_processes ${HDF5_HL_LIBRARIES} ${HDF5_LIBRARIES} )
endif ()

# This seems like a circular reference, seems like there should be a
# way to avoid this.
target_link_libraries( kotekan_processes kotekan_libs )<|MERGE_RESOLUTION|>--- conflicted
+++ resolved
@@ -4,7 +4,6 @@
 include_directories (${KOTEKAN_SOURCE_DIR}/lib)
 
 set (KOTEKAN_PROCESS_LIB_SOURCES
-<<<<<<< HEAD
               beamformingPostProcess.cpp
               chrxUplink.cpp
               computeDualpolPower.cpp
@@ -25,27 +24,8 @@
 #              bufferSend.cpp
 #              bufferRecv.cpp
               bufferStatus.cpp
-=======
-                beamformingPostProcess.cpp
-                chrxUplink.cpp
-                computeDualpolPower.cpp
-                fullPacketDump.cpp
-                gpuPostProcess.cpp
-                nDiskFileWrite.cpp
-                nDiskFileRead.cpp
-                networkPowerStream.cpp
-                networkInputPowerStream.cpp
-                nullProcess.cpp
-                pyPlotResult.cpp
-                rawFileRead.cpp
-                rawFileWrite.cpp
-                vdifStream.cpp
-                streamSingleDishVDIF.cpp
-                bufferStatus.cpp
-                clProcess.cpp
-                rfiRecorder.cpp
-                rfiBroadcast.cpp
->>>>>>> 05699c5b
+              rfiRecorder.cpp
+              rfiBroadcast.cpp
               )
 
 if (${USE_DPDK})
