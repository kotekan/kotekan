project( kotekan_libs )

include_directories (${KOTEKAN_SOURCE_DIR}/lib)

set (KOTEKAN_PROCESS_LIB_SOURCES
              beamformingPostProcess.cpp
              chrxUplink.cpp
              computeDualpolPower.cpp
              fullPacketDump.cpp
              gpuPostProcess.cpp
              pulsarPostProcess.cpp
              nDiskFileWrite.cpp
              nDiskFileRead.cpp
              networkPowerStream.cpp
              integratePowerStream.cpp
              monitorBuffer.cpp
              networkInputPowerStream.cpp
              pyPlotN2.cpp
              rawFileRead.cpp
              rawFileWrite.cpp
              vdifStream.cpp
              recvSingleDishVDIF.cpp
              streamSingleDishVDIF.cpp
              accumulate.cpp
              bufferStatus.cpp
              bufferSend.cpp
              bufferRecv.cpp
              simpleAutocorr.cpp
              freqSlicer.cpp
              prodSubset.cpp
              countCheck.cpp
              visProcess.cpp
              timeDownsample.cpp
              visRawReader.cpp
              restInspectFrame.cpp
              frbNetworkProcess.cpp
              pulsarNetworkProcess.cpp
              #RFI Pipeline Processes
              rfiVDIF.cpp
              rfiAVXVDIF.cpp
              rfiBroadcast.cpp
              rfiRecord.cpp
              rfiBadInputFinder.cpp
              )

if (NOT ${CMAKE_SYSTEM_NAME} MATCHES "Darwin")
       set (KOTEKAN_PROCESS_LIB_SOURCES ${KOTEKAN_PROCESS_LIB_SOURCES} frbNetworkProcess.cpp pulsarNetworkProcess.cpp frbPostProcess.cpp)
endif ()

if (${USE_AIRSPY})
       set (KOTEKAN_PROCESS_LIB_SOURCES ${KOTEKAN_PROCESS_LIB_SOURCES} airspyInput.cpp)
endif ()

if (${USE_FFTW})
       set (KOTEKAN_PROCESS_LIB_SOURCES ${KOTEKAN_PROCESS_LIB_SOURCES} fftwEngine.cpp)
endif ()

# HDF5 stuff
if (${USE_HDF5})
  # Disable for the moment as requires too modern HDF5 not available in most computers
  #set (KOTEKAN_PROCESS_LIB_SOURCES ${KOTEKAN_PROCESS_LIB_SOURCES} calibration_io.cpp)
<<<<<<< HEAD
  set (KOTEKAN_PROCESS_LIB_SOURCES ${KOTEKAN_PROCESS_LIB_SOURCES} basebandReadout.cpp)
=======
  set (KOTEKAN_PROCESS_LIB_SOURCES ${KOTEKAN_PROCESS_LIB_SOURCES} visWriter.cpp)
>>>>>>> 3ee2b1af
endif ()

# HDF5 and OpenMP
if (${USE_HDF5} AND ${USE_OMP})
  set (KOTEKAN_PROCESS_LIB_SOURCES ${KOTEKAN_PROCESS_LIB_SOURCES} visTranspose.cpp)
endif()

# OpenMP
if (${USE_OMP})
  set (KOTEKAN_PROCESS_LIB_SOURCES ${KOTEKAN_PROCESS_LIB_SOURCES} visTruncate.cpp)
endif()

if (${USE_LAPACK})
  set (KOTEKAN_PROCESS_LIB_SOURCES ${KOTEKAN_PROCESS_LIB_SOURCES} eigenVis.cpp)
endif ()


add_library (kotekan_processes ${KOTEKAN_PROCESS_LIB_SOURCES})

# HDF5 stuff
if (${USE_HDF5})
  include_directories (${HDF5_INCLUDE_DIRS})
  target_link_libraries ( kotekan_processes ${HDF5_HL_LIBRARIES} ${HDF5_LIBRARIES} )
endif ()

if (${USE_LAPACK})
  include_directories (${OpenBLAS_INCLUDE_DIRS} ${LAPACK_INCLUDE_DIRS})
  target_link_libraries ( kotekan_processes  ${OpenBLAS_LIBRARIES} ${LAPACK_LIBRARIES})
endif ()

target_link_libraries( kotekan_processes kotekan_utils kotekan_core )<|MERGE_RESOLUTION|>--- conflicted
+++ resolved
@@ -59,11 +59,7 @@
 if (${USE_HDF5})
   # Disable for the moment as requires too modern HDF5 not available in most computers
   #set (KOTEKAN_PROCESS_LIB_SOURCES ${KOTEKAN_PROCESS_LIB_SOURCES} calibration_io.cpp)
-<<<<<<< HEAD
   set (KOTEKAN_PROCESS_LIB_SOURCES ${KOTEKAN_PROCESS_LIB_SOURCES} basebandReadout.cpp)
-=======
-  set (KOTEKAN_PROCESS_LIB_SOURCES ${KOTEKAN_PROCESS_LIB_SOURCES} visWriter.cpp)
->>>>>>> 3ee2b1af
 endif ()
 
 # HDF5 and OpenMP
