cmake_minimum_required( VERSION 2.8 )
project( kotekan_libs )

include_directories (${KOTEKAN_SOURCE_DIR}/lib)

set (KOTEKAN_PROCESS_LIB_SOURCES
              beamformingPostProcess.cpp
              chrxUplink.cpp
              computeDualpolPower.cpp
              fullPacketDump.cpp
              gpuPostProcess.cpp
              pulsarPostProcess.cpp
              nDiskFileWrite.cpp
              nDiskFileRead.cpp
              networkPowerStream.cpp
              integratePowerStream.cpp
              monitorBuffer.cpp
              networkInputPowerStream.cpp
              pyPlotN2.cpp
              rawFileRead.cpp
              rawFileWrite.cpp
              vdifStream.cpp
              recvSingleDishVDIF.cpp
              streamSingleDishVDIF.cpp
              rfiVDIF.cpp
              rfiAVXVDIF.cpp
              rfiBroadcast.cpp
              rfiRecord.cpp
              accumulate.cpp
              bufferStatus.cpp
              bufferSend.cpp
              bufferRecv.cpp
              simpleAutocorr.cpp
              freqSlicer.cpp
              prodSubset.cpp
              visProcess.cpp
              timeDownsample.cpp
              visRawReader.cpp
              visWriter.cpp
              restInspectFrame.cpp
              )

if (NOT ${CMAKE_SYSTEM_NAME} MATCHES "Darwin")
       set (KOTEKAN_PROCESS_LIB_SOURCES ${KOTEKAN_PROCESS_LIB_SOURCES} frbNetworkProcess.cpp pulsarNetworkProcess.cpp frbPostProcess.cpp)
endif ()

if (${USE_DPDK})
       set (KOTEKAN_PROCESS_LIB_SOURCES ${KOTEKAN_PROCESS_LIB_SOURCES} dpdkWrapper.cpp)
endif ()

if (${USE_AIRSPY})
       set (KOTEKAN_PROCESS_LIB_SOURCES ${KOTEKAN_PROCESS_LIB_SOURCES} airspyInput.cpp)
endif ()

if (${USE_FFTW})
       set (KOTEKAN_PROCESS_LIB_SOURCES ${KOTEKAN_PROCESS_LIB_SOURCES} fftwEngine.cpp)
endif ()

# This is temporarily disabled because it requires a newer version of hdf5
# not available in most computers
# HDF5 stuff
if (${USE_HDF5})
  # Disable for the moment as requires too modern HDF5
<<<<<<< HEAD
  #set (KOTEKAN_PROCESS_LIB_SOURCES ${KOTEKAN_PROCESS_LIB_SOURCES} visWriter.cpp calibration_io.cpp)
  set (KOTEKAN_PROCESS_LIB_SOURCES ${KOTEKAN_PROCESS_LIB_SOURCES} visWriter.cpp basebandReadout.cpp)
  set (KOTEKAN_PROCESS_LIB_SOURCES ${KOTEKAN_PROCESS_LIB_SOURCES} visWriter.cpp)
=======
  #set (KOTEKAN_PROCESS_LIB_SOURCES ${KOTEKAN_PROCESS_LIB_SOURCES} calibration_io.cpp)
>>>>>>> deb64245
endif ()

if (${USE_LAPACK})
  set (KOTEKAN_PROCESS_LIB_SOURCES ${KOTEKAN_PROCESS_LIB_SOURCES} eigenVis.cpp)
endif ()


add_library (kotekan_processes ${KOTEKAN_PROCESS_LIB_SOURCES})

# HDF5 stuff
if (${USE_HDF5})
  include_directories (${HDF5_INCLUDE_DIRS})
  target_link_libraries ( kotekan_processes ${HDF5_HL_LIBRARIES} ${HDF5_LIBRARIES} )
endif ()

if (${USE_LAPACK})
  include_directories (${OpenBLAS_INCLUDE_DIRS} ${LAPACK_INCLUDE_DIRS})
  target_link_libraries ( kotekan_processes  ${OpenBLAS_LIBRARIES} ${LAPACK_LIBRARIES})
endif ()

target_link_libraries( kotekan_processes kotekan_utils kotekan_core )<|MERGE_RESOLUTION|>--- conflicted
+++ resolved
@@ -56,18 +56,11 @@
        set (KOTEKAN_PROCESS_LIB_SOURCES ${KOTEKAN_PROCESS_LIB_SOURCES} fftwEngine.cpp)
 endif ()
 
-# This is temporarily disabled because it requires a newer version of hdf5
-# not available in most computers
 # HDF5 stuff
 if (${USE_HDF5})
   # Disable for the moment as requires too modern HDF5
-<<<<<<< HEAD
-  #set (KOTEKAN_PROCESS_LIB_SOURCES ${KOTEKAN_PROCESS_LIB_SOURCES} visWriter.cpp calibration_io.cpp)
-  set (KOTEKAN_PROCESS_LIB_SOURCES ${KOTEKAN_PROCESS_LIB_SOURCES} visWriter.cpp basebandReadout.cpp)
-  set (KOTEKAN_PROCESS_LIB_SOURCES ${KOTEKAN_PROCESS_LIB_SOURCES} visWriter.cpp)
-=======
   #set (KOTEKAN_PROCESS_LIB_SOURCES ${KOTEKAN_PROCESS_LIB_SOURCES} calibration_io.cpp)
->>>>>>> deb64245
+  set (KOTEKAN_PROCESS_LIB_SOURCES ${KOTEKAN_PROCESS_LIB_SOURCES} basebandReadout.cpp)
 endif ()
 
 if (${USE_LAPACK})
