--- conflicted
+++ resolved
@@ -55,13 +55,9 @@
 # not available in most computers
 # HDF5 stuff
 if (${USE_HDF5})
-<<<<<<< HEAD
-  set (KOTEKAN_PROCESS_LIB_SOURCES ${KOTEKAN_PROCESS_LIB_SOURCES} visWriter.cpp)# calibration_io.cpp)
-=======
   # Disable for the moment as requires too modern HDF5
   #set (KOTEKAN_PROCESS_LIB_SOURCES ${KOTEKAN_PROCESS_LIB_SOURCES} visWriter.cpp calibration_io.cpp)
   set (KOTEKAN_PROCESS_LIB_SOURCES ${KOTEKAN_PROCESS_LIB_SOURCES} visWriter.cpp)
->>>>>>> 5cce1d26
 endif ()
 
 if (${USE_LAPACK})
