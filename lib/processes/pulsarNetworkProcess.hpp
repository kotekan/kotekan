--- conflicted
+++ resolved
@@ -11,12 +11,8 @@
 #include "buffer.h"
 #include "KotekanProcess.hpp"
 #include <string>
-<<<<<<< HEAD
-#include <timing_mach.h>
-=======
 #include "tx_utils.hpp"
 #include "restServer.hpp"
->>>>>>> 5c80ddf2
 
 /**
  * @class pulsarNetworkProcess
