#include "applyGains.hpp"

#include "Stage.hpp"
#include "configUpdater.hpp"
#include "errors.h"
#include "prometheusMetrics.hpp"
#include "visBuffer.hpp"
#include "visFileH5.hpp"
#include "visUtil.hpp"

#include <algorithm>
#include <csignal>
#include <exception>
#include <highfive/H5DataSet.hpp>
#include <highfive/H5DataSpace.hpp>
#include <highfive/H5File.hpp>
#include <sys/stat.h>

using namespace HighFive;
using namespace std::placeholders;


using kotekan::bufferContainer;
using kotekan::Config;
using kotekan::configUpdater;
using kotekan::prometheusMetrics;
using kotekan::Stage;

REGISTER_KOTEKAN_STAGE(applyGains);


applyGains::applyGains(Config& config, const string& unique_name,
                       bufferContainer& buffer_container) :
<<<<<<< HEAD
    KotekanProcess(config, unique_name, buffer_container,
                   std::bind(&applyGains::main_thread, this)),
    in_buf(get_buffer("in_buf")),
    out_buf(get_buffer("out_buf")),
    frame_id_in(in_buf),
    frame_id_out(out_buf) {
=======
    Stage(config, unique_name, buffer_container, std::bind(&applyGains::main_thread, this)) {
>>>>>>> cc19eb2e

    // Setup the input buffer
    register_consumer(in_buf, unique_name.c_str());

    // Setup the output buffer
    register_producer(out_buf, unique_name.c_str());

    // Apply config.
    // Number of gain versions kept. Default is 5.
    num_kept_updates = config.get_default<uint64_t>(unique_name, "num_kept_updates", 5);
    if (num_kept_updates < 1)
        throw std::invalid_argument("applyGains: config: num_kept_updates has"
                                    "to be equal or greater than one (is "
                                    + std::to_string(num_kept_updates) + ").");
    // Time to blend old and new gains in seconds. Default is 5 minutes.
    tcombine = config.get_default<float>(unique_name, "combine_gains_time", 5 * 60);
    if (tcombine < 0)
        throw std::invalid_argument("applyGains: config: combine_gains_time has"
                                    "to be positive (is "
                                    + std::to_string(tcombine) + ").");

    // Get the path to gains directory
    gains_dir = config.get<std::string>(unique_name, "gains_dir");

    num_threads = config.get_default<uint32_t>(unique_name, "num_threads", 1);
    if (num_threads == 0)
        throw std::invalid_argument("applyGains: num_threads has to be at least 1.");
    if (in_buf->num_frames % num_threads != 0 || out_buf->num_frames % num_threads != 0)
        throw std::invalid_argument("applyGains: both the size of the input "
                                    "and output buffer have to be multiples "
                                    "of num_threads.");

    // FIFO for gains and weights updates
    gains_fifo = updateQueue<gainUpdate>(num_kept_updates);

    // subscribe to gain timestamp updates
    configUpdater::instance().subscribe(this, std::bind(&applyGains::receive_update, this, _1));
}

bool applyGains::fexists(const std::string& filename) {
    struct stat buf;
    return (stat(filename.c_str(), &buf) == 0);
}

bool applyGains::receive_update(nlohmann::json& json) {
    double new_ts;
    std::string gains_path;
    std::string gtag;
    std::vector<std::vector<cfloat>> gain_read;
    std::vector<std::vector<float>> weight_read;
    // receive new gains timestamp ("start_time" might move to "start_time")
    try {
        if (!json.at("start_time").is_number())
            throw std::invalid_argument("applyGains: received bad gains "
                                        "timestamp: "
                                        + json.at("start_time").dump());
        if (json.at("start_time") < 0)
            throw std::invalid_argument("applyGains: received negative gains "
                                        "timestamp: "
                                        + json.at("start_time").dump());
        new_ts = json.at("start_time");
    } catch (std::exception& e) {
        WARN("Failure reading 'start_time' from update: %s", e.what());
        return false;
    }
    if (ts_frame.load() > double_to_ts(new_ts)) {
        WARN("applyGains: Received update with a timestamp that is older "
             "than the current frame (The difference is %f s).",
             ts_to_double(ts_frame.load()) - new_ts);
        num_late_updates++;
    }

    // receive new gains tag
    try {
        if (!json.at("tag").is_string())
            throw std::invalid_argument("applyGains: received bad gains tag:"
                                        + json.at("tag").dump());
        gtag = json.at("tag");
    } catch (std::exception& e) {
        WARN("Failure reading 'tag' from update: %s", e.what());
        return false;
    }
    // Get the gains for this timestamp
    // TODO: For now, assume the tag is the gain file name.
    gains_path = gains_dir + "/" + gtag + ".h5";
    // Check if file exists
    if (!fexists(gains_path)) {
        // Try a different extension
        gains_path = gains_dir + "/" + gtag + ".hdf5";
        if (!fexists(gains_path)) {
            WARN("Could not update gains. File not found: %s", gains_path.c_str())
            return false;
        }
    }

    // Read the gains from file
    HighFive::File gains_fl(gains_path, HighFive::File::ReadOnly);
    // Read the dataset and alocates it to the most recent entry of the gain vector
    HighFive::DataSet gains_ds = gains_fl.getDataSet("/gain");
    gains_ds.read(gain_read);
    // Read the gains weight dataset
    HighFive::DataSet gain_weight_ds = gains_fl.getDataSet("/weight");
    gain_weight_ds.read(weight_read);
    // Check dimensions are consistent
    if (weight_read.size() != gain_read.size()) {
        WARN("Gain and weight frequency axes are different lengths. Skipping update.");
        return false;
    }
    for (uint i = 0; i < gain_read.size(); i++) {
        if (weight_read[i].size() != gain_read[i].size()) {
            WARN("Gain and weight time axes are different lengths. Skipping update.");
            return false;
        }
    }
    gainUpdate gain_update = {gain_read, weight_read};
    {
        // Lock mutex exclusively while we update FIFO
        std::lock_guard<std::shared_timed_mutex> lock(gain_mtx);
        gains_fifo.insert(double_to_ts(new_ts), std::move(gain_update));
    }
    INFO("Updated gains to %s.", gtag.c_str());

    return true;
}

void applyGains::main_thread() {

    num_late_frames = 0;
    num_late_updates = 0;

    // Create the threads
    thread_handles.resize(num_threads);
    for (uint32_t i = 0; i < num_threads; ++i) {
        thread_handles[i] = std::thread(&applyGains::apply_thread, this);

        cpu_set_t cpuset;
        CPU_ZERO(&cpuset);
        INFO("Setting thread affinity");
        for (auto& i : config.get<std::vector<int>>(unique_name, "cpu_affinity"))
            CPU_SET(i, &cpuset);

        pthread_setaffinity_np(thread_handles[i].native_handle(), sizeof(cpu_set_t), &cpuset);
    }

    // Join the threads
    for (uint32_t i = 0; i < num_threads; ++i) {
        thread_handles[i].join();
    }
}

void applyGains::apply_thread() {

    int output_frame_id;
    int input_frame_id;
    unsigned int freq;
    double tpast;
    double frame_time;

    // Get the current values of the shared frame IDs.
    {
        std::lock_guard<std::mutex> lock_frame_ids(m_frame_ids);
        output_frame_id = frame_id_out++;
        input_frame_id = frame_id_in++;
    }

    while (!stop_thread) {


        // Wait for the input buffer to be filled with data
        if (wait_for_full_frame(in_buf, unique_name.c_str(), input_frame_id) == nullptr) {
            break;
        }

        // Create view to input frame
        auto input_frame = visFrameView(in_buf, input_frame_id);

        // get the frames timestamp
        ts_frame.store(std::get<1>(input_frame.time));

        // frequency index of this frame
        freq = input_frame.freq_id;
        // Unix time
        frame_time = ts_to_double(std::get<1>(input_frame.time));
        // Vector for storing gains
        std::vector<cfloat> gain(input_frame.num_elements);
        std::vector<cfloat> gain_conj(input_frame.num_elements);
        // Vector for storing weight factors
        std::vector<float> weight_factor(input_frame.num_elements);


        std::pair<timespec, const gainUpdate*> gainpair_new;
        std::pair<timespec, const gainUpdate*> gainpair_old;

        {
            // Request shared lock for reading from FIFO
            std::shared_lock<std::shared_timed_mutex> lock(gain_mtx);
            gainpair_new = gains_fifo.get_update(double_to_ts(frame_time));
            if (gainpair_new.second == NULL) {
                WARN("No gains available.\nKilling kotekan");
                std::raise(SIGINT);
            }
            tpast = frame_time - ts_to_double(gainpair_new.first);

            // Determine if we need to combine gains:
            bool combine_gains = (tpast >= 0) && (tpast < tcombine);
            if (combine_gains) {
                gainpair_old = gains_fifo.get_update(double_to_ts(frame_time - tcombine));
                // If we are not using the very first set of gains, do gains interpolation:
                combine_gains = combine_gains && !(gainpair_new.first == gainpair_old.first);
            }

            try {
                // Combine gains if needed:
                if (combine_gains) {
                    float coef_new = tpast / tcombine;
                    float coef_old = 1 - coef_new;
                    for (uint32_t ii = 0; ii < input_frame.num_elements; ii++) {
                        gain[ii] = coef_new * gainpair_new.second->gain.at(freq)[ii]
                                   + coef_old * gainpair_old.second->gain.at(freq)[ii];
                    }
                } else {
                    gain = gainpair_new.second->gain.at(freq);
                    if (tpast < 0) {
                        WARN("No gains update is as old as the currently processed frame. "
                             "Using oldest gains available. Time difference is: %f seconds.",
                             tpast);
                        num_late_frames++;
                    }
                }
                // Copy weights TODO: should we combine weights somehow?
                weight_factor = gainpair_new.second->weight.at(freq);
            } catch (std::out_of_range& e) {
                WARN("Freq ID %d is out of range in gain array: %s", freq, e.what());
                continue;
            }
        }
        try {
            // Compute weight factors and conjugate gains
            for (uint32_t ii = 0; ii < input_frame.num_elements; ii++) {
                if (weight_factor.at(ii) == 0.0) {
                    // If gain_weight is zero, make gains = 1 and weights = 0
                    gain.at(ii) = 1. + 0i;
                } else if (gain.at(ii) == (cfloat){0.0, 0.0}) {
                    // If gain is zero make the weight be zero
                    weight_factor.at(ii) = 0.0;
                    gain.at(ii) = {1., 0.};
                } else {
                    weight_factor.at(ii) = pow(abs(gain.at(ii)), -2.0);
                }
                gain_conj.at(ii) = std::conj(gain.at(ii));
            }
        } catch (std::out_of_range& e) {
            WARN("Input out of range in gain array: %s", e.what());
            continue;
        }

        // Wait for the output buffer to be empty of data
        if (wait_for_empty_frame(out_buf, unique_name.c_str(), output_frame_id) == nullptr) {
            break;
        }
        allocate_new_metadata_object(out_buf, output_frame_id);

        // Copy frame and create view
        auto output_frame = visFrameView(out_buf, output_frame_id, input_frame.num_elements,
                                         input_frame.num_prod, input_frame.num_ev);

        // Copy over the data we won't modify
        output_frame.copy_metadata(input_frame);
        output_frame.copy_data(input_frame, {visField::vis, visField::weight});

        cfloat* out_vis = output_frame.vis.data();
        cfloat* in_vis = input_frame.vis.data();
        float* out_weight = output_frame.weight.data();
        float* in_weight = input_frame.weight.data();


        // For now this doesn't try to do any type of check on the
        // ordering of products in vis and elements in gains.
        // Also assumes the ordering of freqs in gains is standard
        uint32_t idx = 0;
        for (uint32_t ii = 0; ii < input_frame.num_elements; ii++) {
            for (uint32_t jj = ii; jj < input_frame.num_elements; jj++) {
                // Gains are to be multiplied to vis
                out_vis[idx] = in_vis[idx] * gain[ii] * gain_conj[jj];
                // Update the weights.
                out_weight[idx] = in_weight[idx] * weight_factor[ii] * weight_factor[jj];
                idx++;
            }
            // Update the gains.
            output_frame.gain[ii] = input_frame.gain[ii] * gain[ii];
        }

        // Report how old the gains being applied to the current data are.
        prometheusMetrics::instance().add_stage_metric("kotekan_applygains_update_age_seconds",
                                                       unique_name, tpast);

        // Report number of updates received too late
        prometheusMetrics::instance().add_stage_metric("kotekan_applygains_late_update_count",
                                                       unique_name, num_late_updates.load());

        // Report number of frames received late
        prometheusMetrics::instance().add_stage_metric("kotekan_applygains_late_frame_count",
                                                       unique_name, num_late_frames.load());

        // Mark the buffers and move on
        mark_frame_full(out_buf, unique_name.c_str(), output_frame_id);
        mark_frame_empty(in_buf, unique_name.c_str(), input_frame_id);

        // Get the current values of the shared frame IDs and increment them.
        {
            std::lock_guard<std::mutex> lock_frame_ids(m_frame_ids);
            output_frame_id = frame_id_out++;
            input_frame_id = frame_id_in++;
        }
    }
}<|MERGE_RESOLUTION|>--- conflicted
+++ resolved
@@ -31,16 +31,11 @@
 
 applyGains::applyGains(Config& config, const string& unique_name,
                        bufferContainer& buffer_container) :
-<<<<<<< HEAD
-    KotekanProcess(config, unique_name, buffer_container,
-                   std::bind(&applyGains::main_thread, this)),
+    Stage(config, unique_name, buffer_container, std::bind(&applyGains::main_thread, this)),
     in_buf(get_buffer("in_buf")),
     out_buf(get_buffer("out_buf")),
     frame_id_in(in_buf),
     frame_id_out(out_buf) {
-=======
-    Stage(config, unique_name, buffer_container, std::bind(&applyGains::main_thread, this)) {
->>>>>>> cc19eb2e
 
     // Setup the input buffer
     register_consumer(in_buf, unique_name.c_str());
