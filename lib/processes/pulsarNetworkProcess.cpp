#include <assert.h>
#include <stdlib.h>
#include <string.h>
#include <math.h>
#include <functional>
#include <string>

#include <iostream>
#include <cstdlib>
#include <cstring>
#include <unistd.h>
#include <chrono>
#include <fstream>
#include<arpa/inet.h>
#include<sys/socket.h>
#include <netinet/in.h>
#include <cmath>

using std::string;

#include "buffer.h"
#include "pulsarNetworkProcess.hpp"
#include "Config.hpp"
#include "util.h"
#include "errors.h"
#include "chimeMetadata.h"
#include "fpga_header_functions.h"
#include "tx_utils.hpp"

REGISTER_KOTEKAN_PROCESS(pulsarNetworkProcess);

pulsarNetworkProcess::pulsarNetworkProcess(Config& config_, 
const string& unique_name, bufferContainer &buffer_container) :
KotekanProcess(config_, unique_name, buffer_container,
std::bind(&pulsarNetworkProcess::main_thread, this))
{
    in_buf = get_buffer("pulsar_out_buf");
    register_consumer(in_buf, unique_name.c_str());
    apply_config(0);
    my_host_name = (char*) malloc(sizeof(char)*100);
    CHECK_MEM(my_host_name);
}

pulsarNetworkProcess::~pulsarNetworkProcess()
{
    free(my_host_name);
}


void pulsarNetworkProcess::apply_config(uint64_t fpga_seq) 
{
    udp_pulsar_packet_size = config.get_int(unique_name, "udp_pulsar_packet_size");
    udp_pulsar_port_number = config.get_int(unique_name, "udp_pulsar_port_number");
    number_of_nodes = config.get_int(unique_name, "number_of_nodes");
    number_of_subnets = config.get_int(unique_name, "number_of_subnets");
    timesamples_per_pulsar_packet = config.get_int_default(unique_name, "timesamples_per_pulsar_packet",625);
    num_packet_per_stream = config.get_int_default(unique_name, "num_packet_per_stream",80);

}

void pulsarNetworkProcess::main_thread() 
{
    //parsing the host name
   
    int rack,node,nos,my_node_id;
    std::stringstream temp_ip[number_of_subnets];

  
    //parsing the host name

    parse_chime_host_name(rack, node, nos, my_node_id);
    for(int i=0;i<number_of_subnets;i++)
    {  
      temp_ip[i]<<"10."<<i+15<<"."<<nos+rack<<".1"<<node;
      my_ip_address[i] = temp_ip[i].str();
      INFO("%s ",my_ip_address[i].c_str());
    }
 
  
    int frame_id = 0;
    uint8_t * packet_buffer = NULL;
  
    std::vector<std::string> link_ip = config.get_string_array(unique_name, "pulsar_node_ips");
    int number_of_pulsar_links = link_ip.size();
    INFO("number_of_pulsar_links: %d",number_of_pulsar_links);  
    

    int *sock_fd = new int[number_of_subnets];

    for(int i=0;i<number_of_subnets;i++) 
    {
        sock_fd[i] = socket(AF_INET, SOCK_DGRAM, IPPROTO_UDP);
 
        if (sock_fd[i] < 0)
        {
            ERROR("network thread: socket() failed: ");
            raise(SIGINT);
            return;
        }
    }

    struct sockaddr_in server_address[number_of_pulsar_links], myaddr[number_of_subnets];
    int *socket_ids = new int[number_of_subnets];
  
    for(int i=0;i<number_of_subnets;i++) 
    {
        std::memset((char *)&myaddr[i], 0, sizeof(myaddr[i]));

        myaddr[i].sin_family = AF_INET;
        inet_pton(AF_INET, my_ip_address[i].c_str(), &myaddr[i].sin_addr);
  
        myaddr[i].sin_port = htons(udp_pulsar_port_number);

        // Binding port to the socket
        if (bind(sock_fd[i], (struct sockaddr *)&myaddr[i], sizeof(myaddr[i])) < 0) 
        {
            ERROR("port binding failed");
            raise(SIGINT);
            return;
        }
    }
  
  
    for(int i=0;i<number_of_pulsar_links;i++)
    {
        memset(&server_address[i], 0, sizeof(server_address[i]));
        server_address[i].sin_family = AF_INET;
        inet_pton(AF_INET, link_ip[i].c_str(), &server_address[i].sin_addr);
        server_address[i].sin_port = htons(udp_pulsar_port_number);
        socket_ids[i] = get_vlan_from_ip(link_ip[i].c_str())-15; 
    }
  
    int n = 256* 1024 * 1024;
    for(int i=0;i<number_of_subnets;i++)
    {  
        if (setsockopt(sock_fd[i], SOL_SOCKET, SO_SNDBUF,(void *) &n, sizeof(n))  < 0)
        {
            ERROR("network thread: setsockopt() failed \n");
            raise(SIGINT);
            return;
        }
    }

    struct timespec t0,t1;
    t0.tv_sec = 0;
    t0.tv_nsec = 0; /*  nanoseconds */
  
    unsigned long time_interval = num_packet_per_stream*timesamples_per_pulsar_packet*2560; //time per buffer frame in ns
    // 2560 is fpga sampling time in ns
   
    int my_sequence_id = (int)(my_node_id/128) + 2*((my_node_id%128)/8) + 32*(my_node_id%8);
  
  
    packet_buffer = wait_for_full_frame(in_buf, unique_name.c_str(), frame_id);
    mark_frame_empty(in_buf, unique_name.c_str(), frame_id);
    frame_id = ( frame_id + 1 ) % in_buf->num_frames;
    
      
    clock_gettime(CLOCK_REALTIME, &t0);

    unsigned long abs_ns = t0.tv_sec*1e9 + t0.tv_nsec;
    unsigned long reminder = (abs_ns%time_interval);
    unsigned long wait_ns = time_interval-reminder + my_sequence_id*600; // analytically it must be 781.25


    add_nsec(t0,wait_ns);

    CLOCK_ABS_NANOSLEEP(CLOCK_REALTIME, t0);
  

    clock_gettime(CLOCK_MONOTONIC, &t0);
    while(!stop_thread)
    {
        add_nsec(t0,time_interval);
                    
        t1.tv_sec = t0.tv_sec;
        t1.tv_nsec = t0.tv_nsec;
   
        packet_buffer = wait_for_full_frame(in_buf, unique_name.c_str(), frame_id);
        if(packet_buffer==NULL)
            break;
        
        for(int frame=0; frame<80; frame++)
        {
            for(int beam=0; beam<10; beam++)
            {
                int e_beam = my_sequence_id + beam;
                e_beam =  e_beam%10;
        
<<<<<<< HEAD
//          clock_nanosleep(CLOCK_MONOTONIC, TIMER_ABSTIME, &t1, NULL);
          clock_nanosleep_abstime(&t1);
=======
                CLOCK_ABS_NANOSLEEP(CLOCK_MONOTONIC, t1);
>>>>>>> 5c80ddf2

                if(e_beam<number_of_pulsar_links)
                {
          
                    sendto(sock_fd[socket_ids[e_beam]], &packet_buffer[(e_beam)*80*udp_pulsar_packet_size + frame*udp_pulsar_packet_size], 
                         udp_pulsar_packet_size , 0 , (struct sockaddr *) &server_address[e_beam] , sizeof(server_address[e_beam])); 
             
                }
         
                long wait_per_packet = (long)(153600); 
        
                //61521.25 is the theoritical seperation of packets in ns 
                // I have used 61440 for convinence and also hope this will take care for
                // any clock glitches.
                add_nsec(t1,wait_per_packet);
            }
        }
    
    
        mark_frame_empty(in_buf, unique_name.c_str(), frame_id);
        frame_id = ( frame_id + 1 ) % in_buf->num_frames;
     
    }  
    return;
}
<|MERGE_RESOLUTION|>--- conflicted
+++ resolved
@@ -55,17 +55,15 @@
     number_of_subnets = config.get_int(unique_name, "number_of_subnets");
     timesamples_per_pulsar_packet = config.get_int_default(unique_name, "timesamples_per_pulsar_packet",625);
     num_packet_per_stream = config.get_int_default(unique_name, "num_packet_per_stream",80);
-
 }
 
 void pulsarNetworkProcess::main_thread() 
 {
     //parsing the host name
-   
+
     int rack,node,nos,my_node_id;
     std::stringstream temp_ip[number_of_subnets];
 
-  
     //parsing the host name
 
     parse_chime_host_name(rack, node, nos, my_node_id);
@@ -75,22 +73,20 @@
       my_ip_address[i] = temp_ip[i].str();
       INFO("%s ",my_ip_address[i].c_str());
     }
- 
-  
+
     int frame_id = 0;
     uint8_t * packet_buffer = NULL;
-  
+
     std::vector<std::string> link_ip = config.get_string_array(unique_name, "pulsar_node_ips");
     int number_of_pulsar_links = link_ip.size();
     INFO("number_of_pulsar_links: %d",number_of_pulsar_links);  
-    
 
     int *sock_fd = new int[number_of_subnets];
 
     for(int i=0;i<number_of_subnets;i++) 
     {
         sock_fd[i] = socket(AF_INET, SOCK_DGRAM, IPPROTO_UDP);
- 
+
         if (sock_fd[i] < 0)
         {
             ERROR("network thread: socket() failed: ");
@@ -101,14 +97,14 @@
 
     struct sockaddr_in server_address[number_of_pulsar_links], myaddr[number_of_subnets];
     int *socket_ids = new int[number_of_subnets];
-  
+
     for(int i=0;i<number_of_subnets;i++) 
     {
         std::memset((char *)&myaddr[i], 0, sizeof(myaddr[i]));
 
         myaddr[i].sin_family = AF_INET;
         inet_pton(AF_INET, my_ip_address[i].c_str(), &myaddr[i].sin_addr);
-  
+
         myaddr[i].sin_port = htons(udp_pulsar_port_number);
 
         // Binding port to the socket
@@ -119,8 +115,7 @@
             return;
         }
     }
-  
-  
+
     for(int i=0;i<number_of_pulsar_links;i++)
     {
         memset(&server_address[i], 0, sizeof(server_address[i]));
@@ -129,7 +124,7 @@
         server_address[i].sin_port = htons(udp_pulsar_port_number);
         socket_ids[i] = get_vlan_from_ip(link_ip[i].c_str())-15; 
     }
-  
+
     int n = 256* 1024 * 1024;
     for(int i=0;i<number_of_subnets;i++)
     {  
@@ -144,18 +139,16 @@
     struct timespec t0,t1;
     t0.tv_sec = 0;
     t0.tv_nsec = 0; /*  nanoseconds */
-  
+
     unsigned long time_interval = num_packet_per_stream*timesamples_per_pulsar_packet*2560; //time per buffer frame in ns
     // 2560 is fpga sampling time in ns
-   
+
     int my_sequence_id = (int)(my_node_id/128) + 2*((my_node_id%128)/8) + 32*(my_node_id%8);
-  
-  
+
     packet_buffer = wait_for_full_frame(in_buf, unique_name.c_str(), frame_id);
     mark_frame_empty(in_buf, unique_name.c_str(), frame_id);
     frame_id = ( frame_id + 1 ) % in_buf->num_frames;
-    
-      
+
     clock_gettime(CLOCK_REALTIME, &t0);
 
     unsigned long abs_ns = t0.tv_sec*1e9 + t0.tv_nsec;
@@ -166,55 +159,43 @@
     add_nsec(t0,wait_ns);
 
     CLOCK_ABS_NANOSLEEP(CLOCK_REALTIME, t0);
-  
 
     clock_gettime(CLOCK_MONOTONIC, &t0);
     while(!stop_thread)
     {
         add_nsec(t0,time_interval);
-                    
+
         t1.tv_sec = t0.tv_sec;
         t1.tv_nsec = t0.tv_nsec;
-   
+
         packet_buffer = wait_for_full_frame(in_buf, unique_name.c_str(), frame_id);
         if(packet_buffer==NULL)
             break;
-        
+
         for(int frame=0; frame<80; frame++)
         {
             for(int beam=0; beam<10; beam++)
             {
                 int e_beam = my_sequence_id + beam;
                 e_beam =  e_beam%10;
-        
-<<<<<<< HEAD
-//          clock_nanosleep(CLOCK_MONOTONIC, TIMER_ABSTIME, &t1, NULL);
-          clock_nanosleep_abstime(&t1);
-=======
                 CLOCK_ABS_NANOSLEEP(CLOCK_MONOTONIC, t1);
->>>>>>> 5c80ddf2
-
                 if(e_beam<number_of_pulsar_links)
                 {
-          
                     sendto(sock_fd[socket_ids[e_beam]], &packet_buffer[(e_beam)*80*udp_pulsar_packet_size + frame*udp_pulsar_packet_size], 
                          udp_pulsar_packet_size , 0 , (struct sockaddr *) &server_address[e_beam] , sizeof(server_address[e_beam])); 
-             
                 }
-         
+
                 long wait_per_packet = (long)(153600); 
-        
+
                 //61521.25 is the theoritical seperation of packets in ns 
                 // I have used 61440 for convinence and also hope this will take care for
                 // any clock glitches.
                 add_nsec(t1,wait_per_packet);
             }
         }
-    
-    
+
         mark_frame_empty(in_buf, unique_name.c_str(), frame_id);
         frame_id = ( frame_id + 1 ) % in_buf->num_frames;
-     
-    }  
+    }
     return;
 }
