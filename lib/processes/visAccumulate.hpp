--- conflicted
+++ resolved
@@ -7,9 +7,6 @@
 #ifndef VIS_ACCUMULATE_HPP
 #define VIS_ACCUMULATE_HPP
 
-<<<<<<< HEAD
-#include <time.h>
-=======
 #include "Config.hpp"
 #include "KotekanProcess.hpp"
 #include "buffer.h"
@@ -18,7 +15,6 @@
 #include "gateSpec.hpp"
 #include "visUtil.hpp"
 
->>>>>>> 1110f96b
 #include <cstdint>
 #include <deque>
 #include <functional>
@@ -26,24 +22,10 @@
 #include <memory>
 #include <mutex>
 #include <string>
-<<<<<<< HEAD
-#include <utility>
-#include <vector>
-
-#include "Config.hpp"
-#include "KotekanProcess.hpp"
-#include "buffer.h"
-#include "bufferContainer.hpp"
-#include "datasetManager.hpp"
-#include "gateSpec.hpp"
-#include "visUtil.hpp"
-
-=======
 #include <time.h>
 #include <utility>
 #include <vector>
 
->>>>>>> 1110f96b
 
 /**
  * @class visAccumulate
@@ -203,20 +185,12 @@
     /// Sets the metadataState with a hardcoded weight type ("inverse_var"),
     /// prodState, inputState and freqState according to config and an empty
     /// stackState
-<<<<<<< HEAD
-    dset_id_t change_dataset_state(std::string& instrument_name,
-                                   std::vector<std::pair<uint32_t, freq_ctype>>&
-                                   freqs,
-                                   std::vector<input_ctype>& inputs,
-                                   std::vector<prod_ctype>& prods);
-=======
     dset_id_t base_dataset_state(std::string& instrument_name,
                                  std::vector<std::pair<uint32_t, freq_ctype>>& freqs,
                                  std::vector<input_ctype>& inputs, std::vector<prod_ctype>& prods);
 
     /// Register a new state with the gating params
     dset_id_t gate_dataset_state(const gateSpec& spec);
->>>>>>> 1110f96b
 };
 
 #endif