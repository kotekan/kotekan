
/*****************************************
@file
@brief Accumulation and gating of visibility data.
- visAccumulate : public KotekanProcess
*****************************************/
#ifndef VIS_ACCUMULATE_HPP
#define VIS_ACCUMULATE_HPP

#include <cstdint>
#include <fstream>
#include <functional>
#include <time.h>

#include "buffer.h"
#include "KotekanProcess.hpp"
#include "visUtil.hpp"
#include "pulsarTiming.hpp"


class gateSpec {
<<<<<<< HEAD
public:
    gateSpec(double gpu_frame_width);

    virtual bool update_spec(nlohmann::json &json);
    virtual std::function<float(timespec, float)> get_gating_func();
    std::string name;
    bool enabled;
protected:
    // Length of a gpu frame in s
    double gpu_frame_width;
};


class pulsarSpec : public gateSpec {
public:
    pulsarSpec(double gpu_frame_width) : gateSpec(gpu_frame_width) {};
    bool update_spec(nlohmann::json &json) override;
    std::function<float(timespec, float)> get_gating_func() override;
private:
    // Config parameters for pulsar gating
    float dm;
    double tmid;  // in days since MJD
    double phase_ref;  // in number of rotations
    double rot_freq;  // in Hz
    float pulse_width;  // in s
    Polyco polyco;
};
=======
private:
    std::string name;
    bool enabled;
>>>>>>> 73f53aed

    friend visAccumulate;
    friend gateInternalState;
};

/**
 * @class gateInternalState
 * @brief Hold the internal state of a gated accumulation.
 **/
class gateInternalState {
private:

    // This is all used internally in visAccumulate so needs to be able to access
    friend visAccumulate;

    /// The buffer we are outputting too
    Buffer* buf;

    // Current frame ID of the buffer we are using
    int frame_id;

    /// Specification of how we are gating
    gateSpec spec;

    /// The weighted number of total samples accumulated. Must be reset every
    /// integration period.
    float weighted_samples;

    /// Function for applying the weighting. While this can essentially be
    /// derived from the gateSpec we need to cache it so the gating can be
    /// updated externally within an accumulation.
    std::function<float(timespec, float)> weightfunc;

<<<<<<< HEAD
    friend visAccumulate;
=======
    /// Mutex to control update of gateSpec
    std::mutex gate_mtx;

    /**
     * @brief Reset the state when we restart an integration.
     *
     * @returns Return if this accumulation was enabled.
     **/
    bool reset();
>>>>>>> 73f53aed
};


/**
 * @class visAccumulate
 * @brief Accumulate the high rate GPU output into integrated visBuffers.
 *
 * This process will accumulate the GPU output and calculate the within sample
 * variance for weights.
 *
 * @par Buffers
 * @buffer in_buf
 *         @buffer_format GPU packed upper triangle
 *         @buffer_metadata chimeMetadata
 * @buffer out_buf
 *         @buffer_format visBuffer
 *         @buffer_metadata visMetadata
 *
 * @conf  samples_per_data_set  Int. The number of samples each GPU buffer has
 *                              been integrated for.
 * @conf  num_gpu_frames        Int. The number of GPU frames to accumulate over.
 * @conf  integration_time      Float. Requested integration time in seconds.
 *                              This can be used as an alterative to
 *                              `num_gpu_frames` (which it overrides).
 *                              Internally it picks the nearest acceptable value
 *                              of `num_gpu_frames`.
 * @conf  num_elements          Int. The number of elements (i.e. inputs) in the
 *                              correlator data.
 * @conf  num_freq_in_frame     Int. Number of frequencies in each GPU frame.
 * @conf  block_size            Int. The block size of the packed data.
 * @conf  num_ev                Int. The number of eigenvectors to be stored
 * @conf  input_reorder         Array of [int, int, string]. The reordering mapping.
 *                              Only the first element of each sub-array is used and it is the the index of
 *                              the input to move into this new location. The remaining elements of the
 *                              subarray are for correctly labelling the input in ``visWriter``.
 *
 * @author Richard Shaw, Tristan Pinsonneault-Marotte
 */
class visAccumulate : public KotekanProcess {
public:
    visAccumulate(Config& config,
                  const string& unique_name,
                  bufferContainer &buffer_container);
    ~visAccumulate();
    void apply_config(uint64_t fpga_seq) override;
    void main_thread() override;

private:

    // Buffers to read/write
    Buffer* in_buf;
    Buffer* out_buf;

    // Parameters saved from the config files
    size_t num_elements;
    size_t num_freq_in_frame;
    size_t num_eigenvectors;
    size_t block_size;
    size_t samples_per_data_set;
    size_t num_gpu_frames;

    // The mapping from buffer element order to output file element ordering
    std::vector<uint32_t> input_remap;

    // Helper methods to make code clearer

    // Set initial values of visBuffer
    void initialise_output(Buffer* out_buf, int out_frame_id,
                           int in_frame_id, int freq_ind);

    // Fill in data sections of visBuffer
    void finalise_output(Buffer* out_buf, int out_frame_id,
                         cfloat* vis1, float* vis2, int freq_ind,
                         uint32_t total_samples);

    // List of gating specifications
    std::map<std::string, gateSpec*> gating_specs;
};

#endif<|MERGE_RESOLUTION|>--- conflicted
+++ resolved
@@ -19,7 +19,6 @@
 
 
 class gateSpec {
-<<<<<<< HEAD
 public:
     gateSpec(double gpu_frame_width);
 
@@ -47,11 +46,6 @@
     float pulse_width;  // in s
     Polyco polyco;
 };
-=======
-private:
-    std::string name;
-    bool enabled;
->>>>>>> 73f53aed
 
     friend visAccumulate;
     friend gateInternalState;
@@ -85,9 +79,6 @@
     /// updated externally within an accumulation.
     std::function<float(timespec, float)> weightfunc;
 
-<<<<<<< HEAD
-    friend visAccumulate;
-=======
     /// Mutex to control update of gateSpec
     std::mutex gate_mtx;
 
@@ -97,7 +88,6 @@
      * @returns Return if this accumulation was enabled.
      **/
     bool reset();
->>>>>>> 73f53aed
 };
 
 
