#include <sys/socket.h>
#include <sys/types.h>
#include <sys/time.h>
#include <arpa/inet.h>
#include <netinet/in.h>
#include <unistd.h>
#include <stdio.h>
#include <string.h>
#include <functional>
#include <string>

#include "vdifStream.hpp"
#include "util.h"
#include "errors.h"

vdifStream::vdifStream(Config& config, const string& unique_name,
                       bufferContainer &buffer_container) :
    KotekanProcess(config, unique_name, buffer_container,
                   std::bind(&vdifStream::main_thread, this)) {

    buf = get_buffer("vdif_in_buf");
    register_consumer(buf, unique_name.c_str());
}
vdifStream::~vdifStream() {
}

void vdifStream::apply_config(uint64_t fpga_seq) {
    //if (!config.update_needed(fpga_seq))
    //    return;

    _vdif_port = config.get_int(unique_name, "vdif_port");
    _vdif_server_ip = config.get_string(unique_name, "vdif_server_ip");
}

void vdifStream::main_thread() {

    apply_config(0);

    int frame_id = {0};
    uint8_t * frame = NULL;

    double start_t, diff_t;
    int sleep_period = 3000;

    // UDP variables
    struct sockaddr_in saddr_remote;
    int socket_fd;
    const size_t saddr_len = sizeof(saddr_remote);

    const uint32_t packet_size = 5032;

    socket_fd = socket(AF_INET, SOCK_DGRAM, IPPROTO_UDP);
    if (socket_fd == -1) {
        ERROR("Could not create socket for VDIF output stream");
        return;
    }

    memset((char *) &saddr_remote, 0, saddr_len);
    saddr_remote.sin_family = AF_INET;
    saddr_remote.sin_port = htons(_vdif_port);
    if (inet_aton(_vdif_server_ip.c_str(), &saddr_remote.sin_addr) == 0) {
        ERROR("Invalid address given for remote VDIF server");
        return;
    }

    while(!stop_thread) {

        INFO("vdif_stream; waiting for full buffer to send, server_ip:%s:%d",
             _vdif_server_ip.c_str(),
             _vdif_port);

        // Wait for a full buffer.
        frame = wait_for_full_frame(buf, unique_name.c_str(), frame_id);
        if (frame == NULL) break;

        INFO("vdif_stream; got full buffer, sending to VDIF server.");

        start_t = e_time();

        // Send data to remote server.
        for (int i = 0; i < 16*625; ++i) {

            int bytes_sent = sendto(socket_fd,
<<<<<<< HEAD
                             (void *)&(buf->data[bufferID[0]][packet_size*i]),
=======
                             (void *)(&frame[packet_size*i]),
>>>>>>> 28379713
                             packet_size, 0,
                             (struct sockaddr *) &saddr_remote, saddr_len);

            if (i % 50 == 0) {
                usleep(sleep_period);
            }

            if (bytes_sent == -1) {
                ERROR("Cannot send VDIF packet, error: %s", strerror(errno));
                return;
            }

            if (bytes_sent != packet_size) {
                ERROR("Did not send full vdif packet.");
            }
        }

        diff_t = e_time() - start_t;
        INFO("vdif_stream: sent 1 seconds of vdif data to %s:%d in %f seconds; sleep set to %d microseconds",
              _vdif_server_ip.c_str(),
              _vdif_port,
              diff_t, sleep_period);

        if (diff_t < 0.96) {
            sleep_period += 50;
        } else if (diff_t >= 0.99) {
            sleep_period -= 100;
        }

        // Mark buffer as empty.
        mark_frame_empty(buf, unique_name.c_str(), frame_id);
        frame_id = (frame_id + 1) % buf->num_frames;
    }
}<|MERGE_RESOLUTION|>--- conflicted
+++ resolved
@@ -81,11 +81,7 @@
         for (int i = 0; i < 16*625; ++i) {
 
             int bytes_sent = sendto(socket_fd,
-<<<<<<< HEAD
-                             (void *)&(buf->data[bufferID[0]][packet_size*i]),
-=======
                              (void *)(&frame[packet_size*i]),
->>>>>>> 28379713
                              packet_size, 0,
                              (struct sockaddr *) &saddr_remote, saddr_len);
 
