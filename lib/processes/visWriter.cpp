--- conflicted
+++ resolved
@@ -1,33 +1,4 @@
 #include "visWriter.hpp"
-<<<<<<< HEAD
-
-#include <cxxabi.h>
-#include <signal.h>
-#include <sys/types.h>
-#include <time.h>
-#include <unistd.h>
-#include <atomic>
-#include <exception>
-#include <functional>
-#include <regex>
-#include <sstream>
-#include <stdexcept>
-#include <tuple>
-#include <vector>
-
-#include "fmt.hpp"
-#include "json.hpp"
-
-#include "datasetManager.hpp"
-#include "datasetState.hpp"
-#include "errors.h"
-#include "processFactory.hpp"
-#include "prometheusMetrics.hpp"
-#include "version.h"
-#include "visBuffer.hpp"
-#include "visCompression.hpp"
-
-=======
 
 #include "datasetManager.hpp"
 #include "datasetState.hpp"
@@ -56,7 +27,6 @@
 #include <unistd.h>
 #include <vector>
 
->>>>>>> 1110f96b
 
 REGISTER_KOTEKAN_PROCESS(visWriter);
 REGISTER_KOTEKAN_PROCESS(visCalWriter);
@@ -98,44 +68,14 @@
     }
 
     // TODO: get this from the datasetManager and put data type somewhere else
-<<<<<<< HEAD
-    instrument_name = config.get_default<std::string>(
-                unique_name, "instrument_name", "chime");
-
-    // Set the instrument name from the hostname if in node mode
-    node_mode = config.get_default<bool>(unique_name, "node_mode", false);
-    if(node_mode) {
-        std::string t(256, '\0');
-        gethostname(&t[0], 256);
-        // Here we trim the hostname to the first alphanumeric segment only.
-        instrument_name = t.substr(0, (t + ".").find_first_of(".-"));
-    }
-=======
     instrument_name = config.get_default<std::string>(unique_name, "instrument_name", "chime");
 
     // Get the acq time out from the config
->>>>>>> 1110f96b
 }
 
 void visWriter::main_thread() {
 
-<<<<<<< HEAD
-    unsigned int frame_id = 0;
-
-    // Wait for the first frame to get the dataset ID
-    if (wait_for_full_frame(in_buf, unique_name.c_str(), 0) == nullptr)
-        return;
-    auto frame = visFrameView(in_buf, 0);
-
-    // Get the dataset ID that the downstream files can use to determine what
-    // they will be writing.
-    ds_id = frame.dataset_id;
-
-    // Setup the acquisition, create a new file
-    auto init_fut = std::async(&visWriter::init_acq, this);
-=======
     frameID frame_id(in_buf);
->>>>>>> 1110f96b
 
     while (!stop_thread) {
 
@@ -148,50 +88,17 @@
         auto frame = visFrameView(in_buf, frame_id);
 
         // Check the dataset ID hasn't changed
-<<<<<<< HEAD
-        if (frame.dataset_id != ds_id) {
-            string msg = fmt::format(
-                        "Unexpected dataset ID={} received (expected id={}). " \
-                        "Creating a new file.",
-                frame.dataset_id, ds_id
-            );
-            INFO(msg.c_str());
-            auto init_fut = std::async(&visWriter::init_acq, this);
-        }
-
-        // Construct the new time
-        auto ftime = frame.time;
-        time_ctype t = {std::get<0>(ftime), ts_to_double(std::get<1>(ftime))};
-=======
         if (acqs.count(frame.dataset_id) == 0) {
             string msg =
                 fmt::format("Got new dataset ID={}. Starting a new acquisition.", frame.dataset_id);
             INFO(msg.c_str());
->>>>>>> 1110f96b
 
             init_acq(frame.dataset_id);
         }
 
-<<<<<<< HEAD
-            string msg = fmt::format(
-                "Number of eigenvectors in frame doesn't match file ({} != {}).",
-                frame.num_ev, num_ev
-            );
-            ERROR(msg.c_str());
-            raise(SIGINT);
-            return;
-        }
-
-        // Are we waiting for datasetStates? We need the states now...wait here.
-        if (init_fut.valid()) {
-            // Get void future, otherwise it will stay valid.
-            init_fut.get();
-        }
-=======
         // Get the acquisition we are writing into
         auto& acq = acqs.at(frame.dataset_id);
 
->>>>>>> 1110f96b
 
         // If the dataset is bad, skip the frame and move onto the next
         if (acq.bad_dataset) {
@@ -281,31 +188,16 @@
     }
 }
 
-<<<<<<< HEAD
-void visWriter::get_dataset_state() {
-=======
 
 void visWriter::get_dataset_state(dset_id_t ds_id) {
->>>>>>> 1110f96b
 
     auto& dm = datasetManager::instance();
 
     // Get all states synchronously.
-<<<<<<< HEAD
-    auto fstate_fut = std::async(&datasetManager::dataset_state<freqState>, &dm,
-                                 ds_id);
-    auto pstate_fut = std::async(&datasetManager::dataset_state<prodState>, &dm,
-                                 ds_id);
-    auto sstate_fut = std::async(&datasetManager::dataset_state<stackState>,
-                                 &dm, ds_id);
-    auto mstate_fut = std::async(&datasetManager::dataset_state<metadataState>,
-                                 &dm, ds_id);
-=======
     auto fstate_fut = std::async(&datasetManager::dataset_state<freqState>, &dm, ds_id);
     auto pstate_fut = std::async(&datasetManager::dataset_state<prodState>, &dm, ds_id);
     auto sstate_fut = std::async(&datasetManager::dataset_state<stackState>, &dm, ds_id);
     auto mstate_fut = std::async(&datasetManager::dataset_state<metadataState>, &dm, ds_id);
->>>>>>> 1110f96b
 
     const metadataState* mstate = mstate_fut.get();
     const stackState* sstate = sstate_fut.get();
@@ -313,23 +205,6 @@
     const prodState* pstate = pstate_fut.get();
 
     if (pstate == nullptr || mstate == nullptr || fstate == nullptr) {
-<<<<<<< HEAD
-        ERROR("Set to not use dataset_broker and couldn't find " \
-              "ancestor of dataset %zu. Make sure there is a process"\
-              " upstream in the config, that the dataset states.\nExiting...",
-              ds_id);
-        ERROR("One of them is a nullptr (0): prodState %d, metadataState %d, " \
-              "freqState %d, stackState %d (but that one is okay).", pstate,
-              mstate, fstate, sstate);
-        raise(SIGINT);
-    }
-
-    uint ind = 0;
-    for (auto& f : fstate->get_freqs())
-        _freq_id_map[f.first] = ind++;
-
-    weights_type = mstate->get_weight_type();
-=======
         ERROR("Set to not use dataset_broker and couldn't find "
               "ancestor of dataset 0x%" PRIx64 ". Make sure there is a process"
               " upstream in the config, that the dataset states.\nExiting...",
@@ -346,7 +221,6 @@
     uint ind = 0;
     for (auto& f : fstate->get_freqs())
         acq.freq_id_map[f.first] = ind++;
->>>>>>> 1110f96b
 
     // compare git commit hashes
     // TODO: enforce and crash here if build type is Release?
@@ -356,15 +230,6 @@
              ds_id, mstate->get_git_version_tag().c_str(), get_git_commit_hash());
     }
 
-<<<<<<< HEAD
-    _num_vis = sstate ? sstate->get_num_stack() : pstate->get_prods().size();
-}
-
-void visWriter::init_acq() {
-
-    // get dataset states
-    get_dataset_state();
-=======
     acq.num_vis = sstate ? sstate->get_num_stack() : pstate->get_prods().size();
 }
 
@@ -398,7 +263,6 @@
         acq.bad_dataset = true;
         return;
     }
->>>>>>> 1110f96b
 
     // TODO: chunk ID is not really supported now. Just set it to zero.
     uint32_t chunk_id = 0;
@@ -436,30 +300,7 @@
     metadata["system_user"] = user;
     metadata["collection_server"] = hostname;
 
-<<<<<<< HEAD
-    // For a ring-type file, rollover must be disabled,
-    // window should be less than file length
-    rollover = file_length;
-    if (file_type == "ring") {
-        rollover = 0;
-        if (window > file_length) {
-            INFO("Active times window cannot be greater than file length for "
-                 "ring type files. Setting window to file length.");
-            window = file_length;
-        }
-    }
-    make_bundle(metadata);
-}
-
-
-void visWriter::make_bundle(std::map<std::string, std::string>& metadata) {
-    file_bundle = std::make_unique<visFileBundle>(
-        file_type, root_path, instrument_name, metadata, chunk_id,
-        rollover, window, ds_id, num_ev, file_length
-    );
-=======
     return metadata;
->>>>>>> 1110f96b
 }
 
 
