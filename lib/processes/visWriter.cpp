#include "visWriter.hpp"
#include "visBuffer.hpp"
#include "util.h"
#include "errors.h"
#include "prodSubset.hpp"
#include <time.h>
#include <unistd.h>
#include <iomanip>
#include "fpga_header_functions.h"
#include "prometheusMetrics.hpp"
#include "datasetManager.hpp"
<<<<<<< HEAD
=======
#include "visCompression.hpp"
>>>>>>> b088727f

#include <algorithm>
#include <stdexcept>
#include <iostream>
#include <fstream>
#include <time.h>
#include <regex>
#include "fmt.hpp"

REGISTER_KOTEKAN_PROCESS(visWriter);
REGISTER_KOTEKAN_PROCESS(visCalWriter);

visWriter::visWriter(Config& config,
                       const string& unique_name,
                       bufferContainer &buffer_container) :
    KotekanProcess(config, unique_name, buffer_container,
                   std::bind(&visWriter::main_thread, this)) {

    // Fetch any simple configuration
    root_path = config.get_string_default(unique_name, "root_path", ".");

    // Get the list of buffers that this process shoud connect to
    in_buf = get_buffer("in_buf");
    register_consumer(in_buf, unique_name.c_str());

    // Get the type of the file we are writing
    // TODO: we may want to validate here rather than at creation time
    file_type = config.get_string_default(unique_name, "file_type", "hdf5fast");

    // If specified, get the weights type to write to attributes
    // TODO: add this to the datasetManager framework
    weights_type = config.get_string_default(unique_name, "weights_type", "unknown");

    file_length = config.get_int_default(unique_name, "file_length", 1024);
    window = config.get_int_default(unique_name, "window", 20);

    // Write the eigen values out? Communicated to visFile by num_ev > 0
    bool write_ev = config.get_bool_default(unique_name, "write_ev", false);
    num_ev = write_ev ? config.get_int(unique_name, "num_ev") : 0;

<<<<<<< HEAD
    node_mode = config.get_bool_default(unique_name, "node_mode", false);

    use_dataset_manager = config.get_bool_default(
        unique_name, "use_dataset_manager", false);
=======
    use_dataset_manager = config.get_bool_default(
        unique_name, "use_dataset_manager", false);

    // If we are not using the dataset manager directly, create fake entries
    // from the config information supplied to the class
    if (!use_dataset_manager) {

        // Get the input labels and the products we are writing from the config
        auto ispec = std::get<1>(parse_reorder_default(config, unique_name));
        auto pspec = std::get<1>(parse_prod_subset(config, unique_name));

        // Get the frequency IDs we are going to write
        auto freq_id_list = config.get_array<uint32_t>(unique_name, "freq_ids");
        std::vector<std::pair<uint32_t, freq_ctype>> fspec;
        std::transform(freq_id_list.begin(), freq_id_list.end(),
                       std::back_inserter(fspec),
                       [](uint32_t f) -> std::pair<uint32_t, freq_ctype> {
                           return {f, {freq_from_bin(f), (400.0 / 1024)}};
                       });

        // Create the datasetState
        auto& dm = datasetManager::instance();

        // Construct a nested description of the initial state
        state_uptr freq_state = std::make_unique<freqState>(fspec);
        state_uptr input_state = std::make_unique<inputState>(
            ispec, std::move(freq_state));
        state_uptr prod_state = std::make_unique<prodState>(
            pspec, std::move(input_state));

        // Register the initial state with the manager
        auto s = dm.add_state(std::move(prod_state));
        writer_dstate = s.first;
    }
>>>>>>> b088727f

    // TODO: long term this should come from some dynamic source (dM?)
    instrument_name = config.get_string_default(unique_name, "instrument_name", "chime");

    // Set the instrument name from the hostname if in node mode
    node_mode = config.get_bool_default(unique_name, "node_mode", false);
    if(node_mode) {
        std::string t(256, '\0');
        gethostname(&t[0], 256);
        // Here we trim the hostname to the first alphanumeric segment only.
        instrument_name = t.substr(0, (t + ".").find_first_of(".-"));
<<<<<<< HEAD

        node_mode = true;
        num_freq = 4;

    } else {
        instrument_name = config.get_string_default(unique_name, "instrument_name", "chime");

        if (!use_dataset_manager)
            freq_id_list = config.get_array<uint32_t>(unique_name, "freq_ids");
=======
>>>>>>> b088727f
    }
}

void visWriter::apply_config(uint64_t fpga_seq) {

}

void visWriter::main_thread() {

    unsigned int frame_id = 0;

    // Look over the current buffers for information to setup the acquisition
    init_acq();

    while (!stop_thread) {

        // Wait for the buffer to be filled with data
        if(wait_for_full_frame(in_buf, unique_name.c_str(),
                               frame_id) == nullptr) {
            break;
        }

        // Get a view of the current frame
        auto frame = visFrameView(in_buf, frame_id);

        // Construct the new time
        auto ftime = frame.time;
        time_ctype t = {std::get<0>(ftime), ts_to_double(std::get<1>(ftime))};

        // Check if the frequency we are receiving is on the list of frequencies
        // we are processing
        if (freq_id_map.count(frame.freq_id) == 0) {
            WARN("Frequency id=%i not enabled for visWriter, discarding frame",
                 frame.freq_id);

        // Check that the number of visibilities matches what we expect
        } else if (frame.num_prod != num_vis) {
            string msg = fmt::format(
                "Number of products in frame doesn't match file ({} != {}).",
                frame.num_prod, num_vis
            );
            throw std::runtime_error(msg);

        // Check the number of eigen vectors is as expected
        } else if (num_ev > 0  and frame.num_ev != num_ev) {

            string msg = fmt::format(
                "Number of eigenvectors in frame doesn't match file ({} != {}).",
                frame.num_ev, num_ev
            );
            throw std::runtime_error(msg);

        // Check the dataset ID hasn't changed
        } else if (use_dataset_manager && frame.dataset_id != dataset) {
            string msg = fmt::format(
                "Unexpected dataset ID={} received (expected id={}).",
                frame.dataset_id, dataset
            );
            throw std::runtime_error(msg);

        } else {

            INFO("Writing frequency id=%i", frame.freq_id);

<<<<<<< HEAD
            // Lookup the frequency index if reordering, otherwise write out in buffer order
            uint32_t freq_ind = freq_map[frame.freq_id];
=======
            uint32_t freq_ind = freq_id_map[frame.freq_id];
>>>>>>> b088727f

            // Add all the new information to the file.
            double start = current_time();
            write_mutex.lock();
            bool error = file_bundle->add_sample(t, freq_ind, frame);
            write_mutex.unlock();
            double elapsed = current_time() - start;

            DEBUG("Write time %.5f s", elapsed);

            // Increase metric count if we dropped a frame at write time
            if(error) {
                dropped_frame_count++;
                prometheusMetrics::instance().add_process_metric(
                    "kotekan_viswriter_dropped_frame_total",
                    unique_name, dropped_frame_count
                );
            }

            // Update average write time in prometheus
            write_time.add_sample(elapsed);
            prometheusMetrics::instance().add_process_metric(
                "kotekan_viswriter_write_time_seconds",
                unique_name, write_time.average()
            );

        }

        // Mark the buffer and move on
        mark_frame_empty(in_buf, unique_name.c_str(), frame_id);

        // Advance the current frame ids
        frame_id = (frame_id + 1) % in_buf->num_frames;

    }
}



void visWriter::init_acq() {

    // Fetch out information from the buffers that are needed for setting  up
    // the acq. For the moment just read the first frame.
<<<<<<< HEAD
    unsigned int frame_id = 0;
=======
    wait_for_full_frame(in_buf, unique_name.c_str(), 0);
    auto frame = visFrameView(in_buf, 0);
>>>>>>> b088727f

    auto& dm = datasetManager::instance();

<<<<<<< HEAD
    auto frame = visFrameView(in_buf, frame_id);

    if (use_dataset_manager) {
        // Using the dataset manager we should be able to get a complete
        // specification of the data we are receiving...

        auto& dm = datasetManager::instance();

        // Save the current dataset ID
        dataset = frame.dataset_id;

        // Get the frequency spec and set the ID list and freq index_map arrays
        auto fstate = dm.closest_ancestor_of_type<freqState>(frame.dataset_id);
        if (fstate.second == nullptr) {
            throw std::runtime_error(
                fmt::format("Required freqState not available for "
                            "dataset_id={}\n", frame.dataset_id)
            );
        }

        std::tie(freq_id_list, freqs) = unzip(fstate.second->get_freqs());

        // Set the frequency remapping
        uint32_t fpos = 0;
        for(auto id : freq_id_list)
            freq_map[id] = fpos++;

        // Get the input spec
        auto istate = dm.closest_ancestor_of_type<inputState>(frame.dataset_id);
        if (istate.second == nullptr) {
            throw std::runtime_error(
                fmt::format("Required inputState not available for "
                            "dataset_id={}\n", frame.dataset_id)
            );
        }
        inputs = istate.second->get_inputs();

        // Get the product spec
        auto pstate = dm.closest_ancestor_of_type<prodState>(frame.dataset_id);
        if (pstate.second == nullptr) {
            throw std::runtime_error(
                fmt::format("Required prodState not available for "
                            "dataset_id={}\n", frame.dataset_id)
            );
        }
        prods = pstate.second->get_prods();

        chunk_id = 0;
    }
    else {
        // ... if we are not using the datasetManager we need to infer it from
        // the freq_id and config files.
        setup_freq(frame.freq_id);
    }
=======
    // Get the dataset ID that the downstream files can use to determine what
    // they will be writing.
    if (use_dataset_manager) {
        dataset = frame.dataset_id;
    } else {
        dataset = dm.add_dataset(writer_dstate, -1);
    }

    // Get the frequency spec to determine the freq_ids expected at this Writer.
    auto fstate = dm.closest_ancestor_of_type<freqState>(
        frame.dataset_id).second;
    uint ind = 0;
    for (auto& f : fstate->get_freqs())
        freq_id_map[f.first] = ind++;

    // Get the product spec and (if available) the stackState to determine the
    // number of vis entries we are expecting
    auto pstate = dm.closest_ancestor_of_type<prodState>(dataset).second;
    auto sstate = dm.closest_ancestor_of_type<stackState>(dataset).second;
    num_vis = sstate ? sstate->get_num_stack() : pstate->get_prods().size();

    // TODO: chunk ID is not really supported now. Just set it to zero.
    chunk_id = 0;
>>>>>>> b088727f

    // Get the current user
    std::string user(256, '\0');
    user = (getlogin_r(&user[0], 256) == 0) ? user.c_str() : "unknown";

    // Get the current hostname of the system for the metadata
    std::string hostname(256, '\0');
    gethostname(&hostname[0], 256);
    hostname = hostname.c_str();

    // Set the metadata that we want to save with the file
    std::map<std::string, std::string> metadata;
    metadata["weight_type"] = weights_type;
    metadata["archive_version"] = "NT_3.1.0";
    metadata["instrument_name"] = instrument_name;
    metadata["notes"] = "";   // TODO: connect up notes
    metadata["git_version_tag"] = "not set";
    metadata["system_user"] = user;
    metadata["collection_server"] = hostname;

    // For a ring-type file, rollover must be disabled,
    // window should be less than file length
    rollover = file_length;
    if (file_type == "ring") {
        rollover = 0;
        if (window > file_length) {
            INFO("Active times window cannot be greater than file length for "
                 "ring type files. Setting window to file length.");
            window = file_length;
        }
    }
    make_bundle(metadata);
}


void visWriter::make_bundle(std::map<std::string, std::string>& metadata) {
<<<<<<< HEAD

    // Create the visFileBundle. This will not create any files until add_sample
    // is called
    if (use_dataset_manager) {
        file_bundle = std::make_unique<visFileBundle>(
            file_type, root_path, instrument_name, metadata, chunk_id,
            rollover, window, dataset, num_ev, file_length
        );
    }
    else {
        file_bundle = std::make_unique<visFileBundle>(
            file_type, root_path, instrument_name, metadata, chunk_id,
            rollover, window, freqs, inputs, prods, num_ev, file_length
        );
    }
}


void visWriter::setup_freq(uint32_t freq_id) {
    // TODO: this function needs to do three things: set the frequency input map
    // (freqs), set the frequency ordering (freq_map) and set the chunk ID
    // (chunk_id).
    if(node_mode) {
        // Output all the frequencies that we have found
        INFO("Frequency bin found: %i", freq_id);

        // TODO: this uses the hacky way of deriving the chunk ID
        unsigned int node_id = freq_id % 256;

        // Set the list of frequency ids that this node will deal with
        for(unsigned int i = 0; i < 4; i++) {
            freq_id_list.push_back(256 * i + node_id);
        }
    }

    // Set the chunk_id
    // TODO: eventually this should be set properly, but at the moment as we are
    // not merging into a single dir, chunk_id=0 should always be fine
    chunk_id = 0;

    // Sort the streams into bin order, this will give the order in which they
    // are written out
    unsigned int fpos = 0;
    for(auto id : freq_id_list) {
        freq_map[id] = fpos;
        freqs.push_back({freq_from_bin(id), (400.0 / 1024)});
        fpos++;
    }
}


=======
    file_bundle = std::make_unique<visFileBundle>(
        file_type, root_path, instrument_name, metadata, chunk_id,
        rollover, window, dataset, num_ev, file_length
    );
}


>>>>>>> b088727f
visCalWriter::visCalWriter(Config &config,
                            const string& unique_name,
                            bufferContainer &buffer_container) :
    visWriter::visWriter(config, unique_name, buffer_container) {

    // Register REST callback
    endpoint = "/release_live_file/" + std::regex_replace(unique_name, std::regex("^/+"), "");
    using namespace std::placeholders;
    restServer::instance().register_get_callback(endpoint,
            std::bind(&visCalWriter::rest_callback, this, _1));

    // Get file name to write to
    // TODO: strip file extensions?
    std::string fname_base = config.get_string_default(unique_name, "file_base", "cal");
    acq_name = config.get_string_default(unique_name, "dir_name", "cal");
    // Initially start with this buffer configuration
    fname_live = fname_base + "_A";
    fname_frozen = fname_base + "_B";

    // Use a very short window by default
    window = config.get_int_default(unique_name, "window", 10);

    // Force use of VisFileRing
    file_type = "ring";

    // Check if any of these files exist
    std::string full_path = root_path + "/" + acq_name + "/";
     if ((access((full_path + fname_base + "_A.data").c_str(), F_OK) == 0)
        || (access((full_path + fname_base + "_B.data").c_str(), F_OK) == 0)) {
        INFO(("Clobering files in " + full_path).c_str());
        check_remove((full_path + fname_base + "_A.data").c_str());
        check_remove(("." + full_path + fname_base + "_A.lock").c_str());
        check_remove((full_path + fname_base + "_A.meta").c_str());
        check_remove((full_path + fname_base + "_B.data").c_str());
        check_remove(("." + full_path + fname_base + "_B.lock").c_str());
        check_remove((full_path + fname_base + "_B.meta").c_str());
    }
}

visCalWriter::~visCalWriter() {
    restServer::instance().remove_get_callback(endpoint);
}

void visCalWriter::rest_callback(connectionInstance& conn) {
    // Ensure no write is ongoing
    std::lock_guard<std::mutex> write_guard(write_mutex);

    INFO("Received request to release calibration live file...");

    // Swap files
    std::string fname_tmp = fname_live;
    fname_live = fname_frozen;
    fname_frozen = fname_tmp;

    // Tell visCalFileBundle to write to new file starting with next sample
    file_cal_bundle->swap_file(fname_live, acq_name);

    // Respond with frozen file path
    json reply {"file_path", root_path + "/" + acq_name + "/" + fname_frozen};
    conn.send_json_reply(reply);
    INFO("Done. Resuming write loop.");
}

void visCalWriter::make_bundle(std::map<std::string, std::string>& metadata) {

    // Create the visFileBundle. This will not create any files until add_sample
    // is called
    file_bundle = std::unique_ptr<visCalFileBundle>(
        new visCalFileBundle(
            file_type, root_path, instrument_name, metadata, chunk_id, rollover,
            window, dataset, num_ev, file_length
        )
    );

    // TODO: is there a better way of using the child class method?
    file_cal_bundle = std::dynamic_pointer_cast<visCalFileBundle>(file_bundle);

    file_cal_bundle->set_file_name(fname_live, acq_name);
}<|MERGE_RESOLUTION|>--- conflicted
+++ resolved
@@ -9,10 +9,7 @@
 #include "fpga_header_functions.h"
 #include "prometheusMetrics.hpp"
 #include "datasetManager.hpp"
-<<<<<<< HEAD
-=======
 #include "visCompression.hpp"
->>>>>>> b088727f
 
 #include <algorithm>
 #include <stdexcept>
@@ -53,12 +50,6 @@
     bool write_ev = config.get_bool_default(unique_name, "write_ev", false);
     num_ev = write_ev ? config.get_int(unique_name, "num_ev") : 0;
 
-<<<<<<< HEAD
-    node_mode = config.get_bool_default(unique_name, "node_mode", false);
-
-    use_dataset_manager = config.get_bool_default(
-        unique_name, "use_dataset_manager", false);
-=======
     use_dataset_manager = config.get_bool_default(
         unique_name, "use_dataset_manager", false);
 
@@ -93,7 +84,6 @@
         auto s = dm.add_state(std::move(prod_state));
         writer_dstate = s.first;
     }
->>>>>>> b088727f
 
     // TODO: long term this should come from some dynamic source (dM?)
     instrument_name = config.get_string_default(unique_name, "instrument_name", "chime");
@@ -105,18 +95,6 @@
         gethostname(&t[0], 256);
         // Here we trim the hostname to the first alphanumeric segment only.
         instrument_name = t.substr(0, (t + ".").find_first_of(".-"));
-<<<<<<< HEAD
-
-        node_mode = true;
-        num_freq = 4;
-
-    } else {
-        instrument_name = config.get_string_default(unique_name, "instrument_name", "chime");
-
-        if (!use_dataset_manager)
-            freq_id_list = config.get_array<uint32_t>(unique_name, "freq_ids");
-=======
->>>>>>> b088727f
     }
 }
 
@@ -181,12 +159,7 @@
 
             INFO("Writing frequency id=%i", frame.freq_id);
 
-<<<<<<< HEAD
-            // Lookup the frequency index if reordering, otherwise write out in buffer order
-            uint32_t freq_ind = freq_map[frame.freq_id];
-=======
             uint32_t freq_ind = freq_id_map[frame.freq_id];
->>>>>>> b088727f
 
             // Add all the new information to the file.
             double start = current_time();
@@ -230,71 +203,11 @@
 
     // Fetch out information from the buffers that are needed for setting  up
     // the acq. For the moment just read the first frame.
-<<<<<<< HEAD
-    unsigned int frame_id = 0;
-=======
     wait_for_full_frame(in_buf, unique_name.c_str(), 0);
     auto frame = visFrameView(in_buf, 0);
->>>>>>> b088727f
 
     auto& dm = datasetManager::instance();
 
-<<<<<<< HEAD
-    auto frame = visFrameView(in_buf, frame_id);
-
-    if (use_dataset_manager) {
-        // Using the dataset manager we should be able to get a complete
-        // specification of the data we are receiving...
-
-        auto& dm = datasetManager::instance();
-
-        // Save the current dataset ID
-        dataset = frame.dataset_id;
-
-        // Get the frequency spec and set the ID list and freq index_map arrays
-        auto fstate = dm.closest_ancestor_of_type<freqState>(frame.dataset_id);
-        if (fstate.second == nullptr) {
-            throw std::runtime_error(
-                fmt::format("Required freqState not available for "
-                            "dataset_id={}\n", frame.dataset_id)
-            );
-        }
-
-        std::tie(freq_id_list, freqs) = unzip(fstate.second->get_freqs());
-
-        // Set the frequency remapping
-        uint32_t fpos = 0;
-        for(auto id : freq_id_list)
-            freq_map[id] = fpos++;
-
-        // Get the input spec
-        auto istate = dm.closest_ancestor_of_type<inputState>(frame.dataset_id);
-        if (istate.second == nullptr) {
-            throw std::runtime_error(
-                fmt::format("Required inputState not available for "
-                            "dataset_id={}\n", frame.dataset_id)
-            );
-        }
-        inputs = istate.second->get_inputs();
-
-        // Get the product spec
-        auto pstate = dm.closest_ancestor_of_type<prodState>(frame.dataset_id);
-        if (pstate.second == nullptr) {
-            throw std::runtime_error(
-                fmt::format("Required prodState not available for "
-                            "dataset_id={}\n", frame.dataset_id)
-            );
-        }
-        prods = pstate.second->get_prods();
-
-        chunk_id = 0;
-    }
-    else {
-        // ... if we are not using the datasetManager we need to infer it from
-        // the freq_id and config files.
-        setup_freq(frame.freq_id);
-    }
-=======
     // Get the dataset ID that the downstream files can use to determine what
     // they will be writing.
     if (use_dataset_manager) {
@@ -318,7 +231,6 @@
 
     // TODO: chunk ID is not really supported now. Just set it to zero.
     chunk_id = 0;
->>>>>>> b088727f
 
     // Get the current user
     std::string user(256, '\0');
@@ -355,59 +267,6 @@
 
 
 void visWriter::make_bundle(std::map<std::string, std::string>& metadata) {
-<<<<<<< HEAD
-
-    // Create the visFileBundle. This will not create any files until add_sample
-    // is called
-    if (use_dataset_manager) {
-        file_bundle = std::make_unique<visFileBundle>(
-            file_type, root_path, instrument_name, metadata, chunk_id,
-            rollover, window, dataset, num_ev, file_length
-        );
-    }
-    else {
-        file_bundle = std::make_unique<visFileBundle>(
-            file_type, root_path, instrument_name, metadata, chunk_id,
-            rollover, window, freqs, inputs, prods, num_ev, file_length
-        );
-    }
-}
-
-
-void visWriter::setup_freq(uint32_t freq_id) {
-    // TODO: this function needs to do three things: set the frequency input map
-    // (freqs), set the frequency ordering (freq_map) and set the chunk ID
-    // (chunk_id).
-    if(node_mode) {
-        // Output all the frequencies that we have found
-        INFO("Frequency bin found: %i", freq_id);
-
-        // TODO: this uses the hacky way of deriving the chunk ID
-        unsigned int node_id = freq_id % 256;
-
-        // Set the list of frequency ids that this node will deal with
-        for(unsigned int i = 0; i < 4; i++) {
-            freq_id_list.push_back(256 * i + node_id);
-        }
-    }
-
-    // Set the chunk_id
-    // TODO: eventually this should be set properly, but at the moment as we are
-    // not merging into a single dir, chunk_id=0 should always be fine
-    chunk_id = 0;
-
-    // Sort the streams into bin order, this will give the order in which they
-    // are written out
-    unsigned int fpos = 0;
-    for(auto id : freq_id_list) {
-        freq_map[id] = fpos;
-        freqs.push_back({freq_from_bin(id), (400.0 / 1024)});
-        fpos++;
-    }
-}
-
-
-=======
     file_bundle = std::make_unique<visFileBundle>(
         file_type, root_path, instrument_name, metadata, chunk_id,
         rollover, window, dataset, num_ev, file_length
@@ -415,7 +274,6 @@
 }
 
 
->>>>>>> b088727f
 visCalWriter::visCalWriter(Config &config,
                             const string& unique_name,
                             bufferContainer &buffer_container) :
