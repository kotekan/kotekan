--- conflicted
+++ resolved
@@ -278,7 +278,6 @@
     // Construct metadata
     auto metadata = make_metadata(ds_id);
 
-<<<<<<< HEAD
     try {
         acq.file_bundle = std::make_unique<visFileBundle>(
             file_type, root_path, instrument_name, metadata, chunk_id, file_length,
@@ -287,11 +286,6 @@
         ERROR("Failed creating file bundle for new acquisition: %s", e.what());
         raise(SIGINT);
     }
-=======
-    acq.file_bundle =
-        std::make_unique<visFileBundle>(file_type, root_path, instrument_name, metadata, chunk_id,
-                                        file_length, window, ds_id, file_length);
->>>>>>> b4ddad55
 }
 
 
