--- conflicted
+++ resolved
@@ -39,14 +39,8 @@
 
     // Write the eigen values out? Communicated to visFile by num_ev > 0
     bool write_ev = config.get_bool_default(unique_name, "write_ev", false);
-<<<<<<< HEAD
-    if(write_ev) {
-        num_ev = config.get_int(unique_name, "num_ev");
-    }
-=======
-    num_ev = write_ev ? config.get_int(unique_name, "num_eigenvectors") : 0;
-
->>>>>>> 8caeb6d4
+    num_ev = write_ev ? config.get_int(unique_name, "num_ev") : 0;
+
     // TODO: dynamic setting of instrument name, shouldn't be hardcoded here, At
     // the moment this either uses chime, or if set to use a per_node_instrument
     // it uses the hostname of the current node
