--- conflicted
+++ resolved
@@ -6,12 +6,8 @@
 #include "datasetManager.hpp"
 #include "datasetState.hpp"
 #include "errors.h"
-<<<<<<< HEAD
-#include "processFactory.hpp"
 #include "prometheusMetrics.hpp"
 #include "restServer.hpp"
-=======
->>>>>>> cc19eb2e
 #include "visBuffer.hpp"
 
 #include "fmt.hpp"
@@ -35,6 +31,8 @@
 
 using kotekan::bufferContainer;
 using kotekan::Config;
+using kotekan::HTTP_RESPONSE;
+using kotekan::prometheusMetrics;
 using kotekan::Stage;
 
 REGISTER_KOTEKAN_STAGE(visTestPattern);
@@ -70,7 +68,7 @@
     expected_data_ready = false;
 
     // Subscribe to the dynamic config update: used to start a test for a number of frames.
-    restServer::instance().register_post_callback(
+    kotekan::restServer::instance().register_post_callback(
         endpoint_name, std::bind(&visTestPattern::receive_update, this, std::placeholders::_1,
                                  std::placeholders::_2));
 }
@@ -284,12 +282,12 @@
     }
 }
 
-void visTestPattern::reply_failure(connectionInstance& conn, std::string& msg) {
+void visTestPattern::reply_failure(kotekan::connectionInstance& conn, std::string& msg) {
     WARN(msg.c_str());
     conn.send_error(error_msg, HTTP_RESPONSE::REQUEST_FAILED);
 }
 
-void visTestPattern::receive_update(connectionInstance& conn, json& data) {
+void visTestPattern::receive_update(kotekan::connectionInstance& conn, json& data) {
     std::unique_lock<std::mutex> thread_lck(mtx_update);
     no_update = false;
 
@@ -447,13 +445,13 @@
                                                uint32_t freq_id) {
     prometheusMetrics& prometheus = prometheusMetrics::instance();
     std::string labels = fmt::format("name=\"{}\",freq_id=\"{}\"", test_name, freq_id);
-    prometheus.add_process_metric("kotekan_vistestpattern_bad_values_total", unique_name, num_bad,
-                                  labels);
-    prometheus.add_process_metric("kotekan_vistestpattern_avg_error", unique_name, avg_err, labels);
-    prometheus.add_process_metric("kotekan_vistestpattern_min_error", unique_name, min_err, labels);
-    prometheus.add_process_metric("kotekan_vistestpattern_max_error", unique_name, max_err, labels);
-    prometheus.add_process_metric("kotekan_vistestpattern_fpga_sequence_number", unique_name,
-                                  fpga_count, labels);
-    prometheus.add_process_metric("kotekan_vistestpattern_ctime_seconds", unique_name,
-                                  ts_to_double(time), labels);
+    prometheus.add_stage_metric("kotekan_vistestpattern_bad_values_total", unique_name, num_bad,
+                                labels);
+    prometheus.add_stage_metric("kotekan_vistestpattern_avg_error", unique_name, avg_err, labels);
+    prometheus.add_stage_metric("kotekan_vistestpattern_min_error", unique_name, min_err, labels);
+    prometheus.add_stage_metric("kotekan_vistestpattern_max_error", unique_name, max_err, labels);
+    prometheus.add_stage_metric("kotekan_vistestpattern_fpga_sequence_number", unique_name,
+                                fpga_count, labels);
+    prometheus.add_stage_metric("kotekan_vistestpattern_ctime_seconds", unique_name,
+                                ts_to_double(time), labels);
 }