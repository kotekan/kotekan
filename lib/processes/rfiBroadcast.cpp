#include <sys/socket.h>
#include <sys/types.h>
#include <sys/time.h>
#include <arpa/inet.h>
#include <netinet/in.h>
#include <unistd.h>
#include <stdio.h>
#include <string.h>
#include <functional>
#include <string>
#include <errno.h>
#include <time.h>
#include <mutex>

#include "rfiBroadcast.hpp"
#include "util.h"
#include "errors.h"
#include "chimeMetadata.h"

REGISTER_KOTEKAN_PROCESS(rfiBroadcast);

rfiBroadcast::rfiBroadcast(Config& config,
                                       const string& unique_name,
                                       bufferContainer &buffer_container) :
    KotekanProcess(config, unique_name, buffer_container,
                   std::bind(&rfiBroadcast::main_thread, this)){
    //Get buffer from framework
    rfi_buf = get_buffer("rfi_in");
    //Register process as consumer
    register_consumer(rfi_buf, unique_name.c_str());
    //Intialize internal config
    apply_config(0);

    using namespace std::placeholders;
    restServer * rest_server = get_rest_server();
    string endpoint = unique_name + "/rfi_broadcast";
    rest_server->register_json_callback(endpoint,
            std::bind(&rfiBroadcast::rest_callback, this, _1, _2));
}

rfiBroadcast::~rfiBroadcast() {
}

void rfiBroadcast::rest_callback(connectionInstance& conn, json& json_request) {

    rest_callback_mutex.lock();
    INFO("RFI Callback Received... Changing Parameters")

    frames_per_packet = json_request["frames_per_packet"];

    conn.send_empty_reply(STATUS_OK);
    rest_callback_mutex.unlock();
}


void rfiBroadcast::apply_config(uint64_t fpga_seq) {

    _num_freq = config.get_int(unique_name, "num_total_freq");
    _num_local_freq = config.get_int(unique_name, "num_local_freq");
    _num_elements = config.get_int(unique_name, "num_elements");
    _samples_per_data_set = config.get_int(unique_name, "samples_per_data_set");

    _sk_step = config.get_int(unique_name, "sk_step");
    COMBINED = config.get_bool(unique_name,"rfi_combined");
    frames_per_packet = config.get_int(unique_name, "frames_per_packet");

    total_links = config.get_int(unique_name, "total_links");
    dest_port = config.get_int(unique_name, "destination_port");
    dest_server_ip = config.get_string(unique_name, "destination_ip");
    dest_protocol = config.get_string(unique_name, "destination_protocol");
}

void rfiBroadcast::main_thread() {

    uint32_t frame_id = 0;
    uint32_t i, j, f;
    uint32_t bytes_sent = 0;
    uint8_t * frame = NULL;
    uint32_t link_id = 0;
    uint16_t StreamIDs[total_links];
    //Intialize empty packet header
<<<<<<< HEAD
    uint32_t packet_header_length = sizeof(bool) + sizeof(uint16_t) + sizeof(int)*6 + sizeof(int64_t);
    char *packet_header = (char *)malloc(packet_header_length);
    //Declare array to hold averaged kurtosis estimates
    uint32_t packet_header_bytes_written = 0;
    uint32_t packet_length = packet_header_length + _num_local_freq*sizeof(float);
=======
    struct RFIHeader rfi_header = {.rfi_combined=(uint8_t)COMBINED, .sk_step=_sk_step, .num_elements=_num_elements, .samples_per_data_set=_samples_per_data_set,
                      .num_total_freq=1024, .num_local_freq=_num_local_freq, frames_per_packet=frames_per_packet};
>>>>>>> 75082d3f
    //Intialize empty packet
    uint32_t packet_length = sizeof(rfi_header) + _num_local_freq*sizeof(float);
    char *packet_buffer = (char *)malloc(packet_length);

<<<<<<< HEAD
    //Get starting seq num and stream id.
    //frame = wait_for_full_frame(rfi_buf, unique_name.c_str(), frame_id);
    int64_t seq_num = 0;//get_fpga_seq_num(rfi_buf, frame_id);
    //mark_frame_empty(rfi_buf, unique_name.c_str(), frame_id);

=======
>>>>>>> 75082d3f
    if (dest_protocol == "UDP")
    {
        // UDP Stuff
        struct sockaddr_in saddr_remote;  /* the libc network address data structure */
        socket_fd = socket(AF_INET, SOCK_DGRAM, IPPROTO_UDP);
        if (socket_fd == -1) {
            ERROR("Could not create UDP socket for output stream");
            return;
        }
        memset((char *) &saddr_remote, 0, sizeof(sockaddr_in));
        saddr_remote.sin_family = AF_INET;
        saddr_remote.sin_port = htons(dest_port);
        if (inet_aton(dest_server_ip.c_str(), &saddr_remote.sin_addr) == 0) {
            ERROR("Invalid address given for remote server");
            return;
        }
<<<<<<< HEAD

        //Fill Header
        memcpy(packet_header + packet_header_bytes_written, &COMBINED, sizeof(bool));
        packet_header_bytes_written += sizeof(bool);
        memcpy(packet_header + packet_header_bytes_written, &_sk_step, sizeof(uint32_t));
        packet_header_bytes_written += sizeof(uint32_t);
        memcpy(packet_header + packet_header_bytes_written, &_num_elements, sizeof(uint32_t));
        packet_header_bytes_written += sizeof(uint32_t);
        memcpy(packet_header + packet_header_bytes_written, &_samples_per_data_set, sizeof(uint32_t));
        packet_header_bytes_written += sizeof(uint32_t);
        memcpy(packet_header + packet_header_bytes_written, &_num_freq, sizeof(uint32_t));
        packet_header_bytes_written += sizeof(uint32_t);
        memcpy(packet_header + packet_header_bytes_written, &_num_local_freq, sizeof(uint32_t));
        packet_header_bytes_written += sizeof(uint32_t);
        memcpy(packet_header + packet_header_bytes_written, &frames_per_packet, sizeof(uint32_t));
        packet_header_bytes_written += sizeof(uint32_t);

=======
>>>>>>> 75082d3f
        //Connection succesful
        INFO("UDP Connection: %i %s",dest_port, dest_server_ip.c_str());

        while (!stop_thread) { //Endless loop
            rest_callback_mutex.lock();

            float rfi_data [total_links][_num_local_freq*_samples_per_data_set/_sk_step];
            float RFI_Avg[total_links][_num_local_freq];
<<<<<<< HEAD
            for(j = 0; j < total_links; j++){
                for(i = 0; i < _num_local_freq; i++){
                    RFI_Avg[j][i] = 0;
                }
            }

            link_id = 0;

            for(f = 0; f < frames_per_packet*total_links; f++){

                //Get Frame
                frame = wait_for_full_frame(rfi_buf, unique_name.c_str(), frame_id);
                if (frame == NULL) break;
                memcpy(rfi_data[link_id], frame, rfi_buf->frame_size);

=======
            //Zero Average array
            for(i = 0; i < total_links; i++){
                for(j = 0; j < _num_local_freq; j++){
                    RFI_Avg[i][j] = 0;
                }
            }
            //Loop through all frames that should be averages together
            for(f = 0; f < frames_per_packet*total_links; f++){
                //Get Frame
                frame = wait_for_full_frame(rfi_buf, unique_name.c_str(), frame_id);
                if (frame == NULL) break;
                //Copy frame data to array
                memcpy(rfi_data[link_id], frame, rfi_buf->frame_size);
>>>>>>> 75082d3f
                if(f == 0){
                    //Adjust Header on initial frame
                    rfi_header.seq_num = get_fpga_seq_num(rfi_buf, frame_id);
                }
<<<<<<< HEAD

                StreamIDs[link_id] = get_stream_id(rfi_buf, frame_id);

=======
                //Adjust Stream ID's
                StreamIDs[link_id] = get_stream_id(rfi_buf, frame_id);
                //Sum over the whole frame
>>>>>>> 75082d3f
                for(i = 0; i < _num_local_freq; i++){
                    for(j = 0; j < _samples_per_data_set/_sk_step; j++){
                        RFI_Avg[link_id][i] += rfi_data[link_id][i + _num_local_freq*j];
                    }
                }
                //Mark Frame Empty
                mark_frame_empty(rfi_buf, unique_name.c_str(), frame_id);
                frame_id = (frame_id + 1) % rfi_buf->num_frames;
                link_id = (link_id + 1) % total_links;
            }
<<<<<<< HEAD

            double start_time = e_time();
            for(j = 0; j < total_links; j++){

                for(i = 0; i < _num_local_freq; i++){
                    RFI_Avg[j][i] /= frames_per_packet*(_samples_per_data_set/_sk_step);
                    if(i == 0){
                        DEBUG("SK value %f for freq %d, stream %d", RFI_Avg[j][i], i, StreamIDs[j])
                    }
                }

                //Add Stream ID
                memcpy(packet_header + packet_header_bytes_written, &StreamIDs[j], sizeof(uint16_t));
                packet_header_bytes_written += sizeof(uint16_t);
                //Add Header to packet
                memcpy(packet_buffer, packet_header, packet_header_length);
                //Add Data to packet
                memcpy(packet_buffer + packet_header_length, RFI_Avg[j], _num_local_freq*sizeof(float));

=======
            double start_time = e_time();
            //Loop through each link to send data seperately
            for(j = 0; j < total_links; j++){
                //Normalize Sum (Take Average)
                for(i = 0; i < _num_local_freq; i++){
                    RFI_Avg[j][i] /= frames_per_packet*(_samples_per_data_set/_sk_step);
                    if(i == 0){ DEBUG("SK value %f for freq %d, stream %d", RFI_Avg[j][i], i, StreamIDs[j])}
                }
                //Add Stream ID to header
                rfi_header.streamID = StreamIDs[j];
                //Add Header to packet
                memcpy(packet_buffer, &rfi_header, sizeof(rfi_header));
                //Add Data to packet
                memcpy(packet_buffer + sizeof(rfi_header), RFI_Avg[j], _num_local_freq*sizeof(float));
>>>>>>> 75082d3f
                //Send Packet
                bytes_sent = sendto(socket_fd,
                                 packet_buffer,
                                 packet_length, 0,
                                 (struct sockaddr *) &saddr_remote, sizeof(sockaddr_in));
<<<<<<< HEAD

                if (bytes_sent != packet_length){
                    ERROR("SOMETHING WENT WRONG IN UDP TRANSMIT");
                }

                packet_header_bytes_written -= sizeof(uint16_t);
                DEBUG("Stream ID %d %d",j , StreamIDs[j])

            }

            DEBUG("Frame ID %d Succesfully Broadcasted %d links of %d Bytes in %fms",frame_id, total_links, bytes_sent, (e_time()-start_time)*1000);

            //Prepare Header For Adjustment
            packet_header_bytes_written -= sizeof(int64_t); 

            rest_callback_mutex.unlock();
=======
                //Check if packet sent properly
                if (bytes_sent != packet_length){ ERROR("SOMETHING WENT WRONG IN UDP TRANSMIT");}
            }
            INFO("Frame ID %d Succesfully Broadcasted %d links of %d Bytes in %fms",frame_id, total_links, bytes_sent, (e_time()-start_time)*1000);
>>>>>>> 75082d3f
        }
    }
    else{
        ERROR("Bad protocol: %s Only UDP currently Supported", dest_protocol.c_str());
    }
    free(packet_buffer);
}
<|MERGE_RESOLUTION|>--- conflicted
+++ resolved
@@ -79,28 +79,12 @@
     uint32_t link_id = 0;
     uint16_t StreamIDs[total_links];
     //Intialize empty packet header
-<<<<<<< HEAD
-    uint32_t packet_header_length = sizeof(bool) + sizeof(uint16_t) + sizeof(int)*6 + sizeof(int64_t);
-    char *packet_header = (char *)malloc(packet_header_length);
-    //Declare array to hold averaged kurtosis estimates
-    uint32_t packet_header_bytes_written = 0;
-    uint32_t packet_length = packet_header_length + _num_local_freq*sizeof(float);
-=======
     struct RFIHeader rfi_header = {.rfi_combined=(uint8_t)COMBINED, .sk_step=_sk_step, .num_elements=_num_elements, .samples_per_data_set=_samples_per_data_set,
                       .num_total_freq=1024, .num_local_freq=_num_local_freq, frames_per_packet=frames_per_packet};
->>>>>>> 75082d3f
     //Intialize empty packet
     uint32_t packet_length = sizeof(rfi_header) + _num_local_freq*sizeof(float);
     char *packet_buffer = (char *)malloc(packet_length);
 
-<<<<<<< HEAD
-    //Get starting seq num and stream id.
-    //frame = wait_for_full_frame(rfi_buf, unique_name.c_str(), frame_id);
-    int64_t seq_num = 0;//get_fpga_seq_num(rfi_buf, frame_id);
-    //mark_frame_empty(rfi_buf, unique_name.c_str(), frame_id);
-
-=======
->>>>>>> 75082d3f
     if (dest_protocol == "UDP")
     {
         // UDP Stuff
@@ -117,26 +101,6 @@
             ERROR("Invalid address given for remote server");
             return;
         }
-<<<<<<< HEAD
-
-        //Fill Header
-        memcpy(packet_header + packet_header_bytes_written, &COMBINED, sizeof(bool));
-        packet_header_bytes_written += sizeof(bool);
-        memcpy(packet_header + packet_header_bytes_written, &_sk_step, sizeof(uint32_t));
-        packet_header_bytes_written += sizeof(uint32_t);
-        memcpy(packet_header + packet_header_bytes_written, &_num_elements, sizeof(uint32_t));
-        packet_header_bytes_written += sizeof(uint32_t);
-        memcpy(packet_header + packet_header_bytes_written, &_samples_per_data_set, sizeof(uint32_t));
-        packet_header_bytes_written += sizeof(uint32_t);
-        memcpy(packet_header + packet_header_bytes_written, &_num_freq, sizeof(uint32_t));
-        packet_header_bytes_written += sizeof(uint32_t);
-        memcpy(packet_header + packet_header_bytes_written, &_num_local_freq, sizeof(uint32_t));
-        packet_header_bytes_written += sizeof(uint32_t);
-        memcpy(packet_header + packet_header_bytes_written, &frames_per_packet, sizeof(uint32_t));
-        packet_header_bytes_written += sizeof(uint32_t);
-
-=======
->>>>>>> 75082d3f
         //Connection succesful
         INFO("UDP Connection: %i %s",dest_port, dest_server_ip.c_str());
 
@@ -145,23 +109,6 @@
 
             float rfi_data [total_links][_num_local_freq*_samples_per_data_set/_sk_step];
             float RFI_Avg[total_links][_num_local_freq];
-<<<<<<< HEAD
-            for(j = 0; j < total_links; j++){
-                for(i = 0; i < _num_local_freq; i++){
-                    RFI_Avg[j][i] = 0;
-                }
-            }
-
-            link_id = 0;
-
-            for(f = 0; f < frames_per_packet*total_links; f++){
-
-                //Get Frame
-                frame = wait_for_full_frame(rfi_buf, unique_name.c_str(), frame_id);
-                if (frame == NULL) break;
-                memcpy(rfi_data[link_id], frame, rfi_buf->frame_size);
-
-=======
             //Zero Average array
             for(i = 0; i < total_links; i++){
                 for(j = 0; j < _num_local_freq; j++){
@@ -175,20 +122,13 @@
                 if (frame == NULL) break;
                 //Copy frame data to array
                 memcpy(rfi_data[link_id], frame, rfi_buf->frame_size);
->>>>>>> 75082d3f
                 if(f == 0){
                     //Adjust Header on initial frame
                     rfi_header.seq_num = get_fpga_seq_num(rfi_buf, frame_id);
                 }
-<<<<<<< HEAD
-
-                StreamIDs[link_id] = get_stream_id(rfi_buf, frame_id);
-
-=======
                 //Adjust Stream ID's
                 StreamIDs[link_id] = get_stream_id(rfi_buf, frame_id);
                 //Sum over the whole frame
->>>>>>> 75082d3f
                 for(i = 0; i < _num_local_freq; i++){
                     for(j = 0; j < _samples_per_data_set/_sk_step; j++){
                         RFI_Avg[link_id][i] += rfi_data[link_id][i + _num_local_freq*j];
@@ -199,27 +139,6 @@
                 frame_id = (frame_id + 1) % rfi_buf->num_frames;
                 link_id = (link_id + 1) % total_links;
             }
-<<<<<<< HEAD
-
-            double start_time = e_time();
-            for(j = 0; j < total_links; j++){
-
-                for(i = 0; i < _num_local_freq; i++){
-                    RFI_Avg[j][i] /= frames_per_packet*(_samples_per_data_set/_sk_step);
-                    if(i == 0){
-                        DEBUG("SK value %f for freq %d, stream %d", RFI_Avg[j][i], i, StreamIDs[j])
-                    }
-                }
-
-                //Add Stream ID
-                memcpy(packet_header + packet_header_bytes_written, &StreamIDs[j], sizeof(uint16_t));
-                packet_header_bytes_written += sizeof(uint16_t);
-                //Add Header to packet
-                memcpy(packet_buffer, packet_header, packet_header_length);
-                //Add Data to packet
-                memcpy(packet_buffer + packet_header_length, RFI_Avg[j], _num_local_freq*sizeof(float));
-
-=======
             double start_time = e_time();
             //Loop through each link to send data seperately
             for(j = 0; j < total_links; j++){
@@ -234,35 +153,16 @@
                 memcpy(packet_buffer, &rfi_header, sizeof(rfi_header));
                 //Add Data to packet
                 memcpy(packet_buffer + sizeof(rfi_header), RFI_Avg[j], _num_local_freq*sizeof(float));
->>>>>>> 75082d3f
                 //Send Packet
                 bytes_sent = sendto(socket_fd,
                                  packet_buffer,
                                  packet_length, 0,
                                  (struct sockaddr *) &saddr_remote, sizeof(sockaddr_in));
-<<<<<<< HEAD
-
-                if (bytes_sent != packet_length){
-                    ERROR("SOMETHING WENT WRONG IN UDP TRANSMIT");
-                }
-
-                packet_header_bytes_written -= sizeof(uint16_t);
-                DEBUG("Stream ID %d %d",j , StreamIDs[j])
-
-            }
-
-            DEBUG("Frame ID %d Succesfully Broadcasted %d links of %d Bytes in %fms",frame_id, total_links, bytes_sent, (e_time()-start_time)*1000);
-
-            //Prepare Header For Adjustment
-            packet_header_bytes_written -= sizeof(int64_t); 
-
-            rest_callback_mutex.unlock();
-=======
                 //Check if packet sent properly
                 if (bytes_sent != packet_length){ ERROR("SOMETHING WENT WRONG IN UDP TRANSMIT");}
             }
             INFO("Frame ID %d Succesfully Broadcasted %d links of %d Bytes in %fms",frame_id, total_links, bytes_sent, (e_time()-start_time)*1000);
->>>>>>> 75082d3f
+            rest_callback_mutex.unlock();
         }
     }
     else{
