--- conflicted
+++ resolved
@@ -96,10 +96,6 @@
 
     // Parameters saved from the config files
     bool use_dataset_manager;
-<<<<<<< HEAD
-    size_t num_freq;
-=======
->>>>>>> b088727f
     std::string root_path;
     std::string instrument_name;
     std::string weights_type;
@@ -117,14 +113,6 @@
 
     /// Dataset ID of current stream
     dset_id dataset;
-<<<<<<< HEAD
-
-    /// The list of frequencies and inputs that gets written into the index maps
-    /// of the HDF5 files
-    std::vector<freq_ctype> freqs;
-    std::vector<input_ctype> inputs;
-=======
->>>>>>> b088727f
 
     /// State ID for the internal datasetState used if the datasetManager is not
     /// being used externally
@@ -135,10 +123,6 @@
 
     /// Params for supporting old node based HDF5 writing scheme
     bool node_mode;
-<<<<<<< HEAD
-    std::vector<uint32_t> freq_id_list;
-=======
->>>>>>> b088727f
 
     // Number of eigenvectors to write out
     size_t num_ev;
