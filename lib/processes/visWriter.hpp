/*****************************************
@file
@brief Processes for writing visibility data.
- visWriter : public KotekanProcess
- visCalWriter : public KotekanProcess
*****************************************/
#ifndef VIS_WRITER_HPP
#define VIS_WRITER_HPP

<<<<<<< HEAD
#include <errno.h>
#include <stdio.h>
#include <cstdint>
#include <future>
#include <map>
#include <memory>
#include <mutex>
#include <stdexcept>
#include <string>
#include <utility>

=======
>>>>>>> 1110f96b
#include "Config.hpp"
#include "KotekanProcess.hpp"
#include "buffer.h"
#include "bufferContainer.hpp"
#include "datasetManager.hpp"
#include "restServer.hpp"
#include "visFile.hpp"
#include "visUtil.hpp"

<<<<<<< HEAD
=======
#include <cstdint>
#include <errno.h>
#include <future>
#include <map>
#include <memory>
#include <mutex>
#include <stdexcept>
#include <stdio.h>
#include <string>
#include <utility>

>>>>>>> 1110f96b

/**
 * @class visWriter
 * @brief Write the data out to an HDF5 file .
 *
 * This process gets writes out the data it receives with minimal processing.
 * Removing certain fields from the output must be done in a prior
 * transformation. See `removeEv` for instance.
 *
 * To obtain the metadata about the stream received usage of the datasetManager
 * is required.
 *
 * This process will check that git hash of the data source (obtained from the
 * metadataState) matches the current version. Depending on the value of
 * `ignore_version` a mismatch will either generate a warning, or cause the
 * mismatched data to be dropped.
 *
 * The output is written into the CHIME N^2 HDF5 format version 3.1.0.
 *
 * @par Buffers
 * @buffer in_buf The buffer streaming data to write
 *         @buffer_format visBuffer structured
 *         @buffer_metadata visMetadata
 *
<<<<<<< HEAD
 * @conf   node_mode            Bool (default: false). Run in ``node_mode`` or
 *                              not.
 * @conf   file_type            String. Type of file to write. One of 'hdf5',
 *                              'hdf5fast' or 'raw'.
 * @conf   root_path            String. Location in filesystem to write to.
 * @conf   instrument_name      String (default: chime). Name of the instrument
 *                              acquiring data (if ``node_mode`` the hostname is
 *                              used instead)
 * @conf   input_reorder        Array of [int, int, string]. A description of
 *                              the inputs. Only the last two elements of each
 *                              sub-array are used and are expected to be @c
 *                              channel_id and @c channel_serial (the first
 *                              contains the @c adc_id used for reordering in
 *                              ``visTransform``)
 *  @conf   weights_type        Indicate what the visibility weights represent,
 *                              e.g, 'inverse_var'. Will saved as an attribute
 *                              in the saved file. (default 'unknown')
 * @conf   write_ev             Bool (default: false). Write out the
 *                              eigenvalues/vectors.
 * @conf   num_ev               Int. Only needed if `write_ev` is true.
 * @conf   file_length          Int (default 1024). Maximum number of samples to
 *                              write into a file.
 * @conf   window               Int (default 20). Number of samples to keep
 *                              active for writing at any time.
=======
 * @conf   file_type        String. Type of file to write. One of 'hdf5',
 *                          'hdf5fast' or 'raw'.
 * @conf   root_path        String. Location in filesystem to write to.
 * @conf   instrument_name  String (default: chime). Name of the instrument
 *                          acquiring data (if ``node_mode`` the hostname is
 *                          used instead)
 * @conf   file_length      Int (default 1024). Maximum number of samples to
 *                          write into a file.
 * @conf   window           Int (default 20). Number of samples to keep active
 *                          for writing at any time.
 * @conf   acq_timeout      Double (default 300). Close acquisitions when they
 *                          have been inactive this long (in seconds).
 * @conf   ignore_version   Bool (default False). If true, a git version
 *                          mistmatch will generate a warning, if false, it
 *                          will cause data to be dropped. This should only be
 *                          set to true when testing.
>>>>>>> 1110f96b
 *
 * @par Metrics
 * @metric kotekan_viswriter_write_time_seconds
 *         The write time of the HDF5 writer. An exponential moving average over ~10
 *         samples.
 * @metric kotekan_viswriter_dropped_frame_total
 *         The number of frames dropped while attempting to write.
 *
 * @author Richard Shaw
 */
class visWriter : public KotekanProcess {
public:
    visWriter(Config& config, const string& unique_name, bufferContainer& buffer_container);

    void main_thread() override;

    /// Why was a frame dropped?
    enum class droppedType {
        late,       // Data arrived too late
        bad_dataset // Dataset ID issues
    };

protected:
    /// Setup the acquisition
    virtual void init_acq(dset_id_t ds_id);

    /// Construct the set of metadata
    std::map<std::string, std::string> make_metadata(dset_id_t ds_id);

<<<<<<< HEAD
    /// Setup the acquisition
    void init_acq();
=======
    /// Close inactive acquisitions
    virtual void close_old_acqs();
>>>>>>> 1110f96b

    /// Gets states from the dataset manager and saves some metadata
    void get_dataset_state(dset_id_t ds_id);

    /**
     * Check git version.
     *
     * @param  ds_id  Dataset ID.
     *
     * @return        False if there's a mismatch. Always returns true if
     *                `ignore_version` is set.
     **/
    bool check_git_version(dset_id_t ds_id);

    /**
     * Report a dropped frame to prometheus.
     *
     * @param  ds_id    Dataset ID of frame.
     * @param  freq_id  Freq ID of frame.
     * @param  reason   Reason frame was dropped.
     **/
    void report_dropped_frame(dset_id_t ds_id, uint32_t freq_id, droppedType reason);

    // Parameters saved from the config files
    std::string root_path;
    std::string instrument_name;
    std::string file_type; // Type of the file we are writing
    size_t file_length;
    size_t window;
    size_t rollover;
    bool ignore_version;
    double acq_timeout;

    /// Input buffer to read from
    Buffer* in_buf;

    /// Mutex for updating file_bundle (used in for visCalWriter)
    std::mutex write_mutex;

<<<<<<< HEAD
    /// A unique ID for the chunk (i.e. frequency set)
    uint32_t chunk_id;
=======
    /// Hold the internal state of an acquisition (one per dataset ID)
    /// Note that we create an acqState even for invalid datasets that we will
    /// reject all data from
    struct acqState {

        /// Is the acq invalid? Drops data with this dataset ID.
        bool bad_dataset = false;
>>>>>>> 1110f96b

        /// The current set of files we are writing
        std::unique_ptr<visFileBundle> file_bundle;

        /// Dropped frame counts per freq ID
        std::map<std::pair<uint32_t, droppedType>, uint64_t> dropped_frame_count;

        /// Frequency IDs that we are expecting
        std::map<uint32_t, uint32_t> freq_id_map;

<<<<<<< HEAD
private:
    /// Gets states from the dataset manager and saves some metadata
    void get_dataset_state();
=======
        /// Number of products
        size_t num_vis;
    };
>>>>>>> 1110f96b

    /// The set of open acquisitions
    std::map<dset_id_t, acqState> acqs;

    /// Translate droppedTypes to string description for prometheus
    static std::map<droppedType, std::string> dropped_type_map;

private:
    /// Number of products to write and freqency map
    std::future<std::pair<size_t, std::map<uint32_t, uint32_t>>> future_metadata;

    /// Keep track of the average write time
    movingAverage write_time;
};

/**
 * @class visCalWriter
 * @brief Extension to visWriter for exporting calibration data.
 *
 * This process is based off visWriter, but is meant for generating a
 * fixed-length ring-buffer-like file for storing the last samples of
 * the calibration data stream. To ensure consistent reads while the
 * process is continuously writing to a file, a REST endpoint is provided
 * that causes the process to stop writing and release the file for
 * reading. It will proceed with writing to a second file, until the
 * endpoint is called again and it moves back to the first file, and so on.
 *
 * @warning Since the writer starts from scratch when it switches files,
 *          if requests that are sent more frequently than the length of
 *          a file, the released file will be partially empty.
 *
 * @par REST Endpoints
 * @endpoint /release_live_file/process name>    ``GET`` Stop writing
 *           and make a file available for reading. Responds with a path to
 *           the file.
 *
 * @par Buffers
 * @buffer in_buf The buffer streaming data to write
 *         @buffer_format visBuffer structured
 *         @buffer_metadata visMetadata
 *
<<<<<<< HEAD
 * @conf   root_path            String. Location in filesystem to write to.
 * @conf   file_base            String. Base filename to buffer data in (omit
 *                              ext).
 * @conf   dir_name             String. Name of directory to hold the above
 *                              files.
 * @conf   node_mode            Bool (default: false). Run in ``node_mode`` or
 *                              not.
 * @conf   instrument_name      String (default: chime). Name of the instrument
 *                              acquiring data (if ``node_mode`` the hostname is
 *                              used instead)
 * @conf   input_reorder        Array of [int, int, string]. A description of
 *                              the inputs. Only the last two elements of each
 *                              sub-array are used and are expected to be @c
 *                              channel_id and @c channel_serial (the first
 *                              contains the @c adc_id used for reordering in
 *                              ``visTransform``)
 * @conf   weights_type         Indicate what the visibility weights represent,
 *                              e.g, 'inverse_var'. Will saved as an attribute
 *                              in the saved file. (default 'unknown')
 * @conf   write_ev             Bool (default: false). Write out the
 *                              eigenvalues/vectors.
 * @conf   num_ev               Int. Only needed if `write_ev` is true.
 * @conf   file_length          Int (default 1024). Fixed length of the ring
 *                              file in number of time samples.
 * @conf   window               Int (default 10). Number of samples to keep
 *                              active for writing at any time.
=======
 * @conf   root_path        String. Location in filesystem to write to.
 * @conf   file_base        String. Base filename to buffer data in (omit ext).
 * @conf   dir_name         String. Name of directory to hold the above files.
 * @conf   node_mode        Bool (default: false). Run in ``node_mode`` or not.
 * @conf   instrument_name  String (default: chime). Name of the instrument
 *                          acquiring data (if ``node_mode`` the hostname is
 *                          used instead)
 * @conf   freq_ids         Array of ints. The ids of the frequencies to write
 *                          out (only needed when not in @c node_mode).
 * @conf   input_reorder    Array of [int, int, string]. A description of the
 *                          inputs. Only the last two elements of each sub-array
 *                          are used and are expected to be @c channel_id and
 *                          @c channel_serial (the first contains the @c adc_id
 *                          used for reordering om ``visTransform``)
 * @conf   weights_type     Indicate what the visibility weights represent, e.g,
 *                          'inverse_var'. Will saved as an attribute in the saved
 *                          file. (default 'unknown')
 * @conf   file_length      Int (default 1024). Fixed length of the ring file
 *                          in number of time samples.
 * @conf   window           Int (default 10). Number of samples to keep active
 *                          for writing at any time.
>>>>>>> 1110f96b
 *
 * @par Metrics
 * @metric kotekan_viswriter_write_time_seconds
 *         The write time of the HDF5 writer. An exponential moving average over ~10
 *         samples.
 * @metric kotekan_viswriter_dropped_frame_total
 *         The number of frames dropped while attempting to write.
 *
 * @author Tristan Pinsonneault-Marotte
 **/
class visCalWriter : public visWriter {
public:
    visCalWriter(Config& config, const string& unique_name, bufferContainer& buffer_container);

    ~visCalWriter();

    /// REST endpoint to request swapping buffer files
    void rest_callback(connectionInstance& conn);

protected:
    // Override function to make visCalFileBundle and set its file name
    void init_acq(dset_id_t ds_id) override;

    // Disable closing old acqs
    void close_old_acqs() override{};

    visCalFileBundle* file_cal_bundle;

    std::string acq_name, fname_live, fname_frozen;

    std::string endpoint;
};


inline void check_remove(std::string fname) {
    if (remove(fname.c_str()) != 0) {
        if (errno != ENOENT)
            throw std::runtime_error("Could not remove file " + fname);
    }
}

#endif<|MERGE_RESOLUTION|>--- conflicted
+++ resolved
@@ -7,20 +7,6 @@
 #ifndef VIS_WRITER_HPP
 #define VIS_WRITER_HPP
 
-<<<<<<< HEAD
-#include <errno.h>
-#include <stdio.h>
-#include <cstdint>
-#include <future>
-#include <map>
-#include <memory>
-#include <mutex>
-#include <stdexcept>
-#include <string>
-#include <utility>
-
-=======
->>>>>>> 1110f96b
 #include "Config.hpp"
 #include "KotekanProcess.hpp"
 #include "buffer.h"
@@ -30,8 +16,6 @@
 #include "visFile.hpp"
 #include "visUtil.hpp"
 
-<<<<<<< HEAD
-=======
 #include <cstdint>
 #include <errno.h>
 #include <future>
@@ -43,7 +27,6 @@
 #include <string>
 #include <utility>
 
->>>>>>> 1110f96b
 
 /**
  * @class visWriter
@@ -68,32 +51,6 @@
  *         @buffer_format visBuffer structured
  *         @buffer_metadata visMetadata
  *
-<<<<<<< HEAD
- * @conf   node_mode            Bool (default: false). Run in ``node_mode`` or
- *                              not.
- * @conf   file_type            String. Type of file to write. One of 'hdf5',
- *                              'hdf5fast' or 'raw'.
- * @conf   root_path            String. Location in filesystem to write to.
- * @conf   instrument_name      String (default: chime). Name of the instrument
- *                              acquiring data (if ``node_mode`` the hostname is
- *                              used instead)
- * @conf   input_reorder        Array of [int, int, string]. A description of
- *                              the inputs. Only the last two elements of each
- *                              sub-array are used and are expected to be @c
- *                              channel_id and @c channel_serial (the first
- *                              contains the @c adc_id used for reordering in
- *                              ``visTransform``)
- *  @conf   weights_type        Indicate what the visibility weights represent,
- *                              e.g, 'inverse_var'. Will saved as an attribute
- *                              in the saved file. (default 'unknown')
- * @conf   write_ev             Bool (default: false). Write out the
- *                              eigenvalues/vectors.
- * @conf   num_ev               Int. Only needed if `write_ev` is true.
- * @conf   file_length          Int (default 1024). Maximum number of samples to
- *                              write into a file.
- * @conf   window               Int (default 20). Number of samples to keep
- *                              active for writing at any time.
-=======
  * @conf   file_type        String. Type of file to write. One of 'hdf5',
  *                          'hdf5fast' or 'raw'.
  * @conf   root_path        String. Location in filesystem to write to.
@@ -110,7 +67,6 @@
  *                          mistmatch will generate a warning, if false, it
  *                          will cause data to be dropped. This should only be
  *                          set to true when testing.
->>>>>>> 1110f96b
  *
  * @par Metrics
  * @metric kotekan_viswriter_write_time_seconds
@@ -140,13 +96,8 @@
     /// Construct the set of metadata
     std::map<std::string, std::string> make_metadata(dset_id_t ds_id);
 
-<<<<<<< HEAD
-    /// Setup the acquisition
-    void init_acq();
-=======
     /// Close inactive acquisitions
     virtual void close_old_acqs();
->>>>>>> 1110f96b
 
     /// Gets states from the dataset manager and saves some metadata
     void get_dataset_state(dset_id_t ds_id);
@@ -186,10 +137,6 @@
     /// Mutex for updating file_bundle (used in for visCalWriter)
     std::mutex write_mutex;
 
-<<<<<<< HEAD
-    /// A unique ID for the chunk (i.e. frequency set)
-    uint32_t chunk_id;
-=======
     /// Hold the internal state of an acquisition (one per dataset ID)
     /// Note that we create an acqState even for invalid datasets that we will
     /// reject all data from
@@ -197,7 +144,6 @@
 
         /// Is the acq invalid? Drops data with this dataset ID.
         bool bad_dataset = false;
->>>>>>> 1110f96b
 
         /// The current set of files we are writing
         std::unique_ptr<visFileBundle> file_bundle;
@@ -208,15 +154,9 @@
         /// Frequency IDs that we are expecting
         std::map<uint32_t, uint32_t> freq_id_map;
 
-<<<<<<< HEAD
-private:
-    /// Gets states from the dataset manager and saves some metadata
-    void get_dataset_state();
-=======
         /// Number of products
         size_t num_vis;
     };
->>>>>>> 1110f96b
 
     /// The set of open acquisitions
     std::map<dset_id_t, acqState> acqs;
@@ -258,34 +198,6 @@
  *         @buffer_format visBuffer structured
  *         @buffer_metadata visMetadata
  *
-<<<<<<< HEAD
- * @conf   root_path            String. Location in filesystem to write to.
- * @conf   file_base            String. Base filename to buffer data in (omit
- *                              ext).
- * @conf   dir_name             String. Name of directory to hold the above
- *                              files.
- * @conf   node_mode            Bool (default: false). Run in ``node_mode`` or
- *                              not.
- * @conf   instrument_name      String (default: chime). Name of the instrument
- *                              acquiring data (if ``node_mode`` the hostname is
- *                              used instead)
- * @conf   input_reorder        Array of [int, int, string]. A description of
- *                              the inputs. Only the last two elements of each
- *                              sub-array are used and are expected to be @c
- *                              channel_id and @c channel_serial (the first
- *                              contains the @c adc_id used for reordering in
- *                              ``visTransform``)
- * @conf   weights_type         Indicate what the visibility weights represent,
- *                              e.g, 'inverse_var'. Will saved as an attribute
- *                              in the saved file. (default 'unknown')
- * @conf   write_ev             Bool (default: false). Write out the
- *                              eigenvalues/vectors.
- * @conf   num_ev               Int. Only needed if `write_ev` is true.
- * @conf   file_length          Int (default 1024). Fixed length of the ring
- *                              file in number of time samples.
- * @conf   window               Int (default 10). Number of samples to keep
- *                              active for writing at any time.
-=======
  * @conf   root_path        String. Location in filesystem to write to.
  * @conf   file_base        String. Base filename to buffer data in (omit ext).
  * @conf   dir_name         String. Name of directory to hold the above files.
@@ -307,7 +219,6 @@
  *                          in number of time samples.
  * @conf   window           Int (default 10). Number of samples to keep active
  *                          for writing at any time.
->>>>>>> 1110f96b
  *
  * @par Metrics
  * @metric kotekan_viswriter_write_time_seconds
