--- conflicted
+++ resolved
@@ -30,15 +30,12 @@
     string disk_base;
     string disk_set;
     bool write_to_disk;
-<<<<<<< HEAD
     bool first_run;
 
     void mk_dataset_dir();
     void save_meta_data();
     void copy_gains(const string &gain_file_dir, const string &gain_file_name);
-=======
     string instrument_name;
->>>>>>> 9dc17de8
 };
 
 #endif