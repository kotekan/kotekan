#include "prodSubset.hpp"
#include "visBuffer.hpp"

REGISTER_KOTEKAN_PROCESS(prodSubset);

prodSubset::prodSubset(Config &config,
                               const string& unique_name,
                               bufferContainer &buffer_container) :
    KotekanProcess(config, unique_name, buffer_container,
                   std::bind(&prodSubset::main_thread, this)) {

    // Fetch any simple configuration
    num_elements = config.get_int(unique_name, "num_elements");
<<<<<<< HEAD
    num_eigenvectors =  config.get_int(unique_name, "num_ev");
    num_prod = config.get_int(unique_name, "num_prod");
=======
    num_eigenvectors =  config.get_int(unique_name, "num_eigenvectors");

    size_t num_prod = num_elements * (num_elements + 1) / 2;
>>>>>>> 8caeb6d4

    // Get buffers
    in_buf = get_buffer("in_buf");
    register_consumer(in_buf, unique_name.c_str());
    // TODO: Size of buffer is not adjusted for baseline subset.
    //       ~ 3/4 of buffer will be unused.
    out_buf = get_buffer("out_buf");
    register_producer(out_buf, unique_name.c_str());

    // Type of product selection based on config parameter
    prod_subset_type = config.get_string(unique_name, "prod_subset_type");

    if (prod_subset_type == "autos") {
        int idx = 0;
        for (int ii=0; ii<num_elements; ii++) {
            for (int jj=ii; jj<num_elements; jj++) {
                // Only add auto-correlations
                if (jj==ii) {
                    prod_ind.push_back(idx);
                }
                idx++;
            }
        }
    } else if (prod_subset_type == "baseline") {
        // Define criteria for baseline selection based on config parameters
        xmax = config.get_int(unique_name, "max_ew_baseline");
        ymax = config.get_int(unique_name, "max_ns_baseline");
        // Find the products in the subset
        for (size_t ii = 0; ii < num_prod; ii++) {
            if (max_bl_condition(ii, num_elements, xmax, ymax)) {
                prod_ind.push_back(ii);
            }
        }
    } else if (prod_subset_type == "input_list") {
        input_list = config.get_int_array(unique_name, "input_list");
        // Find the products in the subset
        for (size_t ii = 0; ii < num_prod; ii++) {
            if (input_list_condition(ii, num_elements, input_list)) {
                prod_ind.push_back(ii);
            }
        }
    }
    subset_num_prod = prod_ind.size();
}

void prodSubset::apply_config(uint64_t fpga_seq) {

}

void prodSubset::main_thread() {

    unsigned int output_frame_id = 0;
    unsigned int input_frame_id = 0;

    while (!stop_thread) {

        // Wait for the input buffer to be filled with data
        if(wait_for_full_frame(in_buf, unique_name.c_str(),
                               input_frame_id) == nullptr) {
            break;
        }

        // Wait for the output buffer frame to be free
        if(wait_for_empty_frame(out_buf, unique_name.c_str(),
                                output_frame_id) == nullptr) {
            break;
        }

        // Get a view of the current frame
        auto input_frame = visFrameView(in_buf, input_frame_id);

        // Allocate metadata and get output frame
        allocate_new_metadata_object(out_buf, output_frame_id);
        // Create view to output frame
        auto output_frame = visFrameView(out_buf, output_frame_id,
                                     num_elements, subset_num_prod,
                                     num_eigenvectors);

        // Copy over subset of visibilities
        for (size_t i = 0; i < subset_num_prod; i++) {
            output_frame.vis[i] = input_frame.vis[prod_ind[i]];
            output_frame.weight[i] = input_frame.weight[prod_ind[i]];
        }

        // Copy the non-visibility parts of the buffer
        output_frame.copy_nonvis_buffer(input_frame);
        // Copy metadata
        output_frame.copy_nonconst_metadata(input_frame);

        // Mark the buffers and move on
        mark_frame_full(out_buf, unique_name.c_str(), output_frame_id);
        mark_frame_empty(in_buf, unique_name.c_str(), input_frame_id);

        // Advance the current frame id
        output_frame_id = (output_frame_id + 1) % out_buf->num_frames;
        input_frame_id = (input_frame_id + 1) % in_buf->num_frames;

    }
}<|MERGE_RESOLUTION|>--- conflicted
+++ resolved
@@ -11,14 +11,9 @@
 
     // Fetch any simple configuration
     num_elements = config.get_int(unique_name, "num_elements");
-<<<<<<< HEAD
     num_eigenvectors =  config.get_int(unique_name, "num_ev");
-    num_prod = config.get_int(unique_name, "num_prod");
-=======
-    num_eigenvectors =  config.get_int(unique_name, "num_eigenvectors");
 
     size_t num_prod = num_elements * (num_elements + 1) / 2;
->>>>>>> 8caeb6d4
 
     // Get buffers
     in_buf = get_buffer("in_buf");
