#include "prodSubset.hpp"
#include "visBuffer.hpp"
#include "visUtil.hpp"
#include "datasetManager.hpp"
#include <signal.h>


REGISTER_KOTEKAN_PROCESS(prodSubset);

prodSubset::prodSubset(Config &config,
                               const string& unique_name,
                               bufferContainer &buffer_container) :
    KotekanProcess(config, unique_name, buffer_container,
                   std::bind(&prodSubset::main_thread, this)) {

    // Fetch any simple configuration
<<<<<<< HEAD
    num_elements = config.get_int(unique_name, "num_elements");
    num_eigenvectors =  config.get_int(unique_name, "num_ev");
    use_dataset_manager = config.get_bool_default(
        unique_name, "use_dataset_manager", false);
=======
    num_elements = config.get<size_t>(unique_name, "num_elements");
    num_eigenvectors =  config.get<size_t>(unique_name, "num_ev");
>>>>>>> ba9a2833

    // Get buffers
    in_buf = get_buffer("in_buf");
    register_consumer(in_buf, unique_name.c_str());
    // TODO: Size of buffer is not adjusted for baseline subset.
    //       ~ 3/4 of buffer will be unused.
    out_buf = get_buffer("out_buf");
    register_producer(out_buf, unique_name.c_str());

    auto subset_list = parse_prod_subset(config, unique_name);
    prod_ind = std::get<0>(subset_list);
    prod_subset = std::get<1>(subset_list);

    subset_num_prod = prod_ind.size();
}

void prodSubset::apply_config(uint64_t fpga_seq) {

}

void prodSubset::set_dataset_ids(dset_id_t input_frame_dset_id) {
    auto& dm = datasetManager::instance();

    // create new product dataset state
    input_dset_id = input_frame_dset_id;
    const prodState* input_prod_ptr =
           dm.closest_ancestor_of_type<prodState>(input_dset_id).second;
    if (input_prod_ptr == nullptr) {
        ERROR("prodSubset: Could not find prodState for incoming " \
              "dataset with ID %d.", input_dset_id);
        raise(SIGINT);
        return;
    }

    const vector<prod_ctype>& input_prods = input_prod_ptr->get_prods();
    vector<prod_ctype> output_prods;
    std::copy(input_prods.cbegin(), input_prods.cend(),
              std::back_inserter(output_prods));

    // check if prod_subset is a subset of the closest prodState
    for (uint32_t i = 0; i < subset_num_prod; i++) {
        if (std::find(input_prods.cbegin(), input_prods.cend(),
                      prod_subset.at(i)) == input_prods.cend()) {
            WARN("freqSlicer: Could not find product with ID %d in " \
                 "incoming dataset %d. Removing it from the product " \
                 "subset.", prod_ind[i], input_dset_id);
            output_prods.erase(std::find(input_prods.cbegin(),
                                         input_prods.cend(),
                                         prod_subset[i]));
        }
    }

    state_uptr pstate = std::make_unique<prodState>(prod_subset);
    state_id_t prod_state_id = dm.add_state(std::move(pstate)).first;
    output_dset_id = dm.add_dataset(dataset(prod_state_id,
                                            input_dset_id));
}

void prodSubset::main_thread() {

    unsigned int output_frame_id = 0;
    unsigned int input_frame_id = 0;

    if (use_dataset_manager) {
        // Wait for the input buffer to be filled with data
        // in order to get dataset ID
        if(wait_for_full_frame(in_buf, unique_name.c_str(),
                               input_frame_id) == nullptr) {
            return;
        }
        set_dataset_ids(visFrameView(in_buf, input_frame_id).dataset_id);
    }

    while (!stop_thread) {

        // Wait for the input buffer to be filled with data
        if(wait_for_full_frame(in_buf, unique_name.c_str(),
                               input_frame_id) == nullptr) {
            break;
        }

        // Wait for the output buffer frame to be free
        if(wait_for_empty_frame(out_buf, unique_name.c_str(),
                                output_frame_id) == nullptr) {
            break;
        }

        // Get a view of the current frame
        auto input_frame = visFrameView(in_buf, input_frame_id);

        // check if the input dataset has changed
        if (input_dset_id != input_frame.dataset_id && use_dataset_manager)
            set_dataset_ids(input_frame.dataset_id);

        // Allocate metadata and get output frame
        allocate_new_metadata_object(out_buf, output_frame_id);
        // Create view to output frame
        auto output_frame = visFrameView(out_buf, output_frame_id,
                                     num_elements, subset_num_prod,
                                     num_eigenvectors);

        // Copy over subset of visibilities
        for (size_t i = 0; i < subset_num_prod; i++) {
            output_frame.vis[i] = input_frame.vis[prod_ind[i]];
            output_frame.weight[i] = input_frame.weight[prod_ind[i]];
        }

        // Copy the non-visibility parts of the buffer
        output_frame.copy_nonvis_buffer(input_frame);
        // Copy metadata
        output_frame.copy_nonconst_metadata(input_frame);

        // set the dataset ID in the outgoing frame
        output_frame.dataset_id = output_dset_id;

        // Mark the buffers and move on
        mark_frame_full(out_buf, unique_name.c_str(), output_frame_id);
        mark_frame_empty(in_buf, unique_name.c_str(), input_frame_id);

        // Advance the current frame id
        output_frame_id = (output_frame_id + 1) % out_buf->num_frames;
        input_frame_id = (input_frame_id + 1) % in_buf->num_frames;

    }
}

inline bool max_bl_condition(prod_ctype prod, int xmax, int ymax) {

    // Figure out feed separations
    int x_sep = prod.input_a / 512 - prod.input_b / 512;
    int y_sep = prod.input_a % 256 - prod.input_b % 256;
    if (x_sep < 0) x_sep = - x_sep;
    if (y_sep < 0) y_sep = - y_sep;

    return (x_sep <= xmax) && (y_sep <= ymax);
}

inline bool max_bl_condition(uint32_t vis_ind, int n, int xmax, int ymax) {

    // Get product indices
    prod_ctype prod = icmap(vis_ind, n);

    return max_bl_condition(prod, xmax, ymax);
}

inline bool have_inputs_condition(prod_ctype prod, 
                                std::vector<int> input_list) {
   
    bool prod_in_list = false;
    for(auto ipt : input_list) {
        if ((prod.input_a==ipt) || (prod.input_b==ipt)) {
            prod_in_list = true;
            break;
        }
    }

    return prod_in_list;
}

inline bool have_inputs_condition(uint32_t vis_ind, int n, 
                                std::vector<int> input_list) {
    
    // Get product indices
    prod_ctype prod = icmap(vis_ind, n);

    return have_inputs_condition(prod, input_list);
}

inline bool only_inputs_condition(prod_ctype prod, 
                                std::vector<int> input_list) {
   
    bool ipta_in_list = false;
    bool iptb_in_list = false;
    for(auto ipt : input_list) {
        if (prod.input_a==ipt) {
            ipta_in_list = true;
        }
        if (prod.input_b==ipt) {
            iptb_in_list = true;
        }
    }

    return (ipta_in_list && iptb_in_list);
}

inline bool only_inputs_condition(uint32_t vis_ind, int n, 
                                std::vector<int> input_list) {
    
    // Get product indices
    prod_ctype prod = icmap(vis_ind, n);

    return only_inputs_condition(prod, input_list);
}


std::tuple<std::vector<size_t>, std::vector<prod_ctype>>
parse_prod_subset(Config& config, const std::string base_path) {

    size_t num_elements = config.get<size_t>(base_path, "num_elements");
    std::vector<size_t> prod_ind_vec;
    std::vector<prod_ctype> prod_ctype_vec;

    // Type of product selection based on config parameter
    std::string prod_subset_type = config.get_default<std::string>(
                base_path, "prod_subset_type", "all");


    if (prod_subset_type == "autos") {
        for (uint16_t ii=0; ii<num_elements; ii++) {
            prod_ind_vec.push_back(cmap(ii,ii,num_elements));
            prod_ctype_vec.push_back({ii,ii});
//            prod_ctype_vec.emplace_back((prod_ctype){ii,ii});
        }
    } else if (prod_subset_type == "baseline") {
        // Define criteria for baseline selection based on config parameters
        uint16_t xmax, ymax;
        xmax = config.get<uint16_t>(base_path, "max_ew_baseline");
        ymax = config.get<uint16_t>(base_path, "max_ns_baseline");
        // Find the products in the subset
        for (uint16_t ii=0; ii<num_elements; ii++) {
            for (uint16_t jj=ii; jj<num_elements; jj++) {
                if (max_bl_condition((prod_ctype){ii,jj}, xmax, ymax)) {
                    prod_ind_vec.push_back(cmap(ii,jj,num_elements));
                    prod_ctype_vec.push_back({ii,jj});
//                    prod_ctype_vec.emplace_back((prod_ctype){ii,jj});
                }
            }
        }
    } else if (prod_subset_type == "have_inputs") {
        std::vector<int> input_list;
        input_list = config.get<std::vector<int>>(base_path, "input_list");
        // Find the products in the subset
        for (uint16_t ii=0; ii<num_elements; ii++) {
            for (uint16_t jj=ii; jj<num_elements; jj++) {
                if (have_inputs_condition((prod_ctype){ii,jj}, input_list)) {
                    prod_ind_vec.push_back(cmap(ii,jj,num_elements));
                    prod_ctype_vec.push_back({ii,jj});
//                    prod_ctype_vec.emplace_back((prod_ctype){ii,jj});
                }
            }
        }
    } else if (prod_subset_type == "only_inputs") {
        std::vector<int> input_list;
        input_list = config.get<std::vector<int>>(base_path, "input_list");
        // Find the products in the subset
        for (uint16_t ii=0; ii<num_elements; ii++) {
            for (uint16_t jj=ii; jj<num_elements; jj++) {
                if (only_inputs_condition((prod_ctype){ii,jj}, input_list)) {
                    prod_ind_vec.push_back(cmap(ii,jj,num_elements));
                    prod_ctype_vec.push_back({ii,jj});
//                    prod_ctype_vec.emplace_back((prod_ctype){ii,jj});
                }
            }
        }
    } else if (prod_subset_type == "all") {
        // Find the products in the subset
        for (uint16_t ii=0; ii<num_elements; ii++) {
            for (uint16_t jj=ii; jj<num_elements; jj++) {
                prod_ind_vec.push_back(cmap(ii,jj,num_elements));
                prod_ctype_vec.push_back({ii,jj});
//              prod_ctype_vec.emplace_back((prod_ctype){ii,jj});
            }
        }
    }

    return std::make_tuple(prod_ind_vec, prod_ctype_vec);

}<|MERGE_RESOLUTION|>--- conflicted
+++ resolved
@@ -14,15 +14,10 @@
                    std::bind(&prodSubset::main_thread, this)) {
 
     // Fetch any simple configuration
-<<<<<<< HEAD
-    num_elements = config.get_int(unique_name, "num_elements");
-    num_eigenvectors =  config.get_int(unique_name, "num_ev");
-    use_dataset_manager = config.get_bool_default(
-        unique_name, "use_dataset_manager", false);
-=======
     num_elements = config.get<size_t>(unique_name, "num_elements");
     num_eigenvectors =  config.get<size_t>(unique_name, "num_ev");
->>>>>>> ba9a2833
+    use_dataset_manager = config.get_default<bool>(
+                unique_name, "use_dataset_manager", false);
 
     // Get buffers
     in_buf = get_buffer("in_buf");
