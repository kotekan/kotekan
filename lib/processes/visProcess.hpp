--- conflicted
+++ resolved
@@ -115,94 +115,6 @@
 
 
 /**
-<<<<<<< HEAD
-=======
- * @class visAccumulate
- * @brief Accumulate the high rate GPU output into integrated visBuffers.
- *
- * This process will accumulate the GPU output and calculate the within sample
- * variance for weights.
- * It tags the stream with a properly allocated dataset_id if
- * `use_dataset_manager` is `true` and adds
- * associated datasetStates to the datasetManager. It adds an empty stackState
- * to the dataset (as in not stacked).
- *
- * @par Buffers
- * @buffer in_buf
- *         @buffer_format GPU packed upper triangle
- *         @buffer_metadata chimeMetadata
- * @buffer out_buf The accumulated and tagged data.
- *         @buffer_format visBuffer structured
- *         @buffer_metadata visMetadata
- *
- * @conf  samples_per_data_set  Int. The number of samples each GPU buffer has
- *                              been integrated for.
- * @conf  num_gpu_frames        Int. The number of GPU frames to accumulate over.
- * @conf  integration_time      Float. Requested integration time in seconds.
- *                              This can be used as an alterative to
- *                              `num_gpu_frames` (which it overrides).
- *                              Internally it picks the nearest acceptable value
- *                              of `num_gpu_frames`.
- * @conf  num_elements          Int. The number of elements (i.e. inputs) in the
- *                              correlator data.
- * @conf  minimum_fraction      Float. The minimum number of samples a frame needs to
- *                              be generated. Frames with less than this will be
- *                              skipped and not added into the buffer. Specified as a
- *                              fraction of the total number of expected samples (default=1%).
- * @conf  block_size            Int. The block size of the packed data.
- * @conf  num_ev                Int. The number of eigenvectors to be stored
- * @conf  input_reorder         Array of [int, int, string]. The reordering mapping.
- *                              Only the first element of each sub-array is used and it is the the index of
- *                              the input to move into this new location. The remaining elements of the
- *                              subarray are for correctly labelling the input in ``visWriter``.
- * @conf  instrument_name       String. Name of the instrument. Default "chime".
- * @conf  freq_ids              Vector of UInt32. Frequency IDs on the stream.
- *                              Default 0..1023.
- *
- * @metric kotekan_dataset_manager_dropped_frame_count
- *                      The number of frames dropped while attempting to write.
- *
- * @author Richard Shaw
- */
-class visAccumulate : public KotekanProcess {
-public:
-    visAccumulate(Config& config,
-                  const string& unique_name,
-                  bufferContainer &buffer_container);
-    ~visAccumulate();
-    void apply_config(uint64_t fpga_seq) override;
-    void main_thread() override;
-
-private:
-    /// Sets the metadataState with a hardcoded weight type ("inverse_var"),
-    /// prodState, inputState and freqState according to config and an empty
-    /// stackState
-    dset_id_t change_dataset_state();
-
-    // Buffers to read/write
-    Buffer* in_buf;
-    Buffer* out_buf;
-
-    // Parameters saved from the config files
-    size_t num_elements, num_eigenvectors, block_size;
-    size_t samples_per_data_set, num_gpu_frames;
-    double minimum_fraction;
-
-    // The mapping from buffer element order to output file element ordering
-    std::vector<uint32_t> input_remap;
-
-    // dataset ID written to output frames
-    dset_id_t _ds_id_out;
-
-    // data saved to register dataset states
-    std::string _instrument_name;
-    std::vector<std::pair<uint32_t, freq_ctype>> _freqs;
-    std::vector<input_ctype> _inputs;
-    std::vector<prod_ctype> _prods;
-};
-
-/**
->>>>>>> 9a7f9ebf
  * @class visMerge
  * @brief Merge a set of buffers into a single visBuffer stream.
  *
