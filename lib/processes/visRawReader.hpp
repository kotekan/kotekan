--- conflicted
+++ resolved
@@ -16,23 +16,6 @@
 
 /**
  * @class visRawReader
-<<<<<<< HEAD
- * @brief Reads recorded data from .data and .meta files.
- *
- * Data file is mmaped to memory for performance reasons.
- *
- * @par Buffers
- * @buffer out_buf The output stream as read from file.
- *         @buffer_format visBuffer.
- *         @buffer_metadata visMetadata
- *
- * @conf   readahead_blocks		Int. Number of blocks to advise OS to read ahead of current read.
- * @conf   chunk_size			Array of [int, int, int]. Read chunk size (freq, prod, time).
- * @conf   infile				String. Path to the (data-meta-pair of) files to read (e.g. "/path/to/0000_000", without .data or .meta).
- * @conf   time_ordered			Bool.
- *
- * @author Tristan Pinsonneault-Marotte, Rick Nitsche
-=======
  * @brief Read and stream a raw visibility file.
  *
  * This will divide the file up into time-frequency chunks of set size and
@@ -43,11 +26,12 @@
  *         @buffer_format visBuffer structured
  *         @buffer_metadata visMetadata
  *
- * @conf  filename    Int. The raw file to read.
- * @conf  chunk_size  Int. The size of chunks to read in.
+ * @conf   readahead_blocks		Int. Number of blocks to advise OS to read ahead of current read.
+ * @conf   chunk_size			Array of [int, int, int]. Read chunk size (freq, prod, time).
+ * @conf   infile				String. Path to the (data-meta-pair of) files to read (e.g. "/path/to/0000_000", without .data or .meta).
+ * @conf   time_ordered			Bool.
  *
- * @author Richard Shaw
->>>>>>> deb64245
+ * @author Richard Shaw, Tristan Pinsonneault-Marotte, Rick Nitsche
  */
 class visRawReader : public KotekanProcess {
 
@@ -63,72 +47,34 @@
 
     /// Main loop over buffer frames
     void main_thread();
-<<<<<<< HEAD
-
-    /**
-     * @brief Get time values from the metadata.
-     *
-     * @returns A vector of time values from the metadata.
-=======
     
     /**
      * @brief Get the times in the file.
->>>>>>> deb64245
      **/
     const std::vector<time_ctype>& times() { return _times; }
 
     /**
-<<<<<<< HEAD
-     * @brief Get freq values from the metadata.
-     *
-     * @returns A vector of freq values from the metadata.
-=======
      * @brief Get the frequencies in the file.
->>>>>>> deb64245
      **/
     const std::vector<freq_ctype>& freqs() { return _freqs; }
 
     /**
-<<<<<<< HEAD
-     * @brief Get prod values from the metadata.
-     *
-     * @returns A vector of prod values from the metadata.
-=======
      * @brief Get the products in the file.
->>>>>>> deb64245
      **/
     const std::vector<prod_ctype>& prods() { return _prods; }
 
     /**
-<<<<<<< HEAD
-     * @brief Get input values from the metadata.
-     *
-     * @returns A vector of input values from the metadata.
-=======
      * @brief Get the inputs in the file.
->>>>>>> deb64245
      **/
     const std::vector<input_ctype>& inputs() { return _inputs; }
 
     /**
-<<<<<<< HEAD
-     * @brief Get ev values from the metadata.
-     *
-     * @returns A vector of ev values from the metadata.
-=======
      * @brief Get the ev axis in the file.
->>>>>>> deb64245
      **/
     const std::vector<uint32_t>& ev() { return _ev; }
 
     /**
-<<<<<<< HEAD
-     * @brief Get the metadata.
-     *
-     * @returns All metadata as a reference to a json object.
-=======
      * @brief Get the metadata saved into the file.
->>>>>>> deb64245
      **/
     const json& metadata() { return _metadata; }
 
