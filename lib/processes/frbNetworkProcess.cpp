--- conflicted
+++ resolved
@@ -161,14 +161,14 @@
 
   struct sockaddr_in server_address[number_of_l1_links], myaddr[number_of_subnets];
 
-  
+
   for(int i=0;i<number_of_subnets;i++) 
   {
     std::memset((char *)&myaddr[i], 0, sizeof(myaddr[i]));
 
     myaddr[i].sin_family = AF_INET;
     inet_pton(AF_INET, my_ip_address[i].c_str(), &myaddr[i].sin_addr);
-  
+
     myaddr[i].sin_port = htons(udp_frb_port_number);
 
     // Binding port to the socket
@@ -177,8 +177,8 @@
          exit(0);
       }
   }
-  
-  
+
+
   for(int i=0;i<number_of_l1_links;i++)
   {
     memset(&server_address[i], 0, sizeof(server_address[i]));
@@ -219,15 +219,9 @@
     t0.tv_sec += 1;
     t0.tv_nsec -= 1000000000;
   }
-<<<<<<< HEAD
 //  clock_nanosleep(CLOCK_MONOTONIC, TIMER_ABSTIME, &t0, NULL);
     clock_nanosleep_abstime(&t0);
 
-  
-=======
-  clock_nanosleep(CLOCK_MONOTONIC, TIMER_ABSTIME, &t0, NULL);
-
->>>>>>> 97b76250
   while(!stop_thread)
   {
     long lock_miss=0; 
@@ -258,7 +252,7 @@
         temp.tv_sec += 1;
         temp.tv_nsec -= 1000000000;
       }
-      
+
       long sec = (long)temp.tv_sec - (long)t0.tv_sec;
       long nsec = (long)temp.tv_nsec - (long)t0.tv_nsec;
       nsec = sec*1e9+nsec;
@@ -303,24 +297,10 @@
       {
         int e_stream = my_sequence_id + stream;
         if(e_stream>255) e_stream -= 256;
-        
-<<<<<<< HEAD
+
 //        clock_nanosleep(CLOCK_MONOTONIC, TIMER_ABSTIME, &t1, NULL);
           clock_nanosleep_abstime(&t1);
 
-         if(e_stream==(beam_offset/4)+link/4+(link%4)*64)
-         {
-           int i = link%2;
-           sendto(sock_fd[i], &packet_buffer[(e_stream*packets_per_stream+frame)*udp_frb_packet_size], 
-                   udp_frb_packet_size , 0 , (struct sockaddr *) &server_address[e_stream] , sizeof(server_address[e_stream])); 
-  
-           link++;
-           if(link==number_of_l1_links) link=0;
-         }
-=======
-        clock_nanosleep(CLOCK_MONOTONIC, TIMER_ABSTIME, &t1, NULL);
->>>>>>> 97b76250
-         
          for(int link=0;link<number_of_l1_links;link++)
          {    
            if (((column_mode) && (e_stream==beam_offset/4+link)) || ((!column_mode) && (e_stream==(int)(beam_offset/4)+(int)(link/4)+(int)(link%4)*64))) 
@@ -340,7 +320,7 @@
            }
          }
          long wait_per_packet = (long)(58880); 
-         
+
          //61521.25 is the theoretical seperation of packets in ns 
          // I have used 58880 for convinence and also hope this will take care for
          // any clock glitches.
