--- conflicted
+++ resolved
@@ -71,12 +71,8 @@
     std::mutex manager_lock;
     std::queue<std::tuple<basebandDump, std::shared_ptr<BasebandDumpStatus>>> write_q;
 
-<<<<<<< HEAD
-    void listen_thread();
     void write_thread();
-=======
     void listen_thread(const uint32_t freq_id);
->>>>>>> 977a4dbb
     int add_replace_frame(int frame_id);
     void lock_range(int start_frame, int end_frame);
     void unlock_range(int start_frame, int end_frame);
