#include "visTranspose.hpp"
<<<<<<< HEAD

#include <cxxabi.h>
#include <sys/types.h>
#include <unistd.h>
#include <algorithm>
#include <atomic>
#include <complex>
#include <csignal>
#include <cstdint>
#include <exception>
#include <functional>
#include <future>
#include <iterator>
#include <regex>
#include <stdexcept>
#include <utility>

#include "gsl-lite.hpp"

=======

>>>>>>> 1110f96b
#include "datasetManager.hpp"
#include "datasetState.hpp"
#include "errors.h"
#include "processFactory.hpp"
#include "prometheusMetrics.hpp"
#include "version.h"
#include "visBuffer.hpp"
#include "visUtil.hpp"
<<<<<<< HEAD
=======

#include "gsl-lite.hpp"

#include <algorithm>
#include <atomic>
#include <complex>
#include <csignal>
#include <cstdint>
#include <cxxabi.h>
#include <exception>
#include <functional>
#include <future>
#include <inttypes.h>
#include <iterator>
#include <regex>
#include <stdexcept>
#include <sys/types.h>
#include <unistd.h>
#include <utility>
>>>>>>> 1110f96b

REGISTER_KOTEKAN_PROCESS(visTranspose);

visTranspose::visTranspose(Config& config, const string& unique_name,
                           bufferContainer& buffer_container) :
    KotekanProcess(config, unique_name, buffer_container,
                   std::bind(&visTranspose::main_thread, this)) {

    // Fetch the buffers, register
    in_buf = get_buffer("in_buf");
    register_consumer(in_buf, unique_name.c_str());

    // get chunk dimensions for write from config file
    chunk = config.get<std::vector<int>>(unique_name, "chunk_size");
    if (chunk.size() != 3)
        throw std::invalid_argument("Chunk size needs exactly three elements "
                                    "(has "
                                    + std::to_string(chunk.size()) + ").");
    if (chunk[0] < 1 || chunk[1] < 1 || chunk[2] < 1)
        throw std::invalid_argument("visTranspose: Config: Chunk size needs "
                                    "to be equal to or greater than one.");
    chunk_t = chunk[2];
    chunk_f = chunk[0];

    // Get file path to write to
    filename = config.get<std::string>(unique_name, "outfile");

    // Collect some metadata. The rest is requested from the datasetManager,
    // once we received the first frame.
    metadata["archive_version"] = "3.1.0";
    metadata["notes"] = "";
    metadata["git_version_tag"] = get_git_commit_hash();
    char temp[256];
    std::string username = (getlogin_r(temp, 256) == 0) ? temp : "unknown";
    metadata["system_user"] = username;
    gethostname(temp, 256);
    std::string hostname = temp;
    metadata["collection_server"] = hostname;
}

bool visTranspose::get_dataset_state(dset_id_t ds_id) {

    datasetManager& dm = datasetManager::instance();

    // Get the states synchronously.
<<<<<<< HEAD
    auto tstate_fut = std::async(&datasetManager::dataset_state<timeState>, &dm,
                                 ds_id);
    auto pstate_fut = std::async(&datasetManager::dataset_state<prodState>, &dm,
                                 ds_id);
    auto fstate_fut = std::async(&datasetManager::dataset_state<freqState>, &dm,
                                 ds_id);
    auto istate_fut = std::async(&datasetManager::dataset_state<inputState>,
                                 &dm, ds_id);
    auto evstate_fut = std::async(
                &datasetManager::dataset_state<eigenvalueState>, &dm, ds_id);
    auto mstate_fut = std::async(
                &datasetManager::dataset_state<metadataState>, &dm, ds_id);
    auto sstate_fut = std::async(&datasetManager::dataset_state<stackState>,
                                 &dm, ds_id);
=======
    auto tstate_fut = std::async(&datasetManager::dataset_state<timeState>, &dm, ds_id);
    auto pstate_fut = std::async(&datasetManager::dataset_state<prodState>, &dm, ds_id);
    auto fstate_fut = std::async(&datasetManager::dataset_state<freqState>, &dm, ds_id);
    auto istate_fut = std::async(&datasetManager::dataset_state<inputState>, &dm, ds_id);
    auto evstate_fut = std::async(&datasetManager::dataset_state<eigenvalueState>, &dm, ds_id);
    auto mstate_fut = std::async(&datasetManager::dataset_state<metadataState>, &dm, ds_id);
    auto sstate_fut = std::async(&datasetManager::dataset_state<stackState>, &dm, ds_id);
>>>>>>> 1110f96b

    const stackState* sstate = sstate_fut.get();
    const metadataState* mstate = mstate_fut.get();
    const eigenvalueState* evstate = evstate_fut.get();
    const timeState* tstate = tstate_fut.get();
    const prodState* pstate = pstate_fut.get();
    const freqState* fstate = fstate_fut.get();
    const inputState* istate = istate_fut.get();


<<<<<<< HEAD
    if (mstate == nullptr || tstate == nullptr || pstate == nullptr ||
        fstate == nullptr || istate == nullptr || evstate == nullptr)
=======
    if (mstate == nullptr || tstate == nullptr || pstate == nullptr || fstate == nullptr
        || istate == nullptr || evstate == nullptr)
>>>>>>> 1110f96b
        return false;

    // TODO split instrument_name up into the real instrument name,
    // registered by visAccumulate (?) and a data type, registered where
    // data is written to file the first time
    metadata["instrument_name"] = mstate->get_instrument_name();
    metadata["weight_type"] = mstate->get_weight_type();

    std::string git_commit_hash_dataset = mstate->get_git_version_tag();

<<<<<<< HEAD
    //TODO: enforce this if build type == release?
    if (git_commit_hash_dataset
                != metadata["git_version_tag"].get<std::string>())
        INFO("Git version tags don't match: dataset %zu has tag %s, while "\
             "the local git version tag is %s", ds_id,
             git_commit_hash_dataset.c_str(),
=======
    // TODO: enforce this if build type == release?
    if (git_commit_hash_dataset != metadata["git_version_tag"].get<std::string>())
        INFO("Git version tags don't match: dataset 0x%" PRIx64 " has tag %s,"
             "while the local git version tag is %s",
             ds_id, git_commit_hash_dataset.c_str(),
>>>>>>> 1110f96b
             metadata["git_version_tag"].get<std::string>().c_str());

    times = tstate->get_times();
    inputs = istate->get_inputs();
    prods = pstate->get_prods();
    ev = evstate->get_ev();

    // unzip the vector of pairs in freqState
    auto freq_pairs = fstate->get_freqs();
    for (auto it = std::make_move_iterator(freq_pairs.begin()),
<<<<<<< HEAD
             end = std::make_move_iterator(freq_pairs.end());
         it != end; ++it)
    {
=======
              end = std::make_move_iterator(freq_pairs.end());
         it != end; ++it) {
>>>>>>> 1110f96b
        freqs.push_back(std::move(it->second));
    }

    // Check if this is baseline-stacked data
    if (sstate) {
        stack = sstate->get_stack_map();
        // TODO: verify this is where it gets stored
        reverse_stack = sstate->get_rstack_map();
    }

    num_time = times.size();
    num_freq = freqs.size();
    num_input = inputs.size();
    num_prod = prods.size();
    num_ev = ev.size();

    // the dimension of the visibilities is different for stacked data
    eff_prod_dim = (stack.size() > 0) ? stack.size() : num_prod;

<<<<<<< HEAD
    DEBUG("Dataset %zu has %d times, %d frequencies, %d products",
          ds_id, num_time, num_freq, eff_prod_dim);
=======
    DEBUG("Dataset 0x%" PRIx64 " has %d times, %d frequencies, %d products", ds_id, num_time,
          num_freq, eff_prod_dim);
>>>>>>> 1110f96b

    // Ensure chunk_size not too large
    chunk_t = std::min(chunk_t, num_time);
    write_t = chunk_t;
    chunk_f = std::min(chunk_f, num_freq);
    write_f = chunk_f;

    // Allocate memory for collecting frames
    vis.resize(chunk_t * chunk_f * eff_prod_dim);
    vis_weight.resize(chunk_t * chunk_f * eff_prod_dim);
    eval.resize(chunk_t * chunk_f * num_ev);
    evec.resize(chunk_t * chunk_f * num_ev * num_input);
    erms.resize(chunk_t * chunk_f);
    gain.resize(chunk_t * chunk_f * num_input);
    frac_lost.resize(chunk_t * chunk_f);
    input_flags.resize(chunk_t * num_input);
    std::fill(input_flags.begin(), input_flags.end(), 0.);

    return true;
}

void visTranspose::main_thread() {

    uint32_t frame_id = 0;
    uint32_t frames_so_far = 0;
    // frequency and time indices within chunk
    uint32_t fi = 0;
    uint32_t ti = 0;
    // offset for copying into buffer
    uint32_t offset = 0;

    uint64_t frame_size = 0;

    // Wait for a frame in the input buffer in order to get the dataset ID
<<<<<<< HEAD
    if((wait_for_full_frame(in_buf, unique_name.c_str(), 0)) == nullptr) {
=======
    if ((wait_for_full_frame(in_buf, unique_name.c_str(), 0)) == nullptr) {
>>>>>>> 1110f96b
        return;
    }
    auto frame = visFrameView(in_buf, 0);
    dset_id_t ds_id = frame.dataset_id;
<<<<<<< HEAD
    auto future_ds_state = std::async(&visTranspose::get_dataset_state, this,
                                      ds_id);

    if (!future_ds_state.get()) {
       ERROR("Set to not use dataset_broker and couldn't find " \
             "ancestor of dataset %zu. Make sure there is a process"\
             " upstream in the config, that adds the dataset states." \
             "\nExiting...",
             ds_id);
       raise(SIGINT);
   }
=======
    auto future_ds_state = std::async(&visTranspose::get_dataset_state, this, ds_id);

    if (!future_ds_state.get()) {
        ERROR("Set to not use dataset_broker and couldn't find "
              "ancestor of dataset 0x%" PRIx64 ". Make sure there is a process"
              " upstream in the config, that adds the dataset states."
              "\nExiting...",
              ds_id);
        raise(SIGINT);
    }
>>>>>>> 1110f96b

    // Once the async get_dataset_state() is done, we have all the metadata to
    // create a file.

    found_flags = vector<bool>(write_t, false);

    // Create HDF5 file
    if (stack.size() > 0) {
        file = std::unique_ptr<visFileArchive>(new visFileArchive(
            filename, metadata, times, freqs, inputs, prods, stack, reverse_stack, num_ev, chunk));
    } else {
        file = std::unique_ptr<visFileArchive>(
            new visFileArchive(filename, metadata, times, freqs, inputs, prods, num_ev, chunk));
    }

    while (!stop_thread) {
        // Wait for a full frame in the input buffer
        if ((wait_for_full_frame(in_buf, unique_name.c_str(), frame_id)) == nullptr) {
            break;
        }
        auto frame = visFrameView(in_buf, frame_id);

        if (frame.dataset_id != ds_id) {
<<<<<<< HEAD
            ERROR("Dataset ID of incoming frames changed from %zu to %zu. " \
                  "Not supported, exiting...", ds_id, frame.dataset_id);
=======
            ERROR("Dataset ID of incoming frames changed from 0x%" PRIx64 " to"
                  "0x%" PRIx64 ". "
                  "Not supported, exiting...",
                  ds_id, frame.dataset_id);
>>>>>>> 1110f96b
            raise(SIGINT);
        }

        // Collect frames until a chunk is filled
        // Time-transpose as frames come in
        // Fastest varying is time (needs to be consistent with reader!)
        offset = fi * write_t;
        strided_copy(frame.vis.data(), vis.data(), offset * eff_prod_dim + ti, write_t,
                     eff_prod_dim);
        strided_copy(frame.weight.data(), vis_weight.data(), offset * eff_prod_dim + ti, write_t,
                     eff_prod_dim);
        strided_copy(frame.eval.data(), eval.data(), fi * num_ev * write_t + ti, write_t, num_ev);
        strided_copy(frame.evec.data(), evec.data(), fi * num_ev * num_input * write_t + ti,
                     write_t, num_ev * num_input);
        erms[offset + ti] = frame.erms;
        frac_lost[offset + ti] = frame.fpga_seq_length == 0
                                     ? 1.
                                     : 1. - float(frame.fpga_seq_total) / frame.fpga_seq_length;
        strided_copy(frame.gain.data(), gain.data(), offset * num_input + ti, write_t, num_input);

        // Only copy flags if we haven't already
        if (!found_flags[ti]) {
            // Only update flags if they are non-zero
            bool nz_flags = false;
            for (uint i = 0; i < num_input; i++) {
                if (frame.flags[i] != 0.) {
                    nz_flags = true;
                    break;
                }
            }
            if (nz_flags) {
                // Copy flags into the buffer. These will not be overwritten until
                // the chunks increment in time
                strided_copy(frame.flags.data(), input_flags.data(), ti, write_t, num_input);
                found_flags[ti] = true;
            }
        }

        // Increment within read chunk
        ti = (ti + 1) % write_t;
        if (ti == 0)
            fi++;
        if (fi == write_f) {
            // chunk is complete
            write();
            // increment between chunks
            increment_chunk();
            fi = 0;
            ti = 0;

            // export prometheus metric
            if (frame_size == 0)
                frame_size = frame.calculate_buffer_layout(num_input, num_prod, num_ev).first;
            prometheusMetrics::instance().add_process_metric(
                "kotekan_vistranspose_data_transposed_bytes", unique_name,
                frame_size * frames_so_far);
        }

        frames_so_far++;
        // Exit when all frames have been written
        if (frames_so_far == num_time * num_freq)
            std::raise(SIGINT);

        // move to next frame
        mark_frame_empty(in_buf, unique_name.c_str(), frame_id);
        frame_id = (frame_id + 1) % in_buf->num_frames;
    }
}

void visTranspose::write() {
    DEBUG("Writing at freq %d and time %d", f_ind, t_ind);
    DEBUG("Writing block of %d freqs and %d times", write_f, write_t);

    file->write_block("vis", f_ind, t_ind, write_f, write_t, vis.data());

    file->write_block("vis_weight", f_ind, t_ind, write_f, write_t, vis_weight.data());

    if (num_ev > 0) {
        file->write_block("eval", f_ind, t_ind, write_f, write_t, eval.data());
        file->write_block("evec", f_ind, t_ind, write_f, write_t, evec.data());
        file->write_block("erms", f_ind, t_ind, write_f, write_t, erms.data());
    }

    file->write_block("gain", f_ind, t_ind, write_f, write_t, gain.data());

    file->write_block("flags/frac_lost", f_ind, t_ind, write_f, write_t, frac_lost.data());

    file->write_block("flags/inputs", f_ind, t_ind, write_f, write_t, input_flags.data());
}

// increment between chunks
// cycle through all times before incrementing the frequency
// WARNING: This order must be consistent with how visRawReader
//      implements chunked reads. The mechanism for avoiding
//      overwriting flags also relies on this ordering.
void visTranspose::increment_chunk() {
    // Figure out where the next chunk starts
    f_ind = f_edge ? 0 : (f_ind + chunk_f) % num_freq;
    if (f_ind == 0) {
        // set incomplete chunk flag
        f_edge = (num_freq < chunk_f);
        t_ind += chunk_t;
        // clear flags buffer for next time chunk
        std::fill(input_flags.begin(), input_flags.end(), 0.);
        std::fill(found_flags.begin(), found_flags.end(), false);
        if (num_time - t_ind < chunk_t) {
            // Reached an incomplete chunk
            t_edge = true;
        }
    } else if (num_freq - f_ind < chunk_f) {
        // Reached an incomplete chunk
        f_edge = true;
    }
    // Determine size of next chunk
    write_f = f_edge ? num_freq - f_ind : chunk_f;
    write_t = t_edge ? num_time - t_ind : chunk_t;
}<|MERGE_RESOLUTION|>--- conflicted
+++ resolved
@@ -1,27 +1,5 @@
 #include "visTranspose.hpp"
-<<<<<<< HEAD
-
-#include <cxxabi.h>
-#include <sys/types.h>
-#include <unistd.h>
-#include <algorithm>
-#include <atomic>
-#include <complex>
-#include <csignal>
-#include <cstdint>
-#include <exception>
-#include <functional>
-#include <future>
-#include <iterator>
-#include <regex>
-#include <stdexcept>
-#include <utility>
-
-#include "gsl-lite.hpp"
-
-=======
-
->>>>>>> 1110f96b
+
 #include "datasetManager.hpp"
 #include "datasetState.hpp"
 #include "errors.h"
@@ -30,8 +8,6 @@
 #include "version.h"
 #include "visBuffer.hpp"
 #include "visUtil.hpp"
-<<<<<<< HEAD
-=======
 
 #include "gsl-lite.hpp"
 
@@ -51,7 +27,6 @@
 #include <sys/types.h>
 #include <unistd.h>
 #include <utility>
->>>>>>> 1110f96b
 
 REGISTER_KOTEKAN_PROCESS(visTranspose);
 
@@ -97,22 +72,6 @@
     datasetManager& dm = datasetManager::instance();
 
     // Get the states synchronously.
-<<<<<<< HEAD
-    auto tstate_fut = std::async(&datasetManager::dataset_state<timeState>, &dm,
-                                 ds_id);
-    auto pstate_fut = std::async(&datasetManager::dataset_state<prodState>, &dm,
-                                 ds_id);
-    auto fstate_fut = std::async(&datasetManager::dataset_state<freqState>, &dm,
-                                 ds_id);
-    auto istate_fut = std::async(&datasetManager::dataset_state<inputState>,
-                                 &dm, ds_id);
-    auto evstate_fut = std::async(
-                &datasetManager::dataset_state<eigenvalueState>, &dm, ds_id);
-    auto mstate_fut = std::async(
-                &datasetManager::dataset_state<metadataState>, &dm, ds_id);
-    auto sstate_fut = std::async(&datasetManager::dataset_state<stackState>,
-                                 &dm, ds_id);
-=======
     auto tstate_fut = std::async(&datasetManager::dataset_state<timeState>, &dm, ds_id);
     auto pstate_fut = std::async(&datasetManager::dataset_state<prodState>, &dm, ds_id);
     auto fstate_fut = std::async(&datasetManager::dataset_state<freqState>, &dm, ds_id);
@@ -120,7 +79,6 @@
     auto evstate_fut = std::async(&datasetManager::dataset_state<eigenvalueState>, &dm, ds_id);
     auto mstate_fut = std::async(&datasetManager::dataset_state<metadataState>, &dm, ds_id);
     auto sstate_fut = std::async(&datasetManager::dataset_state<stackState>, &dm, ds_id);
->>>>>>> 1110f96b
 
     const stackState* sstate = sstate_fut.get();
     const metadataState* mstate = mstate_fut.get();
@@ -131,13 +89,8 @@
     const inputState* istate = istate_fut.get();
 
 
-<<<<<<< HEAD
-    if (mstate == nullptr || tstate == nullptr || pstate == nullptr ||
-        fstate == nullptr || istate == nullptr || evstate == nullptr)
-=======
     if (mstate == nullptr || tstate == nullptr || pstate == nullptr || fstate == nullptr
         || istate == nullptr || evstate == nullptr)
->>>>>>> 1110f96b
         return false;
 
     // TODO split instrument_name up into the real instrument name,
@@ -148,20 +101,11 @@
 
     std::string git_commit_hash_dataset = mstate->get_git_version_tag();
 
-<<<<<<< HEAD
-    //TODO: enforce this if build type == release?
-    if (git_commit_hash_dataset
-                != metadata["git_version_tag"].get<std::string>())
-        INFO("Git version tags don't match: dataset %zu has tag %s, while "\
-             "the local git version tag is %s", ds_id,
-             git_commit_hash_dataset.c_str(),
-=======
     // TODO: enforce this if build type == release?
     if (git_commit_hash_dataset != metadata["git_version_tag"].get<std::string>())
         INFO("Git version tags don't match: dataset 0x%" PRIx64 " has tag %s,"
              "while the local git version tag is %s",
              ds_id, git_commit_hash_dataset.c_str(),
->>>>>>> 1110f96b
              metadata["git_version_tag"].get<std::string>().c_str());
 
     times = tstate->get_times();
@@ -172,14 +116,8 @@
     // unzip the vector of pairs in freqState
     auto freq_pairs = fstate->get_freqs();
     for (auto it = std::make_move_iterator(freq_pairs.begin()),
-<<<<<<< HEAD
-             end = std::make_move_iterator(freq_pairs.end());
-         it != end; ++it)
-    {
-=======
               end = std::make_move_iterator(freq_pairs.end());
          it != end; ++it) {
->>>>>>> 1110f96b
         freqs.push_back(std::move(it->second));
     }
 
@@ -199,13 +137,8 @@
     // the dimension of the visibilities is different for stacked data
     eff_prod_dim = (stack.size() > 0) ? stack.size() : num_prod;
 
-<<<<<<< HEAD
-    DEBUG("Dataset %zu has %d times, %d frequencies, %d products",
-          ds_id, num_time, num_freq, eff_prod_dim);
-=======
     DEBUG("Dataset 0x%" PRIx64 " has %d times, %d frequencies, %d products", ds_id, num_time,
           num_freq, eff_prod_dim);
->>>>>>> 1110f96b
 
     // Ensure chunk_size not too large
     chunk_t = std::min(chunk_t, num_time);
@@ -240,28 +173,11 @@
     uint64_t frame_size = 0;
 
     // Wait for a frame in the input buffer in order to get the dataset ID
-<<<<<<< HEAD
-    if((wait_for_full_frame(in_buf, unique_name.c_str(), 0)) == nullptr) {
-=======
     if ((wait_for_full_frame(in_buf, unique_name.c_str(), 0)) == nullptr) {
->>>>>>> 1110f96b
         return;
     }
     auto frame = visFrameView(in_buf, 0);
     dset_id_t ds_id = frame.dataset_id;
-<<<<<<< HEAD
-    auto future_ds_state = std::async(&visTranspose::get_dataset_state, this,
-                                      ds_id);
-
-    if (!future_ds_state.get()) {
-       ERROR("Set to not use dataset_broker and couldn't find " \
-             "ancestor of dataset %zu. Make sure there is a process"\
-             " upstream in the config, that adds the dataset states." \
-             "\nExiting...",
-             ds_id);
-       raise(SIGINT);
-   }
-=======
     auto future_ds_state = std::async(&visTranspose::get_dataset_state, this, ds_id);
 
     if (!future_ds_state.get()) {
@@ -272,7 +188,6 @@
               ds_id);
         raise(SIGINT);
     }
->>>>>>> 1110f96b
 
     // Once the async get_dataset_state() is done, we have all the metadata to
     // create a file.
@@ -296,15 +211,10 @@
         auto frame = visFrameView(in_buf, frame_id);
 
         if (frame.dataset_id != ds_id) {
-<<<<<<< HEAD
-            ERROR("Dataset ID of incoming frames changed from %zu to %zu. " \
-                  "Not supported, exiting...", ds_id, frame.dataset_id);
-=======
             ERROR("Dataset ID of incoming frames changed from 0x%" PRIx64 " to"
                   "0x%" PRIx64 ". "
                   "Not supported, exiting...",
                   ds_id, frame.dataset_id);
->>>>>>> 1110f96b
             raise(SIGINT);
         }
 
