--- conflicted
+++ resolved
@@ -75,12 +75,8 @@
     int frame_id = 0;
     int done_frame;
 
-<<<<<<< HEAD
-    std::thread lt(&basebandReadout::listen_thread, this);
     std::thread wt(&basebandReadout::write_thread, this);
-=======
     std::unique_ptr<std::thread> lt;
->>>>>>> 977a4dbb
 
     while (!stop_thread) {
 
@@ -109,23 +105,13 @@
 
         frame_id++;
     }
-<<<<<<< HEAD
-    lt.join();
-    wt.join();
-}
-
-void basebandReadout::listen_thread() {
-    int max_writes = 2;
-
-    // XXX Fake.
-=======
     if (lt) {
         lt->join();
     }
+    wt.join();
 }
 
 void basebandReadout::listen_thread(const uint32_t freq_id) {
->>>>>>> 977a4dbb
     uint64_t event_id=0;
 
     BasebandRequestManager& mgr = BasebandRequestManager::instance();
@@ -142,15 +128,7 @@
         // Code to run after getting a trigger.
 
         // For testing readout logic.
-<<<<<<< HEAD
-        auto dump = mgr.get_next_request();
-        // Fake, for testing.
-=======
         auto dump = mgr.get_next_request(freq_id);
->>>>>>> 977a4dbb
-        //auto dump =  std::make_shared<BasebandDumpStatus>(
-        //        BasebandDumpStatus{BasebandRequest{360000, 131079}});
-        //sleep(5);
 
         if (dump) {
             std::cout << "Something to do!" << std::endl;
