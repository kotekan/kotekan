--- conflicted
+++ resolved
@@ -90,7 +90,6 @@
 }
 
 void basebandReadout::listen_thread() {
-    int64_t trigger_start_fpga, trigger_length_fpga;
     uint64_t event_id=0;
     BasebandManager& mgr = BasebandManager::instance();
 
@@ -98,24 +97,9 @@
         // Code that listens and waits for triggers and fills in trigger parameters.
         // Latency is *key* here. We want to call manager->get_data within 100ms
         // of L4 sending the trigger.
-<<<<<<< HEAD
-        trigger_start_fpga=98304;
-        trigger_length_fpga=98304;
-        sleep(5);
-        std::cout << "I'm waiting." << std::endl;
+
         // Code to run after getting a trigger.
         //
-        // Here we also want to limit the number of simultanious readouts, mostly so
-        // we don't run out of memory and crash everything. That will also prevent too
-        // many calls to get_data and thus buffer deadlock.
-        if (1) {
-            basebandDump data = manager->get_data(
-                    event_id,
-                    trigger_start_fpga,
-                    trigger_length_fpga
-                    );
-=======
-        // std::cout << "listen: get baseband request" << std::endl;
         if (auto dump = mgr.get_next_dump()) {
             std::cout << "Something to do!" << std::endl;
             std::time_t tt = std::chrono::system_clock::to_time_t(dump->request.received);
@@ -123,20 +107,25 @@
                       << ", start: " << dump->request.start_fpga
                       << ", length: " << dump->request.length_fpga << std::endl;
 
+            // Copying the data from the ring buffer is done in *this* thread. Writing the data out is done
+            // by a new thread. This keeps the number of threads that can lock out the main buffer limited
+            // to 2 (listen and main).
+            basebandDump data = manager->get_data(
+                    event_id,    // XXX need this from the request.
+                    dump->request.start_fpga,
+                    dump->request.length_fpga
+                    );
+
+            // Spawn thread to write out the data.
             dump->bytes_remaining -= 42;
             std::cout << "processing: " << dump
                       << ", saved: " << dump->bytes_remaining
                       << std::endl;
+            // Here we also want to limit the number of simultanious readout threads, mostly so
+            // we don't run out of memory and crash everything. That will also prevent too
+            // many calls to get_data and thus buffer deadlock.
             std::thread worker(process_request, dump);
             worker.detach();
-
-            // basebandDump data = manager->get_data(
-            //         event_id,
-            //         trigger_start_fpga,
-            //         trigger_length_fpga
-            //         );
->>>>>>> 9de0fd86
-            // Spawn thread to write out the data.
         }
         // Somehow keep track of active writer threads, clean them up, and free any memory.
     }
