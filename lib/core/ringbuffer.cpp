#include "ringbuffer.hpp"

#include <cassert>
#include <sstream>

typedef std::lock_guard<std::recursive_mutex> buffer_lock;

using fmt::group_digits;

// This prints out a Python literal used for making plots in post-processing, for debugging
// and illustration purposes.
static void print_py_status(const RingBuffer* const rb) {
    return;
    std::ostringstream write_heads("{");
    for (const auto& [key, value] : rb->write_heads)
        write_heads << "\"" << key << "\": " << value << ", ";
    write_heads << "}";
    std::ostringstream write_next("{");
    for (const auto& [key, value] : rb->write_next)
        write_next << "\"" << key << "\": " << value << ", ";
    write_next << "}";
    std::ostringstream read_heads("{");
    for (const auto& [key, value] : rb->read_heads)
        read_heads << "\"" << key << "\": " << value << ", ";
    read_heads << "}";
    std::ostringstream read_tails("{");
    for (const auto& [key, value] : rb->read_tails)
        read_tails << "\"" << key << "\": " << value << ", ";
    read_tails << "}";
    DEBUG_NON_OO("PY_RB rb_state(\"{:s}\", size={}, write_heads={:s}, write_next={:s}, "
                 "first_write_head={}, read_heads={:s}, read_tails={:s}, last_read_tail={})",
                 rb->buffer_name, group_digits(rb->size), write_heads.str(), write_next.str(),
                 group_digits(rb->first_write_head), read_heads.str(), read_tails.str(),
                 group_digits(rb->last_read_tail));
}

RingBuffer::RingBuffer(std::ptrdiff_t sz, std::shared_ptr<metadataPool> pool,
                       const std::string& _buffer_name, const std::string& _buffer_type) :
    GenericBuffer(_buffer_name, _buffer_type, pool, 1),
    size(sz), first_write_head(0), last_read_tail(0) {
    assert(sz > 0);
}

void RingBuffer::register_producer(const std::string& name) {
    std::unique_lock<std::recursive_mutex> lock(mutex);
    if (write_heads.find(name) != write_heads.end())
        throw std::runtime_error(fmt::format("RingBuffer: cannot register producer \"{:s}\" - "
                                             "has already been registered!",
                                             name));
    // Start just after the first element that all other producers have already written.
    write_heads[name] = first_write_head;
    GenericBuffer::register_producer(name);
}

void RingBuffer::register_consumer(const std::string& name) {
    std::unique_lock<std::recursive_mutex> lock(mutex);
    if (read_tails.find(name) != read_tails.end())
        throw std::runtime_error(fmt::format("RingBuffer: cannot register consumer \"{:s}\" - "
                                             "has already been registered!",
                                             name));
    // Start at the oldest valid data in the ringbuffer
    read_tails[name] = last_read_tail;
    read_heads[name] = last_read_tail;
    GenericBuffer::register_consumer(name);
}

std::optional<std::ptrdiff_t> RingBuffer::wait_without_claiming(const std::string& name,
                                                                const int inst) {
    // Wait until we can advance the read_head for this consumer
    std::unique_lock<std::recursive_mutex> lock(mutex);
    const std::ptrdiff_t old_first_write_head = first_write_head;
    const std::ptrdiff_t read_head = read_heads[name];
<<<<<<< HEAD
    DEBUG("{:s}", fmt::format("wait_without_claiming {:s}[{:d}]: initial bytes available: {:L}",
                              name, inst, first_write_head - read_head));
    while (1) {
        if (shutdown_signal) {
            DEBUG("{:s}",
                  fmt::format("wait_without_claiming {:s}[{:d}]: shutting down.", name, inst));
=======
    DEBUG("wait_without_claiming {:s}[{:d}]: initial bytes available: {}", name, inst,
          group_digits(first_write_head - read_head));
    while (1) {
        if (shutdown_signal) {
            DEBUG("wait_without_claiming {:s}[{:d}]: shutting down.", name, inst);
>>>>>>> b07048cc
            return std::optional<std::ptrdiff_t>();
        }
        if (first_write_head > old_first_write_head)
            break;
<<<<<<< HEAD
        DEBUG("{:s}", fmt::format("wait_without_claiming {:s}[{:d}]: waiting...", name, inst));
        full_cond.wait(lock);
        DEBUG("{:s}", fmt::format("wait_without_claiming {:s}[{:d}]: waiting done.", name, inst));
    }
    const std::ptrdiff_t sz = first_write_head - read_head;
    DEBUG("{:s}", fmt::format("wait_without_claiming {:s}[{:d}]: final bytes available: {:L}", name,
                              inst, sz));
=======
        DEBUG("wait_without_claiming {:s}[{:d}]: waiting...", name, inst);
        full_cond.wait(lock);
        DEBUG("wait_without_claiming {:s}[{:d}]: waiting done.", name, inst);
    }
    const std::ptrdiff_t sz = first_write_head - read_head;
    DEBUG("wait_without_claiming {:s}[{:d}]: final bytes available: {}", name, inst,
          group_digits(sz));
>>>>>>> b07048cc
    assert(sz > 0);
    print_py_status(this);
    print_full_status();
    return std::optional<std::ptrdiff_t>(sz);
}

std::optional<std::ptrdiff_t> RingBuffer::wait_and_claim_readable(const std::string& name,
                                                                  const int inst,
                                                                  const std::ptrdiff_t sz) {
    assert(sz > 0);
    // Wait until we can advance the read_head for this consumer
    std::unique_lock<std::recursive_mutex> lock(mutex);
    const std::ptrdiff_t read_head = read_heads[name];
<<<<<<< HEAD
    DEBUG("{:s}",
          fmt::format("wait_and_claim_readable {:s}[{:d}]: requested bytes: {:L}, initial bytes "
                      "available: {:L}",
                      name, inst, sz, first_write_head - read_head));
    while (1) {
        if (shutdown_signal) {
            DEBUG("{:s}",
                  fmt::format("wait_and_claim_readable {:s}[{:d}]: shutting down.", name, inst));
=======
    DEBUG("wait_and_claim_readable {:s}[{:d}]: requested bytes: {}, initial bytes "
          "available: {}",
          name, inst, group_digits(sz), group_digits(first_write_head - read_head));
    while (1) {
        if (shutdown_signal) {
            DEBUG("wait_and_claim_readable {:s}[{:d}]: shutting down.", name, inst);
>>>>>>> b07048cc
            return std::optional<std::ptrdiff_t>();
        }
        if (first_write_head - read_head >= sz)
            break;
<<<<<<< HEAD
        DEBUG("{:s}", fmt::format("wait_and_claim_readable {:s}[{:d}]: waiting...", name, inst));
        full_cond.wait(lock);
        DEBUG("{:s}", fmt::format("wait_and_claim_readable {:s}[{:d}]: waiting done.", name, inst));
    }
    DEBUG(
        "{:s}",
        fmt::format(
            "wait_and_claim_readable {:s}[{:d}]: old read position: {:L}, new read position: {:L}",
            name, inst, read_head, read_head + sz));
=======
        DEBUG("wait_and_claim_readable {:s}[{:d}]: waiting...", name, inst);
        full_cond.wait(lock);
        DEBUG("wait_and_claim_readable {:s}[{:d}]: waiting done.", name, inst);
    }
    DEBUG("wait_and_claim_readable {:s}[{:d}]: old read position: {}, new read position: {}", name,
          inst, group_digits(read_head), group_digits(read_head + sz));
>>>>>>> b07048cc
    read_heads[name] += sz;
    print_py_status(this);
    print_full_status();
    // return the former read_head - that's where the consumer should start reading from.
    return std::optional<std::ptrdiff_t>(read_head);
}

std::optional<std::pair<std::ptrdiff_t, std::ptrdiff_t>>
RingBuffer::wait_and_claim_all_readable(const std::string& name, const int inst) {
    // Wait until we can advance the read_head for this consumer
    std::unique_lock<std::recursive_mutex> lock(mutex);
    const std::ptrdiff_t read_head = read_heads[name];
<<<<<<< HEAD
    DEBUG("{:s}",
          fmt::format("wait_and_claim_all_readable {:s}[{:d}]: initial bytes available: {:L}", name,
                      inst, first_write_head - read_head));
    while (1) {
        if (shutdown_signal) {
            DEBUG("{:s}", fmt::format("wait_and_claim_all_readable {:s}[{:d}]: shutting down.",
                                      name, inst));
=======
    DEBUG("wait_and_claim_all_readable {:s}[{:d}]: initial bytes available: {}", name, inst,
          group_digits(first_write_head - read_head));
    while (1) {
        if (shutdown_signal) {
            DEBUG("wait_and_claim_all_readable {:s}[{:d}]: shutting down.", name, inst);
>>>>>>> b07048cc
            return std::optional<std::pair<std::ptrdiff_t, std::ptrdiff_t>>();
        }
        if (first_write_head - read_head > 0)
            break;
<<<<<<< HEAD
        DEBUG("{:s}",
              fmt::format("wait_and_claim_all_readable {:s}[{:d}]: waiting...", name, inst));
        full_cond.wait(lock);
        DEBUG("{:s}",
              fmt::format("wait_and_claim_all_readable {:s}[{:d}]: waiting done.", name, inst));
    }
    const std::ptrdiff_t sz = first_write_head - read_head;
    DEBUG("{:s}",
          fmt::format("wait_and_claim_all_readable {:s}[{:d}]: final bytes available {:L}, old "
                      "read position: {:L}, new read position: {:L}",
                      name, inst, sz, read_head, read_head + sz));
=======
        DEBUG("wait_and_claim_all_readable {:s}[{:d}]: waiting...", name, inst);
        full_cond.wait(lock);
        DEBUG("wait_and_claim_all_readable {:s}[{:d}]: waiting done.", name, inst);
    }
    const std::ptrdiff_t sz = first_write_head - read_head;
    DEBUG("wait_and_claim_all_readable {:s}[{:d}]: final bytes available {}, old "
          "read position: {}, new read position: {}",
          name, inst, group_digits(sz), group_digits(read_head), group_digits(read_head + sz));
>>>>>>> b07048cc
    assert(sz > 0);
    read_heads[name] += sz;
    print_py_status(this);
    print_full_status();
    // return the former read_head - that's where the consumer should start reading from.
    return std::optional<std::pair<std::ptrdiff_t, std::ptrdiff_t>>(std::make_pair(read_head, sz));
}

std::optional<std::pair<std::ptrdiff_t, std::ptrdiff_t>>
RingBuffer::peek_readable(const std::string& name, const int inst) {
    std::unique_lock<std::recursive_mutex> lock(mutex);
    if (shutdown_signal) {
<<<<<<< HEAD
        DEBUG("{:s}", fmt::format("peek_readable {:s}[{:d}]: shutting down.", name, inst));
=======
        DEBUG("peek_readable {:s}[{:d}]: shutting down.", name, inst);
>>>>>>> b07048cc
        return std::optional<std::pair<std::ptrdiff_t, std::ptrdiff_t>>();
    }
    const std::ptrdiff_t read_head = read_heads[name];
    const std::ptrdiff_t sz = first_write_head - read_head;
    return std::optional<std::pair<std::ptrdiff_t, std::ptrdiff_t>>(std::make_pair(read_head, sz));
}

void RingBuffer::finish_read(const std::string& name, const int inst, const std::ptrdiff_t sz) {
<<<<<<< HEAD
    DEBUG("{:s}", fmt::format("finish_read {:s}[{:d}]: consumed bytes: {:L}", name, inst, sz));
=======
    DEBUG("finish_read {:s}[{:d}]: consumed bytes: {}", name, inst, group_digits(sz));
>>>>>>> b07048cc
    assert(sz > 0);
    // Advance the last_read_tail for this consumer
    {
        buffer_lock lock(mutex);
        const std::ptrdiff_t read_tail = read_tails[name];
        const std::ptrdiff_t read_head = read_heads[name];
        assert(read_tail + sz <= read_head);
        // Are we (one of) the reader(s) holding on to the oldest data?
        const bool old = (read_tail == last_read_tail);
        read_tails[name] += sz;
        if (old) {
            std::ptrdiff_t oldest = read_tail + sz;
            for (auto& it : read_tails)
                oldest = std::min(oldest, it.second);
            last_read_tail = oldest;
        }
    }
<<<<<<< HEAD
    DEBUG("{:s}", fmt::format("finish_read {:s}[{:d}]: new last_read_tail: {:L}", name, inst,
                              last_read_tail));
=======
    DEBUG("finish_read {:s}[{:d}]: new last_read_tail: {}", name, inst,
          group_digits(last_read_tail));
>>>>>>> b07048cc
    print_py_status(this);
    print_full_status();
    empty_cond.notify_all();
}

std::optional<std::ptrdiff_t> RingBuffer::wait_for_writable(const std::string& name, const int inst,
                                                            const std::ptrdiff_t sz) {
    assert(sz > 0);
    std::unique_lock<std::recursive_mutex> lock(mutex);
<<<<<<< HEAD
    DEBUG("{:s}",
          fmt::format(
              "wait_for_writable {:s}[{:d}]: requested bytes: {:L}, initial bytes available: {:L}",
              name, inst, sz, size - (write_next[name] - last_read_tail)));
    while (1) {
        assert(write_next[name] >= last_read_tail);
        if (shutdown_signal) {
            DEBUG("{:s}", fmt::format("wait_for_writable {:s}[{:d}]: shutting down.", name, inst));
=======
    DEBUG("wait_for_writable {:s}[{:d}]: requested bytes: {}, initial bytes available: {}", name,
          inst, group_digits(sz), group_digits(size - (write_next[name] - last_read_tail)));
    while (1) {
        assert(write_next[name] >= last_read_tail);
        if (shutdown_signal) {
            DEBUG("wait_for_writable {:s}[{:d}]: shutting down.", name, inst);
>>>>>>> b07048cc
            return std::optional<std::ptrdiff_t>();
        }
        if (write_next[name] - last_read_tail + sz <= size)
            break;
<<<<<<< HEAD
        DEBUG("{:s}", fmt::format("wait_for_writable {:s}[{:d}]: waiting...", name, inst));
        empty_cond.wait(lock);
        DEBUG("{:s}", fmt::format("wait_for_writable {:s}[{:d}]: waiting done.", name, inst));
    }
    const std::ptrdiff_t res = write_next[name];
    DEBUG("{:s}",
          fmt::format("wait_for_writable {:s}[{:d}]: final bytes available: {:L}, old write "
                      "position: {:L}, new write position: {:L}",
                      name, inst, sz, res, res + sz));
=======
        DEBUG("wait_for_writable {:s}[{:d}]: waiting...", name, inst);
        empty_cond.wait(lock);
        DEBUG("wait_for_writable {:s}[{:d}]: waiting done.", name, inst);
    }
    const std::ptrdiff_t res = write_next[name];
    DEBUG("wait_for_writable {:s}[{:d}]: final bytes available: {}, old write "
          "position: {}, new write position: {}",
          name, inst, group_digits(sz), group_digits(res), group_digits(res + sz));
>>>>>>> b07048cc
    write_next[name] += sz;
    print_py_status(this);
    print_full_status();
    return std::optional<std::ptrdiff_t>(res);
}

std::optional<std::pair<std::ptrdiff_t, std::ptrdiff_t>>
RingBuffer::get_writable(const std::string& name, const int inst) {
    std::unique_lock<std::recursive_mutex> lock(mutex);
    if (shutdown_signal) {
<<<<<<< HEAD
        DEBUG("{:s}", fmt::format("get_writable {:s}[{:d}]: shutting down.", name, inst));
=======
        DEBUG("get_writable {:s}[{:d}]: shutting down.", name, inst);
>>>>>>> b07048cc
        return std::optional<std::pair<std::ptrdiff_t, std::ptrdiff_t>>();
    }
    const std::ptrdiff_t n = size - (write_next[name] - last_read_tail);
    assert(n >= 0);
    return std::optional<std::pair<std::ptrdiff_t, std::ptrdiff_t>>(
        std::make_pair(write_next[name], n));
}

void RingBuffer::finish_write(const std::string& name, const int inst, const std::ptrdiff_t sz) {
    assert(sz > 0);
<<<<<<< HEAD
    DEBUG("{:s}", fmt::format("finish_write {:s}[{:d}]: produced bytes: {:L}", name, inst, sz));
=======
    DEBUG("finish_write {:s}[{:d}]: produced bytes: {}", name, inst, group_digits(sz));
>>>>>>> b07048cc
    {
        buffer_lock lock(mutex);
        // print_full_status();
        assert(write_heads[name] >= last_read_tail);
        assert(write_heads[name] + sz - last_read_tail <= size);
        const bool old = (write_heads[name] == first_write_head);
        write_heads[name] += sz;
        if (old) {
            // possibly update first_write_head with the min(write_heads)
            std::ptrdiff_t oldest = write_heads[name];
            for (auto& it : write_heads)
                oldest = std::min(oldest, it.second);
            first_write_head = oldest;
        }
    }
<<<<<<< HEAD
    DEBUG("{:s}", fmt::format("finish_write {:s}[{:d}]: new first_write_head: {:L}", name, inst,
                              first_write_head));
=======
    DEBUG("finish_write {:s}[{:d}]: new first_write_head: {}", name, inst,
          group_digits(first_write_head));
>>>>>>> b07048cc
    print_py_status(this);
    print_full_status();
    full_cond.notify_all();
}

void RingBuffer::print_full_status() {
    buffer_lock lock(mutex);
<<<<<<< HEAD
    INFO("{:s}",
         fmt::format("  status: size {:L}, last_read_tail {:L}, first_write_head {:L}, "
                     "available to read: {:L}",
                     size, last_read_tail, first_write_head, first_write_head - last_read_tail));
    for (auto& it : producers) {
        const auto& name = it.second.name;
        INFO("{:s}", fmt::format("    producer {:s}: first_write_head {:L}, write_next {:L}", name,
                                 write_heads[name], write_next[name]));
    }
    for (auto& it : consumers) {
        const auto& name = it.second.name;
        INFO("{:s}", fmt::format("    consumer {:s}: last_read_tail {:L}, read_head {:L}", name,
                                 read_tails[name], read_heads[name]));
=======
    INFO("  status: size {}, last_read_tail {}, first_write_head {}, "
         "available to read: {}",
         group_digits(size), group_digits(last_read_tail), group_digits(first_write_head),
         group_digits(first_write_head - last_read_tail));
    for (auto& it : producers) {
        const auto& name = it.second.name;
        INFO("    producer {:s}: first_write_head {}, write_next {}", name,
             group_digits(write_heads[name]), group_digits(write_next[name]));
    }
    for (auto& it : consumers) {
        const auto& name = it.second.name;
        INFO("    consumer {:s}: last_read_tail {}, read_head {}", name,
             group_digits(read_tails[name]), group_digits(read_heads[name]));
>>>>>>> b07048cc
    }
}<|MERGE_RESOLUTION|>--- conflicted
+++ resolved
@@ -70,33 +70,15 @@
     std::unique_lock<std::recursive_mutex> lock(mutex);
     const std::ptrdiff_t old_first_write_head = first_write_head;
     const std::ptrdiff_t read_head = read_heads[name];
-<<<<<<< HEAD
-    DEBUG("{:s}", fmt::format("wait_without_claiming {:s}[{:d}]: initial bytes available: {:L}",
-                              name, inst, first_write_head - read_head));
-    while (1) {
-        if (shutdown_signal) {
-            DEBUG("{:s}",
-                  fmt::format("wait_without_claiming {:s}[{:d}]: shutting down.", name, inst));
-=======
     DEBUG("wait_without_claiming {:s}[{:d}]: initial bytes available: {}", name, inst,
           group_digits(first_write_head - read_head));
     while (1) {
         if (shutdown_signal) {
             DEBUG("wait_without_claiming {:s}[{:d}]: shutting down.", name, inst);
->>>>>>> b07048cc
             return std::optional<std::ptrdiff_t>();
         }
         if (first_write_head > old_first_write_head)
             break;
-<<<<<<< HEAD
-        DEBUG("{:s}", fmt::format("wait_without_claiming {:s}[{:d}]: waiting...", name, inst));
-        full_cond.wait(lock);
-        DEBUG("{:s}", fmt::format("wait_without_claiming {:s}[{:d}]: waiting done.", name, inst));
-    }
-    const std::ptrdiff_t sz = first_write_head - read_head;
-    DEBUG("{:s}", fmt::format("wait_without_claiming {:s}[{:d}]: final bytes available: {:L}", name,
-                              inst, sz));
-=======
         DEBUG("wait_without_claiming {:s}[{:d}]: waiting...", name, inst);
         full_cond.wait(lock);
         DEBUG("wait_without_claiming {:s}[{:d}]: waiting done.", name, inst);
@@ -104,7 +86,6 @@
     const std::ptrdiff_t sz = first_write_head - read_head;
     DEBUG("wait_without_claiming {:s}[{:d}]: final bytes available: {}", name, inst,
           group_digits(sz));
->>>>>>> b07048cc
     assert(sz > 0);
     print_py_status(this);
     print_full_status();
@@ -118,45 +99,22 @@
     // Wait until we can advance the read_head for this consumer
     std::unique_lock<std::recursive_mutex> lock(mutex);
     const std::ptrdiff_t read_head = read_heads[name];
-<<<<<<< HEAD
-    DEBUG("{:s}",
-          fmt::format("wait_and_claim_readable {:s}[{:d}]: requested bytes: {:L}, initial bytes "
-                      "available: {:L}",
-                      name, inst, sz, first_write_head - read_head));
-    while (1) {
-        if (shutdown_signal) {
-            DEBUG("{:s}",
-                  fmt::format("wait_and_claim_readable {:s}[{:d}]: shutting down.", name, inst));
-=======
     DEBUG("wait_and_claim_readable {:s}[{:d}]: requested bytes: {}, initial bytes "
           "available: {}",
           name, inst, group_digits(sz), group_digits(first_write_head - read_head));
     while (1) {
         if (shutdown_signal) {
             DEBUG("wait_and_claim_readable {:s}[{:d}]: shutting down.", name, inst);
->>>>>>> b07048cc
             return std::optional<std::ptrdiff_t>();
         }
         if (first_write_head - read_head >= sz)
             break;
-<<<<<<< HEAD
-        DEBUG("{:s}", fmt::format("wait_and_claim_readable {:s}[{:d}]: waiting...", name, inst));
-        full_cond.wait(lock);
-        DEBUG("{:s}", fmt::format("wait_and_claim_readable {:s}[{:d}]: waiting done.", name, inst));
-    }
-    DEBUG(
-        "{:s}",
-        fmt::format(
-            "wait_and_claim_readable {:s}[{:d}]: old read position: {:L}, new read position: {:L}",
-            name, inst, read_head, read_head + sz));
-=======
         DEBUG("wait_and_claim_readable {:s}[{:d}]: waiting...", name, inst);
         full_cond.wait(lock);
         DEBUG("wait_and_claim_readable {:s}[{:d}]: waiting done.", name, inst);
     }
     DEBUG("wait_and_claim_readable {:s}[{:d}]: old read position: {}, new read position: {}", name,
           inst, group_digits(read_head), group_digits(read_head + sz));
->>>>>>> b07048cc
     read_heads[name] += sz;
     print_py_status(this);
     print_full_status();
@@ -169,38 +127,15 @@
     // Wait until we can advance the read_head for this consumer
     std::unique_lock<std::recursive_mutex> lock(mutex);
     const std::ptrdiff_t read_head = read_heads[name];
-<<<<<<< HEAD
-    DEBUG("{:s}",
-          fmt::format("wait_and_claim_all_readable {:s}[{:d}]: initial bytes available: {:L}", name,
-                      inst, first_write_head - read_head));
-    while (1) {
-        if (shutdown_signal) {
-            DEBUG("{:s}", fmt::format("wait_and_claim_all_readable {:s}[{:d}]: shutting down.",
-                                      name, inst));
-=======
     DEBUG("wait_and_claim_all_readable {:s}[{:d}]: initial bytes available: {}", name, inst,
           group_digits(first_write_head - read_head));
     while (1) {
         if (shutdown_signal) {
             DEBUG("wait_and_claim_all_readable {:s}[{:d}]: shutting down.", name, inst);
->>>>>>> b07048cc
             return std::optional<std::pair<std::ptrdiff_t, std::ptrdiff_t>>();
         }
         if (first_write_head - read_head > 0)
             break;
-<<<<<<< HEAD
-        DEBUG("{:s}",
-              fmt::format("wait_and_claim_all_readable {:s}[{:d}]: waiting...", name, inst));
-        full_cond.wait(lock);
-        DEBUG("{:s}",
-              fmt::format("wait_and_claim_all_readable {:s}[{:d}]: waiting done.", name, inst));
-    }
-    const std::ptrdiff_t sz = first_write_head - read_head;
-    DEBUG("{:s}",
-          fmt::format("wait_and_claim_all_readable {:s}[{:d}]: final bytes available {:L}, old "
-                      "read position: {:L}, new read position: {:L}",
-                      name, inst, sz, read_head, read_head + sz));
-=======
         DEBUG("wait_and_claim_all_readable {:s}[{:d}]: waiting...", name, inst);
         full_cond.wait(lock);
         DEBUG("wait_and_claim_all_readable {:s}[{:d}]: waiting done.", name, inst);
@@ -209,7 +144,6 @@
     DEBUG("wait_and_claim_all_readable {:s}[{:d}]: final bytes available {}, old "
           "read position: {}, new read position: {}",
           name, inst, group_digits(sz), group_digits(read_head), group_digits(read_head + sz));
->>>>>>> b07048cc
     assert(sz > 0);
     read_heads[name] += sz;
     print_py_status(this);
@@ -222,11 +156,7 @@
 RingBuffer::peek_readable(const std::string& name, const int inst) {
     std::unique_lock<std::recursive_mutex> lock(mutex);
     if (shutdown_signal) {
-<<<<<<< HEAD
-        DEBUG("{:s}", fmt::format("peek_readable {:s}[{:d}]: shutting down.", name, inst));
-=======
         DEBUG("peek_readable {:s}[{:d}]: shutting down.", name, inst);
->>>>>>> b07048cc
         return std::optional<std::pair<std::ptrdiff_t, std::ptrdiff_t>>();
     }
     const std::ptrdiff_t read_head = read_heads[name];
@@ -235,11 +165,7 @@
 }
 
 void RingBuffer::finish_read(const std::string& name, const int inst, const std::ptrdiff_t sz) {
-<<<<<<< HEAD
-    DEBUG("{:s}", fmt::format("finish_read {:s}[{:d}]: consumed bytes: {:L}", name, inst, sz));
-=======
     DEBUG("finish_read {:s}[{:d}]: consumed bytes: {}", name, inst, group_digits(sz));
->>>>>>> b07048cc
     assert(sz > 0);
     // Advance the last_read_tail for this consumer
     {
@@ -257,13 +183,8 @@
             last_read_tail = oldest;
         }
     }
-<<<<<<< HEAD
-    DEBUG("{:s}", fmt::format("finish_read {:s}[{:d}]: new last_read_tail: {:L}", name, inst,
-                              last_read_tail));
-=======
     DEBUG("finish_read {:s}[{:d}]: new last_read_tail: {}", name, inst,
           group_digits(last_read_tail));
->>>>>>> b07048cc
     print_py_status(this);
     print_full_status();
     empty_cond.notify_all();
@@ -273,38 +194,16 @@
                                                             const std::ptrdiff_t sz) {
     assert(sz > 0);
     std::unique_lock<std::recursive_mutex> lock(mutex);
-<<<<<<< HEAD
-    DEBUG("{:s}",
-          fmt::format(
-              "wait_for_writable {:s}[{:d}]: requested bytes: {:L}, initial bytes available: {:L}",
-              name, inst, sz, size - (write_next[name] - last_read_tail)));
-    while (1) {
-        assert(write_next[name] >= last_read_tail);
-        if (shutdown_signal) {
-            DEBUG("{:s}", fmt::format("wait_for_writable {:s}[{:d}]: shutting down.", name, inst));
-=======
     DEBUG("wait_for_writable {:s}[{:d}]: requested bytes: {}, initial bytes available: {}", name,
           inst, group_digits(sz), group_digits(size - (write_next[name] - last_read_tail)));
     while (1) {
         assert(write_next[name] >= last_read_tail);
         if (shutdown_signal) {
             DEBUG("wait_for_writable {:s}[{:d}]: shutting down.", name, inst);
->>>>>>> b07048cc
             return std::optional<std::ptrdiff_t>();
         }
         if (write_next[name] - last_read_tail + sz <= size)
             break;
-<<<<<<< HEAD
-        DEBUG("{:s}", fmt::format("wait_for_writable {:s}[{:d}]: waiting...", name, inst));
-        empty_cond.wait(lock);
-        DEBUG("{:s}", fmt::format("wait_for_writable {:s}[{:d}]: waiting done.", name, inst));
-    }
-    const std::ptrdiff_t res = write_next[name];
-    DEBUG("{:s}",
-          fmt::format("wait_for_writable {:s}[{:d}]: final bytes available: {:L}, old write "
-                      "position: {:L}, new write position: {:L}",
-                      name, inst, sz, res, res + sz));
-=======
         DEBUG("wait_for_writable {:s}[{:d}]: waiting...", name, inst);
         empty_cond.wait(lock);
         DEBUG("wait_for_writable {:s}[{:d}]: waiting done.", name, inst);
@@ -313,7 +212,6 @@
     DEBUG("wait_for_writable {:s}[{:d}]: final bytes available: {}, old write "
           "position: {}, new write position: {}",
           name, inst, group_digits(sz), group_digits(res), group_digits(res + sz));
->>>>>>> b07048cc
     write_next[name] += sz;
     print_py_status(this);
     print_full_status();
@@ -324,11 +222,7 @@
 RingBuffer::get_writable(const std::string& name, const int inst) {
     std::unique_lock<std::recursive_mutex> lock(mutex);
     if (shutdown_signal) {
-<<<<<<< HEAD
-        DEBUG("{:s}", fmt::format("get_writable {:s}[{:d}]: shutting down.", name, inst));
-=======
         DEBUG("get_writable {:s}[{:d}]: shutting down.", name, inst);
->>>>>>> b07048cc
         return std::optional<std::pair<std::ptrdiff_t, std::ptrdiff_t>>();
     }
     const std::ptrdiff_t n = size - (write_next[name] - last_read_tail);
@@ -339,11 +233,7 @@
 
 void RingBuffer::finish_write(const std::string& name, const int inst, const std::ptrdiff_t sz) {
     assert(sz > 0);
-<<<<<<< HEAD
-    DEBUG("{:s}", fmt::format("finish_write {:s}[{:d}]: produced bytes: {:L}", name, inst, sz));
-=======
     DEBUG("finish_write {:s}[{:d}]: produced bytes: {}", name, inst, group_digits(sz));
->>>>>>> b07048cc
     {
         buffer_lock lock(mutex);
         // print_full_status();
@@ -359,13 +249,8 @@
             first_write_head = oldest;
         }
     }
-<<<<<<< HEAD
-    DEBUG("{:s}", fmt::format("finish_write {:s}[{:d}]: new first_write_head: {:L}", name, inst,
-                              first_write_head));
-=======
     DEBUG("finish_write {:s}[{:d}]: new first_write_head: {}", name, inst,
           group_digits(first_write_head));
->>>>>>> b07048cc
     print_py_status(this);
     print_full_status();
     full_cond.notify_all();
@@ -373,21 +258,6 @@
 
 void RingBuffer::print_full_status() {
     buffer_lock lock(mutex);
-<<<<<<< HEAD
-    INFO("{:s}",
-         fmt::format("  status: size {:L}, last_read_tail {:L}, first_write_head {:L}, "
-                     "available to read: {:L}",
-                     size, last_read_tail, first_write_head, first_write_head - last_read_tail));
-    for (auto& it : producers) {
-        const auto& name = it.second.name;
-        INFO("{:s}", fmt::format("    producer {:s}: first_write_head {:L}, write_next {:L}", name,
-                                 write_heads[name], write_next[name]));
-    }
-    for (auto& it : consumers) {
-        const auto& name = it.second.name;
-        INFO("{:s}", fmt::format("    consumer {:s}: last_read_tail {:L}, read_head {:L}", name,
-                                 read_tails[name], read_heads[name]));
-=======
     INFO("  status: size {}, last_read_tail {}, first_write_head {}, "
          "available to read: {}",
          group_digits(size), group_digits(last_read_tail), group_digits(first_write_head),
@@ -401,6 +271,5 @@
         const auto& name = it.second.name;
         INFO("    consumer {:s}: last_read_tail {}, read_head {}", name,
              group_digits(read_tails[name]), group_digits(read_heads[name]));
->>>>>>> b07048cc
     }
 }