--- conflicted
+++ resolved
@@ -8,18 +8,6 @@
 
 #include "fmt.hpp" // for format
 
-<<<<<<< HEAD
-#include <algorithm>    // for copy, max
-#include <chrono>       // for seconds
-#include <cstdlib>      // for size_t, abort
-#include <cxxabi.h>     // for __forced_unwind
-#include <exception>    // for exception
-#include <future>       // for async, future, future_status, future_status::timeout, launch
-#include <pthread.h>    // for pthread_setaffinity_np, pthread_setname_np
-#include <regex>        // for match_results<>::_Base_type
-#include <sched.h>      // for cpu_set_t, CPU_SET, CPU_ZERO
-#include <stdexcept>    // for runtime_error
-=======
 #include <algorithm>     // for copy, max, find
 #include <chrono>        // for seconds
 #include <cstdlib>       // for abort
@@ -32,7 +20,6 @@
 #include <stdexcept>     // for runtime_error
 #include <sys/syscall.h> // for SYS_gettid // IWYU pragma: keep
 // IWYU pragma: no_include <syscall.h>
->>>>>>> 1dddf622
 #include <system_error> // for system_error
 #include <thread>       // for thread
 #include <unistd.h>     // for syscall
