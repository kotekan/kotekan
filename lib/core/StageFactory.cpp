#include "StageFactory.hpp" // IWYU pragma: keep

#include "Config.hpp"         // for Config
#include "kotekanLogging.hpp" // for ERROR_NON_OO

#include "fmt.hpp" // for format, fmt

#include <stdexcept> // for runtime_error
#include <utility>   // for pair


using nlohmann::json;
using std::string;


namespace kotekan {

StageFactory::StageFactory(Config& config, bufferContainer& buffer_container) :
    config(config),
    buffer_container(buffer_container) {

#ifdef DEBUGGING
    auto known_stages = StageFactoryRegistry::get_registered_stages();
    for (auto& stage : known_stages) {
        DEBUG_NON_OO("Registered Kotekan Stage: {:s}", stage.first);
    }
#endif
}

StageFactory::~StageFactory() {}

std::map<std::string, Stage*> StageFactory::build_stages() {
    std::map<std::string, Stage*> stages;

    // Start parsing tree, put the stages in the "stages" vector
    build_from_tree(stages, config.get_full_config_json(), "");

    return stages;
}

<<<<<<< HEAD
void StageFactory::build_from_tree(std::map<std::string, Stage*>& stages,
                                   nlohmann::json& config_tree, const std::string& path) {
=======
void StageFactory::build_from_tree(map<string, Stage*>& stages, const json& config_tree,
                                   const string& path) {
>>>>>>> 97e783a9

    for (json::const_iterator it = config_tree.begin(); it != config_tree.end(); ++it) {
        // If the item isn't an object we can just ignore it.
        if (!it.value().is_object()) {
            continue;
        }

        // Check if this is a kotekan_stage block, and if so create the stage.
        string stage_name = it.value().value("kotekan_stage", "none");
        if (stage_name != "none") {
            string unique_name = fmt::format(fmt("{:s}/{:s}"), path, it.key());
            if (stages.count(unique_name) != 0) {
                throw std::runtime_error(
                    fmt::format(fmt("A stage with the path {:s} has been defined more than once!"),
                                unique_name));
            }
            stages[unique_name] =
                create(stage_name, config, fmt::format(fmt("{:s}/{:s}"), path, it.key()),
                       buffer_container);
            continue;
        }

        // Recursive part.
        // This is a section/scope not a stage block.
        build_from_tree(stages, it.value(), fmt::format(fmt("{:s}/{:s}"), path, it.key()));
    }
}

Stage* StageFactory::create(const string& name, Config& config, const string& unique_name,
                            bufferContainer& host_buffers) const {
    auto known_stages = StageFactoryRegistry::get_registered_stages();
    auto i = known_stages.find(name);
    if (i == known_stages.end()) {
        ERROR_NON_OO("Unrecognized Stage! ({:s})", name);
        throw std::runtime_error("Tried to instantiate a stage we don't know about!");
    }
    StageMaker* maker = i->second;
    return maker->create(config, unique_name, host_buffers);
}


void StageFactoryRegistry::kotekan_register_stage(const std::string& key, StageMaker* proc) {
    StageFactoryRegistry::instance().kotekan_reg(key, proc);
}

std::map<std::string, StageMaker*> StageFactoryRegistry::get_registered_stages() {
    return StageFactoryRegistry::instance()._kotekan_stages;
}


StageFactoryRegistry& StageFactoryRegistry::instance() {
    static StageFactoryRegistry factory;
    return factory;
}

StageFactoryRegistry::StageFactoryRegistry() {}

void StageFactoryRegistry::kotekan_reg(const std::string& key, StageMaker* proc) {
    if (_kotekan_stages.find(key) != _kotekan_stages.end()) {
        ERROR_NON_OO("Multiple Kotekan Stage-s registered as '{:s}'!", key);
        throw std::runtime_error("A Stage was registered twice!");
    }
    _kotekan_stages[key] = proc;
}

} // namespace kotekan<|MERGE_RESOLUTION|>--- conflicted
+++ resolved
@@ -38,13 +38,8 @@
     return stages;
 }
 
-<<<<<<< HEAD
 void StageFactory::build_from_tree(std::map<std::string, Stage*>& stages,
-                                   nlohmann::json& config_tree, const std::string& path) {
-=======
-void StageFactory::build_from_tree(map<string, Stage*>& stages, const json& config_tree,
-                                   const string& path) {
->>>>>>> 97e783a9
+                                   const nlohmann::json& config_tree, const std::string& path) {
 
     for (json::const_iterator it = config_tree.begin(); it != config_tree.end(); ++it) {
         // If the item isn't an object we can just ignore it.
