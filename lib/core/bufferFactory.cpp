--- conflicted
+++ resolved
@@ -1,7 +1,6 @@
 #include "bufferFactory.hpp"
 #include "metadata.h"
 #include "Config.hpp"
-#include "configEval.hpp"
 #include "visBuffer.hpp"
 
 bufferFactory::bufferFactory(Config& _config,
@@ -50,12 +49,7 @@
 struct Buffer* bufferFactory::new_buffer(const string &type_name, const string &name, const string &location) {
 
     //DEBUG("Creating buffer of type: %s, at config tree path: %s", name.c_str(), location.c_str());
-<<<<<<< HEAD
-    uint32_t num_frames = configEval<uint32_t>(
-                config, location, "num_frames").compute_result();
-=======
     uint32_t num_frames =  config.get<uint32_t>(location, "num_frames");
->>>>>>> 97ade67c
     string metadataPool_name = config.get<std::string>(
                 location, "metadata_pool");
     if (metadataPools.count(metadataPool_name) != 1) {
@@ -65,12 +59,7 @@
     struct metadataPool * pool = metadataPools[metadataPool_name];
 
     if (type_name == "standard") {
-<<<<<<< HEAD
-        uint32_t frame_size = configEval<uint32_t>(
-                    config, location, "frame_size").compute_result();
-=======
         uint32_t frame_size = config.get<uint32_t>(location, "frame_size");
->>>>>>> 97ade67c
         INFO("Creating standard buffer named %s, with %d frames, frame_size of %d, and metadata pool %s",
                 name.c_str(), num_frames, frame_size, metadataPool_name.c_str());
         return create_buffer(num_frames, frame_size, pool, name.c_str());
