#include "Config.hpp"

#include "fmt.hpp"  // for format, fmt
#include "json.hpp" // for json, iter_impl, operator>>, basic_json

#include <fstream>   // for ifstream, istream, size_t
#include <map>       // for map<>::key_type
#include <stdexcept> // for runtime_error
#include <stdio.h>   // for sprintf
#include <vector>    // for vector

#ifdef WITH_SSL
#include <openssl/md5.h> // for MD5, MD5_DIGEST_LENGTH
#endif

using nlohmann::json;
using std::vector;

namespace kotekan {

// Instantiation of the most common types to prevent them being built inline
// everywhere used.
<<<<<<< HEAD
template float Config::get(const std::string& base_path, const std::string& name);
template double Config::get(const std::string& base_path, const std::string& name);
template uint32_t Config::get(const std::string& base_path, const std::string& name);
template uint64_t Config::get(const std::string& base_path, const std::string& name);
template int32_t Config::get(const std::string& base_path, const std::string& name);
template int16_t Config::get(const std::string& base_path, const std::string& name);
template uint16_t Config::get(const std::string& base_path, const std::string& name);
template bool Config::get(const std::string& base_path, const std::string& name);
template std::string Config::get(const std::string& base_path, const std::string& name);
template vector<int32_t> Config::get(const std::string& base_path, const std::string& name);
template vector<uint32_t> Config::get(const std::string& base_path, const std::string& name);
template vector<float> Config::get(const std::string& base_path, const std::string& name);
template vector<std::string> Config::get(const std::string& base_path, const std::string& name);
template vector<nlohmann::json> Config::get(const std::string& base_path, const std::string& name);
=======
template float Config::get(const string& base_path, const string& name) const;
template double Config::get(const string& base_path, const string& name) const;
template uint32_t Config::get(const string& base_path, const string& name) const;
template uint64_t Config::get(const string& base_path, const string& name) const;
template int32_t Config::get(const string& base_path, const string& name) const;
template int16_t Config::get(const string& base_path, const string& name) const;
template uint16_t Config::get(const string& base_path, const string& name) const;
template bool Config::get(const string& base_path, const string& name) const;
template std::string Config::get(const string& base_path, const string& name) const;
template std::vector<int32_t> Config::get(const string& base_path, const string& name) const;
template std::vector<uint32_t> Config::get(const string& base_path, const string& name) const;
template std::vector<float> Config::get(const string& base_path, const string& name) const;
template std::vector<std::string> Config::get(const string& base_path, const string& name) const;
template std::vector<nlohmann::json> Config::get(const string& base_path, const string& name) const;
template std::vector<std::complex<float>> Config::get(const string& base_path,
                                                      const string& name) const;
>>>>>>> 97e783a9

Config::Config() {}

Config::~Config() {
    _json.clear();
}

void Config::parse_file(const std::string& file_name) {
    try {
        std::ifstream config_file_stream(file_name);
        config_file_stream >> _json;
    } catch (std::exception const& ex) {
        WARN_NON_OO("Could not parse json file: {:s}, error: {:s}", file_name, ex.what());
        throw;
    }
}

void Config::update_config(json updates) {
    _json = updates;
}

int32_t Config::num_links_per_gpu(const int32_t& gpu_id) const {

    int32_t num_links = get<int32_t>("/", "num_links");
    vector<int32_t> link_map = get<vector<int32_t>>("/", "link_map");
    int32_t gpus_in_link = 0;

    for (int i = 0; i < num_links; ++i) {
        if (link_map[i] == gpu_id)
            gpus_in_link++;
    }
    return gpus_in_link;
}

<<<<<<< HEAD
json Config::get_value(const std::string& base_path, const std::string& name) {
    std::string search_path = base_path;
=======
json Config::get_value(const string& base_path, const string& name) const {
    string search_path = base_path;
>>>>>>> 97e783a9
    for (;;) {

        if (search_path == "" && exists("/", name)) {
            json::json_pointer value_pointer(fmt::format(fmt("/{:s}"), name));
            return _json.at(value_pointer);
        }

        if (search_path == "")
            break;

        if (search_path == "/" && exists(search_path, name)) {
            json::json_pointer value_pointer(search_path + name);
            return _json.at(value_pointer);
        }

        if (exists(search_path, name)) {
            json::json_pointer value_pointer(fmt::format(fmt("{:s}/{:s}"), search_path, name));
            return _json.at(value_pointer);
        }

        std::size_t last_slash = search_path.find_last_of("/");
        search_path = search_path.substr(0, last_slash);
    }
    throw std::runtime_error(
        fmt::format(fmt("The config option: {:s} is required, but was not found in the path: {:s}"),
                    name, base_path));
}

<<<<<<< HEAD
bool Config::exists(const std::string& base_path, const std::string& name) {
    std::string search_path;
=======
bool Config::exists(const string& base_path, const string& name) const {
    string search_path;
>>>>>>> 97e783a9
    if (base_path == "/") {
        search_path = base_path + name;
    } else {
        search_path = fmt::format(fmt("{:s}/{:s}"), base_path, name);
    }

    json::json_pointer search_pointer(search_path);
    try {
        _json.at(search_pointer);
    } catch (std::exception const& ex) {
        return false;
    }
    return true;
}

vector<json> Config::get_value(const std::string& name) const {
    vector<json> results;
    get_value_recursive(_json, name, results);
    return results;
}

void Config::get_value_recursive(const json& j, const std::string& name,
                                 vector<json>& results) const {
    for (auto it = j.begin(); it != j.end(); ++it) {
        if (it.key() == name)
            results.push_back(it.value());
        if (it->is_object())
            get_value_recursive(*it, name, results);
    }
}

void Config::dump_config() const {
    INFO_NON_OO("Config: {:s}", _json.dump(4));
}

const json& Config::get_full_config_json() const {
    return _json;
}

#ifdef WITH_SSL
std::string Config::get_md5sum() const {
    unsigned char md5sum[MD5_DIGEST_LENGTH];

    vector<std::uint8_t> v_msgpack = json::to_msgpack(_json);
    MD5((const unsigned char*)v_msgpack.data(), v_msgpack.size(), md5sum);

    char md5str[33];
    for (int i = 0; i < 16; i++)
        sprintf(&md5str[i * 2], "%02x", (unsigned int)md5sum[i]);

    return std::string(md5str);
}
#endif

} // namespace kotekan<|MERGE_RESOLUTION|>--- conflicted
+++ resolved
@@ -20,39 +20,20 @@
 
 // Instantiation of the most common types to prevent them being built inline
 // everywhere used.
-<<<<<<< HEAD
-template float Config::get(const std::string& base_path, const std::string& name);
-template double Config::get(const std::string& base_path, const std::string& name);
-template uint32_t Config::get(const std::string& base_path, const std::string& name);
-template uint64_t Config::get(const std::string& base_path, const std::string& name);
-template int32_t Config::get(const std::string& base_path, const std::string& name);
-template int16_t Config::get(const std::string& base_path, const std::string& name);
-template uint16_t Config::get(const std::string& base_path, const std::string& name);
-template bool Config::get(const std::string& base_path, const std::string& name);
-template std::string Config::get(const std::string& base_path, const std::string& name);
-template vector<int32_t> Config::get(const std::string& base_path, const std::string& name);
-template vector<uint32_t> Config::get(const std::string& base_path, const std::string& name);
-template vector<float> Config::get(const std::string& base_path, const std::string& name);
-template vector<std::string> Config::get(const std::string& base_path, const std::string& name);
-template vector<nlohmann::json> Config::get(const std::string& base_path, const std::string& name);
-=======
-template float Config::get(const string& base_path, const string& name) const;
-template double Config::get(const string& base_path, const string& name) const;
-template uint32_t Config::get(const string& base_path, const string& name) const;
-template uint64_t Config::get(const string& base_path, const string& name) const;
-template int32_t Config::get(const string& base_path, const string& name) const;
-template int16_t Config::get(const string& base_path, const string& name) const;
-template uint16_t Config::get(const string& base_path, const string& name) const;
-template bool Config::get(const string& base_path, const string& name) const;
-template std::string Config::get(const string& base_path, const string& name) const;
-template std::vector<int32_t> Config::get(const string& base_path, const string& name) const;
-template std::vector<uint32_t> Config::get(const string& base_path, const string& name) const;
-template std::vector<float> Config::get(const string& base_path, const string& name) const;
-template std::vector<std::string> Config::get(const string& base_path, const string& name) const;
-template std::vector<nlohmann::json> Config::get(const string& base_path, const string& name) const;
-template std::vector<std::complex<float>> Config::get(const string& base_path,
-                                                      const string& name) const;
->>>>>>> 97e783a9
+template float Config::get(const std::string& base_path, const std::string& name) const;
+template double Config::get(const std::string& base_path, const std::string& name) const;
+template uint32_t Config::get(const std::string& base_path, const std::string& name) const;
+template uint64_t Config::get(const std::string& base_path, const std::string& name) const;
+template int32_t Config::get(const std::string& base_path, const std::string& name) const;
+template int16_t Config::get(const std::string& base_path, const std::string& name) const;
+template uint16_t Config::get(const std::string& base_path, const std::string& name) const;
+template bool Config::get(const std::string& base_path, const std::string& name) const;
+template std::string Config::get(const std::string& base_path, const std::string& name) const;
+template vector<int32_t> Config::get(const std::string& base_path, const std::string& name) const;
+template vector<uint32_t> Config::get(const std::string& base_path, const std::string& name) const;
+template vector<float> Config::get(const std::string& base_path, const std::string& name) const;
+template vector<std::string> Config::get(const std::string& base_path, const std::string& name) const;
+template vector<nlohmann::json> Config::get(const std::string& base_path, const std::string& name) const;
 
 Config::Config() {}
 
@@ -87,13 +68,8 @@
     return gpus_in_link;
 }
 
-<<<<<<< HEAD
-json Config::get_value(const std::string& base_path, const std::string& name) {
+json Config::get_value(const std::string& base_path, const std::string& name) const {
     std::string search_path = base_path;
-=======
-json Config::get_value(const string& base_path, const string& name) const {
-    string search_path = base_path;
->>>>>>> 97e783a9
     for (;;) {
 
         if (search_path == "" && exists("/", name)) {
@@ -122,13 +98,8 @@
                     name, base_path));
 }
 
-<<<<<<< HEAD
-bool Config::exists(const std::string& base_path, const std::string& name) {
+bool Config::exists(const std::string& base_path, const std::string& name) const {
     std::string search_path;
-=======
-bool Config::exists(const string& base_path, const string& name) const {
-    string search_path;
->>>>>>> 97e783a9
     if (base_path == "/") {
         search_path = base_path + name;
     } else {
