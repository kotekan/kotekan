--- conflicted
+++ resolved
@@ -47,13 +47,8 @@
     _keys.clear();
 }
 
-<<<<<<< HEAD
-void configUpdater::parse_tree(nlohmann::json& config_tree, const std::string& path) {
-    for (json::iterator it = config_tree.begin(); it != config_tree.end(); ++it) {
-=======
-void configUpdater::parse_tree(const json& config_tree, const std::string& path) {
+void configUpdater::parse_tree(const nlohmann::json& config_tree, const std::string& path) {
     for (json::const_iterator it = config_tree.begin(); it != config_tree.end(); ++it) {
->>>>>>> 97e783a9
         // If the item isn't an object we can just ignore it.
         if (!it.value().is_object()) {
             continue;
@@ -112,7 +107,7 @@
 void configUpdater::subscribe(const std::string& name, std::function<bool(json&)> callback) {
     if (!callback)
         throw std::runtime_error("configUpdater: Was passed a callback function for endpoint '"
-                                 + name + "' that doesn't exist.");
+                                 + name + "', that does not exist.");
     _callbacks.insert(std::pair<std::string, std::function<bool(nlohmann::json&)>>(name, callback));
     DEBUG_NON_OO("New subscription to {:s}", name);
 
