#ifndef CONFIGUPDATER_H
#define CONFIGUPDATER_H

#include "Config.hpp"
#include "restServer.hpp"
#include "KotekanProcess.hpp"

/**
 * @brief Kotekan core component that creates endpoints defined in the config
 * that processes can subscribe to to receive updates.
 *
 * An endpoint will be created for every updatable config block defined in the
 * configuration file. updatable blocks can be anywhere in the configuration
 * tree, but may not be inside another updatable block. They need to contain a
 * key `kotekan_update_endpoint` with the value `"json"`. They also need to
 * contain initial values for all fields that subscribing processes will expect
 * on an update.
 *
 * Example:
 * ```
 * foo:
 *     bar:
 *         kotekan_update_endpoint: "json"
 *         some_value: 0
 *         some_other_value: 1
 * ```
 *
 * In the config block of a process that wants to get updates of a specific
 * updatable block, either a key "updatable_config" with the full path to the updatable
 * block as a value has to exist, or an object called "updatable_config" with
 * a list of all updatable config blocks.
 *
 * Example:
 * ```
 * my_process:
 *     updatable_config: "/foo/bar"
 * ```
 * or
 * ```
 * my_process:
 *     updatable_config:
 *         bar: "/foo/bar"
 *         fu: "/foo/fu"
 * ```
 *
 * Every process that subscribes to this update endpoint by calling
 * ```
 * configUpdater::instance().subscribe(*this, std::bind(&my_process::my_callback, this, _1));
 * ```
 * or
 * ```
 * std::map<std::string, std::function<bool(json &)> callback_map(2);
 * callbacks.insert ("bar", std::bind(&my_process::my_bar_callback, this, _1));
 * callbacks.insert ("fu", std::bind(&my_process::my_fu_callback, this, _1));
 * configUpdater::instance().subscribe(*this, callback_map);
 * ```
 * will receive an initial update on each callback function with the initial
 * values defined in the config file (in the first example
 * `{"some_value": 0, some_other_value: 1}`).
 * That's why the process must be ready to receive updates **before** it
 * subscribes.
 *
 * All and only the variables defined in the updatable config block in the
 * config file are guaranteed to be in the json block passed to a processes
 * callback function.
 * It is up to the process, though, to check the data types, sizes and
 * the actual values in the callback function and return `false` if anything
 * is wrong.
<<<<<<< HEAD
=======
 *
 * The process must be ready to receive updates **before** it subscribes and it
 * has to apply save threading principles.
>>>>>>> d13ee26f
 */

class configUpdater
{
    public:
        /**
        * @brief Get the global configUpdater.
        *
        * @returns A reference to the global configUpdater instance.
        **/
       static configUpdater& instance();

       // Remove the implicit copy/assignments to prevent copying
       configUpdater(const configUpdater&) = delete;
       void operator=(const configUpdater&) = delete;

       /**
        * @brief Set and apply the static config to configUpdater
        * @param config         The config.
        */
       void apply_config(Config& config);

       /**
        * @brief Subscribe to a updatable blocks from a KotekanProcess.
        *
        * The callback function has to return True on success and False
        * otherwise.
        * The block of the calling process in the configuration file should have
        * a key named "updatable_block" that defines the full path to the
        * updatable block.
        *
        * @param subscriber Reference to the subscribing process.
        * @param callback   Callback function for attribute updates.
        */
       void subscribe(const KotekanProcess& subscriber,
                      std::function<bool(json &)> callback);

       /**
        * @brief Subscribe to several updatable blocks from a KotekanProcess.
        *
        * The callback functions have to return True on success and False
        * otherwise.
        * The block of the calling process in the configuration file should have
        * an object named "updatable_block" with values that define the full
        * path to an updatable block, each. The names in the callbacks map refer
        * to the names of these values.
        *
        * @param subscriber Reference to the subscribing process.
        * @param callbacks  Map of value names and callback functions.
        */
       void subscribe(const KotekanProcess& subscriber,
                   std::map<std::string,std::function<bool(json &)>> callbacks);

       /**
        * @brief Subscribe to an updatable block.
        *
        * This function does not enforce the config structure and should
        * only be used in special cases (Like when called from somewhere else
        * than a KotekanProcess).
        * The callback function has to return True on success and False
        * otherwise.
        *
        * @param name       Name of the dynamic attribute.
        * @param callback   Callback function for attribute updates.
        */
       void subscribe(const string& name, std::function<bool(json &)> callback);

       /// This should be called by restServer
       void rest_callback(connectionInstance &con,
                                         nlohmann::json &json);

    private:
        /// Constructor, we don't want anyone to call this
        configUpdater() : _config(nullptr) { }

        /// Creates a new endpoint with a given name
        void create_endpoint(const string& name);

        /// Parses the config tree and calls create_endpoint when it encounters
        /// kotekan_update_endpoint in a block
        void parse_tree(json& config_tree, const string& path);

        /// unique names of endpoints that the configUpdater controlls
        vector<string> _endpoints;

        /// mmap of all subscriber callback functions for the registered dynamic
        /// attributes
        std::multimap<std::string, std::function<bool(json &)>> _callbacks;

        /// Initial values found in config yaml file
        std::map<std::string, nlohmann::json> _init_values;

        /// Names of the variables found in each updatable config block
        std::map<std::string, std::vector<std::string>> _keys;

        /// Reference to the Config instance in order to pass updates to it
        Config *_config;
};

#endif // CONFIGUPDATER_H<|MERGE_RESOLUTION|>--- conflicted
+++ resolved
@@ -61,17 +61,14 @@
  * subscribes.
  *
  * All and only the variables defined in the updatable config block in the
- * config file are guaranteed to be in the json block passed to a processes
+ * config file are guaranteed to be in the json block passed to the processes
  * callback function.
  * It is up to the process, though, to check the data types, sizes and
  * the actual values in the callback function and return `false` if anything
  * is wrong.
-<<<<<<< HEAD
-=======
  *
  * The process must be ready to receive updates **before** it subscribes and it
  * has to apply save threading principles.
->>>>>>> d13ee26f
  */
 
 class configUpdater
