--- conflicted
+++ resolved
@@ -5,7 +5,6 @@
  *  - Buffer
  *  - StageInfo (producers/consumers)
  */
-<<<<<<< HEAD
 #ifndef KOTEKAN_BUFFER_HPP
 #define KOTEKAN_BUFFER_HPP
 
@@ -14,16 +13,6 @@
 
 #include "json.hpp" // for basic_json<>::object_t, basic_json<>::value_type, json
 
-=======
-#ifndef BUFFER
-#define BUFFER
-
-#include "kotekanLogging.hpp"
-#include "metadata.h" // for metadataPool
-
-#include "json.hpp" // for basic_json<>::object_t, basic_json<>::value_type, json
-
->>>>>>> bdbe7b3b
 #include <condition_variable>
 #include <map>
 #include <mutex>
@@ -110,11 +99,8 @@
      * @param metadata_pool The name of the metadata pool to associate with the buffer
      */
     GenericBuffer(const std::string& buffer_name, const std::string& buffer_type,
-<<<<<<< HEAD
                   std::shared_ptr<metadataPool> pool, int num_frames);
-=======
-                  metadataPool* pool, int num_frames);
->>>>>>> bdbe7b3b
+
     virtual ~GenericBuffer();
 
     /**
@@ -201,21 +187,12 @@
      *
      * @return @c true if successful, @c false if metadata was already set.
      */
-<<<<<<< HEAD
     bool set_metadata(int frame_id, std::shared_ptr<metadataObject> meta);
 
     /**
      * @brief Gets the metadata block for the given frame
      *
      * Returns a shared_ptr to metadataObject which can then be cast as the
-=======
-    bool set_metadata(int frame_id, metadataContainer* meta);
-
-    /**
-     * @brief Gets the raw metadata block for the given frame
-     *
-     * Returns a raw <tt>void *</tt> pointer which can then be cast as the
->>>>>>> bdbe7b3b
      * the metadata type associated with the buffer.
      *
      * @warning Only call this function for a @c frame_id for which you have
@@ -226,33 +203,9 @@
      * @c allocate_new_metadata_object() before asking for the metadata object.
      *
      * @param[in] frame_id The frame to return the metadata for.
-<<<<<<< HEAD
      * @returns A pointer to the metadata object
      */
     std::shared_ptr<metadataObject> get_metadata(int frame_id);
-=======
-     * @returns A pointer to the metadata object (needs to be cast)
-     */
-    void* get_metadata(int frame_id);
-
-    /**
-     * @brief Returns the container for the metadata.
-     *
-     * This works exactly the same way as @p get_metadata() but returns a
-     * @c metadataContainer which holds the reference count, locks, etc.
-     *
-     * @warning Only call this function for a @c frame_id for which you have
-     * access via a call to @c wait_for_full_frame() and use this metadata before
-     * calling @p mark_frame_empty(), because it could be dereferenced and returned
-     * to the metadata pool after that call.
-     * If you are adding a new metadata object, please *also* call
-     * @c allocate_new_metadata_object() before asking for the metadata object.
-     *
-     * @param[in] frame_id The frame to return the metadata for.
-     * @returns A pointer to the metadata_container
-     */
-    metadataContainer* get_metadata_container(int frame_id);
->>>>>>> bdbe7b3b
 
     /**
      * @brief Transfers metadata from one buffer to another for a given frame.
@@ -320,17 +273,10 @@
     std::string buffer_type;
 
     /// The pool of info objects
-<<<<<<< HEAD
     std::shared_ptr<metadataPool> metadata_pool;
 
     /// Array of buffer info objects, for tracking information about each buffer.
     std::vector<std::shared_ptr<metadataObject>> metadata;
-=======
-    metadataPool* metadata_pool;
-
-    /// Array of buffer info objects, for tracking information about each buffer.
-    std::vector<metadataContainer*> metadata;
->>>>>>> bdbe7b3b
 
 protected:
     /// The main lock for frame state management
@@ -409,15 +355,9 @@
      * @param mlock_frames Lock the frame pages with mlock
      * @param zero_new_frames
      */
-<<<<<<< HEAD
     Buffer(int num_frames, size_t len, std::shared_ptr<metadataPool> pool,
            const std::string& buffer_name, const std::string& buffer_type, int numa_node,
            bool use_hugepages, bool mlock_frames, bool zero_new_frames);
-=======
-    Buffer(int num_frames, size_t len, metadataPool* pool, const std::string& buffer_name,
-           const std::string& buffer_type, int numa_node, bool use_hugepages, bool mlock_frames,
-           bool zero_new_frames);
->>>>>>> bdbe7b3b
     ~Buffer() override;
 
     /**
