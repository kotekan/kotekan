--- conflicted
+++ resolved
@@ -24,11 +24,6 @@
     virtual void start();
     virtual void main_thread();
 
-<<<<<<< HEAD
-    virtual void apply_config(uint64_t fpga_seq) {};//= 0;
-
-=======
->>>>>>> f7a9018a
     std::string get_unique_name() const;
 
     /**
