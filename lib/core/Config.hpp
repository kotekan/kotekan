/*****************************************
@file
@brief Class to get values from and update the running config
- Config
*****************************************/
#ifndef CONFIG_HPP
#define CONFIG_HPP

#include "kotekanLogging.hpp" // for ERROR_NON_OO

#include "fmt.hpp"  // for fmt
#include "json.hpp" // for json

#include <complex>     // for complex  // IWYU pragma: keep
#include <cxxabi.h>    // for __cxa_demangle
#include <exception>   // for exception
#include <list>        // for list
#include <regex>       // for regex, cmatch, regex_match, sregex_token_iterator
#include <stdexcept>   // for runtime_error
#include <stdint.h>    // for int32_t
#include <string>      // for string, allocator
#include <type_traits> // for is_arithmetic, enable_if, is_same
#include <typeinfo>    // for type_info
#include <vector>      // for vector


namespace kotekan {

/**
 * @class Config
 * @brief Access the running config.
 *
 * Provides access to values from the running config and allows to update the
 * config.
 *
 * @author Andre Renard
 */
class Config {
public:
    Config();

    virtual ~Config();

    /**
     * @brief Get a config value for a simple arithmetic type.
     *
     * This function is used if the requested type T is arithmetic type (int or float/double type)
     * and the value in the config isn't an arithmetic value, then this function will
     * attempt to evaluate it as an arithmetic expression using other values
     * declared in the config, or any constants in the expression.
     *
     * @param base_path Path to the value in the config.
     * @param name      Name of the value.
     * @return  The requested value.
     */
    template<class T, typename std::enable_if<std::is_arithmetic<T>::value, T>::type* = nullptr>
<<<<<<< HEAD
    T get(const std::string& base_path, const std::string& name) {
        nlohmann::json json_value = get_value(base_path, name);
=======
    T get(const string& base_path, const string& name) const {
        json json_value = get_value(base_path, name);
>>>>>>> 97e783a9
        T value;
        try {
            // If the expected type is a number and the value
            // isn't already a number then try using the configEval parser
            if (std::is_arithmetic<T>::value && !std::is_same<bool, T>::value
                && !json_value.is_number()) {

                try {
                    Config::configEval<T> eval(*this, base_path, name);
                    value = eval.compute_result();
                } catch (std::exception const& ex) {
                    throw std::runtime_error(
                        fmt::format(fmt("Failed to evaluate: '{:s}' with message: '{:s}' for name "
                                        "{:s} in path {:s}"),
                                    json_value.get<std::string>(), ex.what(), name, base_path));
                }
            } else {
                value = json_value.get<T>();
            }
        } catch (std::exception const& ex) {
            int status;
            throw std::runtime_error(fmt::format(
                fmt("The value {:s} in path {:s} is not of type '{:s}' or doesn't exist."), name,
                base_path, abi::__cxa_demangle(typeid(T).name(), nullptr, nullptr, &status)));
        }

        return value;
    }

    /**
     * @brief Get a config value for a non-arithmetic type (i.e. string or vector)
     * @param base_path Path to the value in the config.
     * @param name      Name of the value.
     * @return  The requested value.
     */
    template<class T, typename std::enable_if<!std::is_arithmetic<T>::value, T>::type* = nullptr>
<<<<<<< HEAD
    T get(const std::string& base_path, const std::string& name) {
        nlohmann::json json_value = get_value(base_path, name);
=======
    T get(const string& base_path, const string& name) const {
        json json_value = get_value(base_path, name);
>>>>>>> 97e783a9
        T value;
        try {
            value = json_value.get<T>();
        } catch (std::exception const& ex) {
            int status;
            throw std::runtime_error(fmt::format(
                fmt("The value {:s} in path {:s} is not of type '{:s}' or doesn't exist"), name,
                base_path, abi::__cxa_demangle(typeid(T).name(), nullptr, nullptr, &status)));
        }

        return value;
    }

    /**
     * @brief Get a config value or return the default value.
     *
     * Same as get_int, but if it cannot find the value
     * (or if it has the wrong type), it returns `default_value`.
     * @param base_path     Path to the value in the config.
     * @param name          Name of the value.
     * @param default_value The default value.
     * @return  The value requested or the default value.
     */
    template<typename T>
<<<<<<< HEAD
    T get_default(const std::string& base_path, const std::string& name, T default_value);
=======
    T get_default(const string& base_path, const string& name, T default_value) const;
>>>>>>> 97e783a9

    /**
     * @brief Checks if a value exists at the given location "base_path" + "name"
     *
     * @param base_path JSON pointer string were the value should be searched for.
     * @param name The name of the value (the key)
     * @return true if the key exists in the path, and false otherwise.
     */
<<<<<<< HEAD
    bool exists(const std::string& base_path, const std::string& name);
=======
    bool exists(const string& base_path, const string& name) const;
>>>>>>> 97e783a9

    /**
     * @brief Reads the config from a JSON file.
     *
     * @param file_name The file containing the JSON config.
     */
    void parse_file(const std::string& file_name);

    /**
     * @brief Updates the config with a new JSON string
     *
     * @param updates Json object with values to be replaced.
     */
    void update_config(nlohmann::json updates);

    // This function should be moved, it doesn't really belong here...
    int32_t num_links_per_gpu(const int32_t& gpu_id) const;

    /**
     * @brief Finds the value with key "name" starts looking at the
     * "base_pointer" location, and then works backwards up the config tree.
     *
     * @throws  std::runtime_error  If the value was not found.
     *
     * @param base_pointer  Contains a JSON pointer which points to the
     *                      stage's location in the config tree. i.e.
     *                      /vdif_cap/disk_write
     * @param name          The name of the property i.e. num_frequencies
     *
     * @return              The value that was found.
     **/
<<<<<<< HEAD
    nlohmann::json get_value(const std::string& base_pointer, const std::string& name);
=======
    json get_value(const string& base_pointer, const string& name) const;
>>>>>>> 97e783a9

    /**
     * @brief Finds all values with key "name". Searches the whole config tree.
     *
     * @note This should only be used by internal (core framework) systems.
     * Usage by normal stages risks unexpected side effects in the config
     * scoping logic.
     *
     * @param name  The name of the property i.e. num_frequencies
     *
     * @return      The values found or an empty list if nothing was found.
     **/
    std::vector<nlohmann::json> get_value(const std::string& name) const;

    /**
     * @brief Updates a config value at an existing config option
     *
     * Only accepts updates to known config locations, and should only be used
     * to update config within a stages' own @c unique_name path.
     *
     * @todo This currently will not update inherited config options.
     *       So any updatable config options must be given in the stage block.
     *       The way around this is likely to copy inherited, either on access or
     *       on update with this function.
     *
     * @todo Currently this will take any type that can translate to json,
     *       we should likely make this a bit more restrictive and/or require
     *       the update type matches the base value type already in the config.
     *
     * @param base_path The unique name of the stage, or "/" for the root stage
     * @param name The name of the value
     * @param value The value to assign to the json pointer formed by base_path/name
     */
    template<typename T>
    void update_value(const std::string& base_path, const std::string& name, const T& value);

#ifdef WITH_SSL
    /**
     * @brief Generate an MD5 hash of the config
     *
     * The HASH is based on the json string dump with no spaces or newlines
     *
     * Only available if OpenSSL was installed on a system,
     * so wrap any uses in @c #ifdef WITH_SSL
     *
     * @return The MD5sum as 32 char hex std::string
     */
    std::string get_md5sum() const;
#endif

    /**
     * @brief Returns the full json data structure (for internal framework use)
     * @warning This shouldn't be called outside of the core framework
     * @return A reference to the full JSON
     */
<<<<<<< HEAD
    nlohmann::json& get_full_config_json();
=======
    const json& get_full_config_json() const;
>>>>>>> 97e783a9

    /**
     * @brief Dumps the config to INFO in JSON format.
     */
    void dump_config() const;

private:
    /// Internal json object
    nlohmann::json _json;

    /**
     * @brief Finds all values with key "name". Searches the given json.
     *
     * @param j         The json to look in.
     * @param name      The name of the property i.e. num_frequencies
     * @param results   Vector found values are added to.
     **/
    void get_value_recursive(const nlohmann::json& j, const std::string& name,
                             std::vector<nlohmann::json>& results) const;

    /**
     * @brief Helper class, gets an arithmetic expression from the config.
     *
     * Treats the value as an arithmetic expression with other variables,
     * and return the result of evaluating it.
     * Matches and computes the following EBNF grammar:
     * EXP := ['+'|'-'] TERM {('+'|'-') TERM}
     * TERM := FACTOR {('*'|'/') FACTOR}
     * FACTOR := number | var | '(' EXP ')'
     *
     * @author Andre Renard
     */
    template<class Type>
    class configEval {

    public:
        configEval(const Config& _config, const std::string& base_path, const std::string& name);

        ~configEval();

        Type compute_result();

    private:
        const Config& config;
        std::string unique_name;

        bool isNumber();
        bool isVar();

        void next();
        void expect(const std::string& symbol);
        Type factor();
        Type term();
        Type exp();

        std::list<std::string> tokens;
        std::string current_token = "";
    };
};

template<typename T>
void Config::update_value(const std::string& base_path, const std::string& name, const T& value) {
    std::string update_path = fmt::format(fmt("{:s}/{:s}"), base_path, name);
    nlohmann::json::json_pointer path(update_path);

    try {
        _json.at(path) = value;
    } catch (std::exception const& ex) {
        throw std::runtime_error(fmt::format(
            fmt("Failed to update config value at: {:s} message: {:s}"), update_path, ex.what()));
    }
}

template<typename T>
<<<<<<< HEAD
T Config::get_default(const std::string& base_path, const std::string& name, T default_value) {
=======
T Config::get_default(const string& base_path, const string& name, T default_value) const {
>>>>>>> 97e783a9
    try {
        T value = get<T>(base_path, name);
        return value;
    } catch (std::runtime_error const& ex) {
        return default_value;
    }
}

template<class Type>
Config::configEval<Type>::configEval(const Config& _config, const std::string& base_path,
                                     const std::string& name) :
    config(_config),
    unique_name(base_path) {

    nlohmann::json value = config.get_value(base_path, name);

    if (!(value.is_string() || value.is_number())) {
        throw std::runtime_error(fmt::format(
            fmt("The value {:s} in path {:s} isn't a number or string to eval or does not exist."),
            name, base_path));
    }
    const std::string& expression = value.get<std::string>();

    static const std::regex re(R"(([0-9]*\.?[0-9]+|\+|\*|\-|\/|\)|\(|[a-zA-Z][a-zA-Z0-9_]+))",
                               std::regex::ECMAScript);

    tokens = {std::sregex_token_iterator(expression.begin(), expression.end(), re, 1),
              std::sregex_token_iterator()};

    if (!tokens.empty())
        current_token = tokens.front();
}

template<class Type>
Config::configEval<Type>::~configEval() {}

template<class Type>
Type Config::configEval<Type>::compute_result() {
    return exp();
}

template<class Type>
void Config::configEval<Type>::next() {
    tokens.pop_front();
    if (!tokens.empty()) {
        current_token = tokens.front();
    } else {
        current_token = "";
    }
}

template<class Type>
bool Config::configEval<Type>::isNumber() {
    std::regex re(R"([0-9]*\.?[0-9]+)", std::regex::ECMAScript);
    std::cmatch m;
    return std::regex_match(tokens.front().c_str(), m, re);
}

template<class Type>
bool Config::configEval<Type>::isVar() {
    std::regex re(R"([a-zA-Z][a-zA-Z0-9_]+)", std::regex::ECMAScript);
    std::cmatch m;
    return std::regex_match(tokens.front().c_str(), m, re);
}

template<class Type>
void Config::configEval<Type>::expect(const std::string& symbol) {
    if (current_token == symbol) {
        next();
    } else {
        ERROR_NON_OO("Expected symbol {:s}, got {:s}", symbol, tokens.front());
        throw std::runtime_error("Unexpected symbol");
    }
}

template<class Type>
Type Config::configEval<Type>::exp() {
    Type ret = 0;
    if (current_token == "+" || current_token == "-") {
        if (current_token == "-") {
            next();
            ret = -term();
        } else {
            next();
            ret = term();
        }
    } else {
        ret = term();
    }
    while (current_token == "+" || current_token == "-") {
        if (current_token == "+") {
            next();
            ret += term();
        } else {
            next();
            ret -= term();
        }
    }
    return ret;
}

template<class Type>
Type Config::configEval<Type>::term() {
    Type ret = factor();
    while (current_token == "*" || current_token == "/") {
        if (current_token == "*") {
            next();
            ret *= factor();
        }
        if (current_token == "/") {
            // TODO Check for divide by zero.
            next();
            ret /= factor();
        }
    }
    return ret;
}

template<class Type>
Type Config::configEval<Type>::factor() {
    Type ret;

    if (isVar()) {
        ret = config.get<Type>(unique_name, current_token);
        next();
    } else if (isNumber()) {
        ret = (Type)stod(current_token);
        next();
    } else if (current_token == "(") {
        next();
        ret = exp();
        expect(")");
    } else {
        ERROR_NON_OO("Unexpected symbol '{:s}'", current_token);
        throw std::runtime_error("Unexpected symbol");
    }
    return ret;
}

// Tell the compiler that all those are instantiated in Config.cpp,
// so that they are not built inline everywhere they are used
// (would add >60MB to the binary).
<<<<<<< HEAD
extern template float Config::get(const std::string& base_path, const std::string& name);
extern template double Config::get(const std::string& base_path, const std::string& name);
extern template uint32_t Config::get(const std::string& base_path, const std::string& name);
extern template uint64_t Config::get(const std::string& base_path, const std::string& name);
extern template int32_t Config::get(const std::string& base_path, const std::string& name);
extern template int16_t Config::get(const std::string& base_path, const std::string& name);
extern template uint16_t Config::get(const std::string& base_path, const std::string& name);
extern template bool Config::get(const std::string& base_path, const std::string& name);
extern template std::string Config::get(const std::string& base_path, const std::string& name);
extern template std::vector<int32_t> Config::get(const std::string& base_path,
                                                 const std::string& name);
extern template std::vector<uint32_t> Config::get(const std::string& base_path,
                                                  const std::string& name);
extern template std::vector<float> Config::get(const std::string& base_path,
                                               const std::string& name);
extern template std::vector<std::string> Config::get(const std::string& base_path,
                                                     const std::string& name);
extern template std::vector<nlohmann::json> Config::get(const std::string& base_path,
                                                        const std::string& name);
=======
extern template float Config::get(const string& base_path, const string& name) const;
extern template double Config::get(const string& base_path, const string& name) const;
extern template uint32_t Config::get(const string& base_path, const string& name) const;
extern template uint64_t Config::get(const string& base_path, const string& name) const;
extern template int32_t Config::get(const string& base_path, const string& name) const;
extern template int16_t Config::get(const string& base_path, const string& name) const;
extern template uint16_t Config::get(const string& base_path, const string& name) const;
extern template bool Config::get(const string& base_path, const string& name) const;
extern template std::string Config::get(const string& base_path, const string& name) const;
extern template std::vector<int32_t> Config::get(const string& base_path, const string& name) const;
extern template std::vector<uint32_t> Config::get(const string& base_path,
                                                  const string& name) const;
extern template std::vector<float> Config::get(const string& base_path, const string& name) const;
extern template std::vector<std::string> Config::get(const string& base_path,
                                                     const string& name) const;
extern template std::vector<nlohmann::json> Config::get(const string& base_path,
                                                        const string& name) const;
extern template std::vector<std::complex<float>> Config::get(const string& base_path,
                                                             const string& name) const;
>>>>>>> 97e783a9

} // namespace kotekan

#endif /* CONFIG_HPP */<|MERGE_RESOLUTION|>--- conflicted
+++ resolved
@@ -54,13 +54,8 @@
      * @return  The requested value.
      */
     template<class T, typename std::enable_if<std::is_arithmetic<T>::value, T>::type* = nullptr>
-<<<<<<< HEAD
-    T get(const std::string& base_path, const std::string& name) {
+    T get(const std::string& base_path, const std::string& name) const {
         nlohmann::json json_value = get_value(base_path, name);
-=======
-    T get(const string& base_path, const string& name) const {
-        json json_value = get_value(base_path, name);
->>>>>>> 97e783a9
         T value;
         try {
             // If the expected type is a number and the value
@@ -97,13 +92,8 @@
      * @return  The requested value.
      */
     template<class T, typename std::enable_if<!std::is_arithmetic<T>::value, T>::type* = nullptr>
-<<<<<<< HEAD
-    T get(const std::string& base_path, const std::string& name) {
+    T get(const std::string& base_path, const std::string& name) const {
         nlohmann::json json_value = get_value(base_path, name);
-=======
-    T get(const string& base_path, const string& name) const {
-        json json_value = get_value(base_path, name);
->>>>>>> 97e783a9
         T value;
         try {
             value = json_value.get<T>();
@@ -128,11 +118,7 @@
      * @return  The value requested or the default value.
      */
     template<typename T>
-<<<<<<< HEAD
-    T get_default(const std::string& base_path, const std::string& name, T default_value);
-=======
-    T get_default(const string& base_path, const string& name, T default_value) const;
->>>>>>> 97e783a9
+    T get_default(const std::string& base_path, const std::string& name, T default_value) const;
 
     /**
      * @brief Checks if a value exists at the given location "base_path" + "name"
@@ -141,11 +127,7 @@
      * @param name The name of the value (the key)
      * @return true if the key exists in the path, and false otherwise.
      */
-<<<<<<< HEAD
-    bool exists(const std::string& base_path, const std::string& name);
-=======
-    bool exists(const string& base_path, const string& name) const;
->>>>>>> 97e783a9
+    bool exists(const std::string& base_path, const std::string& name) const;
 
     /**
      * @brief Reads the config from a JSON file.
@@ -177,11 +159,7 @@
      *
      * @return              The value that was found.
      **/
-<<<<<<< HEAD
-    nlohmann::json get_value(const std::string& base_pointer, const std::string& name);
-=======
-    json get_value(const string& base_pointer, const string& name) const;
->>>>>>> 97e783a9
+    nlohmann::json get_value(const std::string& base_pointer, const std::string& name) const;
 
     /**
      * @brief Finds all values with key "name". Searches the whole config tree.
@@ -237,11 +215,7 @@
      * @warning This shouldn't be called outside of the core framework
      * @return A reference to the full JSON
      */
-<<<<<<< HEAD
-    nlohmann::json& get_full_config_json();
-=======
-    const json& get_full_config_json() const;
->>>>>>> 97e783a9
+    const nlohmann::json& get_full_config_json() const;
 
     /**
      * @brief Dumps the config to INFO in JSON format.
@@ -316,11 +290,7 @@
 }
 
 template<typename T>
-<<<<<<< HEAD
-T Config::get_default(const std::string& base_path, const std::string& name, T default_value) {
-=======
-T Config::get_default(const string& base_path, const string& name, T default_value) const {
->>>>>>> 97e783a9
+T Config::get_default(const std::string& base_path, const std::string& name, T default_value) const {
     try {
         T value = get<T>(base_path, name);
         return value;
@@ -463,47 +433,25 @@
 // Tell the compiler that all those are instantiated in Config.cpp,
 // so that they are not built inline everywhere they are used
 // (would add >60MB to the binary).
-<<<<<<< HEAD
-extern template float Config::get(const std::string& base_path, const std::string& name);
-extern template double Config::get(const std::string& base_path, const std::string& name);
-extern template uint32_t Config::get(const std::string& base_path, const std::string& name);
-extern template uint64_t Config::get(const std::string& base_path, const std::string& name);
-extern template int32_t Config::get(const std::string& base_path, const std::string& name);
-extern template int16_t Config::get(const std::string& base_path, const std::string& name);
-extern template uint16_t Config::get(const std::string& base_path, const std::string& name);
-extern template bool Config::get(const std::string& base_path, const std::string& name);
-extern template std::string Config::get(const std::string& base_path, const std::string& name);
+extern template float Config::get(const std::string& base_path, const std::string& name) const;
+extern template double Config::get(const std::string& base_path, const std::string& name) const;
+extern template uint32_t Config::get(const std::string& base_path, const std::string& name) const;
+extern template uint64_t Config::get(const std::string& base_path, const std::string& name) const;
+extern template int32_t Config::get(const std::string& base_path, const std::string& name) const;
+extern template int16_t Config::get(const std::string& base_path, const std::string& name) const;
+extern template uint16_t Config::get(const std::string& base_path, const std::string& name) const;
+extern template bool Config::get(const std::string& base_path, const std::string& name) const;
+extern template std::string Config::get(const std::string& base_path, const std::string& name) const;
 extern template std::vector<int32_t> Config::get(const std::string& base_path,
-                                                 const std::string& name);
+                                                 const std::string& name) const;
 extern template std::vector<uint32_t> Config::get(const std::string& base_path,
-                                                  const std::string& name);
+                                                  const std::string& name) const;
 extern template std::vector<float> Config::get(const std::string& base_path,
-                                               const std::string& name);
+                                               const std::string& name) const;
 extern template std::vector<std::string> Config::get(const std::string& base_path,
-                                                     const std::string& name);
+                                                     const std::string& name) const;
 extern template std::vector<nlohmann::json> Config::get(const std::string& base_path,
-                                                        const std::string& name);
-=======
-extern template float Config::get(const string& base_path, const string& name) const;
-extern template double Config::get(const string& base_path, const string& name) const;
-extern template uint32_t Config::get(const string& base_path, const string& name) const;
-extern template uint64_t Config::get(const string& base_path, const string& name) const;
-extern template int32_t Config::get(const string& base_path, const string& name) const;
-extern template int16_t Config::get(const string& base_path, const string& name) const;
-extern template uint16_t Config::get(const string& base_path, const string& name) const;
-extern template bool Config::get(const string& base_path, const string& name) const;
-extern template std::string Config::get(const string& base_path, const string& name) const;
-extern template std::vector<int32_t> Config::get(const string& base_path, const string& name) const;
-extern template std::vector<uint32_t> Config::get(const string& base_path,
-                                                  const string& name) const;
-extern template std::vector<float> Config::get(const string& base_path, const string& name) const;
-extern template std::vector<std::string> Config::get(const string& base_path,
-                                                     const string& name) const;
-extern template std::vector<nlohmann::json> Config::get(const string& base_path,
-                                                        const string& name) const;
-extern template std::vector<std::complex<float>> Config::get(const string& base_path,
-                                                             const string& name) const;
->>>>>>> 97e783a9
+                                                        const std::string& name) const;
 
 } // namespace kotekan
 
