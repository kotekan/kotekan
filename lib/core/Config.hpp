/*****************************************
@file
<<<<<<< HEAD
@brief Access the running config.
=======
@brief Class to get values from and update the running config
>>>>>>> 97ade67c
- Config
*****************************************/
#ifndef CONFIG_HPP
#define CONFIG_HPP

#include <string>
#include <list>
#include <regex>
#include <vector>
<<<<<<< HEAD
#include <cxxabi.h>
=======
#include <exception>
#include <cxxabi.h>
#include <type_traits>
>>>>>>> 97ade67c

#include "json.hpp"
#include "errors.h"

// Name space includes.
using json = nlohmann::json;
using std::string;
using std::vector;

/**
 * @class Config
 * @brief Access the running config.
 *
 * Provides access to values from the running config and allows to update the
 * config.
<<<<<<< HEAD
=======
 *
 * @author Andre Renard
>>>>>>> 97ade67c
 */
class Config {
public:
    Config();
    Config(const Config& orig);
    virtual ~Config();

    /**
<<<<<<< HEAD
     * @brief Get a config value.
=======
     * @brief Get a config value for a simple arithmetic type.
     *
     * This function is used if the requested type T is arithmetic type (int or float/double type)
     * and the value in the config isn't an arithmetic value, then this function will
     * attempt to evaluate it as an arithmetic expression using other values
     * declared in the config, or any constants in the expression.
     *
>>>>>>> 97ade67c
     * @param base_path Path to the value in the config.
     * @param name      Name of the value.
     * @return  The requested value.
     */
<<<<<<< HEAD
    template<typename T>
    T get(const string& base_path, const string& name);
=======
    template <class T,
          typename std::enable_if<std::is_arithmetic<T>::value,
          T>::type* = nullptr>
    T get(const string& base_path, const string& name) {
        json json_value = get_value(base_path, name);
        T value;
        try {
            // If the expected type is a number and the value
            // isn't already a number then try using the configEval parser
            if (std::is_arithmetic<T>::value &&
                    !std::is_same<bool, T>::value &&
                    !json_value.is_number()) {

                std::string expression = json_value.get<std::string>();
                try {
                    Config::configEval<T> eval(*this, base_path, name);
                    value = eval.compute_result();
                } catch (std::exception const & ex) {
                    throw std::runtime_error("Failed to evaluate: '" + json_value.get<std::string>()
                                         + "' with message: '" + ex.what() + "' for name " + name +
                                         " in path " + base_path);
                }
            } else {
                value = json_value.get<T>();
            }
        } catch (std::exception const & ex) {
            int status;
            throw std::runtime_error(
                        "The value " + name + " in path " + base_path
                        + " is not of type '" +
                        abi::__cxa_demangle(typeid(T).name(), NULL, NULL, &status)
                        + "' or doesn't exist");
        }

        return value;
    }

    /**
     * @brief Get a config value for a non-arithmetic type (i.e. string or vector)
     * @param base_path Path to the value in the config.
     * @param name      Name of the value.
     * @return  The requested value.
     */
    template <class T,
            typename std::enable_if<!std::is_arithmetic<T>::value,
            T>::type* = nullptr>
    T get(const string& base_path, const string& name) {
        json json_value = get_value(base_path, name);
        T value;
        try {
            value = json_value.get<T>();
        } catch (std::exception const & ex) {
            int status;
            throw std::runtime_error(
                        "The value " + name + " in path " + base_path
                        + " is not of type '" +
                        abi::__cxa_demangle(typeid(T).name(), NULL, NULL, &status)
                        + "' or doesn't exist");
        }

        return value;
    }
>>>>>>> 97ade67c

    /**
     * @brief Get a config value or return the default value.
     *
     * Same as get_int, but if it cannot find the value
     * (or if it has the wrong type), it returns `default_value`.
     * @param base_path     Path to the value in the config.
     * @param name          Name of the value.
     * @param default_value The default value.
     * @return  The value requested or the default value.
     */
    template<typename T>
    T get_default(const string& base_path, const string& name, T default_value);

    /**
     * @brief Checks if a value exists at the given location "base_path" + "name"
     *
     * @param base_path JSON pointer string were the value should be serched for.
     * @param name The name of the value (the key)
     * @return true if the key exists in the path, and false otherwise.
     */
    bool exists(const string& base_path, const string& name);

<<<<<<< HEAD
=======
    /**
     * @brief Reads the config from a JSON file.
     *
     * @param file_name The file containing the JSON config.
     */
>>>>>>> 97ade67c
    void parse_file(const string &file_name);

    /**
     * @brief Updates the config with a new JSON string
     *
     * @param updates Json object with values to be replaced.
     */
    void update_config(json updates);

    // This function should be moved, it doesn't really belong here...
    int32_t num_links_per_gpu(const int32_t &gpu_id);

    // @breaf Finds the value with key "name" starts looking at the
    // "base_pointer" location, and then works backwards up the config tree.
    // @param base_pointer Contains a JSON pointer which points to the
    // process's location in the config tree. i.e. /vdif_cap/disk_write
    // @param name The name of the property i.e. num_frequencies
    json get_value(const string &base_pointer, const string &name);

    /**
     * @brief Updates a config value at an existing config option
     *
     * Only accepts updates to known config locations, and should only be used
     * to update config within a processes' own @c unique_name path.
     *
     * @todo This currently will not update inherited config options.
     *       So any updatable config options must be given in the process block.
     *       The way around this is likely to copy inherited, either on access or
     *       on update with this function.
     *
     * @todo Currently this will take any type that can translate to json,
     *       we should likely make this a bit more restrictive and/or require
     *       the update type matches the base value type already in the config.
     *
     * @param base_path The unique name of the process, or "/" for the root process
     * @param name The name of the value
     * @param value The value to assign to the json pointer formed by base_path/name
     */
    template <typename T>
    void update_value(const string &base_path, const string &name, const T &value);

#ifdef WITH_SSL
    /**
     * @brief Generate an MD5 hash of the config
     *
     * The HASH is based on the json string dump with no spaces or newlines
     *
     * Only avaibile if OpenSSL was installed on a system,
     * so wrap any uses in @c #ifdef WITH_SSL
     *
     * @return The MD5sum as 32 char hex std::string
     */
    std::string get_md5sum();
#endif

    /**
     * @brief Returns the full json data structure (for internal framework use)
     * @warn This shouldn't be called outside of the core freamwork
     * @return A reference to the full JSON
     */
    json &get_full_config_json();

    /**
     * @brief Dumps the config to INFO in JSON format.
     */
    void dump_config();
private:

    /// Internal json object
    json _json;

    /**
     * @brief Helper class, gets an arithmetic expression from the config.
     *
     * Treats the value as an arithmetic expression with other variables,
     * and return the result of evaluating it.
     * Matches and computes the following EBNF grammar:
     * EXP := ['+'|'-'] TERM {('+'|'-') TERM}
     * TERM := FACTOR {('*'|'/') FACTOR}
     * FACTOR := number | var | '(' EXP ')'
     *
     * @author Andre Renard
     */
    template <class Type>
    class configEval {

    public:
        configEval(Config &_config, const std::string &base_path,
                const std::string &name);

        ~configEval();

        Type compute_result();

    private:
        Config &config;
        std::string unique_name;

        bool isNumber();
        bool isVar();

        void next();
        void expect(const std::string &symbol);
        Type factor();
        Type term();
        Type exp();

        std::list<std::string> tokens;
        std::string current_token = "";
    };

};

template <typename T>
void Config::update_value(const string &base_path, const string &name,
                          const T &value) {
    string update_path = base_path + "/" + name;
    json::json_pointer path(update_path);

    try {
        _json.at(path) = value;
    } catch (std::exception const & ex) {
        throw std::runtime_error("Failed to update config value at: "
                                 + update_path + " message: " + ex.what());
    }
}

template<typename T>
<<<<<<< HEAD
T Config::get(const string& base_path, const string& name) {
    json json_value = get_value(base_path, name);
    T value;
    try {
        value = json_value.get<T>();
    } catch (std::exception const & ex) {
        int status;
        throw std::runtime_error(
                    "The value " + name + " in path " + base_path
                    + " is not of type '" +
                    abi::__cxa_demangle(typeid(T).name(), NULL, NULL, &status)
                    + "' or doesn't exist");
    }

    return value;
}

template<typename T>
T Config::get_default(const string& base_path, const string& name,
                         T default_value) {
    try {
        T value = get<T>(base_path, name);
        return value;
    } catch (std::runtime_error const & ex) {
        return default_value;
    }
}


#endif /* CONFIG_HPP */
=======
T Config::get_default(const string& base_path, const string& name,
                         T default_value) {
    try {
        T value = get<T>(base_path, name);
        return value;
    } catch (std::runtime_error const & ex) {
        return default_value;
    }
}

template <class Type>
Config::configEval<Type>::configEval(Config &_config,
                             const std::string &base_path,
                             const std::string &name)
                             : config(_config), unique_name(base_path) {

    json value = config.get_value(base_path, name);

    if (!(value.is_string() || value.is_number())) {
        throw std::runtime_error("The value " + name + " in path " + base_path
                                 + " isn't a number or string to eval or " \
                                 "does not exist.");
    }
    const std::string &expression = value.get<std::string>();

    static const std::regex re(
        R"(([0-9]*\.?[0-9]+|\+|\*|\-|\/|\)|\(|[a-zA-Z][a-zA-Z0-9_]+))",
        std::regex::ECMAScript);

    tokens = {
        std::sregex_token_iterator(expression.begin(), expression.end(), re, 1),
        std::sregex_token_iterator()
    };

    if (!tokens.empty())
        current_token = tokens.front();
}

template <class Type>
Config::configEval<Type>::~configEval() {
}

template <class Type>
Type Config::configEval<Type>::compute_result() {
    return exp();
}

template <class Type>
void Config::configEval<Type>::next() {
    tokens.pop_front();
    if (!tokens.empty()) {
        current_token = tokens.front();
    } else {
        current_token = "";
    }
}

template <class Type>
bool Config::configEval<Type>::isNumber() {
    std::regex re( R"([0-9]*\.?[0-9]+)", std::regex::ECMAScript);
    std::cmatch m;
    return std::regex_match (tokens.front().c_str(), m, re);
}

template <class Type>
bool Config::configEval<Type>::isVar() {
    std::regex re(R"([a-zA-Z][a-zA-Z0-9_]+)", std::regex::ECMAScript);
    std::cmatch m;
    return std::regex_match (tokens.front().c_str(), m, re);
}

template <class Type>
void Config::configEval<Type>::expect(const std::string& symbol) {
    if (current_token == symbol) {
        next();
    } else {
        ERROR("Expected symbol %s, got %s",
                symbol.c_str(), tokens.front().c_str());
        throw std::runtime_error("Unexpected symbol");
    }
}

template <class Type>
Type Config::configEval<Type>::exp() {
    Type ret = 0;
    if (current_token == "+" || current_token == "-") {
        if (current_token == "-") {
            next();
            ret = -term();
        } else {
            next();
            ret = term();
        }
    } else {
        ret = term();
    }
    while (current_token == "+" || current_token == "-") {
        if (current_token == "+") {
            next();
            ret += term();
        } else {
            next();
            ret -= term();
        }
    }
    return ret;
}

template <class Type>
Type Config::configEval<Type>::term() {
    Type ret = factor();
    while (current_token == "*" || current_token == "/") {
        if (current_token == "*") {
            next();
            ret *= factor();
        }
        if (current_token == "/") {
            // TODO Check for divide by zero.
            next();
            ret /= factor();
        }
    }
    return ret;
}

template <class Type>
Type Config::configEval<Type>::factor() {
    Type ret;

    if (isVar()) {
        ret = config.get<Type>(unique_name, current_token);
        next();
    } else if (isNumber()) {
        ret = (Type)stod(current_token);
        next();
    } else if (current_token == "(") {
        next();
        ret = exp();
        expect(")");
    } else {
        ERROR("Unexpected symbol '%s'", current_token.c_str());
        throw std::runtime_error("Unexpected symbol");
    }
    return ret;
}

#endif /* CONFIG_HPP */
>>>>>>> 97ade67c
<|MERGE_RESOLUTION|>--- conflicted
+++ resolved
@@ -1,10 +1,6 @@
 /*****************************************
 @file
-<<<<<<< HEAD
-@brief Access the running config.
-=======
 @brief Class to get values from and update the running config
->>>>>>> 97ade67c
 - Config
 *****************************************/
 #ifndef CONFIG_HPP
@@ -14,13 +10,9 @@
 #include <list>
 #include <regex>
 #include <vector>
-<<<<<<< HEAD
-#include <cxxabi.h>
-=======
 #include <exception>
 #include <cxxabi.h>
 #include <type_traits>
->>>>>>> 97ade67c
 
 #include "json.hpp"
 #include "errors.h"
@@ -36,11 +28,8 @@
  *
  * Provides access to values from the running config and allows to update the
  * config.
-<<<<<<< HEAD
-=======
  *
  * @author Andre Renard
->>>>>>> 97ade67c
  */
 class Config {
 public:
@@ -49,9 +38,6 @@
     virtual ~Config();
 
     /**
-<<<<<<< HEAD
-     * @brief Get a config value.
-=======
      * @brief Get a config value for a simple arithmetic type.
      *
      * This function is used if the requested type T is arithmetic type (int or float/double type)
@@ -59,15 +45,10 @@
      * attempt to evaluate it as an arithmetic expression using other values
      * declared in the config, or any constants in the expression.
      *
->>>>>>> 97ade67c
      * @param base_path Path to the value in the config.
      * @param name      Name of the value.
      * @return  The requested value.
      */
-<<<<<<< HEAD
-    template<typename T>
-    T get(const string& base_path, const string& name);
-=======
     template <class T,
           typename std::enable_if<std::is_arithmetic<T>::value,
           T>::type* = nullptr>
@@ -130,7 +111,6 @@
 
         return value;
     }
->>>>>>> 97ade67c
 
     /**
      * @brief Get a config value or return the default value.
@@ -154,14 +134,11 @@
      */
     bool exists(const string& base_path, const string& name);
 
-<<<<<<< HEAD
-=======
     /**
      * @brief Reads the config from a JSON file.
      *
      * @param file_name The file containing the JSON config.
      */
->>>>>>> 97ade67c
     void parse_file(const string &file_name);
 
     /**
@@ -290,38 +267,6 @@
 }
 
 template<typename T>
-<<<<<<< HEAD
-T Config::get(const string& base_path, const string& name) {
-    json json_value = get_value(base_path, name);
-    T value;
-    try {
-        value = json_value.get<T>();
-    } catch (std::exception const & ex) {
-        int status;
-        throw std::runtime_error(
-                    "The value " + name + " in path " + base_path
-                    + " is not of type '" +
-                    abi::__cxa_demangle(typeid(T).name(), NULL, NULL, &status)
-                    + "' or doesn't exist");
-    }
-
-    return value;
-}
-
-template<typename T>
-T Config::get_default(const string& base_path, const string& name,
-                         T default_value) {
-    try {
-        T value = get<T>(base_path, name);
-        return value;
-    } catch (std::runtime_error const & ex) {
-        return default_value;
-    }
-}
-
-
-#endif /* CONFIG_HPP */
-=======
 T Config::get_default(const string& base_path, const string& name,
                          T default_value) {
     try {
@@ -468,5 +413,4 @@
     return ret;
 }
 
-#endif /* CONFIG_HPP */
->>>>>>> 97ade67c
+#endif /* CONFIG_HPP */