--- conflicted
+++ resolved
@@ -355,11 +355,7 @@
     }
 
     // Create the base event for handling requests,
-<<<<<<< HEAD
-    // and exclude using `poll` as a backend API
-=======
     // and exclude using `select` as a backend API
->>>>>>> 2826b879
     event_config* ev_config = event_config_new();
     if (!ev_config) {
         ERROR_NON_OO("Failed to create config for libevent");
@@ -367,11 +363,7 @@
     }
     int err = event_config_avoid_method(ev_config, "select");
     if (err) {
-<<<<<<< HEAD
-        ERROR_NON_OO("Failed to exclude poll from the libevent options");
-=======
         ERROR_NON_OO("Failed to exclude select from the libevent options");
->>>>>>> 2826b879
         exit(1);
     }
     event_base = event_base_new_with_config(ev_config);
