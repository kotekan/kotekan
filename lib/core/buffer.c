#include "buffer.h"

#include "errors.h"    // for CHECK_ERROR_F, ERROR_F, CHECK_MEM_F, INFO_F, DEBUG_F, WARN_F
#include "metadata.h"  // for metadataContainer, decrement_metadata_ref_count, increment_...
#include "nt_memset.h" // for nt_memset
#include "util.h"      // for e_time
#ifdef WITH_HSA
#include "hsaBase.h" // for hsa_host_free, hsa_host_malloc
#endif

// IWYU pragma: no_include <asm/mman-common.h>
// IWYU pragma: no_include <asm/mman.h>
#include <assert.h>   // for assert
#include <errno.h>    // for errno, ETIMEDOUT
#include <sched.h>    // for cpu_set_t, CPU_SET, CPU_ZERO
#include <stdio.h>    // for snprintf
#include <stdlib.h>   // for free, malloc
#include <string.h>   // for memset, strerror, memcpy, strdup, strncmp, strncpy
#include <sys/mman.h> // for mlock, mmap, munmap, MAP_FAILED
#ifndef MAC_OSX
#include <linux/mman.h> // for MAP_HUGE_2MB
#endif
#include <time.h> // for NULL, size_t, timespec
#ifdef WITH_NUMA
#include <numa.h>   // for numa_allocate_nodemask, numa_bitmask_free, numa_bitmask_setbit
#include <numaif.h> // for set_mempolicy, mbind, MPOL_BIND, MPOL_DEFAULT, MPOL_MF_STRICT
#endif

// It is assumed this is a power of two in the code.
#define HUGE_PAGE_SIZE 2097152

struct zero_frames_thread_args {
    struct Buffer* buf;
    int ID;
};

void* private_zero_frames(void* args);

// Returns -1 if there is no consumer with that name
int private_get_consumer_id(struct Buffer* buf, const char* name);

// Returns -1 if there is no producer with that name
int private_get_producer_id(struct Buffer* buf, const char* name);

// Marks the consumer named by `name` as done for the given ID
void private_mark_consumer_done(struct Buffer* buf, const char* name, const int ID);

// Marks the producer named by `name` as done for the given ID
void private_mark_producer_done(struct Buffer* buf, const char* name, const int ID);

// Returns 1 if all consumers are done for the given ID.
int private_consumers_done(struct Buffer* buf, const int ID);

// Returns 1 if all producers are done for the given ID.
int private_producers_done(struct Buffer* buf, const int ID);

// Resets the list of producers for the given ID
void private_reset_producers(struct Buffer* buf, const int ID);

// Resets the list of consumers for the given ID
void private_reset_consumers(struct Buffer* buf, const int ID);

/**
 * @brief Marks a frame as empty and if the buffer requires zeroing then it starts
 *        the zeroing thread and delays marking it as empty until the zeroing is done.
 * @param buf The buffer the frame to empty is in.
 * @param id The id of the frame to mark as empty.
 * @return 1 if the frame was marked as empty, 0 if it is being zeroed.
 */
int private_mark_frame_empty(struct Buffer* buf, const int id);

<<<<<<< HEAD
struct Buffer* create_buffer(int num_frames, int len, struct metadataPool* pool,
                             const char* buffer_name, const char* buffer_type, int numa_node,
                             bool use_hugepages, bool mlock_frames) {
=======
struct Buffer* create_buffer(int num_frames, size_t len, struct metadataPool* pool,
                             const char* buffer_name, const char* buffer_type, int numa_node) {
>>>>>>> ab88a55c

    assert(num_frames > 0);

#ifdef WITH_NUMA
    // Allocate all memory for a buffer on the NUMA domain it's frames are located.
    struct bitmask* node_mask = numa_allocate_nodemask();
    numa_bitmask_setbit(node_mask, numa_node);
    if (set_mempolicy(MPOL_BIND, node_mask ? node_mask->maskp : NULL,
                      node_mask ? node_mask->size + 1 : 0)
        < 0) {
        ERROR_F("Failed to set memory policy: %s (%d)", strerror(errno), errno);
        return NULL;
    }
    numa_bitmask_free(node_mask);
#endif

    struct Buffer* buf = malloc(sizeof(struct Buffer));
    CHECK_MEM_F(buf);

    CHECK_ERROR_F(pthread_mutex_init(&buf->lock, NULL));

    CHECK_ERROR_F(pthread_cond_init(&buf->full_cond, NULL));
    CHECK_ERROR_F(pthread_cond_init(&buf->empty_cond, NULL));

    buf->shutdown_signal = 0;
    buf->numa_node = numa_node;
    buf->use_hugepages = use_hugepages;
    buf->mlock_frames = mlock_frames;

    // Copy the buffer name and type.
    buf->buffer_name = strdup(buffer_name);
    buf->buffer_type = strdup(buffer_type);

    buf->num_frames = num_frames;
    buf->metadata_pool = pool;
    buf->frame_size = len;

    if (use_hugepages) {
        // Round up to the nearest huge page size multiple.
        buf->aligned_frame_size =
            (int)(((size_t)len + (size_t)HUGE_PAGE_SIZE - 1) & -(size_t)HUGE_PAGE_SIZE);
    } else {
        buf->aligned_frame_size = len;
    }

    // Create the is_free array
    buf->is_full = malloc(num_frames * sizeof(int));

    if (buf->is_full == NULL) {
        ERROR_F("Error creating is_full array");
        return NULL;
    }

    memset(buf->is_full, 0, num_frames * sizeof(int));

    // Create the array of buffer pointers.
    buf->frames = malloc(num_frames * sizeof(void*));
    CHECK_MEM_F(buf->frames);

    // Create the info array
    buf->metadata = malloc(num_frames * sizeof(void*));
    CHECK_MEM_F(buf->metadata);

    for (int i = 0; i < num_frames; ++i) {
        buf->metadata[i] = NULL;
    }

    for (int i = 0; i < MAX_PRODUCERS; ++i) {
        buf->producers[i].in_use = 0;
    }
    for (int i = 0; i < MAX_CONSUMERS; ++i) {
        buf->consumers[i].in_use = 0;
    }

    // Create the arrays for marking consumers and producers as done.
    buf->producers_done = malloc(num_frames * sizeof(int*));
    CHECK_MEM_F(buf->producers_done);
    buf->consumers_done = malloc(num_frames * sizeof(int*));
    CHECK_MEM_F(buf->consumers_done);

    for (int i = 0; i < num_frames; ++i) {
        buf->producers_done[i] = malloc(MAX_PRODUCERS * sizeof(int));
        buf->consumers_done[i] = malloc(MAX_CONSUMERS * sizeof(int));

        CHECK_MEM_F(buf->producers_done[i]);
        CHECK_MEM_F(buf->consumers_done[i]);

        private_reset_producers(buf, i);
        private_reset_consumers(buf, i);
    }

    // By default don't zero buffers at the end of their use.
    buf->zero_frames = 0;

    buf->last_arrival_time = 0;

    // Create the frames.
    for (int i = 0; i < num_frames; ++i) {
        buf->frames[i] =
            buffer_malloc(buf->aligned_frame_size, numa_node, use_hugepages, mlock_frames);
        if (buf->frames[i] == NULL)
            return NULL;
    }

#ifdef WITH_NUMA
    // Reset the memory policy so that we don't impact other parts of the
    if (set_mempolicy(MPOL_DEFAULT, NULL, 0) < 0) {
        ERROR_F("Failed to reset the memory policy to default: %s (%d)", strerror(errno), errno);
        return NULL;
    }
#endif

    return buf;
}

void delete_buffer(struct Buffer* buf) {
    for (int i = 0; i < buf->num_frames; ++i) {
        buffer_free(buf->frames[i], buf->aligned_frame_size, buf->use_hugepages);
        free(buf->producers_done[i]);
        free(buf->consumers_done[i]);
    }

    free(buf->frames);
    free(buf->is_full);
    free(buf->metadata);
    free(buf->producers_done);
    free(buf->consumers_done);
    free(buf->buffer_name);
    free(buf->buffer_type);

    // Free locks and cond vars
    CHECK_ERROR_F(pthread_mutex_destroy(&buf->lock));
    CHECK_ERROR_F(pthread_cond_destroy(&buf->full_cond));
    CHECK_ERROR_F(pthread_cond_destroy(&buf->empty_cond));
}

void mark_frame_full(struct Buffer* buf, const char* name, const int ID) {
    assert(ID >= 0);
    assert(ID < buf->num_frames);

    // DEBUG_F("Frame %s[%d] being marked full by producer %s\n", buf->buffer_name, ID, name);

    CHECK_ERROR_F(pthread_mutex_lock(&buf->lock));

    int set_full = 0;
    int set_empty = 0;

    private_mark_producer_done(buf, name, ID);
    if (private_producers_done(buf, ID) == 1) {
        private_reset_producers(buf, ID);
        buf->is_full[ID] = 1;
        buf->last_arrival_time = e_time();
        set_full = 1;

        // If there are no consumers registered then we can just mark the buffer empty
        if (private_consumers_done(buf, ID) == 1) {
            DEBUG_F("No consumers are registered on %s dropping data in frame %d...",
                    buf->buffer_name, ID);
            buf->is_full[ID] = 0;
            if (buf->metadata[ID] != NULL) {
                decrement_metadata_ref_count(buf->metadata[ID]);
                buf->metadata[ID] = NULL;
            }
            set_empty = 1;
            private_reset_consumers(buf, ID);
        }
    }

    CHECK_ERROR_F(pthread_mutex_unlock(&buf->lock));

    // Signal consumer
    if (set_full == 1) {
        CHECK_ERROR_F(pthread_cond_broadcast(&buf->full_cond));
    }

    // Signal producer
    if (set_empty == 1) {
        // CHECK_ERROR_F( pthread_cond_broadcast(&buf->empty_cond) );
    }
}

void* private_zero_frames(void* args) {

    int ID = ((struct zero_frames_thread_args*)(args))->ID;
    struct Buffer* buf = ((struct zero_frames_thread_args*)(args))->buf;

    assert(ID >= 0);
    assert(ID <= buf->num_frames);

    // This zeros everything, but for VDIF we just need to header zeroed.
    int div_256 = 256 * (buf->frame_size / 256);
    nt_memset((void*)buf->frames[ID], 0x00, div_256);
    memset((void*)&buf->frames[ID][div_256], 0x00, buf->frame_size - div_256);

    // HACK: Just zero the first two words of the VDIF header
    // for (int i = 0; i < buf->frame_size/1056; ++i) {
    //    *((uint64_t*)&buf->frames[ID][i*1056]) = 0;
    //}

    CHECK_ERROR_F(pthread_mutex_lock(&buf->lock));

    buf->is_full[ID] = 0;
    private_reset_consumers(buf, ID);

    CHECK_ERROR_F(pthread_mutex_unlock(&buf->lock));

    CHECK_ERROR_F(pthread_cond_broadcast(&buf->empty_cond));

    free(args);

    int ret = 0;
    pthread_exit(&ret);
}

void zero_frames(struct Buffer* buf) {
    CHECK_ERROR_F(pthread_mutex_lock(&buf->lock));
    buf->zero_frames = 1;
    CHECK_ERROR_F(pthread_mutex_unlock(&buf->lock));
}

void mark_frame_empty(struct Buffer* buf, const char* consumer_name, const int ID) {
    assert(ID >= 0);
    assert(ID < buf->num_frames);
    int broadcast = 0;

    // If we've been asked to zero the buffer do it here.
    // This needs to happen out side of the critical section
    // so that we don't block for a long time here.
    CHECK_ERROR_F(pthread_mutex_lock(&buf->lock));

    private_mark_consumer_done(buf, consumer_name, ID);

    if (private_consumers_done(buf, ID) == 1) {
        broadcast = private_mark_frame_empty(buf, ID);
    }

    CHECK_ERROR_F(pthread_mutex_unlock(&buf->lock));

    // Signal producer
    if (broadcast == 1) {
        CHECK_ERROR_F(pthread_cond_broadcast(&buf->empty_cond));
    }
}

int private_mark_frame_empty(struct Buffer* buf, const int id) {
    int broadcast = 0;
    if (buf->zero_frames == 1) {
        pthread_t zero_t;
        struct zero_frames_thread_args* zero_args = malloc(sizeof(struct zero_frames_thread_args));
        zero_args->ID = id;
        zero_args->buf = buf;

        cpu_set_t cpuset;
        CPU_ZERO(&cpuset);
        // TODO: Move this to the config file (when buffers.c updated to C++11)
        CPU_SET(5, &cpuset);

        CHECK_ERROR_F(pthread_create(&zero_t, NULL, &private_zero_frames, (void*)zero_args));
        CHECK_ERROR_F(pthread_setaffinity_np(zero_t, sizeof(cpu_set_t), &cpuset));
        CHECK_ERROR_F(pthread_detach(zero_t));
    } else {
        buf->is_full[id] = 0;
        private_reset_consumers(buf, id);
        broadcast = 1;
    }
    if (buf->metadata[id] != NULL) {
        decrement_metadata_ref_count(buf->metadata[id]);
        buf->metadata[id] = NULL;
    }
    return broadcast;
}

uint8_t* wait_for_empty_frame(struct Buffer* buf, const char* producer_name, const int ID) {
    assert(ID >= 0);
    assert(ID < buf->num_frames);

    int print_stat = 0;

    CHECK_ERROR_F(pthread_mutex_lock(&buf->lock));

    int producer_id = private_get_producer_id(buf, producer_name);
    assert(producer_id != -1);

    // If the buffer isn't full, i.e. is_full[ID] == 0, then we never sleep on the cond var.
    // The second condition stops us from using a buffer we've already filled,
    // and forces a wait until that buffer has been marked as empty.
    while ((buf->is_full[ID] == 1 || buf->producers_done[ID][producer_id] == 1)
           && buf->shutdown_signal == 0) {
        DEBUG_F("wait_for_empty_frame: %s waiting for empty frame ID = %d in buffer %s",
                producer_name, ID, buf->buffer_name);
        print_stat = 1;
        pthread_cond_wait(&buf->empty_cond, &buf->lock);
    }

    CHECK_ERROR_F(pthread_mutex_unlock(&buf->lock));

    // TODO: remove this output until we have a solution which has better control over log levels
    // if (print_stat == 1)
    //     print_buffer_status(buf);
    (void)print_stat;

    if (buf->shutdown_signal == 1)
        return NULL;

    buf->producers[producer_id].last_frame_acquired = ID;
    return buf->frames[ID];
}

void register_consumer(struct Buffer* buf, const char* name) {
    CHECK_ERROR_F(pthread_mutex_lock(&buf->lock));

    DEBUG_F("Registering consumer %s for buffer %s", name, buf->buffer_name);

    if (private_get_consumer_id(buf, name) != -1) {
        ERROR_F("You cannot register two consumers with the same name!");
        assert(0); // Optional
        CHECK_ERROR_F(pthread_mutex_unlock(&buf->lock));
        return;
    }

    for (int i = 0; i < MAX_CONSUMERS; ++i) {
        if (buf->consumers[i].in_use == 0) {
            buf->consumers[i].in_use = 1;
            // -1 here means no frame has been acquired/released
            buf->consumers[i].last_frame_acquired = -1;
            buf->consumers[i].last_frame_released = -1;
            strncpy(buf->consumers[i].name, name, MAX_STAGE_NAME_LEN);
            CHECK_ERROR_F(pthread_mutex_unlock(&buf->lock));
            return;
        }
    }

    ERROR_F("No free slot for consumer, please change buffer.h MAX_CONSUMERS");
    assert(0); // Optional

    CHECK_ERROR_F(pthread_mutex_unlock(&buf->lock));
}

void unregister_consumer(struct Buffer* buf, const char* name) {

    int broadcast = 0;

    CHECK_ERROR_F(pthread_mutex_lock(&buf->lock));

    DEBUG_F("Unregistering consumer %s for buffer %s", name, buf->buffer_name);

    int consumer_id = private_get_consumer_id(buf, name);
    if (consumer_id == -1) {
        ERROR_F("The consumer %s hasn't been registered, cannot unregister!", name);
    }

    buf->consumers[consumer_id].in_use = 0;
    snprintf(buf->consumers[consumer_id].name, MAX_STAGE_NAME_LEN, "unregistered");

    // Check if removing this consumer would cause any of the frames
    // which are currently full to become empty.
    for (int id = 0; id < buf->num_frames; ++id) {
        if (private_consumers_done(buf, id) == 1) {
            broadcast |= private_mark_frame_empty(buf, id);
        }
    }

    CHECK_ERROR_F(pthread_mutex_unlock(&buf->lock));

    // Signal producers if we found something could be empty after
    // removal of this consumer.
    if (broadcast == 1) {
        CHECK_ERROR_F(pthread_cond_broadcast(&buf->empty_cond));
    }
}


void register_producer(struct Buffer* buf, const char* name) {
    CHECK_ERROR_F(pthread_mutex_lock(&buf->lock));
    DEBUG_F("Buffer: %s Registering producer: %s", buf->buffer_name, name);
    if (private_get_producer_id(buf, name) != -1) {
        ERROR_F("You cannot register two consumers with the same name!");
        assert(0); // Optional
        CHECK_ERROR_F(pthread_mutex_unlock(&buf->lock));
        return;
    }

    for (int i = 0; i < MAX_PRODUCERS; ++i) {
        if (buf->producers[i].in_use == 0) {
            buf->producers[i].in_use = 1;
            // -1 here means no frame has been acquired/released
            buf->producers[i].last_frame_acquired = -1;
            buf->producers[i].last_frame_released = -1;
            strncpy(buf->producers[i].name, name, MAX_STAGE_NAME_LEN);
            CHECK_ERROR_F(pthread_mutex_unlock(&buf->lock));
            return;
        }
    }

    ERROR_F("No free slot for producer, please change buffer.h MAX_PRODUCERS");
    assert(0); // Optional

    CHECK_ERROR_F(pthread_mutex_unlock(&buf->lock));
}

int private_get_consumer_id(struct Buffer* buf, const char* name) {

    for (int i = 0; i < MAX_CONSUMERS; ++i) {
        if (buf->consumers[i].in_use == 1
            && strncmp(buf->consumers[i].name, name, MAX_STAGE_NAME_LEN) == 0) {
            return i;
        }
    }
    return -1;
}

int private_get_producer_id(struct Buffer* buf, const char* name) {

    for (int i = 0; i < MAX_PRODUCERS; ++i) {
        if (buf->producers[i].in_use == 1
            && strncmp(buf->producers[i].name, name, MAX_STAGE_NAME_LEN) == 0) {
            return i;
        }
    }
    return -1;
}

void private_reset_producers(struct Buffer* buf, const int ID) {
    memset(buf->producers_done[ID], 0, MAX_PRODUCERS * sizeof(int));
}

void private_reset_consumers(struct Buffer* buf, const int ID) {
    memset(buf->consumers_done[ID], 0, MAX_CONSUMERS * sizeof(int));
}

void private_mark_consumer_done(struct Buffer* buf, const char* name, const int ID) {
    int consumer_id = private_get_consumer_id(buf, name);
    if (consumer_id == -1) {
        ERROR_F("The consumer %s hasn't been registered!", name);
    }

    // DEBUG_F("%s->consumers_done[%d][%d] == %d", buf->buffer_name, ID, consumer_id,
    // buf->consumers_done[ID][consumer_id] );

    assert(consumer_id != -1);
    // The consumer we are marking as done, shouldn't already be done!
    assert(buf->consumers_done[ID][consumer_id] == 0);

    buf->consumers[consumer_id].last_frame_released = ID;
    buf->consumers_done[ID][consumer_id] = 1;
}

void private_mark_producer_done(struct Buffer* buf, const char* name, const int ID) {
    int producer_id = private_get_producer_id(buf, name);
    if (producer_id == -1) {
        ERROR_F("The producer %s hasn't been registered!", name);
    }

    // DEBUG_F("%s->producers_done[%d][%d] == %d", buf->buffer_name, ID, producer_id,
    // buf->producers_done[ID][producer_id] );

    assert(producer_id != -1);
    // The producer we are marking as done, shouldn't already be done!
    assert(buf->producers_done[ID][producer_id] == 0);

    buf->producers[producer_id].last_frame_released = ID;
    buf->producers_done[ID][producer_id] = 1;
}

int private_consumers_done(struct Buffer* buf, const int ID) {

    for (int i = 0; i < MAX_CONSUMERS; ++i) {
        if (buf->consumers[i].in_use == 1 && buf->consumers_done[ID][i] == 0)
            return 0;
    }
    return 1;
}

int private_producers_done(struct Buffer* buf, const int ID) {

    for (int i = 0; i < MAX_PRODUCERS; ++i) {
        if (buf->producers[i].in_use == 1 && buf->producers_done[ID][i] == 0)
            return 0;
    }
    return 1;
}

int is_frame_empty(struct Buffer* buf, const int ID) {
    assert(ID >= 0);
    assert(buf != NULL);
    assert(ID < buf->num_frames);

    int empty = 1;

    CHECK_ERROR_F(pthread_mutex_lock(&buf->lock));

    if (buf->is_full[ID] == 1) {
        empty = 0;
    }

    CHECK_ERROR_F(pthread_mutex_unlock(&buf->lock));

    return empty;
}

uint8_t* wait_for_full_frame(struct Buffer* buf, const char* name, const int ID) {
    CHECK_ERROR_F(pthread_mutex_lock(&buf->lock));

    int consumer_id = private_get_consumer_id(buf, name);
    assert(consumer_id != -1);

    // This loop exists when is_full == 1 (i.e. a full buffer) AND
    // when this producer hasn't already marked this buffer as
    while ((buf->is_full[ID] == 0 || buf->consumers_done[ID][consumer_id] == 1)
           && buf->shutdown_signal == 0) {
        pthread_cond_wait(&buf->full_cond, &buf->lock);
    }

    CHECK_ERROR_F(pthread_mutex_unlock(&buf->lock));

    if (buf->shutdown_signal == 1)
        return NULL;

    buf->consumers[consumer_id].last_frame_acquired = ID;
    return buf->frames[ID];
}

int wait_for_full_frame_timeout(struct Buffer* buf, const char* name, const int ID,
                                const struct timespec timeout) {
    CHECK_ERROR_F(pthread_mutex_lock(&buf->lock));

    int consumer_id = private_get_consumer_id(buf, name);
    assert(consumer_id != -1);
    int err = 0;

    // This loop exists when is_full == 1 (i.e. a full buffer) AND
    // when this producer hasn't already marked this buffer as
    while ((buf->is_full[ID] == 0 || buf->consumers_done[ID][consumer_id] == 1)
           && buf->shutdown_signal == 0 && err == 0) {
        err = pthread_cond_timedwait(&buf->full_cond, &buf->lock, &timeout);
    }

    CHECK_ERROR_F(pthread_mutex_unlock(&buf->lock));

    if (buf->shutdown_signal == 1)
        return -1;

    if (err == ETIMEDOUT)
        return 1;

    buf->consumers[consumer_id].last_frame_acquired = ID;
    return 0;
}

int get_num_full_frames(struct Buffer* buf) {
    int numFull = 0;

    CHECK_ERROR_F(pthread_mutex_lock(&buf->lock));

    for (int i = 0; i < buf->num_frames; ++i) {
        if (buf->is_full[i] == 1) {
            numFull++;
        }
    }

    CHECK_ERROR_F(pthread_mutex_unlock(&buf->lock));

    return numFull;
}

int get_num_consumers(struct Buffer* buf) {
    int num_consumers = 0;
    CHECK_ERROR_F(pthread_mutex_lock(&buf->lock));
    for (int i = 0; i < MAX_CONSUMERS; ++i) {
        if (buf->consumers[i].in_use == 1) {
            num_consumers++;
        }
    }
    CHECK_ERROR_F(pthread_mutex_unlock(&buf->lock));
    return num_consumers;
}

int get_num_producers(struct Buffer* buf) {
    int num_producers = 0;
    CHECK_ERROR_F(pthread_mutex_lock(&buf->lock));
    for (int i = 0; i < MAX_PRODUCERS; ++i) {
        if (buf->producers[i].in_use == 1) {
            num_producers++;
        }
    }
    CHECK_ERROR_F(pthread_mutex_unlock(&buf->lock));
    return num_producers;
}

void print_buffer_status(struct Buffer* buf) {
    int is_full[buf->num_frames];

    CHECK_ERROR_F(pthread_mutex_lock(&buf->lock));

    memcpy(is_full, buf->is_full, buf->num_frames * sizeof(int));

    CHECK_ERROR_F(pthread_mutex_unlock(&buf->lock));

    char status_string[buf->num_frames + 1];

    for (int i = 0; i < buf->num_frames; ++i) {
        if (is_full[i] == 1) {
            status_string[i] = 'X';
        } else {
            status_string[i] = '_';
        }
    }
    status_string[buf->num_frames] = '\0';

    INFO_F("Buffer %s, status: %s", buf->buffer_name, status_string);
}

void print_full_status(struct Buffer* buf) {

    CHECK_ERROR_F(pthread_mutex_lock(&buf->lock));

    char status_string[buf->num_frames + 1];
    status_string[buf->num_frames] = '\0';

    INFO_F("--------------------- %s ---------------------", buf->buffer_name);

    for (int i = 0; i < buf->num_frames; ++i) {
        if (buf->is_full[i] == 1) {
            status_string[i] = 'X';
        } else {
            status_string[i] = '_';
        }
    }

    INFO_F("Full Frames (X)                : %s", status_string);

    INFO_F("---- Producers ----");

    for (int producer_id = 0; producer_id < MAX_PRODUCERS; ++producer_id) {
        if (buf->producers[producer_id].in_use == 1) {
            for (int i = 0; i < buf->num_frames; ++i) {
                if (buf->producers_done[i][producer_id] == 1) {
                    status_string[i] = '+';
                } else {
                    status_string[i] = '_';
                }
            }
            INFO_F("%-30s : %s (%d, %d)", buf->producers[producer_id].name, status_string,
                   buf->producers[producer_id].last_frame_acquired,
                   buf->producers[producer_id].last_frame_released);
        }
    }

    INFO_F("---- Consumers ----");

    for (int consumer_id = 0; consumer_id < MAX_CONSUMERS; ++consumer_id) {
        if (buf->consumers[consumer_id].in_use == 1) {
            for (int i = 0; i < buf->num_frames; ++i) {
                if (buf->consumers_done[i][consumer_id] == 1) {
                    status_string[i] = '=';
                } else {
                    status_string[i] = '_';
                }
            }
            INFO_F("%-30s : %s (%d, %d)", buf->consumers[consumer_id].name, status_string,
                   buf->consumers[consumer_id].last_frame_acquired,
                   buf->consumers[consumer_id].last_frame_released);
        }
    }

    CHECK_ERROR_F(pthread_mutex_unlock(&buf->lock));
}


void pass_metadata(struct Buffer* from_buf, int from_ID, struct Buffer* to_buf, int to_ID) {

    if (from_buf->metadata[from_ID] == NULL) {
        WARN_F("No metadata in source buffer %s[%d], was this intended?", from_buf->buffer_name,
               from_ID);
        return;
    }

    struct metadataContainer* metadata_container = from_buf->metadata[from_ID];

    CHECK_ERROR_F(pthread_mutex_lock(&to_buf->lock));

    // In case we've already moved the metadata we don't want to increment the ref count.
    if (to_buf->metadata[to_ID] == NULL) {
        to_buf->metadata[to_ID] = metadata_container;
        increment_metadata_ref_count(metadata_container);
    }

    // If this is true then the to_buf already has a metadata container for this ID and its
    // different!
    assert(to_buf->metadata[to_ID] == metadata_container);
    CHECK_ERROR_F(pthread_mutex_unlock(&to_buf->lock));
}

void copy_metadata(struct Buffer* from_buf, int from_ID, struct Buffer* to_buf, int to_ID) {

    CHECK_ERROR_F(pthread_mutex_lock(&from_buf->lock));
    CHECK_ERROR_F(pthread_mutex_lock(&to_buf->lock));

    if (from_buf->metadata[from_ID] == NULL) {
        WARN_F("No metadata in source buffer %s[%d], was this intended?", from_buf->buffer_name,
               from_ID);
        // Cannot wait to update this to C++14 locks...
        goto unlock_exit;
    }

    if (to_buf->metadata[to_ID] == NULL) {
        WARN_F("No metadata in dest buffer %s[%d], was this intended?", from_buf->buffer_name,
               from_ID);
        goto unlock_exit;
    }

    struct metadataContainer* from_metadata_container = from_buf->metadata[from_ID];
    struct metadataContainer* to_metadata_container = to_buf->metadata[to_ID];

    if (from_metadata_container->metadata_size != to_metadata_container->metadata_size) {
        WARN_F("Metadata sizes don't match, cannot copy metadata!!");
        goto unlock_exit;
    }

    memcpy(to_metadata_container->metadata, from_metadata_container->metadata,
           from_metadata_container->metadata_size);

unlock_exit:
    CHECK_ERROR_F(pthread_mutex_unlock(&to_buf->lock));
    CHECK_ERROR_F(pthread_mutex_unlock(&from_buf->lock));
}

void allocate_new_metadata_object(struct Buffer* buf, int ID) {
    assert(ID >= 0);
    assert(ID < buf->num_frames);

    CHECK_ERROR_F(pthread_mutex_lock(&buf->lock));

    if (buf->metadata_pool == NULL) {
        FATAL_ERROR_F("No metadata pool on %s but metadata was needed by a producer",
                      buf->buffer_name);
    }

    DEBUG2_F("Called allocate_new_metadata_object, buf %p, %d", buf, ID);

    if (buf->metadata[ID] == NULL) {
        buf->metadata[ID] = request_metadata_object(buf->metadata_pool);
    }

    // Make sure we got a metadata object.
    CHECK_MEM_F(buf->metadata[ID]);

    CHECK_ERROR_F(pthread_mutex_unlock(&buf->lock));
}

uint8_t* swap_external_frame(struct Buffer* buf, int frame_id, uint8_t* external_frame) {

    CHECK_ERROR_F(pthread_mutex_lock(&buf->lock));

    // Check that we don't have more than one producer.
    int num_producers = 0;
    for (int i = 0; i < MAX_PRODUCERS; ++i) {
        if (buf->producers[i].in_use == 1) {
            num_producers++;
        }
    }
    assert(num_producers == 1);

    uint8_t* temp_frame = buf->frames[frame_id];
    buf->frames[frame_id] = external_frame;

    CHECK_ERROR_F(pthread_mutex_unlock(&buf->lock));

    return temp_frame;
}

void swap_frames(struct Buffer* from_buf, int from_frame_id, struct Buffer* to_buf,
                 int to_frame_id) {

    assert(from_buf != to_buf);
    assert(from_buf != NULL);
    assert(to_buf != NULL);
    assert(from_frame_id >= 0);
    assert(from_frame_id < from_buf->num_frames);
    assert(to_frame_id >= 0);
    assert(to_frame_id < to_buf->num_frames);
    assert(from_buf->aligned_frame_size == to_buf->aligned_frame_size);

    int num_consumers = get_num_consumers(from_buf);
    assert(num_consumers == 1);
    (void)num_consumers;
    int num_producers = get_num_producers(to_buf);
    assert(num_producers == 1);
    (void)num_producers;

    // Swap the frames
    uint8_t* temp_frame = from_buf->frames[from_frame_id];
    from_buf->frames[from_frame_id] = to_buf->frames[to_frame_id];
    to_buf->frames[to_frame_id] = temp_frame;
}

void safe_swap_frame(struct Buffer* src_buf, int src_frame_id, struct Buffer* dest_buf,
                     int dest_frame_id) {
    assert(src_buf != dest_buf);
    assert(src_buf != NULL);
    assert(dest_buf != NULL);
    assert(src_frame_id >= 0);
    assert(src_frame_id < src_buf->num_frames);
    assert(dest_frame_id >= 0);
    assert(dest_frame_id < dest_buf->num_frames);

    // Buffer sizes must match exactly
    if (src_buf->frame_size != dest_buf->frame_size) {
        FATAL_ERROR_F("Buffer sizes must match for direct copy (%s.frame_size != %s.frame_size)",
                      src_buf->buffer_name, dest_buf->buffer_name);
    }

    if (get_num_producers(dest_buf) > 1) {
        FATAL_ERROR_F("Cannot swap/copy frames into dest buffer %s with more than one producer",
                      dest_buf->buffer_name);
    }

    int num_consumers = get_num_consumers(src_buf);

    // Copy or transfer the data part.
    if (num_consumers == 1) {
        // Swap the frames
        uint8_t* temp_frame = src_buf->frames[src_frame_id];
        src_buf->frames[src_frame_id] = dest_buf->frames[dest_frame_id];
        dest_buf->frames[dest_frame_id] = temp_frame;
    } else if (num_consumers > 1) {
        // Copy the frame data over, leaving the source intact
        memcpy(dest_buf->frames[dest_frame_id], src_buf->frames[src_frame_id], src_buf->frame_size);
    }
}

uint8_t* buffer_malloc(ssize_t len, int numa_node, bool use_hugepages, bool mlock_frames) {

    uint8_t* frame = NULL;
    int err;

#ifdef WITH_HSA // Support for legacy HSA support used in CHIME
    (void)err;
    frame = hsa_host_malloc(len, numa_node);
    if (frame == NULL) {
        return NULL;
    }
#else
    if (use_hugepages) {
#ifndef MAC_OSX
        void* mapped_frame = mmap(NULL, len, PROT_READ | PROT_WRITE,
                                  MAP_PRIVATE | MAP_ANONYMOUS | MAP_HUGETLB | MAP_HUGE_2MB, -1, 0);
        if (mapped_frame == MAP_FAILED) {
            ERROR_F("Error mapping huge pages, check available huge pages: %s (%d)",
                    strerror(errno), errno);
            return NULL;
        }
        // Strictly bind the memory to the required NUMA domain
#ifdef WITH_NUMA
        struct bitmask* node_mask = numa_allocate_nodemask();
        numa_bitmask_setbit(node_mask, numa_node);
        if (mbind(mapped_frame, len, MPOL_BIND, node_mask ? node_mask->maskp : NULL,
                  node_mask ? node_mask->size + 1 : 0, MPOL_MF_STRICT)
            < 0) {
            ERROR_F("Failed to bind huge page frames to requested NUMA node: %s (%d)",
                    strerror(errno), errno);
            return NULL;
        }
        numa_bitmask_free(node_mask);
#endif
        frame = (uint8_t*)mapped_frame;
#else
        ERROR_F("Huge pages not supported in Mac OSX.");
        return NULL;
#endif
    } else {
#ifdef WITH_NUMA
        frame = (uint8_t*)numa_alloc_onnode(len, numa_node);
        CHECK_MEM_F(frame);
#else
        (void)numa_node;
        // Create a page aligned block of memory for the buffer
        err = posix_memalign((void**)&(frame), PAGESIZE_MEM, len);
        CHECK_MEM_F(frame);
        if (err != 0) {
            ERROR_F("Error creating aligned memory: %d", err);
            return NULL;
        }
#endif
    }
#endif

    if (mlock_frames) {
        // Ask that all pages be kept in memory
        err = mlock((void*)frame, len);

        if (err == -1) {
            ERROR_F("Error locking memory: %d - check ulimit -a to check memlock limits", errno);
            free(frame);
            return NULL;
        }
    }
    // Zero the new frame
    memset(frame, 0x0, len);

    return frame;
}

void buffer_free(uint8_t* frame_pointer, size_t size, bool use_hugepages) {
#ifdef WITH_HSA
    (void)size;
    hsa_host_free(frame_pointer);
#else
    if (use_hugepages) {
        munmap(frame_pointer, size);
    } else {
#ifdef WITH_NUMA
        numa_free(frame_pointer, size);
#else
        (void)size;
        free(frame_pointer);
#endif
    }
#endif
}

// Do not call if there is no metadata
void* get_metadata(struct Buffer* buf, int ID) {
    assert(ID >= 0);
    assert(ID < buf->num_frames);
    assert(buf->metadata[ID] != NULL);

    return buf->metadata[ID]->metadata;
}

// Might return NULLL
struct metadataContainer* get_metadata_container(struct Buffer* buf, int ID) {
    assert(ID >= 0);
    assert(ID < buf->num_frames);

    return buf->metadata[ID];
}

double get_last_arrival_time(struct Buffer* buf) {
    return buf->last_arrival_time;
}

void send_shutdown_signal(struct Buffer* buf) {
    CHECK_ERROR_F(pthread_mutex_lock(&buf->lock));
    buf->shutdown_signal = 1;
    CHECK_ERROR_F(pthread_mutex_unlock(&buf->lock));

    CHECK_ERROR_F(pthread_cond_broadcast(&buf->empty_cond));
    CHECK_ERROR_F(pthread_cond_broadcast(&buf->full_cond));
}<|MERGE_RESOLUTION|>--- conflicted
+++ resolved
@@ -69,14 +69,9 @@
  */
 int private_mark_frame_empty(struct Buffer* buf, const int id);
 
-<<<<<<< HEAD
-struct Buffer* create_buffer(int num_frames, int len, struct metadataPool* pool,
+struct Buffer* create_buffer(int num_frames, size_t len, struct metadataPool* pool,
                              const char* buffer_name, const char* buffer_type, int numa_node,
                              bool use_hugepages, bool mlock_frames) {
-=======
-struct Buffer* create_buffer(int num_frames, size_t len, struct metadataPool* pool,
-                             const char* buffer_name, const char* buffer_type, int numa_node) {
->>>>>>> ab88a55c
 
     assert(num_frames > 0);
 
@@ -908,7 +903,7 @@
     }
 }
 
-uint8_t* buffer_malloc(ssize_t len, int numa_node, bool use_hugepages, bool mlock_frames) {
+uint8_t* buffer_malloc(size_t len, int numa_node, bool use_hugepages, bool mlock_frames) {
 
     uint8_t* frame = NULL;
     int err;
