--- conflicted
+++ resolved
@@ -190,11 +190,7 @@
 
         // If there are no consumers registered then we can just mark the buffer empty
         if (private_consumers_done(buf, ID) == 1) {
-<<<<<<< HEAD
-            //DEBUG("No consumers are registered on %s dropping data in frame %d...", buf->buffer_name, ID);
-=======
             DEBUG_F("No consumers are registered on %s dropping data in frame %d...", buf->buffer_name, ID);
->>>>>>> 24c0b893
             buf->is_full[ID] = 0;
             if (buf->metadata[ID] != NULL) {
                 decrement_metadata_ref_count(buf->metadata[ID]);
@@ -739,12 +735,9 @@
 
     CHECK_ERROR_F( pthread_mutex_lock(&buf->lock) );
 
-<<<<<<< HEAD
-    //DEBUG("Called allocate_new_metadata_object, buf %p, %d", buf, ID);
     assert(buf->metadata_pool != NULL);
-=======
+
     //DEBUG_F("Called allocate_new_metadata_object, buf %p, %d", buf, ID);
->>>>>>> 24c0b893
 
     if (buf->metadata[ID] == NULL) {
         buf->metadata[ID] = request_metadata_object(buf->metadata_pool);
@@ -813,10 +806,7 @@
     if (frame == NULL) {
         return NULL;
     }
-    (void)numa_node;
 #else
-<<<<<<< HEAD
-
     #ifdef WITH_NUMA
         frame = (uint8_t *) numa_alloc_onnode(len, numa_node);
         CHECK_MEM(frame);
@@ -826,20 +816,10 @@
         err = posix_memalign((void **) &(frame), PAGESIZE_MEM, len);
         CHECK_MEM(frame);
         if ( err != 0 ) {
-            ERROR("Error creating alligned memory: %d", err);
+            ERROR_F("Error creating alligned memory: %d", err);
             return NULL;
         }
     #endif
-=======
-    // Create a page alligned block of memory for the buffer
-    int err = 0;
-    err = posix_memalign((void **) &(frame), PAGESIZE_MEM, len);
-    CHECK_MEM_F(frame);
-    if ( err != 0 ) {
-        ERROR_F("Error creating alligned memory: %d", err);
-        return NULL;
-    }
->>>>>>> 24c0b893
 
     // Ask that all pages be kept in memory
     int err = mlock((void *)frame, len);
@@ -850,7 +830,6 @@
         return NULL;
     }
 #endif
-
     // Zero the new frame
     memset(frame, 0x0, len);
 
