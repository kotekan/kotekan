--- conflicted
+++ resolved
@@ -21,9 +21,6 @@
     INTERNAL_ERROR = 500
 };
 
-#define PORT_REST_SERVER 12048
-
-
 /**
  * @brief Contains details of a request (POST or GET), and provides
  *        functions for replying to the request.
@@ -306,18 +303,13 @@
     std::shared_timed_mutex callback_map_lock;
 
     /// The libevent base
-	struct event_base *event_base = nullptr;
+    struct event_base *event_base = nullptr;
 
     /// The libevent HTTP server object
     struct evhttp *ev_server = nullptr;
 
-<<<<<<< HEAD
     /// The port to use
     u_short port;
-=======
-    /// The port to use, for now this is constant 12048
-    u_short port = PORT_REST_SERVER;
->>>>>>> 5f1bd377
 
     /// Bind address
     std::string bind_address;
