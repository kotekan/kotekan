--- conflicted
+++ resolved
@@ -8,26 +8,16 @@
 
 #include "json.hpp" // for json
 
-<<<<<<< HEAD
-#include <atomic>     // for atomic_bool
-#include <functional> // for function
-#include <map>        // for map
-#include <memory>     // for shared_ptr
-#include <mutex>      // for mutex
-#include <stdint.h>   // for uint32_t
-#include <string>     // for string
-#include <thread>     // for thread
-#include <vector>     // for vector
-=======
 #include <atomic>      // for atomic_bool
 #include <functional>  // for function
+#include <map>         // for map
+#include <memory>      // for shared_ptr
 #include <mutex>       // for mutex
 #include <stdint.h>    // for uint32_t
 #include <string>      // for string
 #include <sys/types.h> // for pid_t
 #include <thread>      // for thread
 #include <vector>      // for vector
->>>>>>> 1dddf622
 
 #ifdef MAC_OSX
 #include "osxBindCPU.hpp"
