--- conflicted
+++ resolved
@@ -1,19 +1,6 @@
 #ifndef KOTEKAN_STAGE_H
 #define KOTEKAN_STAGE_H
 
-<<<<<<< HEAD
-#include "Config.hpp"
-#include "StageFactory.hpp"
-#include "bufferContainer.hpp"
-#include "kotekanLogging.hpp"
-
-#include <atomic>
-#include <functional>
-#include <mutex>
-#include <string>
-#include <thread>
-#include <vector>
-=======
 #include "Config.hpp"          // for Config
 #include "bufferContainer.hpp" // for bufferContainer
 #include "kotekanLogging.hpp"  // for kotekanLogging
@@ -26,8 +13,6 @@
 #include <thread>     // for thread
 #include <vector>     // for vector
 
-
->>>>>>> dbde06fe
 #ifdef MAC_OSX
 #include "osxBindCPU.hpp"
 
