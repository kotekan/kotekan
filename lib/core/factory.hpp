/**
 * @file
 *
 * This contains a static class and helper macros for implementing an Abstract
 * Factory. The purpose is to allow derived classes to be registered and then created
 * by name and returned as pointers to the base class.
 *
 * To use it you need to use the `CREATE_FACTORY(baseclass, <constructor
 * signature>)` macro and then for any derived class you simply use the macro
 * `REGISTER_TYPE_WITH_FACTORY(baseclass, derivedclass)`.
 *
 * Example:
 * ```
 * #include <iostream>
 * #include <string>
 * #include "factory.hpp"
 *
 * class A {
 * public:
 *     A(int x, std::string b) {};
 * };
 *
 * CREATE_FACTORY(A, int, std::string);
 *
 * class B : public A {
 * public:
 *     B(int, x, std::string y) {
 *         std::cout << x << " " << y << std::endl;
 *     }
 * };
 *
 * REGISTER_TYPE_WITH_FACTORY(A, B);
 *
 * int main(int argc, char** argv) {
 *     auto t = FACTORY(A)::create_unique("B", 4, "hello");
 *     // Should print:
 *     // 4 hello
 * }
 * ```
 **/
#ifndef _FACTORY_HPP
#define _FACTORY_HPP

#include "errors.h"
#include "kotekanLogging.hpp"
#include "type.hpp"

#include "fmt.hpp"

#include <cxxabi.h>
#include <functional>
#include <iostream>
#include <map>
#include <memory>
#include <string>
#include <typeindex>
#include <typeinfo>

// clang-format off

/**
 * @brief Create a Factory for the specified type.
 *
 * This templated class acts as an abstract factory for the base type. You
 * *must* give the signature of the constructor that you wish to use as a
 * template argument. This class is purely static, you shouldn't try and
 * create instances of it.
 *
 * Template arguments:
 * @param  T        Type for factory.
 * @param  Args...  Argument types for the constructor.
 **/
template<typename T, typename... Args>
class Factory {
public:

    /**
     * Create a new instance of the type.
     *
     * @param  type Label of type to create.
     * @param  args Arguments for constructor.
     *
     * @return          Bare pointer to new object.
     **/
    static T* create_bare(const std::string& type, Args&&... args)
    {
        auto& r = type_registry();
        if (r.find(type) == r.end()) {
<<<<<<< HEAD
            std::string msg = std::string("Could not find '") + type + "' subtype name within Factory";
            throw std::runtime_error(msg);
=======
            throw std::runtime_error(fmt::format(fmt("Could not find subtype name {:s} within {:s} Factory."), type, type_demangle<T>()));
>>>>>>> 4397c6b7
        }
        DEBUG_NON_OO("FACTORY({:s}): Creating {:s} instance.", typelabel(), type);
        return r.at(type)(std::forward<Args>(args)...);
    }

    /**
     * Create a new instance of the type.
     *
     * @param  type Label of type to create.
     * @param  args Arguments for constructor.
     *
     * @return          Unique pointer to new object.
     **/
    static std::unique_ptr<T> create_unique(const std::string& type, Args&&... args)
    {
        return std::unique_ptr<T>(create_bare(type, std::forward<Args>(args)...));
    }

    /**
     * Create a new instance of the type.
     *
     * @param  type Label of type to create.
     * @param  args Arguments for constructor.
     *
     * @return          Shared pointer to new object.
     **/
    static std::shared_ptr<T> create_shared(const std::string& type, Args&&... args)
    {
        return std::shared_ptr<T>(create_bare(type, std::forward<Args>(args)...));
    }

    /**
     * Create a new instance of the type.
     *
     * @tparam  U     Subtype to register.
     * @param  type  Label of type to register.
     **/
    template<typename U>
    static int register_type(const std::string& type)
    {
        DEBUG_NON_OO("FACTORY({:s}): Registering {:s}.", typelabel(), type);
        // Register the creation function
        type_registry()[type] = [](Args&&... args) -> T* {
            return new U(std::forward<Args>(args)...);
        };

        // Register the reverse lookup
        label_registry()[std::type_index(typeid(U))] = type;
        return 0;
    }

    /**
     * Check that the type has been registered.
     *
     * @param  type  Name of type.
     *
     * @return       Has type of name been registered.
     **/
    static bool exists(const std::string& type)
    {
        return (type_registry().count(type) > 0);
    }

    /**
     * Get the type label corresponding to the object.
     *
     * @param  obj  Pointer to an instance of the base type.
     *
     * @return      The string label the type was registered as.
     **/
    static std::string label(const T& obj)
    {
        return label_registry().at(std::type_index(typeid(obj)));
    }

private:

    // Return a reference to the type registry.
    static auto& type_registry()
    {
        static std::map<std::string, std::function<T*(Args...)>> _register;
        return _register;
    }

    // Return a reference to the label registry. This allows us to look up the
    // label from a type.
    static auto& label_registry()
    {
        static std::map<std::type_index, std::string> _register;
        return _register;
    }

    // Get the name of the type by demangling
    static std::string typelabel()
    {
        int status;
        char * name = abi::__cxa_demangle(typeid(T).name(), nullptr, 0, &status);
        std::string typelabel;

        if(status == 0) {
            typelabel = name;
        }
        else {
            typelabel = typeid(T).name();
        }

        std::free(name);
        return typelabel;
    }

};

// Internal use macros
#define _FACTORY_NAME(type, ...) FACTORY(type)
#define _TYPE_LABEL(type, ...) # type

// Public macros
/**
 * Get the factory for the given base class.
 *
 * @param type The type the factory will create.
 *
 * @returns The name of the factory class.
 **/
#define FACTORY(type) _factory_alias ## type

/**
 * Create the Factory for the base type.
 *
 * Should be called in the header where the baseclass is defined.
 *
//! @cond Doxygen_Suppress
 * @param class   Base class for factory.
 * @param args Types of arguments for constructor to use.
//! @endcond
 *
 * @note This will create an alias for the specialized factory class.
 **/
#define CREATE_FACTORY(...) \
    using _FACTORY_NAME(__VA_ARGS__) = Factory<__VA_ARGS__>;

/**
 * Register a subtype in the factory with a custom name.
 *
 * Should be called in the .cpp file of the subclass.
 *
 * @param type    Base class for factory.
 * @param subtype Sub class to register in factory.
 * @param name    Name to use for subtype.
 *
 * @note As a side effect This will assign zero to a static variable.
 *       The name is munged to avoid clashes.
 **/
#define REGISTER_NAMED_TYPE_WITH_FACTORY(type, subtype, name) \
    auto _register ## type ## subtype = \
         FACTORY(type)::register_type<subtype>(name);

/**
 * Register a subtype in the factory.
 *
 * Should be called in the .cpp file of the subclass.
 *
 * @param type    Base class for factory.
 * @param subtype Sub class to register in factory.
 *
 * @note As a side effect This will assign zero to a static variable.
 *       The name is munged to avoid clashes.
 **/
#define REGISTER_TYPE_WITH_FACTORY(type, subtype) \
    REGISTER_NAMED_TYPE_WITH_FACTORY(type, subtype, #subtype)

/**
 * Register a subtype in the factory using its RTTI name.
 *
 * Should be called in the .cpp file of the subclass.
 *
 * @param type    Base class for factory.
 * @param subtype Sub class to register in factory.
 *
 * @note As a side effect This will assign zero to a static variable.
 *       The name is munged to avoid clashes.
 **/
#define REGISTER_RTTI_TYPE_WITH_FACTORY(type, subtype) \
    REGISTER_NAMED_TYPE_WITH_FACTORY(type, subtype, typeid(subtype).name())

// clang-format on

#endif<|MERGE_RESOLUTION|>--- conflicted
+++ resolved
@@ -86,12 +86,7 @@
     {
         auto& r = type_registry();
         if (r.find(type) == r.end()) {
-<<<<<<< HEAD
-            std::string msg = std::string("Could not find '") + type + "' subtype name within Factory";
-            throw std::runtime_error(msg);
-=======
             throw std::runtime_error(fmt::format(fmt("Could not find subtype name {:s} within {:s} Factory."), type, type_demangle<T>()));
->>>>>>> 4397c6b7
         }
         DEBUG_NON_OO("FACTORY({:s}): Creating {:s} instance.", typelabel(), type);
         return r.at(type)(std::forward<Args>(args)...);
