#ifndef CONFIG_H
#define CONFIG_H

#include <jansson.h>

#ifdef __cplusplus
extern "C" {
#endif

/// @brief Maps the a link to a GPU and set of buffers.
struct LinkMap {
    // The interface name of the link.
    char * link_name;

    // The GPU which processes data from this link.
    int gpu_id;

    // The stream/frequency ID assoicated with the link (not yet implemented).
    int stream_id;

    // The id of the link within a group
    int link_id;
};

/// @brief Values related to the overall GPU configuration.
struct GPUConfig {

    // The number of GPUs
    int num_gpus;

    // The block size.
    int block_size;

    // The number of kernels to compile.
    int num_kernels;

    // Kernels
    char ** kernels;

    // ** Time shift options **

    // Use time shift kernel?
    int use_time_shift;

    // The first element (in FPGA order) to shift.
    int ts_element_offset;

    // The number of elements to shift starting at ts_element_offset.
    int ts_num_elem_to_shift;

    // The number of timesamples to shift above elements.
    int ts_samples_to_shift;

    // ** Beamforming options **

    // Do beamforming
    int use_beamforming;

};

/// @brief Values related to the processing performed (e.g. intergration time, etc.).
struct ProcessingConfig {

    // The number of elements.
    // (an element is one ADC input, i.e. one polorization of a dual-pol feed).
    int num_elements;

    // The number of frequencies being processed by a given kernel
    int num_local_freq;

    // The total number of frequencies in the system
    int num_total_freq;

    // The number of samples per gpu data set (i.e. intergration period).
    int samples_per_data_set;

    // The number of data sets created by each kernel run.
    int num_data_sets;

    // Buffer Depth
    // TODO break this up into more than one global depth
    int buffer_depth;

    // The number of GPU frames to add before sending to ch_master
    int num_gpu_frames;

    // The remapping of products from FPGA order to "physical (on the focal line) order"
    int * product_remap;

    int * inverse_product_remap;

    // Data limit, used for testing to take "snapshots"
    int data_limit;

    /// NOTE The next two values are specal cases when the number of elements is < 32, i.e.
    /// when the correlator is running in 16-element mode with one FPGA.

    // This value is only different if num_elements < 32, otherwise it is identical to num_elements.
    int num_adjusted_elements;

    // This value is only different if num_elements < 32, otherwise it is identical to num_local_freq;
    int num_adjusted_local_freq;

    // The number of blocks required in the kernel (based on the number of elements and the block size).
    int num_blocks;
};

/// @brief Struct for information about the FPGA data streams
struct FPGANetworkConfig {

    // The number of FPGA data lines being processed.
    int num_links;

    // The mapping of links to GPUs.
    struct LinkMap * link_map;

    // The port number to receive packets on.
    int port_number;

    // The number of frames (time samples) in each packet.
    int timesamples_per_packet;

    // The total size of the UDP packet, including the ethernet frame headers and footers.
    int udp_packet_size;

    // The size of the data in each frame.
    int udp_frame_size;
};

/// @brief Sturct for information about ch_master related configuration.
struct CH_MASTER_NetworkConfig {

    // The IP address of the collection server.
    char * collection_server_ip;

    // The TCP port to use on the collection server.
    int collection_server_port;

    // Disable upload
    int disable_upload;
};

struct Beamforming {
    // The IP address of the collection server
    char * vdif_server_ip;

    // The port to send packets to.
    int vdif_port;

    // The latitude and longitude of the instrument
    double instrument_lat, instrument_long;

    // The ra and dec the pointing should be set to.
    // NOTE: This will be made more complex to allow more than one pointing in a run.
    double ra, dec;

    // The positions of the feeds.
    float * element_positions;

    // Number of masked elements
    int num_masked_elements;

    // The array of elements to mask out of the beamforming.
    int * element_mask;

    // The gain amount.
    double scale_factor;

    // Do not track. ( 0 => track, 1 => do not track source )
    int do_not_track;

    // Option used if do_not_track is set to 1.
    // 0 means use current time
    // otherwise this is the unix time stamp to point to.
    int fixed_time;
};

<<<<<<< HEAD
struct RawCapture {

    int enabled;
    int num_disks;
    char * disk_base;
    char * disk_set;
    char * note;
    char * ram_disk_dir;
    char * instrument_name;
    int write_packets;
    int write_powers;
    int legacy_power_output;
    int samples_per_file;
    int stream_vdif;
=======
/// Gating
struct Gating {
    int enable_basic_gating;
    int gate_cadence;
    int gate_phase;
>>>>>>> 02ffe7ac
};

/// @brief Struct for holding static system configuration
/// This struct should not be used for values which change in the course of
/// operation - and should only change when system resets.
struct Config {
    /// ch_master (server) configuration
    struct CH_MASTER_NetworkConfig ch_master_network;

    /// GPU configuration (number of GPUs, etc.)
    struct GPUConfig gpu;

    /// Network configuration
    struct FPGANetworkConfig fpga_network;

    /// Data processing configuration
    struct ProcessingConfig processing;

    /// The beamforming options
    struct Beamforming beamforming;

<<<<<<< HEAD
    /// The raw capture options.
    struct RawCapture raw_cap;
=======
    /// The gating options
    struct Gating gating;
>>>>>>> 02ffe7ac
};

/// @brief Parses a json object which contains the configuration for kotekan
/// @param config A reference to the config struct to be populated.
/// @param json A pointer to a json object with the config data
/// @return 0 on success, else failure code.
int parse_config(struct Config* config, json_t * json);

/// @brief Loads a json config from file.
/// @param config A reference to the config struct to be populated.
/// @param file_name The name of the file to load.
/// @return 0 on success, else failure code.
int load_config_from_file(struct Config * config, char * file_name);

/// @brief Dumps the config struct containts to the log system
/// @param config The config struct to dump
void print_config(struct Config * config);

/// @brief cleans up memory used by the config struct.
void delete_config(struct Config * config);

// Functions for derived data.

/// @brief Returns the number of links assigned to a gpu based on the link ID
int num_links_in_group(struct Config * config, const unsigned int link_id);

/// @brief Returns the number of links assigned to a gpu based on the gpu ID
int num_links_per_gpu(struct Config * config, const unsigned int gpu_id);

#ifdef __cplusplus
}
#endif

#endif<|MERGE_RESOLUTION|>--- conflicted
+++ resolved
@@ -175,9 +175,7 @@
     int fixed_time;
 };
 
-<<<<<<< HEAD
 struct RawCapture {
-
     int enabled;
     int num_disks;
     char * disk_base;
@@ -190,13 +188,13 @@
     int legacy_power_output;
     int samples_per_file;
     int stream_vdif;
-=======
+};
+
 /// Gating
 struct Gating {
     int enable_basic_gating;
     int gate_cadence;
     int gate_phase;
->>>>>>> 02ffe7ac
 };
 
 /// @brief Struct for holding static system configuration
@@ -218,13 +216,11 @@
     /// The beamforming options
     struct Beamforming beamforming;
 
-<<<<<<< HEAD
     /// The raw capture options.
     struct RawCapture raw_cap;
-=======
+
     /// The gating options
     struct Gating gating;
->>>>>>> 02ffe7ac
 };
 
 /// @brief Parses a json object which contains the configuration for kotekan
