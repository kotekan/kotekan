/**
 * @file gpuCommand.hpp
 * @brief Base class for defining commands to execute on GPUs
 *  - gpuCommand
 */

#ifndef GPU_COMMAND_H
#define GPU_COMMAND_H

#include "Config.hpp"          // for Config
#include "bufferContainer.hpp" // for bufferContainer
#include "kotekanLogging.hpp"  // for kotekanLogging

#include <stdint.h> // for int32_t
#include <string>   // for string, allocator

class gpuDeviceInterface;

/// Enumeration of known GPU command types.
enum class gpuCommandType { COPY_IN, BARRIER, KERNEL, COPY_OUT, NOT_SET };

/**
 * @class gpuCommand
 * @brief Base class for defining commands to execute on GPUs
 *
 * Commands executed on a GPU can either be kernels that perform a simple calculation
 * or resource management instructions to support kernel execution, generally these
 * break down into three categories, copy-in, copy-out, and kernels.
 *
 * @conf buffer_depth  Global buffer depth for all buffer arrays in the subsystem.
 *                     Generally sets the number of frames used for staging input / output.
 * @conf kernel        If an external file (CL, binary, etc) is used, this gives the filename.
 * @conf kernel_path   If an external file is used, this gives the path to search.
 * @conf command       The name used bby this kernel internally for logging, and also the name
 *                     name of the kernel function (where) that applies).
 *
 * @author Keith Vanderlinde
 */
class gpuCommand : public kotekan::kotekanLogging {
public:
    /**
     * @brief Constructor, needs to be initialized by any derived classes.
     * @param config        kotekan config object
     * @param unique_name   kotekan unique name
     * @param host_buffers  kotekan host-side buffers
     * @param device        instance of a derived GPU device interface.
     * @param default_kernel_command (optional) function name / proper name
     *                               for a derived command
     * @param default_kernel_file_name  (optional) external file (e.g. CL) used by a command
     */
    gpuCommand(kotekan::Config& config, const std::string& unique_name,
               kotekan::bufferContainer& host_buffers, gpuDeviceInterface& device,
               const std::string& default_kernel_command = "",
               const std::string& default_kernel_file_name = "");
    /// Destructor that frees memory for the kernel and name.
    virtual ~gpuCommand();
    /// Get that returns the name given to this gpuCommand object.
    std::string& get_name();

    /**
     * @brief This function blocks on whatever resource is required by the command.
     * For example if this command requires a full buffer frame to copy
     * then it should block on that. It should also block on having any
     * free output buffers that might be referenced by this command.
     * @param gpu_frame_id  index of the frame, used to check I/O buffer status.
     */
    virtual int wait_on_precondition(int gpu_frame_id);

    /**
     * @brief Runs some quick sanity checks before, should be called by
     *        derived GPU processes before running execution stages.
     * @param gpu_frame_id  The bufferID associated with the GPU commands.
     */
    void pre_execute(int gpu_frame_id);

    /**
     * @brief Releases the memory of the event chain arrays per frame_id
     * @param gpu_frame_id    The frame id to release all the memory references for.
     */
    virtual void finalize_frame(int gpu_frame_id);

    /// Get to return the results of profiling / timing.
    double get_last_gpu_execution_time();
    /// Get to distinguish the flavour of command (copy,kernel,etc)
    gpuCommandType get_command_type();

<<<<<<< HEAD
    virtual std::string get_performance_metric_string() {
        return "Time: " + std::to_string(get_last_gpu_execution_time()) + " seconds";
    }
=======
    /**
     * @brief Returns the unique name of the command object.
     * @return The command object unique name.
     */
    virtual std::string get_unique_name() const;
>>>>>>> b0ef2503

protected:
    /// A unique name used for the gpu command. Used in indexing commands in a list and referencing
    /// them by this value.
    std::string kernel_command;
    /// File reference for the openCL file (.cl) where the kernel is written.
    std::string kernel_file_name;
    /// reference to the config file for the current run
    kotekan::Config& config;

    /// Name to use with consumer and producer assignment for buffers defined in yaml files.
    std::string unique_name;
    kotekan::bufferContainer host_buffers;

    /// Reference to a derived device interface.
    gpuDeviceInterface& dev;

    /// Sets the number of frames to be queued up in each buffer.
    int32_t _gpu_buffer_depth;

    /// Profiling time for the last signal
    double last_gpu_execution_time = 0;

    /// Type of command
    gpuCommandType command_type = gpuCommandType::NOT_SET;
};

#endif // GPU_COMMAND_H<|MERGE_RESOLUTION|>--- conflicted
+++ resolved
@@ -84,17 +84,16 @@
     /// Get to distinguish the flavour of command (copy,kernel,etc)
     gpuCommandType get_command_type();
 
-<<<<<<< HEAD
+    /// Returns performance information, can be customized to give more detailed stats.
     virtual std::string get_performance_metric_string() {
         return "Time: " + std::to_string(get_last_gpu_execution_time()) + " seconds";
     }
-=======
+
     /**
      * @brief Returns the unique name of the command object.
      * @return The command object unique name.
      */
     virtual std::string get_unique_name() const;
->>>>>>> b0ef2503
 
 protected:
     /// A unique name used for the gpu command. Used in indexing commands in a list and referencing
