#include "gpuDeviceInterface.hpp"

#include "fmt.hpp"

#include <algorithm> // for max
#include <assert.h>  // for assert
#include <utility>   // for pair

using kotekan::Config;

gpuDeviceInterface::gpuDeviceInterface(Config& config, const std::string& unique_name,
                                       int32_t gpu_id) :
    config(config),
    unique_name(unique_name), gpu_id(gpu_id) {}

gpuDeviceInterface::~gpuDeviceInterface() {}

void gpuDeviceInterface::cleanup_memory() {
    std::lock_guard<std::recursive_mutex> lock(gpu_memory_mutex);
    for (auto it = gpu_memory.begin(); it != gpu_memory.end(); it++) {
        for (void* mem : it->second.gpu_pointers_to_free) {
            if (mem)
                free_gpu_memory(mem);
        }
    }
}

void* gpuDeviceInterface::get_gpu_memory(const std::string& name, const size_t len) {
    std::lock_guard<std::recursive_mutex> lock(gpu_memory_mutex);

    // Check if the memory isn't yet allocated
    if (gpu_memory.count(name) == 0) {
        void* ptr = alloc_gpu_memory(len);
        INFO("Allocating GPU[{:d}] memory: {:s}, len: {:d}, ptr: {:p}", gpu_id, name, len, ptr);
        gpu_memory[name].len = len;
        gpu_memory[name].view_source = "";
        gpu_memory[name].gpu_pointers.push_back(ptr);
        gpu_memory[name].gpu_pointers_to_free.push_back(ptr);
    }
    // The size must match what has already been allocated.
    assert(len == gpu_memory[name].len);
    assert(gpu_memory[name].gpu_pointers.size() == 1);

    // Return the requested memory.
    return gpu_memory[name].gpu_pointers[0];
}

<<<<<<< HEAD
void* gpuDeviceInterface::get_gpu_memory_array(const std::string& name, const uint32_t index,
                                               const uint32_t buffer_depth, const size_t len) {
=======
void* gpuDeviceInterface::get_gpu_memory_array(const std::string& name, const uint32_t index_,
                                               const size_t len) {
    uint32_t index = index_ % gpu_buffer_depth;
>>>>>>> 40f45e75
    std::lock_guard<std::recursive_mutex> lock(gpu_memory_mutex);
    // Check if the memory isn't yet allocated
    if (gpu_memory.count(name) == 0) {
        for (uint32_t i = 0; i < buffer_depth; ++i) {
            void* ptr = alloc_gpu_memory(len);
            INFO("Allocating GPU[{:d}] memory: {:s}, len: {:d}, ptr: {:p}", gpu_id, name, len, ptr);
            gpu_memory[name].len = len;
            gpu_memory[name].view_source = "";
            gpu_memory[name].gpu_pointers.push_back(ptr);
            gpu_memory[name].gpu_pointers_to_free.push_back(ptr);
            gpu_memory[name].metadata_pointers.push_back(nullptr);
        }
    }
    // The size must match what has already been allocated.
    if (len != gpu_memory[name].len) {
        ERROR("get_gpu_memory_array failed: requested name \"{:s}\" size {:d} index {:d}, but "
              "existing memory is size {:d}",
              name, len, index, gpu_memory[name].len);
    }
    assert(len == gpu_memory[name].len);
    // Make sure we aren't asking for an index past the end of the array.
    assert(index < gpu_memory[name].gpu_pointers.size());
    // Return the requested memory.
    return gpu_memory[name].gpu_pointers[index];
}

void* gpuDeviceInterface::create_gpu_memory_view(const std::string& source_name,
                                                 const size_t source_len,
                                                 const std::string& dest_name, const size_t offset,
                                                 const size_t dest_len) {
    std::lock_guard<std::recursive_mutex> lock(gpu_memory_mutex);
    // Ensure that the view doesn't already exist
    if (gpu_memory.count(dest_name) > 0)
        throw std::runtime_error(
            fmt::format("Tried to create_gpu_memory_view {:s} that already exists.", dest_name));
    // Get source
    void* source = get_gpu_memory(source_name, source_len);

    // Create dest entry
    INFO("Creating GPU memory view {:s} with length {:d}, view on {:s} + offset {:d}", dest_name,
         dest_len, source_name, offset);
    assert(offset + dest_len < source_len);
    gpu_memory[dest_name].len = dest_len;
    gpu_memory[dest_name].view_source = source_name;
    void* dest = (void*)((unsigned char*)source + offset);
    gpu_memory[dest_name].gpu_pointers.push_back(dest);
    gpu_memory[dest_name].gpu_pointers_to_free.push_back(nullptr);
    return dest;
}

void gpuDeviceInterface::create_gpu_memory_array_view(const std::string& source_name,
                                                      const size_t source_len,
                                                      const std::string& dest_name,
                                                      const size_t offset, const size_t dest_len,
                                                      const uint32_t buffer_depth) {
    std::lock_guard<std::recursive_mutex> lock(gpu_memory_mutex);
    INFO("Creating GPU memory array view {:s} with length {:d}, view on {:s} + offset {:d}",
         dest_name, dest_len, source_name, offset);
    // Ensure that the view doesn't already exist
    if (gpu_memory.count(dest_name) > 0)
        throw std::runtime_error(fmt::format(
            "Tried to create_gpu_memory_array_view {:s} that already exists.", dest_name));
    assert(offset + dest_len <= source_len);

    for (uint32_t i = 0; i < buffer_depth; ++i) {
        // Get source
        void* source = get_gpu_memory_array(source_name, i, buffer_depth, source_len);
        // Create dest entry
        gpu_memory[dest_name].len = dest_len;
        gpu_memory[dest_name].view_source = source_name;
        gpu_memory[dest_name].gpu_pointers.push_back((unsigned char*)source + offset);
        gpu_memory[dest_name].gpu_pointers_to_free.push_back(nullptr);
        gpu_memory[dest_name].metadata_pointers.push_back(nullptr);
    }
}

metadataContainer* gpuDeviceInterface::get_gpu_memory_array_metadata(const std::string& name,
                                                                     const uint32_t index_) {
    uint32_t index = index_ % gpu_buffer_depth;
    std::lock_guard<std::recursive_mutex> lock(gpu_memory_mutex);
    // Memory array must be allocated already
    if (gpu_memory.count(name) == 0) {
        FATAL_ERROR("get_gpu_memory_array_metadata for name \"{:s}\": does not exist yet.", name);
    }
    // Make sure we aren't asking for an index past the end of the array.
    assert(index < gpu_memory[name].metadata_pointers.size());
    // If view, recurse
    if (gpu_memory[name].view_source.size())
        return get_gpu_memory_array_metadata(gpu_memory[name].view_source, index);
    // Return the requested memory (may be NULL)
    metadataContainer* mem = gpu_memory[name].metadata_pointers[index];
    return mem;
}

metadataContainer* gpuDeviceInterface::create_gpu_memory_array_metadata(const std::string& name,
                                                                        const uint32_t index_,
                                                                        metadataPool* pool) {
    uint32_t index = index_ % gpu_buffer_depth;
    std::lock_guard<std::recursive_mutex> lock(gpu_memory_mutex);
    // Memory array must be allocated already
    if (gpu_memory.count(name) == 0) {
        FATAL_ERROR("get_gpu_memory_array_metadata for name \"{:s}\": does not exist yet.", name);
    }
    // Make sure we aren't asking for an index past the end of the array.
    assert(index < gpu_memory[name].metadata_pointers.size());
    // If view, recurse
    if (gpu_memory[name].view_source.size())
        return create_gpu_memory_array_metadata(gpu_memory[name].view_source, index, pool);
    // Make sure the slot isn't occupied.
    assert(gpu_memory[name].metadata_pointers[index] == nullptr);
    // Allocate new metadata obj
    metadataContainer* mc = request_metadata_object(pool);
    assert(mc);
    // Plug it in!
    gpu_memory[name].metadata_pointers[index] = mc;
    return mc;
}

void gpuDeviceInterface::claim_gpu_memory_array_metadata(const std::string& name,
                                                         const uint32_t index_,
                                                         metadataContainer* mc) {
    uint32_t index = index_ % gpu_buffer_depth;
    std::lock_guard<std::recursive_mutex> lock(gpu_memory_mutex);
    // Memory array must be allocated already
    if (gpu_memory.count(name) == 0) {
        FATAL_ERROR("claim_gpu_memory_array_metadata for name \"{:s}\": does not exist yet.", name);
    }
    // Make sure we aren't asking for an index past the end of the array.
    assert(index < gpu_memory[name].metadata_pointers.size());
    // If view, recurse
    if (gpu_memory[name].view_source.size())
        return claim_gpu_memory_array_metadata(gpu_memory[name].view_source, index, mc);
    // Make sure the slot is empty
    if (gpu_memory[name].metadata_pointers[index]) {
        FATAL_ERROR("claim_gpu_memory_array_metadata for name \"{:s}\"[:d]: slot is not empty.",
                    name, index);
    }
    increment_metadata_ref_count(mc);
    gpu_memory[name].metadata_pointers[index] = mc;
}

void gpuDeviceInterface::release_gpu_memory_array_metadata(const std::string& name,
                                                           const uint32_t index_) {
    uint32_t index = index_ % gpu_buffer_depth;
    std::lock_guard<std::recursive_mutex> lock(gpu_memory_mutex);
    // Memory array must be allocated already
    if (gpu_memory.count(name) == 0) {
        FATAL_ERROR("release_gpu_memory_array_metadata for name \"{:s}\": does not exist yet.",
                    name);
    }
    // Make sure we aren't asking for an index past the end of the array.
    assert(index < gpu_memory[name].metadata_pointers.size());
    // If view, recurse
    if (gpu_memory[name].view_source.size())
        return release_gpu_memory_array_metadata(gpu_memory[name].view_source, index);
    metadataContainer* mc = gpu_memory[name].metadata_pointers[index];
    if (mc) {
        decrement_metadata_ref_count(mc);
        gpu_memory[name].metadata_pointers[index] = nullptr;
    }
}<|MERGE_RESOLUTION|>--- conflicted
+++ resolved
@@ -45,14 +45,10 @@
     return gpu_memory[name].gpu_pointers[0];
 }
 
-<<<<<<< HEAD
-void* gpuDeviceInterface::get_gpu_memory_array(const std::string& name, const uint32_t index,
+void* gpuDeviceInterface::get_gpu_memory_array(const std::string& name, const uint32_t index_,
                                                const uint32_t buffer_depth, const size_t len) {
-=======
-void* gpuDeviceInterface::get_gpu_memory_array(const std::string& name, const uint32_t index_,
-                                               const size_t len) {
-    uint32_t index = index_ % gpu_buffer_depth;
->>>>>>> 40f45e75
+    uint32_t index = index_ % buffer_depth;
+
     std::lock_guard<std::recursive_mutex> lock(gpu_memory_mutex);
     // Check if the memory isn't yet allocated
     if (gpu_memory.count(name) == 0) {
@@ -131,14 +127,15 @@
 
 metadataContainer* gpuDeviceInterface::get_gpu_memory_array_metadata(const std::string& name,
                                                                      const uint32_t index_) {
-    uint32_t index = index_ % gpu_buffer_depth;
     std::lock_guard<std::recursive_mutex> lock(gpu_memory_mutex);
     // Memory array must be allocated already
     if (gpu_memory.count(name) == 0) {
         FATAL_ERROR("get_gpu_memory_array_metadata for name \"{:s}\": does not exist yet.", name);
     }
-    // Make sure we aren't asking for an index past the end of the array.
-    assert(index < gpu_memory[name].metadata_pointers.size());
+    // mod the index by the array size (buffer depth)
+    uint32_t depth = gpu_memory[name].metadata_pointers.size();
+    assert(depth > 0);
+    uint32_t index = index_ % depth;
     // If view, recurse
     if (gpu_memory[name].view_source.size())
         return get_gpu_memory_array_metadata(gpu_memory[name].view_source, index);
@@ -150,14 +147,14 @@
 metadataContainer* gpuDeviceInterface::create_gpu_memory_array_metadata(const std::string& name,
                                                                         const uint32_t index_,
                                                                         metadataPool* pool) {
-    uint32_t index = index_ % gpu_buffer_depth;
     std::lock_guard<std::recursive_mutex> lock(gpu_memory_mutex);
     // Memory array must be allocated already
     if (gpu_memory.count(name) == 0) {
         FATAL_ERROR("get_gpu_memory_array_metadata for name \"{:s}\": does not exist yet.", name);
     }
-    // Make sure we aren't asking for an index past the end of the array.
-    assert(index < gpu_memory[name].metadata_pointers.size());
+    // mod the index by the array size (buffer depth)
+    uint32_t depth = gpu_memory[name].metadata_pointers.size();
+    uint32_t index = index_ % depth;
     // If view, recurse
     if (gpu_memory[name].view_source.size())
         return create_gpu_memory_array_metadata(gpu_memory[name].view_source, index, pool);
@@ -174,14 +171,14 @@
 void gpuDeviceInterface::claim_gpu_memory_array_metadata(const std::string& name,
                                                          const uint32_t index_,
                                                          metadataContainer* mc) {
-    uint32_t index = index_ % gpu_buffer_depth;
     std::lock_guard<std::recursive_mutex> lock(gpu_memory_mutex);
     // Memory array must be allocated already
     if (gpu_memory.count(name) == 0) {
         FATAL_ERROR("claim_gpu_memory_array_metadata for name \"{:s}\": does not exist yet.", name);
     }
-    // Make sure we aren't asking for an index past the end of the array.
-    assert(index < gpu_memory[name].metadata_pointers.size());
+    // mod the index by the array size (buffer depth)
+    uint32_t depth = gpu_memory[name].metadata_pointers.size();
+    uint32_t index = index_ % depth;
     // If view, recurse
     if (gpu_memory[name].view_source.size())
         return claim_gpu_memory_array_metadata(gpu_memory[name].view_source, index, mc);
@@ -196,15 +193,15 @@
 
 void gpuDeviceInterface::release_gpu_memory_array_metadata(const std::string& name,
                                                            const uint32_t index_) {
-    uint32_t index = index_ % gpu_buffer_depth;
     std::lock_guard<std::recursive_mutex> lock(gpu_memory_mutex);
     // Memory array must be allocated already
     if (gpu_memory.count(name) == 0) {
         FATAL_ERROR("release_gpu_memory_array_metadata for name \"{:s}\": does not exist yet.",
                     name);
     }
-    // Make sure we aren't asking for an index past the end of the array.
-    assert(index < gpu_memory[name].metadata_pointers.size());
+    // mod the index by the array size (buffer depth)
+    uint32_t depth = gpu_memory[name].metadata_pointers.size();
+    uint32_t index = index_ % depth;
     // If view, recurse
     if (gpu_memory[name].view_source.size())
         return release_gpu_memory_array_metadata(gpu_memory[name].view_source, index);
