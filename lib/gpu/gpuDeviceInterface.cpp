--- conflicted
+++ resolved
@@ -52,22 +52,16 @@
     std::lock_guard<std::recursive_mutex> lock(gpu_memory_mutex);
     // Check if the memory isn't yet allocated
     if (gpu_memory.count(name) == 0) {
-<<<<<<< HEAD
-        for (uint32_t i = 0; i < buffer_depth; ++i) {
-            void* ptr = alloc_gpu_memory(len);
-=======
         // Allocate arrays contiguously so that they can be used as ring buffer
         void* base_ptr = alloc_gpu_memory(gpu_buffer_depth * len);
         gpu_memory[name].gpu_pointers_to_free.push_back(base_ptr);
         for (uint32_t i = 0; i < gpu_buffer_depth; ++i) {
             // void* ptr = alloc_gpu_memory(len);
             void* ptr = (unsigned char*)base_ptr + i * len;
->>>>>>> 654d005e
             INFO("Allocating GPU[{:d}] memory: {:s}, len: {:d}, ptr: {:p}", gpu_id, name, len, ptr);
             gpu_memory[name].len = len;
             gpu_memory[name].view_source = "";
             gpu_memory[name].gpu_pointers.push_back(ptr);
-            // gpu_memory[name].gpu_pointers_to_free.push_back(ptr);
             gpu_memory[name].metadata_pointers.push_back(nullptr);
         }
     }
@@ -218,19 +212,12 @@
     if (gpu_memory.count(name) == 0) {
         FATAL_ERROR("claim_gpu_memory_array_metadata for name \"{:s}\": does not exist yet.", name);
     }
-<<<<<<< HEAD
-    // mod the index by the array size (buffer depth)
-    uint32_t depth = gpu_memory[name].metadata_pointers.size();
-    uint32_t index = index_ % depth;
-    // If view, recurse
-    if (gpu_memory[name].view_source.size())
-=======
-    // Make sure we aren't asking for an index past the end of the array.
-    assert(index < gpu_memory[name].metadata_pointers.size());
+    // mod the index by the array size (buffer depth)
+    uint32_t depth = gpu_memory[name].metadata_pointers.size();
+    uint32_t index = index_ % depth;
     // If view of an array of the same size, recurse
     // (in "ringbuffer" views, the source is a singleton)
     if (is_view_of_same_size(name))
->>>>>>> 654d005e
         return claim_gpu_memory_array_metadata(gpu_memory[name].view_source, index, mc);
     // Make sure the slot is empty
     if (gpu_memory[name].metadata_pointers[index]) {
