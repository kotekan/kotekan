--- conflicted
+++ resolved
@@ -11,18 +11,6 @@
 #include "fmt.hpp"  // for format, fmt
 #include "json.hpp" // for json, basic_json<>::object_t, basic_json<>::value_type
 
-<<<<<<< HEAD
-#include <algorithm>  // for max
-#include <atomic>     // for atomic_bool
-#include <exception>  // for exception
-#include <functional> // for _Bind_helper<>::type, _Placeholder, bind, ref, _1, fun...
-#include <iosfwd>     // for std
-#include <math.h>
-#include <pthread.h> // for pthread_setaffinity_np
-#include <regex>     // for match_results<>::_Base_type
-#include <sched.h>   // for cpu_set_t, CPU_SET, CPU_ZERO
-#include <set>
-=======
 #include <algorithm>   // for max
 #include <atomic>      // for atomic_bool
 #include <exception>   // for exception
@@ -32,7 +20,6 @@
 #include <regex>       // for match_results<>::_Base_type
 #include <sched.h>     // for cpu_set_t, CPU_SET, CPU_ZERO
 #include <set>         // for set
->>>>>>> 1b930517
 #include <stdexcept>   // for runtime_error
 #include <sys/types.h> // for uint
 
