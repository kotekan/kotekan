#include "gpu_command_factory.h"
#include <stdio.h>
#include <stdlib.h>
#include "errors.h"
#include <errno.h>
#include <iostream>

using namespace std;

gpu_command_factory::gpu_command_factory() : numCommands(0), currentCommandCnt(0)
{
}

cl_uint gpu_command_factory::getNumCommands() const
{
    return numCommands;
}

void gpu_command_factory::initializeCommands(class device_interface & param_Device, Config * param_Config)
{
    //X-Engine EXECUTION SEQUENCE IS OFFSET, PRESEED, CORRELATE.
    //numCommands = param_Config->gpu.num_kernels;
    numCommands = param_Config->gpu.num_kernels + 5;//ADDITIONAL COMMANDS - Input & Output, Input_beamform_phase & Output Beamform, Output Beamform incoh

    use_beamforming = param_Config->gpu.use_beamforming;
    listCommands =  new gpu_command * [numCommands];

    char** gpuKernels = param_Config->gpu.kernels;

    int file_idx = 0;

    for (int i = 0; i < numCommands; i++){
        if (i==0){
            listCommands[i] = new input_data_stage("input_data_stage");
        }
        else if (i==1){
            if (param_Config->gpu.use_beamforming == 1){
                listCommands[i] = new beamform_phase_data("beamform_phase_data");
            }
            else{
                listCommands[i] = new dummy_placeholder_kernel("dummy");
            }
        }
        //IN THE ORIGINAL VERSION, THE SQUENCE IS X-ENGINE --> READ, THEN BEAMFORM --> READ. HERE, X-ENGINE AND BEAMFORM HAPPEND TOGETHER AS DO THE READS. WILL THIS BE SLOWER?
        else if (i == (numCommands - 3)){
            if (param_Config->gpu.use_beamforming == 1){
                listCommands[i] = new output_beamform_result("output_beamform_result");
            }
            else{
                listCommands[i] = new dummy_placeholder_kernel("dummy");
            }
        }
        else if (i == (numCommands - 2)){
            if (param_Config->gpu.use_beamforming == 1){
                listCommands[i] = new output_beamform_incoh_result("output_beamform_incoh_result");
            }
            else{
                listCommands[i] = new dummy_placeholder_kernel("dummy");
            }
        }
        else if (i == (numCommands - 1)){
            listCommands[i] = new output_data_result("output_data_result");
        }
        else {
            string kernel_name = gpuKernels[file_idx];

            if (kernel_name.find("offset_accumulator") != -1){
                listCommands[i] = new offset_kernel(gpuKernels[file_idx], "offset_accumulator");
            }
            else if (kernel_name.find("preseed_multifreq") != -1){
                listCommands[i] = new preseed_kernel(gpuKernels[file_idx], "preseed_multifreq");
            }
            else if (kernel_name.find("pairwise_correlator") != -1){
                listCommands[i] = new correlator_kernel(gpuKernels[file_idx], "pairwise_correlator");
            }
            else if (kernel_name.find("beamform_tree_scale") != -1){
                if (param_Config->gpu.use_beamforming == 1){
                    listCommands[i] = new beamform_kernel(gpuKernels[file_idx], "beamform_tree_scale");
                }
                else{
                    listCommands[i] = new dummy_placeholder_kernel("dummy");
                }
            }
            else if (kernel_name.find("beamform_incoherent") != -1){
                if (param_Config->gpu.use_beamforming == 1){
                    listCommands[i] = new beamform_incoherent_kernel(gpuKernels[file_idx], "beamform_incoherent");
                }
                else{
                    listCommands[i] = new dummy_placeholder_kernel("dummy");
                }
            }
            file_idx++;
        }

        listCommands[i]->build(param_Config, param_Device);
    }

    currentCommandCnt = 0;
}

gpu_command* gpu_command_factory::getNextCommand(class device_interface & param_Device, int param_BufferID)
{
  //LEAVE THIS AS IS FOR NOW, BUT LATER WILL WANT TO DYNAMICALLY REQUEST FOR MEMORY BASED ON KERNEL STATE AND SET PRE AND POST CL_EVENT BASED ON EVENTS RETURNED BY INDIVIDUAL KERNAL OBJECTS.
  //KERNELS WILL TRACK SETTING THEIR OWN PRE AND POST EVENTS, BUT WILL RETURN THOSE EVENTS TO BE PASSED TO THE NEXT KERNEL IN THE SEQUENCE

//  TO ADDRESS THE ISSUE OF COMMAND_OBJECTS NEEDING TO PASS BUFFERS TO EACH OTHER (IE BEAMFORM PHASE AND BEAMFORM KERNEL)
//  IT MAY BE A GOOD IDEA TO INTRODUCE AN OBJECT THAT LIVES IN COMMAND_FACTOR CALLED RESOURCE_ALLOCATION. IT WILL SERVE
//  AS AN INTERFACE BETWEEN DEVICE_INTERFACE - RESPONSIBLE FOR ALLOCATING MEMORY, AND COMMAND_OBJECTS - RESPONSIBLE FOR MANAGING
//  MEMORY OBJECTS. MEMORY WILL BE ALLOCATED BY DEVICE_INTERFACE FOR A BUFFER THAT IS STORED AND MAINTAINED BY COMMAND_OBJECT,
//  BUT THE RESOURCE_ALLOCATION OBJECT WILL RECEIVE A REFERENCE TO THESE MEMORY OBJECTS AND WILL BE RESPONSIBLE FOR DISTRIBUTING
//  THOSE MEMORY BUFFERS TO THE DIFFERENT COMMAND_OBJECTS TAHT NEED THEM.
    gpu_command* currentCommand;

    currentCommand = listCommands[currentCommandCnt];

    string name(currentCommand->get_name());

    if (name == "input_data_stage"){}//input_data_stage prep
    else if (name == "beamform_phase_data"){}
    else if (name ==  "pairwise_correlator")//THIRD KERNEL BY EVENTS SEQUENCE "corr"
    {
        currentCommand->setKernelArg(0, param_Device.getInputBuffer(param_BufferID));
        currentCommand->setKernelArg(1, param_Device.getOutputBuffer(param_BufferID));
    }
    else if (name == "offset_accumulator")//FIRST KERNEL BY EVENTS SEQUENCE "offsetAccumulateElements"
    {
        currentCommand->setKernelArg(0, param_Device.getInputBuffer(param_BufferID));
        currentCommand->setKernelArg(1, param_Device.getAccumulateBuffer(param_BufferID));
    }
    else if (name == "preseed_multifreq")//SECOND KERNEL BY EVENTS SEQUENCE "preseed"
    {
        currentCommand->setKernelArg(0, param_Device.getAccumulateBuffer(param_BufferID));
        currentCommand->setKernelArg(1, param_Device.getOutputBuffer(param_BufferID));
    }
    else if (name == "beamform_tree_scale")
    {    
    }
    else if (name == "beamform_incoherent")
    {    
    }
<<<<<<< HEAD
    else if (name == "output_data_result"){}
    else if (name == "output_beamform_result"){}
=======
    else if (currentCommand->get_name() == "output_data_result"){}
    else if (currentCommand->get_name() == "output_beamform_result"){}
    else if (currentCommand->get_name() == "output_beamform_incoh_result"){}
>>>>>>> 6fbd3800

      currentCommandCnt++;
      if (currentCommandCnt >= numCommands)
	currentCommandCnt = 0;

  return currentCommand;

}
void gpu_command_factory::deallocateResources()
{
    for (int i = 0; i < numCommands; i++){
     listCommands[i]->freeMe();
    }
    DEBUG("CommandsFreed\n");

    delete[] listCommands;
    DEBUG("ListCommandsDeleted\n");
}
<|MERGE_RESOLUTION|>--- conflicted
+++ resolved
@@ -138,14 +138,10 @@
     else if (name == "beamform_incoherent")
     {    
     }
-<<<<<<< HEAD
+
     else if (name == "output_data_result"){}
     else if (name == "output_beamform_result"){}
-=======
-    else if (currentCommand->get_name() == "output_data_result"){}
-    else if (currentCommand->get_name() == "output_beamform_result"){}
-    else if (currentCommand->get_name() == "output_beamform_incoh_result"){}
->>>>>>> 6fbd3800
+    else if (name == "output_beamform_incoh_result"){}
 
       currentCommandCnt++;
       if (currentCommandCnt >= numCommands)
