--- conflicted
+++ resolved
@@ -8,11 +8,6 @@
 #include "errors.h"            // for TEST_PASSED
 #include "kotekanLogging.hpp"  // for DEBUG, INFO, ERROR, FATAL_ERROR
 #include "visUtil.hpp"         // for KOTEKAN_FLOAT16
-<<<<<<< HEAD
-
-#include "fmt.hpp"
-=======
->>>>>>> 1b930517
 
 #include "fmt.hpp"
 
@@ -156,13 +151,8 @@
                                     "abs(x-y): {:f}, epsilon * abs(x+y): {:f}",
                                     first_buf->buffer_name, first_buf_id, i,
                                     second_buf->buffer_name, second_buf_id, i, v1, v2, epsilon,
-<<<<<<< HEAD
                                     std::abs((float)(first_value - second_value)),
                                     epsilon * std::abs((float)(first_value + second_value)));
-=======
-                                    std::abs(first_value - second_value),
-                                    epsilon * std::abs(first_value + second_value));
->>>>>>> 1b930517
                     }
                 }
             } else { // N2 numbers are int
