--- conflicted
+++ resolved
@@ -8,11 +8,6 @@
 #include "errors.h"            // for TEST_PASSED
 #include "kotekanLogging.hpp"  // for DEBUG, INFO, ERROR, FATAL_ERROR
 #include "visUtil.hpp"         // for KOTEKAN_FLOAT16
-<<<<<<< HEAD
-
-#include "fmt.hpp"
-=======
->>>>>>> 4c57d447
 
 #include "fmt.hpp"
 
@@ -61,7 +56,7 @@
     num_frames_to_test = config.get_default<int32_t>(unique_name, "num_frames_to_test", 0);
     max_num_errors = config.get_default<int32_t>(unique_name, "max_num_errors", 100);
     epsilon = config.get_default<double>(unique_name, "epsilon",
-                                         std::numeric_limits<A_Type>::epsilon() * (A_Type)5);
+                                         std::numeric_limits<A_Type>::epsilon() * (A_Type)5.0);
 }
 
 template<typename A_Type>
@@ -74,24 +69,6 @@
     return std::abs(x - y) <= epsilon * std::abs(x + y)
            // unless the result is subnormal
            || std::abs(x - y) < std::numeric_limits<A_Type>::min();
-}
-
-static std::string format_nice_string(uint8_t x) {
-    return fmt::format("{} = 0x{:x}", x, x);
-}
-/*static std::string format_nice_string(uint32_t x) {
-    return fmt::format("{} = 0x{:x}", x, x);
-    }*/
-static std::string format_nice_string(int x) {
-    return fmt::format("{} = 0x{:x}", x, x);
-}
-#if KOTEKAN_FLOAT16
-static std::string format_nice_string(float16_t x) {
-    return fmt::format("{}", (float)x);
-}
-#endif
-static std::string format_nice_string(float x) {
-    return fmt::format("{}", x);
 }
 
 template<typename A_Type>
@@ -156,13 +133,8 @@
                                     "abs(x-y): {:f}, epsilon * abs(x+y): {:f}",
                                     first_buf->buffer_name, first_buf_id, i,
                                     second_buf->buffer_name, second_buf_id, i, v1, v2, epsilon,
-<<<<<<< HEAD
                                     std::abs((float)(first_value - second_value)),
                                     epsilon * std::abs((float)(first_value + second_value)));
-=======
-                                    std::abs(first_value - second_value),
-                                    epsilon * std::abs(first_value + second_value));
->>>>>>> 4c57d447
                     }
                 }
             } else { // N2 numbers are int
