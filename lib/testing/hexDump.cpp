#include "hexDump.hpp"

#include "util.h"

#include <utils/visUtil.hpp>

using kotekan::bufferContainer;
using kotekan::Config;
using kotekan::Stage;

REGISTER_KOTEKAN_STAGE(hexDump);

STAGE_CONSTRUCTOR(hexDump) {

    // Register as consumer on buffer
    in_buf = get_buffer("in_buf");
    register_consumer(in_buf, unique_name.c_str());

    // Get some configuration options
    _len = config.get_default<int32_t>(unique_name, "len", 128);
    _offset = config.get_default<int32_t>(unique_name, "offset", 0);

    // Check that we won't read past the end
    if (_offset + _len > in_buf->frame_size) {
        throw std::runtime_error("HexDump: cannot print past end of buffer");
    }
}

hexDump::~hexDump() {}

void hexDump::main_thread() {

    frameID frame_id(in_buf);

    while (!stop_thread) {

        uint8_t* frame = wait_for_full_frame(in_buf, unique_name.c_str(), frame_id);
        if (frame == NULL)
            break;

<<<<<<< HEAD
        INFO("hexDump: Got buffer %s[%d]", in_buf->buffer_name, (int)frame_id);
=======
        DEBUG("hexDump: Got buffer {:s}[{:d}]", buf->buffer_name, frame_id);
>>>>>>> 24c0b893

        // Prints the hex data to screen
        hex_dump(16, (void*)&frame[_offset], _len);

        mark_frame_empty(in_buf, unique_name.c_str(), frame_id);
        frame_id++;
    }
}<|MERGE_RESOLUTION|>--- conflicted
+++ resolved
@@ -38,11 +38,7 @@
         if (frame == NULL)
             break;
 
-<<<<<<< HEAD
-        INFO("hexDump: Got buffer %s[%d]", in_buf->buffer_name, (int)frame_id);
-=======
         DEBUG("hexDump: Got buffer {:s}[{:d}]", buf->buffer_name, frame_id);
->>>>>>> 24c0b893
 
         // Prints the hex data to screen
         hex_dump(16, (void*)&frame[_offset], _len);
