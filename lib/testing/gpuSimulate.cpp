#include "gpuSimulate.hpp"

#include "errors.h"

using kotekan::bufferContainer;
using kotekan::Config;
using kotekan::Stage;

REGISTER_KOTEKAN_STAGE(gpuSimulate);

gpuSimulate::gpuSimulate(Config& config, const string& unique_name,
                         bufferContainer& buffer_container) :
    Stage(config, unique_name, buffer_container, std::bind(&gpuSimulate::main_thread, this)) {

    // Apply config.
    _num_elements = config.get<int32_t>(unique_name, "num_elements");
    _num_local_freq = config.get<int32_t>(unique_name, "num_local_freq");
    _samples_per_data_set = config.get<int32_t>(unique_name, "samples_per_data_set");
    _num_blocks = config.get<int32_t>(unique_name, "num_blocks");
    _block_size = config.get<int32_t>(unique_name, "block_size");
    _data_format = config.get_default<string>(unique_name, "data_format", "4+4b");

    input_buf = get_buffer("network_in_buf");
    register_consumer(input_buf, unique_name.c_str());
    output_buf = get_buffer("corr_out_buf");
    register_producer(output_buf, unique_name.c_str());

    int block_map_len = _num_blocks * 2 * sizeof(uint32_t);
    host_block_map = (uint32_t*)malloc(block_map_len);
    assert(host_block_map != nullptr);
    int block_id = 0;
    for (int y = 0; block_id < _num_blocks; y++) {
        for (int x = y; x < _num_elements / _block_size; x++) {
            host_block_map[2 * block_id + 0] = x;
            host_block_map[2 * block_id + 1] = y;
            block_id++;
        }
    }
}

gpuSimulate::~gpuSimulate() {
    free(host_block_map);
}

int gpuSimulate::dot4b(uint a, uint b) {
    int sum = 0;
    for (int i = 0; i < 8; i++) {
        int a_s = (a >> (4 * i)) & 0x7;
        a_s -= (a >> (4 * i)) & 0x8;
        int b_s = (b >> (4 * i)) & 0x7;
        b_s -= (b >> (4 * i)) & 0x8;
        sum += a_s * b_s;
    }
    return sum;
}

void gpuSimulate::main_thread() {

    int input_frame_id = 0;
    int output_frame_id = 0;

    while (!stop_thread) {
        char* input = (char*)wait_for_full_frame(input_buf, unique_name.c_str(), input_frame_id);
        if (input == NULL)
            break;
        int* output = (int*)wait_for_empty_frame(output_buf, unique_name.c_str(), output_frame_id);
        if (output == NULL)
            break;

        // TODO adjust to allow for more than one frequency.
        // TODO remove all the 32's in here with some kind of constant/define
        INFO("Simulating GPU processing for {:s}[{:d}] putting result in {:s}[{:d}]",
             input_buf->buffer_name, input_frame_id, output_buf->buffer_name, output_frame_id);


        if (_data_format == "4+4b") {
            for (int f = 0; f < _num_local_freq; ++f) {
                for (int b = 0; b < _num_blocks; ++b) {
                    for (int y = 0; y < _block_size; ++y) {
                        for (int x = 0; x < _block_size; ++x) {
                            int real = 0;
                            int imag = 0;
                            for (int t = 0; t < _samples_per_data_set; ++t) {
                                int ix = (t * _num_local_freq + f) * _num_elements
                                         + (host_block_map[2 * b + 0]) * _block_size + x;
                                int xi = (input[ix] & 0x0f) - 8;
                                int xr = ((input[ix] & 0xf0) >> 4) - 8;
                                int iy = (t * _num_local_freq + f) * _num_elements
                                         + (host_block_map[2 * b + 1]) * _block_size + y;
                                int yi = (input[iy] & 0x0f) - 8;
                                int yr = ((input[iy] & 0xf0) >> 4) - 8;
                                real += xr * yr + xi * yi;
                                imag += xi * yr - yi * xr;
                            }
                            output[(f * _num_blocks + b) * _block_size * _block_size * 2 + x * 2
                                   + y * _block_size * 2 + 0] = imag;
                            output[(f * _num_blocks + b) * _block_size * _block_size * 2 + x * 2
                                   + y * _block_size * 2 + 1] = real;
                            // INFO("real: {:d}, imag: {:d}", real, imag);
                        }
                    }
                    DEBUG("Done block {:d} of {:d} (freq {:d} of {:d})...", b, _num_blocks, f,
                          _num_local_freq);
                }
            }
        } else if (_data_format == "dot4b") {
            uint32_t* input_u = (uint32_t*)input;
            for (int f = 0; f < _num_local_freq; ++f) {
                for (int b = 0; b < _num_blocks; ++b) {
                    for (int y = 0; y < _block_size; ++y) {
                        for (int x = 0; x < _block_size; ++x) {
                            int real = 0;
                            int imag = 0;
                            for (int t = 0; t < _samples_per_data_set / 8; t++) {
                                int ix = ((t * _num_local_freq + f) * _num_elements) * 2
                                         + ((host_block_map[2 * b + 0]) * _block_size + x) * 2;
                                int xi = input_u[ix + 0];
                                int xr = input_u[ix + 1];
                                int iy = ((t * _num_local_freq + f) * _num_elements) * 2
                                         + ((host_block_map[2 * b + 1]) * _block_size + y) * 2;
                                int yi = input_u[iy + 0];
                                int yr = input_u[iy + 1];
                                real += dot4b(xr, yr) + dot4b(xi, yi);
                                imag += dot4b(xi, yr) - dot4b(xr, yi);
                            }
                            output[(f * _num_blocks + b) * _block_size * _block_size * 2 + x * 2
                                   + y * _block_size * 2 + 0] = imag;
                            output[(f * _num_blocks + b) * _block_size * _block_size * 2 + x * 2
                                   + y * _block_size * 2 + 1] = real;
                            // INFO("real: {:d}, imag: {:d}", real, imag);
                        }
                    }
                    DEBUG("Done block {:d} of {:d} (freq {:d} of {:d})...", b, _num_blocks, f,
                          _num_local_freq);
                }
            }
        } else if (_data_format == "cuda_wmma") {
            printf("CPU Calc:\n");
            uint32_t* input_u = (uint32_t*)input;
            for (int f = 0; f < _num_local_freq; ++f) {
                for (int b = 0; b < _num_blocks; ++b) {
                    for (int y = 0; y < _block_size; ++y) {
                        for (int x = 0; x < _block_size; ++x) {
                            int real = 0;
                            int imag = 0;
                            for (int t = 0; t < _samples_per_data_set / 32; t++) {
                                for (int tt = 0; tt < 4; tt++) {
                                    int ix = tt + 4 * x
                                             + 4 * 2 * _block_size * host_block_map[2 * b + 0]
                                             + 4 * 2 * _num_elements * f
                                             + 4 * 2 * _num_elements * _num_local_freq * t;
                                    int xi = input_u[ix];
                                    int xr = input_u[ix + _block_size * 4];
                                    int iy = tt + 4 * y
                                             + 4 * 2 * _block_size * host_block_map[2 * b + 1]
                                             + 4 * 2 * _num_elements * f
                                             + 4 * 2 * _num_elements * _num_local_freq * t;
                                    int yi = input_u[iy];
                                    int yr = input_u[iy + _block_size * 4];
                                    real += dot4b(xr, yr) + dot4b(xi, yi);
                                    imag += dot4b(xi, yr) + dot4b(xr, yi); // NOTE: THIS IS WRONG!!!
                                }
                            }
                            output[(f * _num_blocks + b) * _block_size * _block_size * 2 + x
                                   + y * _block_size] = real;
                            output[(f * _num_blocks + b) * _block_size * _block_size * 2 + x
                                   + y * _block_size + _block_size * _block_size] = imag;
                        }
                    }
                    DEBUG("Done block %d of %d (freq %d of %d)...", b, _num_blocks, f,
                          _num_local_freq);
                }
            }
        }
<<<<<<< HEAD
        INFO("Simulating GPU processing done for %s[%d] result is in %s[%d]",
=======

        INFO("Simulating GPU processing done for {:s}[{:d}] result is in {:s}[{:d}]",
>>>>>>> 2a36a66a
             input_buf->buffer_name, input_frame_id, output_buf->buffer_name, output_frame_id);

        pass_metadata(input_buf, input_frame_id, output_buf, output_frame_id);
        mark_frame_empty(input_buf, unique_name.c_str(), input_frame_id);
        mark_frame_full(output_buf, unique_name.c_str(), output_frame_id);

        input_frame_id = (input_frame_id + 1) % input_buf->num_frames;
        output_frame_id = (output_frame_id + 1) % output_buf->num_frames;
    }
}<|MERGE_RESOLUTION|>--- conflicted
+++ resolved
@@ -172,12 +172,8 @@
                 }
             }
         }
-<<<<<<< HEAD
-        INFO("Simulating GPU processing done for %s[%d] result is in %s[%d]",
-=======
 
         INFO("Simulating GPU processing done for {:s}[{:d}] result is in {:s}[{:d}]",
->>>>>>> 2a36a66a
              input_buf->buffer_name, input_frame_id, output_buf->buffer_name, output_frame_id);
 
         pass_metadata(input_buf, input_frame_id, output_buf, output_frame_id);
