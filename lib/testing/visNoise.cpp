#include "visNoise.hpp"

#include "Config.hpp"          // for Config
#include "StageFactory.hpp"    // for REGISTER_KOTEKAN_STAGE, StageMakerTemplate
#include "VisFrameView.hpp"    // for VisFrameView
#include "buffer.h"            // for mark_frame_empty, mark_frame_full, register_consumer, reg...
#include "bufferContainer.hpp" // for bufferContainer
#include "kotekanLogging.hpp"  // for INFO
<<<<<<< HEAD
#include "visBuffer.hpp"       // for VisFrameView
=======
>>>>>>> a64bc86b
#include "visUtil.hpp"         // for cfloat

#include "gsl-lite.hpp" // for span

#include <atomic>     // for atomic_bool
#include <cmath>      // for pow
#include <complex>    // for complex
#include <exception>  // for exception
#include <functional> // for _Bind_helper<>::type, bind, function
#include <regex>      // for match_results<>::_Base_type
#include <stdexcept>  // for invalid_argument, runtime_error
#include <stdint.h>   // for uint32_t
#include <vector>     // for vector


using kotekan::bufferContainer;
using kotekan::Config;
using kotekan::Stage;

REGISTER_KOTEKAN_STAGE(visNoise);

visNoise::visNoise(Config& config, const std::string& unique_name,
                   bufferContainer& buffer_container) :
    Stage(config, unique_name, buffer_container, std::bind(&visNoise::main_thread, this)) {

    // Setup the buffers
    buf_in = get_buffer("in_buf");
    register_consumer(buf_in, unique_name.c_str());
    buf_out = get_buffer("out_buf");
    register_producer(buf_out, unique_name.c_str());

    _num_elements = config.get<size_t>(unique_name, "num_elements");
    _num_eigenvectors = config.get<size_t>(unique_name, "num_ev");

    _standard_deviation = config.get_default<float>(unique_name, "standard_deviation", 1.0);
    if (_standard_deviation < 0) {
        throw std::invalid_argument("visNoise: standard deviation has to be "
                                    "positive (is "
                                    + std::to_string(_standard_deviation) + ").");
    }

    if (config.get_default<bool>(unique_name, "random", false)) {
        std::random_device rd;
        gen.seed(rd());
        INFO("visNoise: random seed used for init of noise generation.");
    }

    INFO("visNoise: producing gaussian noise with standard deviation {:f}.", _standard_deviation);
}

void visNoise::main_thread() {

    uint32_t frame_id_in = 0;
    uint32_t frame_id_out = 0;

    // random number generation
    std::normal_distribution<float> gauss_vis{0, _standard_deviation};
    std::normal_distribution<float> gauss_weight(0.1 * _standard_deviation,
                                                 0.1 * _standard_deviation);

    while (!stop_thread) {
        // Wait for data in the input buffer
        if ((wait_for_full_frame(buf_in, unique_name.c_str(), frame_id_in)) == nullptr) {
            break;
        }

        // Wait for space in the output buffer
        if (wait_for_empty_frame(buf_out, unique_name.c_str(), frame_id_out) == nullptr) {
            break;
        }
        // Copy frame into output buffer
        auto frame = VisFrameView::copy_frame(buf_in, frame_id_in, buf_out, frame_id_out);

        // Add noise to visibilities
        int ind = 0;
        for (uint32_t i = 0; i < _num_elements; i++) {
            for (uint32_t j = i; j < _num_elements; j++) {
                frame.vis[ind] += std::complex<float>{gauss_vis(gen), gauss_vis(gen)};
                ind++;
            }
        }

        // Add noise to eigenvectors
        for (uint32_t i = 0; i < _num_eigenvectors; i++) {
            for (uint32_t j = 0; j < _num_elements; j++) {
                int k = i * _num_elements + j;
                frame.evec[k] += std::complex<float>{0, gauss_vis(gen)};
            }
        }
        frame.erms += gauss_vis(gen);

        // generate vaguely realistic weights
        ind = 0;
        for (uint32_t i = 0; i < _num_elements; i++) {
            for (uint32_t j = i; j < _num_elements; j++) {
                frame.weight[ind] /= pow(gauss_weight(gen), 2);
                ind++;
            }
        }

        // Mark output frame full and input frame empty
        mark_frame_full(buf_out, unique_name.c_str(), frame_id_out);
        mark_frame_empty(buf_in, unique_name.c_str(), frame_id_in);
        // Move forward one frame
        frame_id_out = (frame_id_out + 1) % buf_out->num_frames;
        frame_id_in = (frame_id_in + 1) % buf_in->num_frames;
    }
}<|MERGE_RESOLUTION|>--- conflicted
+++ resolved
@@ -6,10 +6,6 @@
 #include "buffer.h"            // for mark_frame_empty, mark_frame_full, register_consumer, reg...
 #include "bufferContainer.hpp" // for bufferContainer
 #include "kotekanLogging.hpp"  // for INFO
-<<<<<<< HEAD
-#include "visBuffer.hpp"       // for VisFrameView
-=======
->>>>>>> a64bc86b
 #include "visUtil.hpp"         // for cfloat
 
 #include "gsl-lite.hpp" // for span
