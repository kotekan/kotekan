--- conflicted
+++ resolved
@@ -49,13 +49,8 @@
 void testDataGenFloat::main_thread() {
 
     int frame_id = 0;
-<<<<<<< HEAD
-    float* frame = NULL;
+    float* frame = nullptr;
     uint64_t seq_num = _samples_per_data_set * _first_frame_index;
-=======
-    float* frame = nullptr;
-    uint64_t seq_num = 0;
->>>>>>> 9be2a6f0
     bool finished_seeding_consant = false;
     static struct timeval now;
 
