--- conflicted
+++ resolved
@@ -56,11 +56,8 @@
 
         // number of elements = number of dishes * polarizations
         int nt_inner = _sub_integration_ntime;
-<<<<<<< HEAD
         int nt_outer = _samples_per_data_set / nt_inner;
-=======
-        int n_outer = _samples_per_data_set / nt_inner;
->>>>>>> 06ebe68f
+
         int fstride = 128 * _num_elements / 16 * (_num_elements / 16 + 1);
         int tstride = _num_local_freq * fstride;
 
@@ -78,10 +75,6 @@
                                 int imag = 0;
 
                                 for (int tin = 0; tin < nt_inner; ++tin) {
-<<<<<<< HEAD
-=======
-
->>>>>>> 06ebe68f
                                     int t = tout * nt_inner + tin;
                                     int ix = (t * _num_local_freq + f) * _num_elements
                                              + (16 * ihi + ilo);
@@ -109,23 +102,14 @@
                 }             // jhi
 
                 DEBUG("Done t_outer {:d} of {:d} (freq {:d} of {:d}, nt_inner={:d})...", tout,
-<<<<<<< HEAD
                       nt_outer, f, _num_local_freq, nt_inner);
 
-=======
-                      n_outer, f, _num_local_freq, nt_inner);
->>>>>>> 06ebe68f
                 if (stop_thread)
                     break;
             } // f
             if (stop_thread)
                 break;
         } // tout
-<<<<<<< HEAD
-=======
-
->>>>>>> 06ebe68f
-
 
         input_buf->pass_metadata(input_frame_id, output_buf, output_frame_id);
         input_buf->mark_frame_empty(unique_name, input_frame_id);
