--- conflicted
+++ resolved
@@ -56,51 +56,15 @@
 
         // number of elements = number of dishes * polarizations
         int nt_inner = _sub_integration_ntime;
-<<<<<<< HEAD
-        int nt_outer = _samples_per_data_set / nt_inner;
-=======
         int n_outer = _samples_per_data_set / nt_inner;
         int fstride = 128 * _num_elements/16 * (_num_elements/16 + 1);
         int tstride = _num_local_freq * fstride;
->>>>>>> 270567da
 
         INFO("Running stage with nt_outer={:d}, nt_inner={:d}, _num_local_freq={:d}, _num_elements={:d}",
             nt_outer, nt_inner, _num_local_freq, _num_elements);
 
         for (int tout = 0; tout < nt_outer; ++tout) {
             for (int f = 0; f < _num_local_freq; ++f) {
-<<<<<<< HEAD
-                for (int x = 0; x < _num_elements; ++x) {
-                    for (int y = 0; y < _num_elements; ++y) {
-
-                        int real = 0;
-                        int imag = 0;
-
-                        if (y >= x)
-                            for (int tin = 0; tin < nt_inner; ++tin) {
-
-                                int t = tout * nt_inner + tin;
-                                int ix = (t * _num_local_freq + f) * _num_elements + x;
-                                int iy = (t * _num_local_freq + f) * _num_elements + y;
-
-                                int xi = ((input[ix] + 8) & 0xf) - 8;
-                                int xr = (((input[ix] >> 4) + 8) & 0xf) - 8;
-                                int yi = ((input[iy] + 8) & 0xf) - 8;
-                                int yr = (((input[iy] >> 4) + 8) & 0xf) - 8;
-                                real += xr * yr + xi * yi;
-                                imag += xi * yr - yi * xr;
-                            }
-
-                        // clang-format off
-                        output[(((tout * _num_local_freq + f) * _num_elements + x)
-                                * _num_elements + y) * 2 + 0] = +real;
-                        output[(((tout * _num_local_freq + f) * _num_elements + x)
-                                * _num_elements + y) * 2 + 1] = +imag;
-                        // clang-format on
-                    }
-                }
-                DEBUG("Done t_outer {:d} of {:d} (freq {:d} of {:d})...", tout, nt_outer, f,
-=======
                 // loop through blocks
                 for (int jhi = 0; jhi < _num_elements/16; jhi++) {
                     for (int ihi = jhi; ihi < _num_elements/16; ihi++) {
@@ -110,7 +74,6 @@
                                 int imag = 0;
 
                                 for (int tin = 0; tin < nt_inner; ++tin) {
-
                                     int t = tout * nt_inner + tin;
                                     int ix = (t * _num_local_freq + f) * _num_elements + (16*ihi + ilo);
                                     int iy = (t * _num_local_freq + f) * _num_elements + (16*jhi + jlo);
@@ -136,8 +99,8 @@
                 } // jhi
 
                 DEBUG("Done t_outer {:d} of {:d} (freq {:d} of {:d})...", tout, n_outer, f,
->>>>>>> 270567da
                       _num_local_freq);
+                
                 if(stop_thread)
                     break;
             } // f
