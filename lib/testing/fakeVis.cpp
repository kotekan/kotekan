#include "fakeVis.hpp"
#include "visBuffer.hpp"
#include "visUtil.hpp"
#include "chimeMetadata.h"
#include <csignal>
#include <time.h>
#include <math.h>
#include <random>


REGISTER_KOTEKAN_PROCESS(fakeVis);
REGISTER_KOTEKAN_PROCESS(replaceVis);


fakeVis::fakeVis(Config &config,
                 const string& unique_name,
                 bufferContainer &buffer_container) :
    KotekanProcess(config, unique_name, buffer_container,
                   std::bind(&fakeVis::main_thread, this)) {

    // Fetch any simple configuration
    num_elements = config.get_int(unique_name, "num_elements");
    block_size = config.get_int(unique_name, "block_size");
    num_eigenvectors =  config.get_int(unique_name, "num_ev");

    // Get the output buffer
    std::string buffer_name = config.get_string(unique_name, "out_buf");

    // Fetch the buffer, register it
    out_buf = buffer_container.get_buffer(buffer_name);
    register_producer(out_buf, unique_name.c_str());

    // Get frequency IDs from config
    for (auto f : config.get_int_array(unique_name, "freq_ids")) {
        freq.push_back((uint32_t) f);
    }

    // Get fill type
    mode = config.get_string_default(unique_name, "mode", "default");
    if (mode == "gaussian" || mode == "gaussian_random") {
<<<<<<< HEAD
        vis_mean = config.get_float_default(unique_name, "vis_mean", 0.);
        vis_std = config.get_float_default(unique_name, "vis_std", 1.);
=======
        vis_mean = {config.get_float_default(unique_name, "vis_mean_real", 0.),
            config.get_float_default(unique_name, "vis_mean_imag", 0.)};
        vis_std = config.get_float_default(unique_name, "vis_std", 1.);

        // initialize random number generation
        if (mode == "gaussian_random") {
            std::random_device rd;
            gen.seed(rd());
        }
>>>>>>> 82850d85
    }

    // Get timing and frame params
    cadence = config.get_float(unique_name, "cadence");
    num_frames = config.get_int_default(unique_name, "num_frames", -1);
    wait = config.get_bool_default(unique_name, "wait", true);

    // Get zero_weight option
    zero_weight = config.get_bool_default(unique_name, "zero_weight", false);
}

void fakeVis::apply_config(uint64_t fpga_seq) {

}

void fakeVis::main_thread() {

    unsigned int output_frame_id = 0, frame_count = 0;
    uint64_t fpga_seq = 0;

    timespec ts;
    clock_gettime(CLOCK_REALTIME, &ts);

    // Calculate the time increments in seq and ctime
    uint64_t delta_seq = (uint64_t)(800e6 / 2048 * cadence);
    uint64_t delta_ns = (uint64_t)(cadence * 1000000000);

    // random number generation for gaussian modes
    std::normal_distribution<float> gauss_real{vis_mean.real(), vis_std};
    std::normal_distribution<float> gauss_imag{vis_mean.imag(), vis_std};

    while (!stop_thread) {

        double start = current_time();

        for (auto f : freq) {

            DEBUG("Making fake visBuffer for freq=%i, fpga_seq=%i", f, fpga_seq);

            // Wait for the buffer frame to be free
            if (wait_for_empty_frame(out_buf, unique_name.c_str(), 
                                     output_frame_id) == nullptr) {
                break;
            }

            // Below adapted from visWriter

            // Allocate metadata and get frame
            allocate_new_metadata_object(out_buf, output_frame_id);
            auto output_frame = visFrameView(out_buf, output_frame_id,
                                             num_elements, num_eigenvectors);

            // TODO: dataset ID properly when we have gated data
            output_frame.dataset_id = 0;

            // Set the frequency index
            output_frame.freq_id = f;

            // Set the time
            output_frame.time = std::make_tuple(fpga_seq, ts);

            // Set the length and total data
            output_frame.fpga_seq_length = delta_seq;
            output_frame.fpga_seq_total = delta_seq;

            // Insert values into vis array to help with debugging
            auto out_vis = output_frame.vis;

            if (mode == "default") {
                // Set diagonal elements to (0, row)
                for (uint32_t i = 0; i < num_elements; i++) {
                    uint32_t pi = cmap(i, i, num_elements);
                    out_vis[pi] = {0., (float) i};
                }
                // Save metadata in first few cells
                if ( sizeof(out_vis) < 4 ) {
                    WARN("Number of elements (%d) is too small to encode \
                          debugging values in fake visibilities", num_elements);
                } else {
                    // For simplicity overwrite diagonal if needed
                    out_vis[0] = {(float) fpga_seq, 0.};
                    out_vis[1] = {(float) (ts.tv_sec + 1e-9 * ts.tv_nsec), 0.};
                    out_vis[2] = {(float) f, 0.};
                    out_vis[3] = {(float) output_frame_id, 0.};
                }
            } else if(mode == "fill_ij") {
                int ind = 0;
                for(uint32_t i = 0; i < num_elements; i++) {
                    for(uint32_t j = i; j < num_elements; j++) {
                        out_vis[ind] = {(float)i, (float)j};
                        ind++;
                    }
                }
            } else if(mode == "phase_ij") {
                int ind = 0;
                for(uint32_t i = 0; i < num_elements; i++) {
                    for(uint32_t j = i; j < num_elements; j++) {
                        float phase = (float) i - (float) j;
                        out_vis[ind] = {cos(phase), sin(phase)};
                        ind++;
                    }
                }
            } else if (mode == "gaussian" || mode == "gaussian_random") {
<<<<<<< HEAD
                std::default_random_engine gen;
                if (mode == "gaussian_random") {
                    std::random_device rd;
                    gen.seed(rd());
                }
                std::normal_distribution<float> gauss(vis_mean, vis_std);
                int ind = 0;
                for(uint32_t i = 0; i < num_elements; i++) {
                    for(uint32_t j = i; j < num_elements; j++) {
                        out_vis[ind] = {gauss(gen), gauss(gen)};
=======
                int ind = 0;
                for(uint32_t i = 0; i < num_elements; i++) {
                    for(uint32_t j = i; j < num_elements; j++) {
                        out_vis[ind] = {gauss_real(gen), gauss_imag(gen)};
>>>>>>> 82850d85
                        ind++;
                    }
                }
            } else {
                ERROR("Invalid visibility filling mode: %s.", mode.c_str());
                break;
            }

            // Insert values into eigenvectors, eigenvalues and rms
            if (mode == "gaussian" || mode == "gaussian_random") {
<<<<<<< HEAD
                std::default_random_engine gen;
                if (mode == "gaussian_random") {
                    std::random_device rd;
                    gen.seed(rd());
                }
                std::normal_distribution<float> gauss(vis_mean, vis_std);
                for (uint32_t i = 0; i < num_eigenvectors; i++) {
                    for (uint32_t j = 0; j < num_elements; j++) {
                        int k = i * num_elements + j;
                        output_frame.evec[k] = {(float)i, gauss(gen)};
                    }
                    output_frame.eval[i] = i;
                }
                output_frame.erms = gauss(gen);
=======
                for (uint32_t i = 0; i < num_eigenvectors; i++) {
                    for (uint32_t j = 0; j < num_elements; j++) {
                        int k = i * num_elements + j;
                        output_frame.evec[k] = {(float)i, gauss_real(gen)};
                    }
                    output_frame.eval[i] = i;
                }
                output_frame.erms = gauss_real(gen);
>>>>>>> 82850d85
            } else {
                for (uint32_t i = 0; i < num_eigenvectors; i++) {
                    for (uint32_t j = 0; j < num_elements; j++) {
                        int k = i * num_elements + j;
                        output_frame.evec[k] = {(float)i, (float)j};
                    }
                    output_frame.eval[i] = i;
                }
                output_frame.erms = 1.;
            }

            // weights
            auto out_wei = output_frame.weight;
            int ind = 0;
            if (zero_weight) {
                for(uint32_t i = 0; i < num_elements; i++) {
                    for(uint32_t j = i; j < num_elements; j++) {
                        out_wei[ind] = 0.;
                        ind++;
                    }
                }
            } else if (mode == "gaussian" || mode == "gaussian_random") {
                std::default_random_engine gen;
                if (mode == "gaussian_random") {
                    std::random_device rd;
                    gen.seed(rd());
                }
                // generate vaguely realistic weights
                std::normal_distribution<float> gauss(0.1 * vis_std, 0.1 * vis_std);
                for(uint32_t i = 0; i < num_elements; i++) {
                    for(uint32_t j = i; j < num_elements; j++) {
                        out_wei[ind] = 1. / pow(gauss(gen), 2);
                        ind++;
                    }
                }
            } else {  // Set the weights to 1. by default
                for(uint32_t i = 0; i < num_elements; i++) {
                    for(uint32_t j = i; j < num_elements; j++) {
                        out_wei[ind] = 1.;
                        ind++;
                    }
                }
            }

            // Mark the buffers and move on
            mark_frame_full(out_buf, unique_name.c_str(),
                            output_frame_id);

            // Advance the current frame ids
            output_frame_id = (output_frame_id + 1) % out_buf->num_frames;
        }

        // Increment time
        fpga_seq += delta_seq;
        frame_count++;  // NOTE: frame count increase once for all freq

        // Increment the timespec
        ts.tv_sec += ((ts.tv_nsec + delta_ns) / 1000000000);
        ts.tv_nsec = (ts.tv_nsec + delta_ns) % 1000000000;

        // Cause kotekan to exit if we've hit the maximum number of frames
        if(num_frames > 0 && frame_count >= num_frames) {
            INFO("Reached frame limit [%i frames]. Exiting kotekan...", num_frames);
            std::raise(SIGINT);
            return;
        }

        // If requested sleep for the extra time required to produce a fake vis
        // at the correct cadence
        if(this->wait) {
            double diff = cadence - (current_time() - start);
            timespec ts_diff = double_to_ts(diff);
            nanosleep(&ts_diff, nullptr);
        }
    }
}


replaceVis::replaceVis(Config& config,
                       const string& unique_name,
                       bufferContainer &buffer_container) :
    KotekanProcess(config, unique_name, buffer_container,
                   std::bind(&replaceVis::main_thread, this)) {

    // Setup the input buffer
    in_buf = get_buffer("in_buf");
    register_consumer(in_buf, unique_name.c_str());

    // Setup the output buffer
    out_buf = get_buffer("out_buf");
    register_producer(out_buf, unique_name.c_str());
}

void replaceVis::apply_config(uint64_t fpga_seq) {
}

void replaceVis::main_thread() {

    unsigned int output_frame_id = 0;
    unsigned int input_frame_id = 0;

    while (!stop_thread) {

        // Wait for the input buffer to be filled with data
        if(wait_for_full_frame(in_buf, unique_name.c_str(),
                               input_frame_id) == nullptr) {
            break;
        }

        // Wait for the output buffer to be empty of data
        if(wait_for_empty_frame(out_buf, unique_name.c_str(),
                                output_frame_id) == nullptr) {
            break;
        }
        // Create view to input frame
        auto input_frame = visFrameView(in_buf, input_frame_id);

        // Copy input frame to output frame and create view
        allocate_new_metadata_object(out_buf, output_frame_id);
        auto output_frame = visFrameView(out_buf,
                                         output_frame_id, input_frame);

        for(uint32_t i = 0; i < output_frame.num_prod; i++) {
            float real = (i % 2 == 0 ?
                          output_frame.freq_id :
                          std::get<0>(output_frame.time));
            float imag = i;

            output_frame.vis[i] = {real, imag};
        }


        // Mark the output buffer and move on
        mark_frame_full(out_buf, unique_name.c_str(), output_frame_id);

        // Mark the input buffer and move on
        mark_frame_empty(in_buf, unique_name.c_str(), input_frame_id);

        // Advance the current frame ids
        output_frame_id = (output_frame_id + 1) % out_buf->num_frames;
        input_frame_id = (input_frame_id + 1) % in_buf->num_frames;
    }
}<|MERGE_RESOLUTION|>--- conflicted
+++ resolved
@@ -38,10 +38,6 @@
     // Get fill type
     mode = config.get_string_default(unique_name, "mode", "default");
     if (mode == "gaussian" || mode == "gaussian_random") {
-<<<<<<< HEAD
-        vis_mean = config.get_float_default(unique_name, "vis_mean", 0.);
-        vis_std = config.get_float_default(unique_name, "vis_std", 1.);
-=======
         vis_mean = {config.get_float_default(unique_name, "vis_mean_real", 0.),
             config.get_float_default(unique_name, "vis_mean_imag", 0.)};
         vis_std = config.get_float_default(unique_name, "vis_std", 1.);
@@ -51,7 +47,6 @@
             std::random_device rd;
             gen.seed(rd());
         }
->>>>>>> 82850d85
     }
 
     // Get timing and frame params
@@ -155,23 +150,10 @@
                     }
                 }
             } else if (mode == "gaussian" || mode == "gaussian_random") {
-<<<<<<< HEAD
-                std::default_random_engine gen;
-                if (mode == "gaussian_random") {
-                    std::random_device rd;
-                    gen.seed(rd());
-                }
-                std::normal_distribution<float> gauss(vis_mean, vis_std);
                 int ind = 0;
                 for(uint32_t i = 0; i < num_elements; i++) {
                     for(uint32_t j = i; j < num_elements; j++) {
-                        out_vis[ind] = {gauss(gen), gauss(gen)};
-=======
-                int ind = 0;
-                for(uint32_t i = 0; i < num_elements; i++) {
-                    for(uint32_t j = i; j < num_elements; j++) {
                         out_vis[ind] = {gauss_real(gen), gauss_imag(gen)};
->>>>>>> 82850d85
                         ind++;
                     }
                 }
@@ -182,22 +164,6 @@
 
             // Insert values into eigenvectors, eigenvalues and rms
             if (mode == "gaussian" || mode == "gaussian_random") {
-<<<<<<< HEAD
-                std::default_random_engine gen;
-                if (mode == "gaussian_random") {
-                    std::random_device rd;
-                    gen.seed(rd());
-                }
-                std::normal_distribution<float> gauss(vis_mean, vis_std);
-                for (uint32_t i = 0; i < num_eigenvectors; i++) {
-                    for (uint32_t j = 0; j < num_elements; j++) {
-                        int k = i * num_elements + j;
-                        output_frame.evec[k] = {(float)i, gauss(gen)};
-                    }
-                    output_frame.eval[i] = i;
-                }
-                output_frame.erms = gauss(gen);
-=======
                 for (uint32_t i = 0; i < num_eigenvectors; i++) {
                     for (uint32_t j = 0; j < num_elements; j++) {
                         int k = i * num_elements + j;
@@ -206,7 +172,6 @@
                     output_frame.eval[i] = i;
                 }
                 output_frame.erms = gauss_real(gen);
->>>>>>> 82850d85
             } else {
                 for (uint32_t i = 0; i < num_eigenvectors; i++) {
                     for (uint32_t j = 0; j < num_elements; j++) {
