--- conflicted
+++ resolved
@@ -1,10 +1,5 @@
 #include "fakeVis.hpp"
 
-<<<<<<< HEAD
-#include <math.h>
-#include <sys/time.h>
-#include <time.h>
-=======
 #include "datasetManager.hpp"
 #include "datasetState.hpp"
 #include "errors.h"
@@ -15,7 +10,6 @@
 
 #include "gsl-lite.hpp"
 
->>>>>>> 1110f96b
 #include <algorithm>
 #include <atomic>
 #include <complex>
@@ -25,24 +19,6 @@
 #include <fmt.hpp>
 #include <functional>
 #include <iterator>
-<<<<<<< HEAD
-#include <memory>
-#include <regex>
-#include <stdexcept>
-#include <tuple>
-#include <type_traits>
-#include <utility>
-
-#include "gsl-lite.hpp"
-
-#include "datasetManager.hpp"
-#include "datasetState.hpp"
-#include "errors.h"
-#include "processFactory.hpp"
-#include "version.h"
-#include "visBuffer.hpp"
-#include "visUtil.hpp"
-=======
 #include <math.h>
 #include <memory>
 #include <regex>
@@ -52,7 +28,6 @@
 #include <tuple>
 #include <type_traits>
 #include <utility>
->>>>>>> 1110f96b
 
 
 using namespace std::placeholders;
@@ -167,18 +142,6 @@
     if (_fixed_dset_id) {
         ds_id = _dset_id;
     } else {
-<<<<<<< HEAD
-        auto mstate = std::make_unique<metadataState>("not set", "fakeVis",
-                                                      get_git_commit_hash());
-
-        std::vector<std::pair<uint32_t, freq_ctype>> fspec;
-        // TODO: CHIME specific
-        std::transform(
-            std::begin(freq), std::end(freq), std::back_inserter(fspec),
-            [] (const uint32_t& id) -> std::pair<uint32_t, freq_ctype> {
-                return {id, {800.0 - 400.0 / 1024 * id, 400.0 / 1024}};
-            });
-=======
         auto mstate = std::make_unique<metadataState>("not set", "fakeVis", get_git_commit_hash());
 
         std::vector<std::pair<uint32_t, freq_ctype>> fspec;
@@ -187,7 +150,6 @@
                        [](const uint32_t& id) -> std::pair<uint32_t, freq_ctype> {
                            return {id, {800.0 - 400.0 / 1024 * id, 400.0 / 1024}};
                        });
->>>>>>> 1110f96b
         auto fstate = std::make_unique<freqState>(fspec, std::move(mstate));
 
         std::vector<input_ctype> ispec;
@@ -200,14 +162,9 @@
             for (uint16_t j = i; j < num_elements; j++)
                 pspec.push_back({i, j});
         auto pstate = std::make_unique<prodState>(pspec, std::move(istate));
-<<<<<<< HEAD
-
-        auto s = dm.add_state(std::move(pstate));
-=======
         auto evstate = std::make_unique<eigenvalueState>(num_eigenvectors, std::move(pstate));
 
         auto s = dm.add_state(std::move(evstate));
->>>>>>> 1110f96b
 
         // Register a root state
         ds_id = dm.add_dataset(s.first);
