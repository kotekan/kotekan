--- conflicted
+++ resolved
@@ -1,28 +1,6 @@
 cmake_minimum_required( VERSION 2.8 )
 project( libkotekan_testing )
 
-<<<<<<< HEAD
-add_library ( kotekan_testing
-              chimeMetadataDump.cpp
-              constDataCheck.cpp
-              fakeGpuBuffer.cpp
-              fakeVis.cpp
-              gpuBeamformSimulate.cpp
-              gpuBeamformPulsarSimulate.cpp
-              gpuSimulate.cpp
-              hexDump.cpp
-              networkOutputSim.cpp
-              simVdifData.cpp
-              testDataCheck.cpp
-              testDataGen.cpp
-              testDataGenQuad.cpp
-              testDataGenFloat.cpp
-              test_data_generation.c
-              pulsarSimProcess.cpp
-              visNoise.cpp
-              visDrop.cpp
-              )
-=======
 set ( KOTEKAN_TESTING_SOURCES
       chimeMetadataDump.cpp
       constDataCheck.cpp
@@ -44,5 +22,4 @@
       visDrop.cpp
     )
 
-add_library ( kotekan_testing ${KOTEKAN_TESTING_SOURCES} )
->>>>>>> 1110f96b
+add_library ( kotekan_testing ${KOTEKAN_TESTING_SOURCES} )