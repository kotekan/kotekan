--- conflicted
+++ resolved
@@ -12,11 +12,8 @@
     gpuBeamformSimulate.cpp
     gpuTrackingBeamformSimulate.cpp
     gpuSimulate.cpp
-<<<<<<< HEAD
     gpuSimulateCudaBasebandBeamformer.cpp
-=======
     gpuSimulateN2k.cpp
->>>>>>> 63db190f
     networkOutputSim.cpp
     simVdifData.cpp
     testDataCheck.cpp
