--- conflicted
+++ resolved
@@ -86,11 +86,7 @@
     DefaultVisPattern(kotekan::Config& config, const std::string& path);
 
     /// @sa FakeVisPattern::fill
-<<<<<<< HEAD
-    void fill(visFrameView& frame) override;
-=======
-    void fill(VisFrameView& frame);
->>>>>>> ca1a367a
+    void fill(VisFrameView& frame) override;
 };
 
 
@@ -106,11 +102,7 @@
     FillIJVisPattern(kotekan::Config& config, const std::string& path);
 
     /// @sa FakeVisPattern::fill
-<<<<<<< HEAD
-    void fill(visFrameView& frame) override;
-=======
-    void fill(VisFrameView& frame);
->>>>>>> ca1a367a
+    void fill(VisFrameView& frame) override;
 };
 
 
@@ -129,11 +121,7 @@
     FillIJMissingVisPattern(kotekan::Config& config, const std::string& path);
 
     /// @sa FakeVisPattern::fill
-<<<<<<< HEAD
-    void fill(visFrameView& frame) override;
-=======
-    void fill(VisFrameView& frame);
->>>>>>> ca1a367a
+    void fill(VisFrameView& frame) override;
 };
 
 
@@ -149,11 +137,7 @@
     PhaseIJVisPattern(kotekan::Config& config, const std::string& path);
 
     /// @sa FakeVisPattern::fill
-<<<<<<< HEAD
-    void fill(visFrameView& frame) override;
-=======
-    void fill(VisFrameView& frame);
->>>>>>> ca1a367a
+    void fill(VisFrameView& frame) override;
 };
 
 
@@ -171,11 +155,7 @@
     ChimeVisPattern(kotekan::Config& config, const std::string& path);
 
     /// @sa FakeVisPattern::fill
-<<<<<<< HEAD
-    void fill(visFrameView& frame) override;
-=======
-    void fill(VisFrameView& frame);
->>>>>>> ca1a367a
+    void fill(VisFrameView& frame) override;
 };
 
 /**
@@ -190,11 +170,7 @@
     TestPatternSimpleVisPattern(kotekan::Config& config, const std::string& path);
 
     /// @sa FakeVisPattern::fill
-<<<<<<< HEAD
-    void fill(visFrameView& frame) override;
-=======
-    void fill(VisFrameView& frame);
->>>>>>> ca1a367a
+    void fill(VisFrameView& frame) override;
 
 private:
     cfloat test_pattern_value;
@@ -218,11 +194,7 @@
     TestPatternFreqVisPattern(kotekan::Config& config, const std::string& path);
 
     /// @sa FakeVisPattern::fill
-<<<<<<< HEAD
-    void fill(visFrameView& frame) override;
-=======
-    void fill(VisFrameView& frame);
->>>>>>> ca1a367a
+    void fill(VisFrameView& frame) override;
 
 private:
     std::vector<cfloat> test_pattern_value;
@@ -243,11 +215,7 @@
     TestPatternInputVisPattern(kotekan::Config& config, const std::string& path);
 
     /// @sa FakeVisPattern::fill
-<<<<<<< HEAD
-    void fill(visFrameView& frame) override;
-=======
-    void fill(VisFrameView& frame);
->>>>>>> ca1a367a
+    void fill(VisFrameView& frame) override;
 
 private:
     std::vector<cfloat> test_pattern_value;
@@ -267,11 +235,7 @@
     ChangeStatePattern(kotekan::Config& config, const std::string& path);
 
     /// @sa FakeVisPattern::fill
-<<<<<<< HEAD
-    void fill(visFrameView& frame) override;
-=======
-    void fill(VisFrameView& frame);
->>>>>>> ca1a367a
+    void fill(VisFrameView& frame) override;
 
 private:
     // Alias for the type of a function that will generate the state
