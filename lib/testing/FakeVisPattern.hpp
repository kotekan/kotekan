--- conflicted
+++ resolved
@@ -19,10 +19,6 @@
 #include "dataset.hpp"        // for state_id_t, dset_id_t
 #include "factory.hpp"        // for REGISTER_NAMED_TYPE_WITH_FACTORY, CREATE_FACTORY, Factory
 #include "kotekanLogging.hpp" // for kotekanLogging
-<<<<<<< HEAD
-#include "visBuffer.hpp"      // for VisFrameView
-=======
->>>>>>> a64bc86b
 #include "visUtil.hpp"        // for cfloat
 
 #include <deque>      // for deque
