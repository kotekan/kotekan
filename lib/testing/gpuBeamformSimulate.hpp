--- conflicted
+++ resolved
@@ -64,15 +64,11 @@
     std::vector<float> _ew_spacing;
     float* _ew_spacing_c;
     /// Default gain values if gain file is missing for this freq, currently set to 1+1j
-<<<<<<< HEAD
     vector<float> default_gains;
     /// No. of sub frequencies
     uint32_t _num_sub_freqs;
     /// No. of beams
     uint32_t _num_frb_total_beams;
-=======
-    std::vector<float> default_gains;
->>>>>>> 9be2a6f0
 
     /// Directory path where gain files are
     std::string _gain_dir;
