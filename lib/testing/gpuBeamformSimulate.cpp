#include "gpuBeamformSimulate.hpp"

#include "chimeMetadata.h"
#include "errors.h"
#include "fpga_header_functions.h"

#include <math.h>
#include <stdlib.h>
#include <unistd.h>

#define SWAP(a, b)                                                                                 \
    tempr = (a);                                                                                   \
    (a) = (b);                                                                                     \
    (b) = tempr
#define HI_NIBBLE(b) (((b) >> 4) & 0x0F)
#define LO_NIBBLE(b) ((b)&0x0F)

#define PI 3.14159265
#define feed_sep 0.3048
#define light 299792458.

#include <iostream>
#include <fstream>
using namespace std;

using kotekan::bufferContainer;
using kotekan::Config;
using kotekan::Stage;

REGISTER_KOTEKAN_STAGE(gpuBeamformSimulate);

gpuBeamformSimulate::gpuBeamformSimulate(Config& config, const string& unique_name,
                                         bufferContainer& buffer_container) :
    Stage(config, unique_name, buffer_container,
          std::bind(&gpuBeamformSimulate::main_thread, this)) {

    // Apply config.
    _num_elements = config.get<int32_t>(unique_name, "num_elements");
    _samples_per_data_set = config.get<int32_t>(unique_name, "samples_per_data_set");
    _factor_upchan = config.get<int32_t>(unique_name, "factor_upchan");
    _downsample_time = config.get<int32_t>(unique_name, "downsample_time");
    _downsample_freq = config.get<int32_t>(unique_name, "downsample_freq");
    _reorder_map = config.get<std::vector<int32_t>>(unique_name, "reorder_map");
    _northmost_beam = config.get<float>(unique_name, "northmost_beam");
    Freq_ref = (light * (128) / (sin(_northmost_beam * PI / 180.) * feed_sep * 256)) / 1.e6;
    _ew_spacing = config.get<std::vector<float>>(unique_name, "ew_spacing");
    _ew_spacing_c = (float*)malloc(4 * sizeof(float));
    for (int i = 0; i < 4; i++) {
        _ew_spacing_c[i] = _ew_spacing[i];
    }
    _gain_dir = config.get<std::string>(unique_name, "gain_dir");
    vector<float> dg = {0.0, 0.0}; // re,im
    default_gains = config.get_default<std::vector<float>>(unique_name, "frb_missing_gains", dg);
    scaling = config.get_default<float>(unique_name, "frb_scaling", 1.0);

    input_buf = get_buffer("network_in_buf");
    register_consumer(input_buf, unique_name.c_str());
    output_buf = get_buffer("beam_out_buf");
    register_producer(output_buf, unique_name.c_str());
    
    hfb_output_buf = get_buffer("hfb_out_buf");
    register_producer(hfb_output_buf, unique_name.c_str());

    input_len = _samples_per_data_set * _num_elements * 2;
    input_len_padded = input_len * 2;
    transposed_len = (_samples_per_data_set + 32) * _num_elements * 2;
    output_len = _num_elements * (_samples_per_data_set / _downsample_time / _downsample_freq / 2);
    //hfb_output_len = _num_elements * (_samples_per_data_set / _downsample_time / 2);
    hfb_output_len = 1024 * _factor_upchan;

    input_unpacked = (double*)malloc(input_len * sizeof(double));
    input_unpacked_padded = (double*)malloc(input_len_padded * sizeof(double));
    clamping_output = (double*)malloc(input_len * sizeof(double));
    cpu_beamform_output = (double*)malloc(input_len * sizeof(double));
    transposed_output = (double*)malloc(transposed_len * sizeof(double));
    tmp128 = (double*)malloc(_factor_upchan * 2 * sizeof(double));
    cpu_final_output = (float*)malloc(output_len * sizeof(float));
    cpu_hfb_final_output = (float*)malloc(hfb_output_len * sizeof(float));

    cpu_gain = (float*)malloc(2 * 2048 * sizeof(float));

    coff = (float*)malloc(16 * 2 * sizeof(float));
    assert(coff != nullptr);

    // Backward compatibility, array in c
    reorder_map_c = (int*)malloc(512 * sizeof(int));
    for (uint i = 0; i < 512; ++i) {
        reorder_map_c[i] = _reorder_map[i];
    }

    metadata_buf = get_buffer("network_in_buf");
    metadata_buffer_id = 0;
    freq_now = -1;
    freq_MHz = -1;
}

gpuBeamformSimulate::~gpuBeamformSimulate() {
    free(input_unpacked_padded);
    free(input_unpacked);
    free(clamping_output);
    free(cpu_beamform_output);
    free(coff);
    free(cpu_gain);
    free(transposed_output);
    free(tmp128);
    free(cpu_final_output);
    free(cpu_hfb_final_output);
    free(reorder_map_c);
    free(_ew_spacing_c);
}

void gpuBeamformSimulate::reorder(unsigned char* data, int* map) {
    tmp512 = (int*)malloc(2048 * sizeof(int));
    for (int j = 0; j < _samples_per_data_set; j++) {
        for (int i = 0; i < 512; i++) {
            int id = map[i];
            tmp512[i * 4] = data[j * 2048 + (id * 4)];
            tmp512[i * 4 + 1] = data[j * 2048 + (id * 4 + 1)];
            tmp512[i * 4 + 2] = data[j * 2048 + (id * 4 + 2)];
            tmp512[i * 4 + 3] = data[j * 2048 + (id * 4 + 3)];
        }
        for (int i = 0; i < 2048; i++) {
            data[j * 2048 + i] = tmp512[i];
        }
    }
    free(tmp512);
}

void gpuBeamformSimulate::cpu_beamform_ns(double* data, uint64_t transform_length, int stop_level) {
    uint64_t n, m, j, i;
    double wr, wi, theta;
    double tempr, tempi;
    n = transform_length << 1;
    j = 1;

    for (i = 1; i < n; i += 2) { /* This is the bit-reversal section of the routine. */
        if (j > i) {
            SWAP(data[j - 1], data[i - 1]); /* Exchange the two complex numbers. */
            SWAP(data[j], data[i]);
        }
        m = transform_length;
        while (m >= 2 && j > m) {
            j -= m;
            m >>= 1;
        }
        j += m;
    }
    uint64_t step_stop;
    if (stop_level < -1) // neg values mean do the whole sequence; the last stage has pairs half the
                         // transform length apart
        step_stop = transform_length / 2;
    else
        step_stop = pow(2, stop_level);

    for (uint64_t step_size = 1; step_size <= step_stop; step_size += step_size) {
        theta = -3.141592654 / (step_size);
        for (uint64_t index = 0; index < transform_length; index += step_size * 2) {
            for (uint32_t minor_index = 0; minor_index < step_size; minor_index++) {
                wr = cos(minor_index * theta);
                wi = sin(minor_index * theta);
                int first_index = (index + minor_index) * 2;
                int second_index = first_index + step_size * 2;
                tempr = wr * data[second_index] - wi * data[second_index + 1];
                tempi = wi * data[second_index] + wr * data[second_index + 1];
                data[second_index] = data[first_index] - tempr;
                data[second_index + 1] = data[first_index + 1] - tempi;
                data[first_index] += tempr;
                data[first_index + 1] += tempi;
            }
        }
    }
}

void gpuBeamformSimulate::cpu_beamform_ew(double* input, double* output, float* Coeff, int nbeamsNS,
                                          int nbeamsEW, int npol, int nsamp_in) {

    int elm_now, out_add;
    for (int t = 0; t < nsamp_in; t++) {
        for (int p = 0; p < npol; p++) {
            for (int bEW = 0; bEW < nbeamsEW; bEW++) {
                for (int bNS = 0; bNS < nbeamsNS; bNS++) {
                    out_add = (t * 2048 + p * 1024 + bEW * 256 + bNS) * 2;
                    for (int elm = 0; elm < 4; elm++) {
                        elm_now = (t * 2048 + p * 1024 + elm * 256 + bNS) * 2;

                        // REAL
                        output[out_add] += input[elm_now] * Coeff[2 * (bEW * 4 + elm)]
                                           + input[elm_now + 1] * Coeff[2 * (bEW * 4 + elm) + 1];
                        // IMAG
                        output[out_add + 1] += input[elm_now] * Coeff[2 * (bEW * 4 + elm) + 1]
                                               - input[elm_now + 1] * Coeff[2 * (bEW * 4 + elm)];
                    }
                    output[out_add] = output[out_add] / 4.;
                    output[out_add + 1] = output[out_add + 1] / 4.;
                }
            }
        }
    }
}

void gpuBeamformSimulate::clamping(double* input, double* output, float freq, int nbeamsNS,
                                   int nbeamsEW, int nsamp_in, int npol) {
    float t, delta_t, Beam_Ref;
    int cl_index;
    float D2R = PI / 180.;
    int pad = 2;
    int tile = 1;
    int nbeams = nbeamsEW * nbeamsNS;
    for (int b = 0; b < nbeamsNS; b++) {
        Beam_Ref = asin(light * (b - nbeamsNS / 2.) / (Freq_ref * 1.e6) / (nbeamsNS) / feed_sep)
                   * 180. / PI;
        t = nbeamsNS * pad * (Freq_ref * 1.e6) * (feed_sep / light * sin(Beam_Ref * D2R)) + 0.5;
        delta_t = nbeamsNS * pad * (freq * 1e6 - Freq_ref * 1e6)
                  * (feed_sep / light * sin(Beam_Ref * D2R));
        cl_index = (int)floor(t + delta_t) + nbeamsNS * tile * pad / 2.;

        if (cl_index < 0)
            cl_index = 256 * pad + cl_index;
        else if (cl_index > 256 * pad)
            cl_index = cl_index - 256 * pad;
        cl_index = cl_index - 256;
        if (cl_index < 0)
            cl_index = 256 * pad + cl_index;

        for (int i = 0; i < nsamp_in; i++) {
            for (int p = 0; p < npol; p++) {
                for (int b2 = 0; b2 < nbeamsEW; b2++) {
                    // flip N-S by writing to (255-b)
                    output[2
                           * (i * npol * nbeamsNS * nbeamsEW + p * nbeams + b2 * nbeamsNS
                              + (255 - b))] =
                        input[2 * (i * 2048 * 2 + p * 1024 * 2 + b2 * 512 + cl_index)];
                    output[2
                               * (i * npol * nbeamsNS * nbeamsEW + p * nbeams + b2 * nbeamsNS
                                  + (255 - b))
                           + 1] =
                        input[2 * (i * 2048 * 2 + p * 1024 * 2 + b2 * 512 + cl_index) + 1];
                }
            }
        }
    }
}

void gpuBeamformSimulate::transpose(double* input, double* output, int n_beams, int n_samp) {
    for (int j = 0; j < n_samp; j++) {
        for (int i = 0; i < n_beams; i++) {
            output[(i * (n_samp + 32) + j) * 2] = input[(j * n_beams + i) * 2];
            output[(i * (n_samp + 32) + j) * 2 + 1] = input[(j * n_beams + i) * 2 + 1];
            for (int k = 0; k < 32; k++) {
                output[(i * (n_samp + 32) + (n_samp + k)) * 2] = 0.0;
                output[(i * (n_samp + 32) + (n_samp + k)) * 2 + 1] = 0.0;
            }
        }
    }
}

void gpuBeamformSimulate::upchannelize(double* data, int nn) {
    unsigned long n, mmax, m, j, istep, i;
    double wtemp, wr, wpr, wpi, wi, theta;
    double tempr, tempi;
    n = nn << 1;
    j = 1;
    for (i = 1; i < n; i += 2) { /* bit-reversal section of the routine. */
        if (j > i) {
            SWAP(data[j - 1], data[i - 1]); /* Exchange two complex numbers. */
            SWAP(data[j], data[i]);
        }
        m = nn;
        while (m >= 2 && j > m) {
            j -= m;
            m >>= 1;
        }
        j += m;
    }
    mmax = 2;
    while (n > mmax) { /* Outer loop executed log2 nn times. */
        istep = mmax << 1;
        theta = (6.28318530717959 / mmax); /* Initialize the trigonometric recurrence. */
        wtemp = sin(0.5 * theta);
        wpr = -2.0 * wtemp * wtemp;
        wpi = sin(theta);
        wr = 1.0;
        wi = 0.0;
        for (m = 1; m < mmax; m += 2) { /* two nested inner loops. */
            for (i = m; i <= n; i += istep) {
                j = i + mmax; /* This is the Danielson-Lanczos formula. */
                tempr = wr * data[j - 1] - wi * data[j];
                tempi = wr * data[j] + wi * data[j - 1];
                data[j - 1] = data[i - 1] - tempr;
                data[j] = data[i] - tempi;
                data[i - 1] += tempr;
                data[i] += tempi;
            }
            wr = (wtemp = wr) * wpr - wi * wpi + wr; /* Trigonometric recurrence. */
            wi = wi * wpr + wtemp * wpi + wi;
        }
        mmax = istep;
    }
}

void gpuBeamformSimulate::main_thread() {
    int input_buf_id = 0;
    int output_buf_id = 0;

    int npol = 2;
    int nbeamsEW = 4;
    int nbeamsNS = 256;
    int nbeams = nbeamsEW * nbeamsNS;

    while (!stop_thread) {
        unsigned char* input =
            (unsigned char*)wait_for_full_frame(input_buf, unique_name.c_str(), input_buf_id);
        if (input == NULL)
            break;

        float* output =
            (float*)wait_for_empty_frame(output_buf, unique_name.c_str(), output_buf_id);

        if (output == NULL)
            break;

        int* hfb_output =
            (int*)wait_for_empty_frame(hfb_output_buf, unique_name.c_str(), output_buf_id);

        if (hfb_output == NULL)
            break;

        for (int i = 0; i < input_len; i++) {
            cpu_beamform_output[i] = 0.0; // Need this
            clamping_output[i] = 0.0;     // Maybe don't need this
        }
        for (int i = 0; i < transposed_len; i++) {
            transposed_output[i] = 0.0; // Maybe don't need this
        }
        for (int i = 0; i < output_len; i++) {
            cpu_final_output[i] = 0.0;
        }
        
        for (int i = 0; i < hfb_output_len; i++) cpu_hfb_final_output[i] = 0.f;

        // TODO adjust to allow for more than one frequency.
        // TODO remove all the 32's in here with some kind of constant/define
        INFO("Simulating GPU beamform processing for %s[%d] putting result in %s[%d]",
             input_buf->buffer_name, input_buf_id, output_buf->buffer_name, output_buf_id);

        INFO("Simulating GPU hyper fine beam processing for %s[%d] putting result in %s[%d]",
             input_buf->buffer_name, input_buf_id, hfb_output_buf->buffer_name, output_buf_id);
        
        stream_id_t stream_id = get_stream_id_t(metadata_buf, metadata_buffer_id);
        freq_now = bin_number_chime(&stream_id);
        freq_MHz = freq_from_bin(freq_now);

        // Work out the EW phase coefficients from freq_MHz
        for (int angle_iter = 0; angle_iter < 4; angle_iter++) {
            double anglefrac = sin(_ew_spacing[angle_iter] * PI / 180.);
            for (int cylinder = 0; cylinder < 4; cylinder++) {
                coff[angle_iter * 4 * 2 + cylinder * 2] =
                    cos(2 * PI * anglefrac * cylinder * 22 * freq_MHz * 1.e6 / light);
                coff[angle_iter * 4 * 2 + cylinder * 2 + 1] =
                    sin(2 * PI * anglefrac * cylinder * 22 * freq_MHz * 1.e6 / light);
            }
        }

        FILE* ptr_myfile = NULL;
        char filename[512];
        snprintf(filename, sizeof(filename), "%s/quick_gains_%04d_reordered.bin", _gain_dir.c_str(),
                 freq_now);
        ptr_myfile = fopen(filename, "rb");

        if (ptr_myfile == NULL) {
            ERROR("CPU verification code: Cannot open gain file %s", filename);
            for (int i = 0; i < 2048; i++) {
                cpu_gain[i * 2] = default_gains[0] * scaling;
                cpu_gain[i * 2 + 1] = default_gains[1] * scaling;
            }
        } else {
            uint32_t read_length = sizeof(float) * 2 * 2048;
            if (fread(cpu_gain, read_length, 1, ptr_myfile) != 1) {
                ERROR("Couldn't read gain file...");
            }
            for (uint32_t i = 0; i < 2048; i++) {
                cpu_gain[i * 2] = cpu_gain[i * 2] * scaling;
                cpu_gain[i * 2 + 1] = cpu_gain[i * 2] * scaling;
            }
            fclose(ptr_myfile);
        }

        // Reorder
        reorder(input, reorder_map_c);

        // Unpack and pad the input data
        int dest_idx = 0;
        for (int i = 0; i < input_buf->frame_size; ++i) {
            input_unpacked[dest_idx++] = HI_NIBBLE(input[i]) - 8;
            input_unpacked[dest_idx++] = LO_NIBBLE(input[i]) - 8;
        }

        // Pad to 512
        // TODO this can be simplified a fair bit.
        int index = 0;
        for (int j = 0; j < _samples_per_data_set; j++) {
            for (int p = 0; p < npol; p++) {
                for (int b = 0; b < nbeamsEW; b++) {
                    for (int i = 0; i < 512; i++) {
                        if (i < 256) {
                            // Real
                            input_unpacked_padded[index++] =
                                input_unpacked[2
                                               * (j * npol * nbeams + p * nbeams + b * nbeamsNS
                                                  + i)]
                                    * cpu_gain[(p * nbeams + b * nbeamsNS + i) * 2]
                                + input_unpacked[2
                                                     * (j * npol * nbeams + p * nbeams
                                                        + b * nbeamsNS + i)
                                                 + 1]
                                      * cpu_gain[(p * nbeams + b * nbeamsNS + i) * 2 + 1];
                            // Imag
                            input_unpacked_padded[index++] =
                                input_unpacked[2
                                                   * (j * npol * nbeams + p * nbeams + b * nbeamsNS
                                                      + i)
                                               + 1]
                                    * cpu_gain[(p * nbeams + b * nbeamsNS + i) * 2]
                                - input_unpacked[2
                                                 * (j * npol * nbeams + p * nbeams + b * nbeamsNS
                                                    + i)]
                                      * cpu_gain[(p * nbeams + b * nbeamsNS + i) * 2 + 1];
                        } else {
                            input_unpacked_padded[index++] = 0;
                            input_unpacked_padded[index++] = 0;
                        }
                    }
                }
            }
        }

        // Beamform north south.
        for (int i = 0; i < _samples_per_data_set * npol * nbeamsEW; i++) {
            cpu_beamform_ns(&input_unpacked_padded[i * 512 * 2], 512, 8);
        }

        // Clamp the data
        clamping(input_unpacked_padded, clamping_output, freq_MHz, nbeamsNS, nbeamsEW,
                 _samples_per_data_set, npol);

        // EW brute force beamform
        cpu_beamform_ew(clamping_output, cpu_beamform_output, coff, nbeamsNS, nbeamsEW, npol,
                        _samples_per_data_set);

        // transpose
        transpose(cpu_beamform_output, transposed_output, _num_elements, _samples_per_data_set);

        // Upchannelize; re-use cpu_beamform_output
        for (int b = 0; b < _num_elements; b++) {
            for (int n = 0; n < _samples_per_data_set / _factor_upchan; n++) {
                int index = 0;
                for (int i = 0; i < _factor_upchan; i++) {
                    tmp128[index++] = transposed_output[(b * (_samples_per_data_set + 32)
                                                         + n * _factor_upchan + i)
                                                        * 2];
                    tmp128[index++] = transposed_output
                        [(b * (_samples_per_data_set + 32) + n * _factor_upchan + i) * 2 + 1];
                }
                upchannelize(tmp128, _factor_upchan);
                for (int i = 0; i < _factor_upchan; i++) {
                    cpu_beamform_output[(b * _samples_per_data_set + n * _factor_upchan + i) * 2] =
                        tmp128[i * 2];
                    cpu_beamform_output[(b * _samples_per_data_set + n * _factor_upchan + i) * 2
                                        + 1] = tmp128[i * 2 + 1];
                }
            }
        }

<<<<<<< HEAD
        //16-bandpass correction
        float BP[16] {0.52225748,0.58330915,0.6868705,0.80121821,0.89386546,0.95477358,0.98662733,0.99942558,0.99988676,0.98905127,0.95874124,0.90094667,0.81113021,0.6999944,0.59367968,0.52614263};
=======
        // 16-bandpass correction
        float BP[16]{0.52225748, 0.58330915, 0.6868705,  0.80121821, 0.89386546, 0.95477358,
                     0.98662733, 0.99942558, 0.99988676, 0.98905127, 0.95874124, 0.90094667,
                     0.81113021, 0.6999944,  0.59367968, 0.52614263};
>>>>>>> 926d86f9

        // Downsample
        int nfreq_out = _factor_upchan;
        int nsamp_out = _samples_per_data_set / _factor_upchan / _downsample_time;
        
        INFO("HFB output buf frame size: %d, HFB ouput len: %d", hfb_output_buf->frame_size / sizeof(float), hfb_output_len);
        
        INFO("\nnsamp_out: %d, nfreq_out: %d, npol: %d", nsamp_out, nfreq_out, npol);
        
        // Loop over every beam
        for (int b = 0; b < 1024; b++) {
          for (int f = 0; f < nfreq_out; f++) {
            float total_sum = 0.0;
            for (int t = 0; t < nsamp_out; t++) {

              float tmp_real = 0.f, tmp_imag = 0.f, out_sq = 0.f;
              for (int pp = 0; pp < npol; pp++) {
                for (int tt = 0; tt < 3; tt++) {
                  const int sample_offset = (pp * 1024 * _samples_per_data_set + 
                                             b * _samples_per_data_set + 
                                             (t * _downsample_time + tt) * _factor_upchan 
                                             + f) * 2;

                  tmp_real = cpu_beamform_output[sample_offset];
                  tmp_imag = cpu_beamform_output[sample_offset + 1];

                  out_sq += tmp_real * tmp_real + tmp_imag * tmp_imag;
                } // end for tt
              } // end for pol
              total_sum += out_sq / 6.f;
            } // end for nsamp

            const int output_offset = b * nfreq_out + f;
            cpu_hfb_final_output[output_offset] = total_sum;
          } // end for freq
        } // end for beam

        ofstream file;
        file.open("hfb_cpu_out.dat");

        for(uint i=0; i<hfb_output_buf->frame_size / sizeof(float); i++) file << "hfb_out[" << i << "]: "<< cpu_hfb_final_output[i] << endl;

        file.close();

        //exit(1);
        memcpy(hfb_output, cpu_hfb_final_output, hfb_output_buf->frame_size);

        // Downsample
        nfreq_out = _factor_upchan / _downsample_freq;
        nsamp_out = _samples_per_data_set / _factor_upchan / _downsample_time;
        for (int b = 0; b < 1024; b++) {
            for (int t = 0; t < nsamp_out; t++) {
                for (int f = 0; f < nfreq_out; f++) {
                    // FFT shift by (id+8)%16
                    int out_id = b * nsamp_out * nfreq_out + t * nfreq_out + ((f + 8) % 16);
                    float tmp_real = 0.0;
                    float tmp_imag = 0.0;
                    float out_sq = 0.0;
                    for (int pp = 0; pp < npol; pp++) {
                        for (int tt = 0; tt < _downsample_time; tt++) {
                            for (int ff = 0; ff < _downsample_freq; ff++) {
                                tmp_real = cpu_beamform_output[(pp * 1024 * _samples_per_data_set
                                                                + b * _samples_per_data_set
                                                                + (t * _downsample_time + tt)
                                                                      * _factor_upchan
                                                                + (f * _downsample_freq + ff))
                                                               * 2];
                                tmp_imag = cpu_beamform_output[(pp * 1024 * _samples_per_data_set
                                                                + b * _samples_per_data_set
                                                                + (t * _downsample_time + tt)
                                                                      * _factor_upchan
                                                                + (f * _downsample_freq + ff))
                                                                   * 2
                                                               + 1];
                                out_sq += tmp_real * tmp_real + tmp_imag * tmp_imag;
<<<<<<< HEAD
                            } //end for ff
                        } // end for tt
                    }     // end for pol
                    cpu_final_output[out_id] = out_sq / 48. / BP[int((f + 8) % 16)] ;
=======
                            } // end for ff
                        }     // end for tt
                    }         // end for pol
                    cpu_final_output[out_id] = out_sq / 48. / BP[int((f + 8) % 16)];
>>>>>>> 926d86f9

                } // end for freq
            }     // end for time
        }         // end for beam

        memcpy(output, cpu_final_output, output_buf->frame_size);

        INFO("Simulating GPU beamform processing done for %s[%d] result is in %s[%d]",
             input_buf->buffer_name, input_buf_id, output_buf->buffer_name, output_buf_id);

        pass_metadata(input_buf, input_buf_id, output_buf, output_buf_id);
        mark_frame_empty(input_buf, unique_name.c_str(), input_buf_id);
        mark_frame_full(output_buf, unique_name.c_str(), output_buf_id);
        mark_frame_full(hfb_output_buf, unique_name.c_str(), output_buf_id);

        input_buf_id = (input_buf_id + 1) % input_buf->num_frames;
        metadata_buffer_id = (metadata_buffer_id + 1) % metadata_buf->num_frames;
        output_buf_id = (output_buf_id + 1) % output_buf->num_frames;
    }
}<|MERGE_RESOLUTION|>--- conflicted
+++ resolved
@@ -44,6 +44,7 @@
     _northmost_beam = config.get<float>(unique_name, "northmost_beam");
     Freq_ref = (light * (128) / (sin(_northmost_beam * PI / 180.) * feed_sep * 256)) / 1.e6;
     _ew_spacing = config.get<std::vector<float>>(unique_name, "ew_spacing");
+    _num_sub_freqs = config.get<uint32_t>(unique_name, "num_sub_freqs");
     _ew_spacing_c = (float*)malloc(4 * sizeof(float));
     for (int i = 0; i < 4; i++) {
         _ew_spacing_c[i] = _ew_spacing[i];
@@ -65,8 +66,7 @@
     input_len_padded = input_len * 2;
     transposed_len = (_samples_per_data_set + 32) * _num_elements * 2;
     output_len = _num_elements * (_samples_per_data_set / _downsample_time / _downsample_freq / 2);
-    //hfb_output_len = _num_elements * (_samples_per_data_set / _downsample_time / 2);
-    hfb_output_len = 1024 * _factor_upchan;
+    hfb_output_len =  * _num_sub_freqs;
 
     input_unpacked = (double*)malloc(input_len * sizeof(double));
     input_unpacked_padded = (double*)malloc(input_len_padded * sizeof(double));
@@ -471,15 +471,10 @@
             }
         }
 
-<<<<<<< HEAD
-        //16-bandpass correction
-        float BP[16] {0.52225748,0.58330915,0.6868705,0.80121821,0.89386546,0.95477358,0.98662733,0.99942558,0.99988676,0.98905127,0.95874124,0.90094667,0.81113021,0.6999944,0.59367968,0.52614263};
-=======
         // 16-bandpass correction
         float BP[16]{0.52225748, 0.58330915, 0.6868705,  0.80121821, 0.89386546, 0.95477358,
                      0.98662733, 0.99942558, 0.99988676, 0.98905127, 0.95874124, 0.90094667,
                      0.81113021, 0.6999944,  0.59367968, 0.52614263};
->>>>>>> 926d86f9
 
         // Downsample
         int nfreq_out = _factor_upchan;
@@ -555,17 +550,10 @@
                                                                    * 2
                                                                + 1];
                                 out_sq += tmp_real * tmp_real + tmp_imag * tmp_imag;
-<<<<<<< HEAD
-                            } //end for ff
-                        } // end for tt
-                    }     // end for pol
-                    cpu_final_output[out_id] = out_sq / 48. / BP[int((f + 8) % 16)] ;
-=======
                             } // end for ff
                         }     // end for tt
                     }         // end for pol
                     cpu_final_output[out_id] = out_sq / 48. / BP[int((f + 8) % 16)];
->>>>>>> 926d86f9
 
                 } // end for freq
             }     // end for time
