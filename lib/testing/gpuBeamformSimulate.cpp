--- conflicted
+++ resolved
@@ -3,13 +3,13 @@
 #include <math.h>
 
 #define SWAP(a,b) tempr=(a);(a)=(b);(b)=tempr
-#define HI_NIBBLE(b)                    (((b) >> 4) & 0x0F)  
-#define LO_NIBBLE(b)                    ((b) & 0x0F) 
+#define HI_NIBBLE(b)                    (((b) >> 4) & 0x0F)
+#define LO_NIBBLE(b)                    ((b) & 0x0F)
 
 #define PI 3.14159265
 #define feed_sep 0.3048
 #define light 3.e8
-#define Freq_ref 492.125984252 
+#define Freq_ref 492.125984252
 #define freq1 450.
 
 gpuBeamformSimulate::gpuBeamformSimulate(Config& config,
@@ -98,8 +98,8 @@
 
     for (long int step_size = 1; step_size <= step_stop ; step_size +=step_size) {
         theta = -3.141592654/(step_size);
-        for (int index = 0; index < transform_length; index += step_size*2){ 
-            for (int minor_index = 0; minor_index < step_size; minor_index++){ 
+        for (int index = 0; index < transform_length; index += step_size*2){
+            for (int minor_index = 0; minor_index < step_size; minor_index++){
                 wr = cos(minor_index*theta);
                 wi = sin(minor_index*theta);
                 int first_index = (index+minor_index)*2;
@@ -239,7 +239,6 @@
 
 }
 
-
 void gpuBeamformSimulate::main_thread() {
     int input_buf_id = 0;
     int output_buf_id = 0;
@@ -250,16 +249,9 @@
     int nbeams = nbeamsEW*nbeamsNS;
 
     for (;;) {
-<<<<<<< HEAD
+
         unsigned char * input = (unsigned char *)wait_for_full_frame(input_buf, unique_name.c_str(), input_buf_id);
         float * output = (float *)wait_for_empty_frame(output_buf, unique_name.c_str(), output_buf_id);
-=======
-        wait_for_full_buffer(input_buf, unique_name.c_str(), input_buf_id);
-        wait_for_empty_buffer(output_buf, unique_name.c_str(), output_buf_id);
-
-        unsigned char * input = (unsigned char *)input_buf->data[input_buf_id];
-        //double * output = (double *)output_buf->data[output_buf_id];
->>>>>>> a142c646
 
         for (int i=0;i<input_len;i++){
           cpu_beamform_output[i] = 0.0; //Need this
@@ -272,7 +264,6 @@
           cpu_final_output[i] = 0.0;
         }
 
-	
         // TODO adjust to allow for more than one frequency.
         // TODO remove all the 32's in here with some kind of constant/define
         INFO("Simulating GPU beamform processing for %s[%d] putting result in %s[%d]",
@@ -311,16 +302,11 @@
         // Clamp the data
         clamping(input_unpacked_padded, clamping_output, freq1, nbeamsNS, nbeamsEW, _samples_per_data_set, npol);
 
-	//EW brute force beamform
+        //EW brute force beamform
         cpu_beamform_ew(clamping_output, cpu_beamform_output, coff, nbeamsNS, nbeamsEW, npol, _samples_per_data_set);
 
-<<<<<<< HEAD
-        for (int i = 0; i < output_buf->frame_size; i += sizeof(float)) {
-            *((float *)(&output[i])) = (float)final_output[i/sizeof(float)];
-=======
-	//transpose
-	transpose(cpu_beamform_output, transposed_output, _num_elements, _samples_per_data_set);
-
+        //transpose
+        transpose(cpu_beamform_output, transposed_output, _num_elements, _samples_per_data_set);
 
         //Upchannelize; re-use cpu_beamform_output
         for (int b=0; b< _num_elements; b++){
@@ -336,7 +322,6 @@
               cpu_beamform_output[(b*_samples_per_data_set+n*_factor_upchan+i)*2+1] = tmp128[i*2+1];
             }
           }
->>>>>>> a142c646
         }
 
         //Downsample
@@ -357,20 +342,20 @@
                 }
               }
               cpu_final_output[out_id] = (out_real*out_real+out_imag*out_imag)/48.;
-	      //output  = sqrt(out_real*out_real+out_imag*out_imag)/48.;
+	          //output  = sqrt(out_real*out_real+out_imag*out_imag)/48.;
             }
           }
         }
-	
-        for (int i = 0; i < output_buf->buffer_size; i += sizeof(float)) {
-            *((float *)(&output_buf->data[output_buf_id][i])) = (float)cpu_final_output[i/sizeof(float)];
+
+        for (int i = 0; i < output_buf->frame_size; i += sizeof(float)) {
+            *((float *)(&output[i])) = (float)cpu_final_output[i/sizeof(float)];
 	    }
 
         INFO("Simulating GPU beamform processing done for %s[%d] result is in %s[%d]",
                 input_buf->buffer_name, input_buf_id,
                 output_buf->buffer_name, output_buf_id);
 
-        //move_buffer_info(&input_buf, input_buf_id, &output_buf, output_buf_id);
+        //pass_metadata(&input_buf, input_buf_id, &output_buf, output_buf_id);
         mark_frame_empty(input_buf, unique_name.c_str(), input_buf_id);
         mark_frame_full(output_buf, unique_name.c_str(), output_buf_id);
 
