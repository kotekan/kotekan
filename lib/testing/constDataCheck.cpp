--- conflicted
+++ resolved
@@ -33,11 +33,7 @@
         frame = wait_for_full_frame(buf, unique_name.c_str(), frame_id);
         if (frame == NULL) break;
 
-<<<<<<< HEAD
-        //INFO("constDataCheck: Got buffer %s[%d]", buf->buffer_name, frame_id);
-=======
         DEBUG("constDataCheck: Got buffer %s[%d]", buf->buffer_name, frame_id);
->>>>>>> 17ebc955
 
         bool error = false;
         num_errors = 0;
