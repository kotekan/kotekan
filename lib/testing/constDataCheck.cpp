--- conflicted
+++ resolved
@@ -47,11 +47,7 @@
 
             if (real != rfr || imag != rfi) {
                 if (num_errors++ < 1000)
-<<<<<<< HEAD
-                    ERROR("%s[%d][%d] != %d + %di; actual value: %d + %di\n",
-=======
                     ERROR("%s[%d][%d] != %d + %di; actual value: %d + %di",
->>>>>>> 9234618b
                         buf->buffer_name, frame_id, i/2,
                         rfr, rfi, real, imag);
                 error = true;
