#include "constDataCheck.hpp"

constDataCheck::constDataCheck(Config& config,
                        const string& unique_name,
                        bufferContainer &buffer_container) :
    KotekanProcess(config, unique_name, buffer_container,
                   std::bind(&constDataCheck::main_thread, this)) {

    buf = get_buffer("in_buf");
    register_consumer(buf, unique_name.c_str());
    ref_real = config.get_int_array(unique_name, "real");
    ref_imag = config.get_int_array(unique_name, "imag");
}

constDataCheck::~constDataCheck() {
}

void constDataCheck::apply_config(uint64_t fpga_seq) {
}

void constDataCheck::main_thread() {

    int frame_id = 0;
    uint8_t * frame = NULL;
    int num_errors = 0;

    int framect=0;

    while (!stop_thread) {

        frame = wait_for_full_frame(buf, unique_name.c_str(), frame_id);
        if (frame == NULL) break;

        DEBUG("constDataCheck: Got buffer %s[%d]", buf->buffer_name, frame_id);

        bool error = false;
        num_errors = 0;
        int rfr = ref_real[framect % ref_real.size()];
        int rfi = ref_imag[framect % ref_imag.size()];

        for (uint32_t i = 0; i < buf->frame_size/sizeof(int32_t); i += 2) {

            int32_t imag = *((int32_t *)&(frame[i*sizeof(int32_t)]));
            int32_t real = *((int32_t *)&(frame[(i+1)*sizeof(int32_t)]));

<<<<<<< HEAD
            if (real != rfr || imag != rfi) {
                //if (num_errors++ < 10)
=======
            if (real != ref_real || imag != ref_imag) {
                if (num_errors++ < 100)
>>>>>>> 5fe33f4b
                    ERROR("%s[%d][%d] != %d + %di; actual value: %d + %di\n",
                        buf->buffer_name, frame_id, i/2,
                        rfr, rfi, real, imag);
                error = true;
            }
        }

        if (!error)
            INFO("The buffer %s[%d] passed all checks; contains all (%d + %di)",
                    buf->buffer_name, frame_id,
                    rfr, rfi);
//                    ref_real, ref_imag);

        mark_frame_empty(buf, unique_name.c_str(), frame_id);
        frame_id = (frame_id + 1) % buf->num_frames;
        framect++;
    }
}<|MERGE_RESOLUTION|>--- conflicted
+++ resolved
@@ -43,13 +43,8 @@
             int32_t imag = *((int32_t *)&(frame[i*sizeof(int32_t)]));
             int32_t real = *((int32_t *)&(frame[(i+1)*sizeof(int32_t)]));
 
-<<<<<<< HEAD
             if (real != rfr || imag != rfi) {
-                //if (num_errors++ < 10)
-=======
-            if (real != ref_real || imag != ref_imag) {
-                if (num_errors++ < 100)
->>>>>>> 5fe33f4b
+                if (num_errors++ < 1000)
                     ERROR("%s[%d][%d] != %d + %di; actual value: %d + %di\n",
                         buf->buffer_name, frame_id, i/2,
                         rfr, rfi, real, imag);
