#include "constDataCheck.hpp"

REGISTER_KOTEKAN_STAGE(constDataCheck);

constDataCheck::constDataCheck(kotekan::Config& config, const string& unique_name,
                               kotekan::bufferContainer& buffer_container) :
    kotekan::Stage(config, unique_name, buffer_container,
                   std::bind(&constDataCheck::main_thread, this)) {

    buf = get_buffer("in_buf");
    register_consumer(buf, unique_name.c_str());
    ref_real = config.get<std::vector<int32_t>>(unique_name, "real");
    ref_imag = config.get<std::vector<int32_t>>(unique_name, "imag");
    num_frames_to_test = config.get_default<int32_t>(unique_name, "num_frames_to_test", 0);
}

constDataCheck::~constDataCheck() {}

void constDataCheck::main_thread() {

    int frame_id = 0;
    uint8_t* frame = NULL;
    int num_errors = 0;

    int framect = 0;

    while (!stop_thread) {

        frame = wait_for_full_frame(buf, unique_name.c_str(), frame_id);
        if (frame == NULL)
            break;

        DEBUG("constDataCheck: Got buffer {:s}[{:d}]", buf->buffer_name, frame_id);

        bool error = false;
        num_errors = 0;
        int rfr = ref_real[framect % ref_real.size()];
        int rfi = ref_imag[framect % ref_imag.size()];

        for (uint32_t i = 0; i < buf->frame_size / sizeof(int32_t); i += 2) {

            int32_t imag = *((int32_t*)&(frame[i * sizeof(int32_t)]));
            int32_t real = *((int32_t*)&(frame[(i + 1) * sizeof(int32_t)]));

            if (real != rfr || imag != rfi) {
                if (num_errors++ < 1000)
<<<<<<< HEAD
                    FATAL_ERROR("%s[%d][%d] != %d + %di; actual value: %d + %di", buf->buffer_name,
                                frame_id, i / 2, rfr, rfi, real, imag);
=======
                    ERROR("{:s}[{:d}][{:d}] != {:d} + {:d}i; actual value: {:d} + {:d}i",
                          buf->buffer_name, frame_id, i / 2, rfr, rfi, real, imag);
>>>>>>> 1c9e4de9
                error = true;
            }
        }

        if (!error)
            INFO("The buffer {:s}[{:d}] passed all checks; contains all ({:d} + {:d}i)",
                 buf->buffer_name, frame_id, rfr, rfi);
        //                    ref_real, ref_imag);

        mark_frame_empty(buf, unique_name.c_str(), frame_id);
        frame_id = (frame_id + 1) % buf->num_frames;
        framect++;

        if (num_frames_to_test == framect)
            TEST_PASSED();
    }
}<|MERGE_RESOLUTION|>--- conflicted
+++ resolved
@@ -44,13 +44,8 @@
 
             if (real != rfr || imag != rfi) {
                 if (num_errors++ < 1000)
-<<<<<<< HEAD
-                    FATAL_ERROR("%s[%d][%d] != %d + %di; actual value: %d + %di", buf->buffer_name,
-                                frame_id, i / 2, rfr, rfi, real, imag);
-=======
-                    ERROR("{:s}[{:d}][{:d}] != {:d} + {:d}i; actual value: {:d} + {:d}i",
+                    FATAL_ERROR("{:s}[{:d}][{:d}] != {:d} + {:d}i; actual value: {:d} + {:d}i",
                           buf->buffer_name, frame_id, i / 2, rfr, rfi, real, imag);
->>>>>>> 1c9e4de9
                 error = true;
             }
         }
