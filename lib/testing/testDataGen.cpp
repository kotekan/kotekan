--- conflicted
+++ resolved
@@ -102,13 +102,8 @@
 
     int frame_id = 0;
     int frame_id_abs = 0;
-<<<<<<< HEAD
-    uint8_t* frame = NULL;
+    uint8_t* frame = nullptr;
     uint64_t seq_num = samples_per_data_set * _first_frame_index;
-=======
-    uint8_t* frame = nullptr;
-    uint64_t seq_num = 0;
->>>>>>> 9be2a6f0
     bool finished_seeding_consant = false;
     static struct timeval now;
 
