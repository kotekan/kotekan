--- conflicted
+++ resolved
@@ -185,12 +185,7 @@
 
         if (wait) {
             double time = current_time();
-<<<<<<< HEAD
-            double frame_end_time =
-                (start_time + (float)samples_per_data_set * FPGA_PERIOD_NS * 1e-9 / 16);
-=======
             double frame_end_time = start_time + frame_length;
->>>>>>> ca1a367a
             if (time < frame_end_time)
                 usleep((int)(1e6 * (frame_end_time - time)));
         }
