/*****************************************
@file
@brief Process that adds noise to the
       visibility data.
- visNoise : public KotekanProcess
*****************************************/
#ifndef VISNOISE_HPP
#define VISNOISE_HPP
<<<<<<< HEAD

#include <random>
=======
>>>>>>> 1110f96b

#include "KotekanProcess.hpp"

#include <random>

/**
 * @brief Adds gaussian noise.
 *
 * Add normally distributed random noise to real and imaginary parts.
 * The same distribution is used to set the weights. Note that the seed for the
 * generator is not random.
 * @conf  standard_deviation           The std dev of the noise distribution.
 * @conf  num_ev                       Number of eigenvectors in the data.
 * @conf  num_elements                 Number of elements in the data.
 * @conf  random                       If false, the noise generation will not be
 *                                     initialized with a random seed.
 **/
class visNoise : public KotekanProcess {
public:
    // Default constructor
    visNoise(Config& config, const string& unique_name, bufferContainer& buffer_container);

    // Main loop for the process
    void main_thread() override;

private:
    // random number generation
    std::default_random_engine gen;

    // config parameters
    float _standard_deviation;
    size_t _num_elements;
    size_t _num_eigenvectors;

    // Buffers
    Buffer* buf_out;
    Buffer* buf_in;
};

<<<<<<< HEAD
#endif /* VISNOISE_HPP */
=======
#endif /* VISNOISE_HPP */
>>>>>>> 1110f96b
<|MERGE_RESOLUTION|>--- conflicted
+++ resolved
@@ -6,11 +6,6 @@
 *****************************************/
 #ifndef VISNOISE_HPP
 #define VISNOISE_HPP
-<<<<<<< HEAD
-
-#include <random>
-=======
->>>>>>> 1110f96b
 
 #include "KotekanProcess.hpp"
 
@@ -50,8 +45,4 @@
     Buffer* buf_in;
 };
 
-<<<<<<< HEAD
-#endif /* VISNOISE_HPP */
-=======
-#endif /* VISNOISE_HPP */
->>>>>>> 1110f96b
+#endif /* VISNOISE_HPP */