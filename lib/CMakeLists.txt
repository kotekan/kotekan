cmake_minimum_required( VERSION 2.8 )
project( kotekan_libs )

include_directories (${KOTEKAN_SOURCE_DIR}/include)

include_directories (${KOTEKAN_SOURCE_DIR}/lib)
include_directories (${KOTEKAN_SOURCE_DIR}/lib/core)
include_directories (${KOTEKAN_SOURCE_DIR}/lib/metadata)
include_directories (${KOTEKAN_SOURCE_DIR}/lib/utils)
include_directories (${KOTEKAN_SOURCE_DIR}/lib/testing)
include_directories (${KOTEKAN_SOURCE_DIR}/lib/processes)
include_directories (${KOTEKAN_SOURCE_DIR}/lib/hsa)
include_directories (${KOTEKAN_SOURCE_DIR}/lib/opencl)
include_directories (${KOTEKAN_SOURCE_DIR}/lib/dpdk)
include_directories (${KOTEKAN_SOURCE_DIR}/lib/version)
include_directories (${KOTEKAN_SOURCE_DIR}/kotekan/opencl/kernels)

add_library ( kotekan_libs "empty.c" )

add_subdirectory(core)
target_link_libraries( kotekan_libs kotekan_core )

add_subdirectory(metadata)
target_link_libraries( kotekan_libs kotekan_metadata )

add_subdirectory(utils)
target_link_libraries( kotekan_libs kotekan_utils )

### SELF-REGISTERING BITS:
if (${CMAKE_SYSTEM_NAME} MATCHES "Linux")
    target_link_libraries( kotekan_libs -Wl,--whole-archive )
endif ()
if (${CMAKE_SYSTEM_NAME} MATCHES "Darwin")
    target_link_libraries( kotekan_libs -Wl,-all_load )
endif ()


add_subdirectory(testing)
target_link_libraries( kotekan_libs kotekan_testing )

add_subdirectory(processes)
target_link_libraries( kotekan_libs kotekan_processes )

if (${USE_HCC})
    add_subdirectory(hcc)
    target_link_libraries( kotekan_libs kotekan_hcc )
endif ()

if (${USE_HSA})
    add_subdirectory(hsa)
    link_directories ( /opt/rocm/hsa/lib/ )
    target_link_libraries( kotekan_libs kotekan_hsa )
    target_link_libraries( kotekan_libs hsa-runtime64 )
    include_directories ( /opt/rocm/hsa/include/ )
endif ()

if (${USE_OPENCL})
    add_subdirectory(opencl)
    target_link_libraries( kotekan_libs kotekan_opencl )
<<<<<<< HEAD
    target_link_libraries( kotekan_libs ${OPENCL_LIBRARIES} )
=======
    target_link_libraries( kotekan_libs ${OpenCL_LIBRARIES} )
>>>>>>> 5508ada8
endif ()

if (${USE_DPDK})
    add_subdirectory(dpdk)
    target_link_libraries( kotekan_libs kotekan_dpdk )
endif ()

if (${CMAKE_SYSTEM_NAME} MATCHES "Linux")
    target_link_libraries( kotekan_libs -Wl,--no-whole-archive )
endif ()
### END SELF-REGISTERING BITS

# HDF5 stuff
if (${USE_HDF5})
  include_directories (${HDF5_INCLUDE_DIRS})
  include_directories (/kotekan/HighFive/include/)
  target_link_libraries ( kotekan_libs ${HDF5_HL_LIBRARIES} ${HDF5_LIBRARIES} )
endif ()

add_subdirectory(version)

# There are no symbols in this entire library,
# the following lines prevent warnings on MacOS.
# If someone ever adds symbols this library,
# the lines below should be removed!
if (${CMAKE_SYSTEM_NAME} MATCHES "Darwin")
    SET(CMAKE_C_ARCHIVE_CREATE   "<CMAKE_AR> Scr <TARGET> <LINK_FLAGS> <OBJECTS>")
    SET(CMAKE_CXX_ARCHIVE_CREATE "<CMAKE_AR> Scr <TARGET> <LINK_FLAGS> <OBJECTS>")
    SET(CMAKE_C_ARCHIVE_FINISH   "")
    SET(CMAKE_CXX_ARCHIVE_FINISH "")
endif ()

target_link_libraries( kotekan_libs kotekan_version )
<|MERGE_RESOLUTION|>--- conflicted
+++ resolved
@@ -57,11 +57,7 @@
 if (${USE_OPENCL})
     add_subdirectory(opencl)
     target_link_libraries( kotekan_libs kotekan_opencl )
-<<<<<<< HEAD
-    target_link_libraries( kotekan_libs ${OPENCL_LIBRARIES} )
-=======
     target_link_libraries( kotekan_libs ${OpenCL_LIBRARIES} )
->>>>>>> 5508ada8
 endif ()
 
 if (${USE_DPDK})
