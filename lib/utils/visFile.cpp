#include "visFile.hpp"
#include "errors.h"
#include <time.h>
#include <unistd.h>
#include <iomanip>
#include <algorithm>
#include <stdexcept>
#include <iostream>
#include <fstream>
#include <sys/stat.h>

#include <highfive/H5DataSet.hpp>
#include <highfive/H5DataSpace.hpp>
#include <highfive/H5File.hpp>

using namespace HighFive;

visFile::visFile(const std::string& name,
                 const std::string& acq_name,
                 const std::string& root_path,
                 const std::string& inst_name,
                 const std::string& notes,
                 const std::string& weights_type,
                 const std::vector<freq_ctype>& freqs,
                 const std::vector<input_ctype>& inputs,
<<<<<<< HEAD
                 size_t num_ev) {
=======
                 const std::vector<prod_ctype>& prods) {
>>>>>>> 759b45c3

    std::string data_filename = root_path + "/" + acq_name + "/" + name;

    // Create the lock file first such that there is no time the file is
    // unlocked
    lock_filename = root_path + "/" + acq_name + "/." + name + ".lock";
    std::ofstream lock_file(lock_filename);
    lock_file << getpid() << std::endl;
    lock_file.close();

    // Determine whether to write the eigensector or not...
    write_ev = (num_ev > 0);
    size_t ninput = inputs.size();

    INFO("Creating new output file %s", name.c_str());

    file = std::unique_ptr<File>(
        new File(data_filename, File::ReadWrite | File::Create | File::Truncate)
    );

<<<<<<< HEAD
    createIndex(freqs, inputs, num_ev);
    createDatasets(freqs.size(), ninput, ninput * (ninput + 1) / 2, num_ev, weights_type);
=======
    createIndex(freqs, inputs, prods);
    createDatasets(freqs.size(), ninput, prods.size(), weights_type);
>>>>>>> 759b45c3

    // === Set the required attributes for a valid file ===
    std::string version = "NT_3.1.0";
    file->createAttribute<std::string>(
        "archive_version", DataSpace::From(version)).write(version);
    file->createAttribute<std::string>(
        "acquisition_name", DataSpace::From(acq_name)).write(acq_name);
    file->createAttribute<std::string>(
        "instrument_name", DataSpace::From(inst_name)).write(inst_name);

    // TODO: get git version tag somehow
    std::string git_version = "not set";
    file->createAttribute<std::string>(
        "git_version_tag", DataSpace::From(git_version)).write(git_version);

    file->createAttribute<std::string>(
        "notes", DataSpace::From(notes)).write(notes);

    char temp[256];
    std::string username = (getlogin_r(temp, 256) == 0) ? temp : "unknown";
    file->createAttribute<std::string>(
        "system_user", DataSpace::From(username)).write(username);

    gethostname(temp, 256);
    std::string hostname = temp;
    file->createAttribute<std::string>(
        "collection_server", DataSpace::From(hostname)).write(hostname);
}

visFile::~visFile() {

    file->flush();
    file.reset(nullptr);
    std::remove(lock_filename.c_str());
}

// TODO: will need to make prods an input to this method for baseline subsetting
//       should make use of overloading so that previous calls don't break.
//       this should propagate to Filebundle
void visFile::createIndex(const std::vector<freq_ctype>& freqs,
                          const std::vector<input_ctype>& inputs,
<<<<<<< HEAD
                          size_t num_ev) {
=======
                          const std::vector<prod_ctype>& prods) {
>>>>>>> 759b45c3

    Group indexmap = file->createGroup("index_map");

    DataSet time_imap = indexmap.createDataSet(
      "time", DataSpace({0}, {DataSpace::UNLIMITED}),
      create_datatype<time_ctype>(), std::vector<size_t>({1})
    );

    // Create and fill frequency dataset
    DataSet freq_imap = indexmap.createDataSet<freq_ctype>("freq", DataSpace(freqs.size()));
    freq_imap.write(freqs);


    DataSet input_imap = indexmap.createDataSet<input_ctype>("input", DataSpace(inputs.size()));
    input_imap.write(inputs);

    DataSet prod_imap = indexmap.createDataSet<prod_ctype>(
        "prod", DataSpace(prods.size())
    );
    prod_imap.write(prods);

    if(write_ev) {

        std::vector<uint32_t> ev_vector(num_ev);
        std::iota(ev_vector.begin(), ev_vector.end(), 0);

        DataSet ev_imap = indexmap.createDataSet<uint32_t>(
            "ev", DataSpace(ev_vector.size())
        );
        ev_imap.write(ev_vector);
    }

    file->flush();

}

void visFile::createDatasets(size_t nfreq, size_t ninput, size_t nprod,
                             size_t nev, std::string weights_type) {

    // Create extensible spaces for the different types of spaces we have
    DataSpace vis_space = DataSpace({0, nfreq, nprod},
                                    {DataSpace::UNLIMITED, nfreq, nprod});
    DataSpace gain_space = DataSpace({0, nfreq, ninput},
                                    {DataSpace::UNLIMITED, nfreq, ninput});
    DataSpace exp_space = DataSpace({0, ninput},
                                    {DataSpace::UNLIMITED, ninput});

    DataSpace eval_space = DataSpace({0, nfreq, nev},
                                    {DataSpace::UNLIMITED, nfreq, nev});
    DataSpace evec_space = DataSpace({0, nfreq, nev, ninput},
                                    {DataSpace::UNLIMITED, nfreq, nev, ninput});
    DataSpace erms_space = DataSpace({0, nfreq},
                                    {DataSpace::UNLIMITED, nfreq});

    std::vector<std::string> vis_axes = {"time", "freq", "prod"};
    std::vector<std::string> gain_axes = {"time", "freq", "input"};
    std::vector<std::string> exp_axes = {"time", "input"};

    std::vector<std::string> eval_axes = {"time", "freq", "ev"};
    std::vector<std::string> evec_axes = {"time", "freq", "ev", "input"};
    std::vector<std::string> erms_axes = {"time", "freq"};

    std::vector<size_t> vis_dims = {1, 1, nprod};
    std::vector<size_t> gain_dims = {1, 1, ninput};
    std::vector<size_t> exp_dims = {1, ninput};

    std::vector<size_t> eval_dims = {1, 1, nev};
    std::vector<size_t> evec_dims = {1, 1, nev, ninput};
    std::vector<size_t> erms_dims = {1, 1};

    DataSet vis = file->createDataSet(
        "vis", vis_space, create_datatype<cfloat>(), vis_dims
    );
    vis.createAttribute<std::string>(
        "axis", DataSpace::From(vis_axes)).write(vis_axes);


    Group flags = file->createGroup("flags");
    DataSet vis_weight = flags.createDataSet(
        "vis_weight", vis_space, create_datatype<float>(), vis_dims
    );
    vis_weight.createAttribute<std::string>(
        "axis", DataSpace::From(vis_axes)).write(vis_axes);
    vis_weight.createAttribute<std::string>(
        "type", DataSpace::From(weights_type)).write(weights_type);


    DataSet gain_coeff = file->createDataSet(
        "gain_coeff", gain_space, create_datatype<cfloat>(), gain_dims
    );
    gain_coeff.createAttribute<std::string>(
        "axis", DataSpace::From(gain_axes)).write(gain_axes);


    DataSet gain_exp = file->createDataSet(
        "gain_exp", exp_space, create_datatype<int>(), exp_dims
    );
    gain_exp.createAttribute<std::string>(
        "axis", DataSpace::From(exp_axes)).write(exp_axes);

    // Only write the eigenvector datasets if there's going to be anything in
    // them
    if(write_ev) {
        DataSet eval = file->createDataSet(
            "eval", eval_space, create_datatype<float>(), eval_dims
        );
        eval.createAttribute<std::string>(
            "axis", DataSpace::From(eval_axes)).write(eval_axes);

        DataSet evec = file->createDataSet(
            "evec", evec_space, create_datatype<cfloat>(), evec_dims
        );
        evec.createAttribute<std::string>(
            "axis", DataSpace::From(evec_axes)).write(evec_axes);

        DataSet erms = file->createDataSet(
            "erms", erms_space, create_datatype<float>(), erms_dims
        );
        erms.createAttribute<std::string>(
            "axis", DataSpace::From(erms_axes)).write(erms_axes);
    }

    file->flush();

}

// Quick functions for fetching datasets and dimensions
DataSet visFile::vis() {
    return file->getDataSet("vis");
}

DataSet visFile::vis_weight() {
    return file->getDataSet("flags/vis_weight");
}

DataSet visFile::gain_coeff() {
    return file->getDataSet("gain_coeff");
}

DataSet visFile::gain_exp() {
    return file->getDataSet("gain_exp");
}

DataSet visFile::time() {
    return file->getDataSet("index_map/time");
}

DataSet visFile::eval() {
    return file->getDataSet("eval");
}

DataSet visFile::evec() {
    return file->getDataSet("evec");
}

DataSet visFile::erms() {
    return file->getDataSet("erms");
}

size_t visFile::num_time() {
    return time().getSpace().getDimensions()[0];
}

size_t visFile::num_prod() {
    return vis().getSpace().getDimensions()[2];
}

size_t visFile::num_freq() {
    return vis().getSpace().getDimensions()[1];
}

size_t visFile::num_input() {
    return gain_exp().getSpace().getDimensions()[1];
}

size_t visFile::num_ev() {
    return write_ev ? eval().getSpace().getDimensions()[2] : 0;
}

uint32_t visFile::extendTime(time_ctype new_time) {

    // Get the current dimensions
    size_t ntime = num_time(), nprod = num_prod(),
           ninput = num_input(), nfreq = num_freq(),
           nev = num_ev();

    INFO("Current size: %zd; new size: %zd", ntime, ntime + 1);
    // Add a new entry to the time axis
    ntime++;
    time().resize({ntime});
    time().select({ntime - 1}, {1}).write(&new_time);

    // Extend all other datasets
    vis().resize({ntime, nfreq, nprod});
    vis_weight().resize({ntime, nfreq, nprod});
    gain_coeff().resize({ntime, nfreq, ninput});
    gain_exp().resize({ntime, ninput});

    if(write_ev) {
        eval().resize({ntime, nfreq, nev});
        evec().resize({ntime, nfreq, nev, ninput});
        erms().resize({ntime, nfreq});
    }

    // Flush the changes
    file->flush();

    return ntime - 1;
}


void visFile::writeSample(
    uint32_t time_ind, uint32_t freq_ind, std::vector<cfloat> new_vis,
    std::vector<float> new_weight, std::vector<cfloat> new_gcoeff,
    std::vector<int32_t> new_gexp, std::vector<float> new_eval,
    std::vector<cfloat> new_evec, float new_erms
) {

    // Get the current dimensions
    size_t nprod = num_prod(), ninput = num_input(), nev = num_ev();

    vis().select({time_ind, freq_ind, 0}, {1, 1, nprod}).write(new_vis);
    vis_weight().select({time_ind, freq_ind, 0}, {1, 1, nprod}).write(new_weight);
    gain_coeff().select({time_ind, freq_ind, 0}, {1, 1, ninput}).write(new_gcoeff);
    gain_exp().select({time_ind, 0}, {1, ninput}).write(new_gexp);

    if(write_ev) {
        eval().select({time_ind, freq_ind, 0}, {1, 1, nev}).write(new_eval);
        evec().select({time_ind, freq_ind, 0, 0}, {1, 1, nev, ninput}).write((const cfloat *)new_evec.data());
        erms().select({time_ind, freq_ind}, {1, 1}).write(new_erms);
    }

<<<<<<< HEAD
    file->flush();
=======
    // If we haven't seen the new time add it to the time axis and extend the time
    // dependent datasets
    if(ntime == 0 || new_time.fpga_count > last_time.fpga_count) {
        time_ind = extendTime(new_time);
        ntime++;
    }

    writeSample(time_ind, freq_ind, new_vis, new_weight, new_gcoeff, new_gexp);
    return ntime;
}


visFileBundle::visFileBundle(const std::string root_path,
                             int freq_chunk,
                             const std::string instrument_name,
                             const std::string notes,
                             const std::string weights_type,
                             const std::vector<freq_ctype>& freqs,
                             const std::vector<input_ctype>& inputs,
                             const std::vector<prod_ctype>& prods,
                             size_t rollover, size_t window_size) :

    root_path(root_path),
    freq_chunk(freq_chunk),
    instrument_name(instrument_name),
    notes(notes),
    weights_type(weights_type),
    freqs(freqs),
    inputs(inputs),
    prods(prods),
    rollover(rollover),
    window_size(window_size)

{

>>>>>>> 759b45c3
}


bool visFileBundle::resolveSample(time_ctype new_time) {

    uint64_t count = new_time.fpga_count;

    if(vis_file_map.size() == 0) {
        // If no files are currently in the map we should create a new one.
        addFile(new_time);
    } else {
        // If there are files in the list we need to figure out whether to
        // insert a new entry or not
        uint64_t max_fpga = vis_file_map.rbegin()->first;
        uint64_t min_fpga = vis_file_map.begin()->first;

        if(count < min_fpga) {
            // This data is older that anything else in the map so we should just drop it
            INFO("Dropping integration as buffer (FPGA count: %" PRIu64
                 ") arrived too late (minimum in pool %" PRIu64 ")",
                 new_time.fpga_count, min_fpga);
            return false;
        }

        if(count > max_fpga) {
            // We've got a later time and so we need to add a new time sample,
            // if the current file does not need to rollover register the new
            // sample as being in the last file, otherwise create a new file
            std::shared_ptr<visFile> file;
            uint32_t ind;
            std::tie(file, ind) = vis_file_map.rbegin()->second;  // Unpack the last entry

            if(file->num_time() < rollover) {
                // Extend the time axis and add into the sample map
                ind = file->extendTime(new_time);
                vis_file_map[count] = std::make_tuple(file, ind);
            } else {
                addFile(new_time);
            }

            // As we've added a new sample we need to delete the earliest sample
            if(vis_file_map.size() > window_size) {
                vis_file_map.erase(vis_file_map.begin());
            }
        }
    }

    if(vis_file_map.find(count) == vis_file_map.end()) {
        // This is slightly subtle, but if a sample was not found at this point
        // then it must lie within the range, but not have been saved into the
        // files already. This means that adding it would make the files time
        // axis be out of order, so we just skip it for now.
        INFO("Skipping integration (FPGA count %" PRIu64
             ") as it would be written out of order.", count);
        return false;
    }

    return true;
}


void visFileBundle::addFile(time_ctype first_time) {

    time_t t = (time_t)first_time.ctime;

    // Start the acq and create the directory if required
    if(acq_name.empty()) {
        // Format the time (annoyingly you still have to use streams for this)
        std::ostringstream s;
        s << std::put_time(std::gmtime(&t), "%Y%m%dT%H%M%SZ");
        // Set the acq name
        acq_name = s.str() + "_" + instrument_name + "_corr";

        // Set the acq fields on the instance
        acq_start_time = first_time.ctime;

        // Create acquisition directory. Don't bother checking if it already exists, just let it transparently fail
        mkdir((root_path + "/" + acq_name).c_str(), 0755);
    }

    // Construct the name of the new file
    char fname_temp[100];
    snprintf(
        fname_temp, sizeof(fname_temp), "%08d_%04d.h5",
        (unsigned int)(first_time.ctime - acq_start_time), freq_chunk
    );
    std::string file_name = fname_temp;

    // Create the file, create room for the first sample and add into the file map
<<<<<<< HEAD
    auto file = mkFile(file_name, acq_name, root_path);
=======
    auto file = std::make_shared<visFile>(
        file_name, acq_name, root_path, instrument_name, "", weights_type, freqs, inputs, prods
    );
>>>>>>> 759b45c3
    auto ind = file->extendTime(first_time);
    vis_file_map[first_time.fpga_count] = std::make_tuple(file, ind);
}


// Add support for all our custom types to HighFive
template <> inline DataType HighFive::create_datatype<freq_ctype>() {
    CompoundType f;
    f.addMember("centre", H5T_IEEE_F64LE);
    f.addMember("width", H5T_IEEE_F64LE);
    f.autoCreate();
    return f;
}

template <> inline DataType HighFive::create_datatype<time_ctype>() {
    CompoundType t;
    t.addMember("fpga_count", H5T_STD_U64LE);
    t.addMember("ctime", H5T_IEEE_F64LE);
    t.autoCreate();
    return t;
}

template <> inline DataType HighFive::create_datatype<input_ctype>() {

    CompoundType i;
    hid_t s32 = H5Tcopy(H5T_C_S1);
    H5Tset_size(s32, 32);
    //AtomicType<char[32]> s32;
    i.addMember("chan_id", H5T_STD_U16LE, 0);
    i.addMember("correlator_input", s32, 2);
    i.manualCreate(34);

    return i;
}

template <> inline DataType HighFive::create_datatype<prod_ctype>() {

    CompoundType p;
    p.addMember("input_a", H5T_STD_U16LE);
    p.addMember("input_b", H5T_STD_U16LE);
    p.autoCreate();
    return p;
}

template <> inline DataType HighFive::create_datatype<cfloat>() {
    CompoundType c;
    c.addMember("r", H5T_IEEE_F32LE);
    c.addMember("i", H5T_IEEE_F32LE);
    c.autoCreate();
    return c;
}<|MERGE_RESOLUTION|>--- conflicted
+++ resolved
@@ -23,11 +23,8 @@
                  const std::string& weights_type,
                  const std::vector<freq_ctype>& freqs,
                  const std::vector<input_ctype>& inputs,
-<<<<<<< HEAD
+                 const std::vector<prod_ctype>& prods,
                  size_t num_ev) {
-=======
-                 const std::vector<prod_ctype>& prods) {
->>>>>>> 759b45c3
 
     std::string data_filename = root_path + "/" + acq_name + "/" + name;
 
@@ -48,13 +45,8 @@
         new File(data_filename, File::ReadWrite | File::Create | File::Truncate)
     );
 
-<<<<<<< HEAD
-    createIndex(freqs, inputs, num_ev);
-    createDatasets(freqs.size(), ninput, ninput * (ninput + 1) / 2, num_ev, weights_type);
-=======
-    createIndex(freqs, inputs, prods);
-    createDatasets(freqs.size(), ninput, prods.size(), weights_type);
->>>>>>> 759b45c3
+    createIndex(freqs, inputs, prods, num_ev);
+    createDatasets(freqs.size(), ninput, prods.size(), num_ev, weights_type);
 
     // === Set the required attributes for a valid file ===
     std::string version = "NT_3.1.0";
@@ -96,11 +88,8 @@
 //       this should propagate to Filebundle
 void visFile::createIndex(const std::vector<freq_ctype>& freqs,
                           const std::vector<input_ctype>& inputs,
-<<<<<<< HEAD
+                          const std::vector<prod_ctype>& prods,
                           size_t num_ev) {
-=======
-                          const std::vector<prod_ctype>& prods) {
->>>>>>> 759b45c3
 
     Group indexmap = file->createGroup("index_map");
 
@@ -333,45 +322,7 @@
         erms().select({time_ind, freq_ind}, {1, 1}).write(new_erms);
     }
 
-<<<<<<< HEAD
     file->flush();
-=======
-    // If we haven't seen the new time add it to the time axis and extend the time
-    // dependent datasets
-    if(ntime == 0 || new_time.fpga_count > last_time.fpga_count) {
-        time_ind = extendTime(new_time);
-        ntime++;
-    }
-
-    writeSample(time_ind, freq_ind, new_vis, new_weight, new_gcoeff, new_gexp);
-    return ntime;
-}
-
-
-visFileBundle::visFileBundle(const std::string root_path,
-                             int freq_chunk,
-                             const std::string instrument_name,
-                             const std::string notes,
-                             const std::string weights_type,
-                             const std::vector<freq_ctype>& freqs,
-                             const std::vector<input_ctype>& inputs,
-                             const std::vector<prod_ctype>& prods,
-                             size_t rollover, size_t window_size) :
-
-    root_path(root_path),
-    freq_chunk(freq_chunk),
-    instrument_name(instrument_name),
-    notes(notes),
-    weights_type(weights_type),
-    freqs(freqs),
-    inputs(inputs),
-    prods(prods),
-    rollover(rollover),
-    window_size(window_size)
-
-{
-
->>>>>>> 759b45c3
 }
 
 
@@ -461,13 +412,7 @@
     std::string file_name = fname_temp;
 
     // Create the file, create room for the first sample and add into the file map
-<<<<<<< HEAD
     auto file = mkFile(file_name, acq_name, root_path);
-=======
-    auto file = std::make_shared<visFile>(
-        file_name, acq_name, root_path, instrument_name, "", weights_type, freqs, inputs, prods
-    );
->>>>>>> 759b45c3
     auto ind = file->extendTime(first_time);
     vis_file_map[first_time.fpga_count] = std::make_tuple(file, ind);
 }
