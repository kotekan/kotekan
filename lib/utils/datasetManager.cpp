#include <typeinfo>
#include <functional>
#include <algorithm>
#include <iostream>
<<<<<<< HEAD
=======
#include <mutex>
>>>>>>> b088727f

#include "datasetManager.hpp"
#include "fmt.hpp"

// Initialise static map of types
std::map<std::string, std::function<state_uptr(json&, state_uptr)>>&
datasetState::_registered_types()
{
    static std::map<std::string, std::function<state_uptr(json&, state_uptr)>>
        _register;

    return _register;
}


state_uptr datasetState::_create(std::string name, json & data,
                                 state_uptr inner) {

    return _registered_types()[name](data, std::move(inner));
}


state_uptr datasetState::from_json(json & data) {

    // Fetch the required properties from the json
    std::string dtype = data.at("type");
    json d = data.at("data");

    // Get the inner if it exists
    state_uptr inner = nullptr;
    if(data.count("inner")) {
        inner = datasetState::from_json(data["inner"]);
    }

    // Create and return the
    return datasetState::_create(dtype, d, std::move(inner));
}



json datasetState::to_json() const {

    json j;

    // Use RTTI to serialise the type of datasetState this is
    j["type"] = typeid(*this).name();

    // Recursively serialise any inner states
    if(_inner_state != nullptr) {
        j["inner"] = _inner_state->to_json();
    }
    j["data"] = data_to_json();

    return j;
}

std::ostream& operator<<(std::ostream& out, const datasetState& dt) {
    out << typeid(dt).name();

    return out;
}

datasetManager& datasetManager::instance() {
    static datasetManager dm;

    return dm;
}

dset_id datasetManager::add_dataset(state_id state, dset_id input) {
    std::lock_guard<std::mutex> lock(_lock_dsets);
    // TODO: replace datasets container with something more appropriate
    auto key = std::make_pair(state, input);

    // Search for existing entry and return if it exists
    for (dset_id id = 0; id < _datasets.size(); id++) {
        if (_datasets[id] == key) {
            return id;
        }
    }

    // ... otherwise insert a new entry and return its index.
    _datasets.push_back(key);
    return _datasets.size() - 1;
}

state_id datasetManager::hash_state(datasetState& state) {
    static std::hash<std::string> hash_function;

    // TODO: decide if this is the best way of hashing the state. It has the
    // advantage of being simple, there's a slight issue in that json
    // technically doesn't guarantee order of items in an object, but in
    // practice nlohmann::json ensures they are alphabetical by default. It
    // might also be a little slow as it requires full serialisation.
    return hash_function(state.to_json().dump());
}

std::string datasetManager::summary() const {
    int id = 0;
    std::string out;
    std::lock_guard<std::mutex> slock(_lock_states);
    std::lock_guard<std::mutex> dslock(_lock_dsets);
    for(auto t : _datasets) {
        datasetState* dt = _states.at(t.first).get();

        out += fmt::format("{:>30} : {:2} -> {:2}\n", *dt, t.second, id);
        id++;
    }

    return out;
}

const std::map<state_id, const datasetState *> datasetManager::states() const {

    std::map<state_id, const datasetState *> cdt;

    std::lock_guard<std::mutex> lock(_lock_states);
    for (auto& dt : _states) {
        cdt[dt.first] = dt.second.get();
    }

    return cdt;
}

const std::vector<std::pair<state_id, dset_id>> datasetManager::datasets() const {
    std::lock_guard<std::mutex> lock(_lock_dsets);
    return _datasets;
}

const std::vector<std::pair<dset_id, datasetState *>>
datasetManager::ancestors(dset_id dset) const {

    std::vector<std::pair<dset_id, datasetState *>> a_list;

    std::lock_guard<std::mutex> slock(_lock_states);
    std::lock_guard<std::mutex> dslock(_lock_dsets);

    // Walk up from the current node to the root, extracting pointers to the
    // states performed
    while(dset >= 0) {
        std::cout << "Here " << dset << std::endl;
        datasetState * t = _states.at(_datasets[dset].first).get();
<<<<<<< HEAD
        std::cout << "Here2 " << dset << std::endl;
=======
>>>>>>> b088727f
        // Walk over the inner states, given them all the same dataset id.
        while(t != nullptr) {
            a_list.emplace_back(dset, t);
            t = t->_inner_state.get();
        }

        // Move on to the parent dataset...
        dset = _datasets[dset].second;

    }

    return a_list;
}


REGISTER_DATASET_STATE(freqState);
REGISTER_DATASET_STATE(inputState);
REGISTER_DATASET_STATE(prodState);<|MERGE_RESOLUTION|>--- conflicted
+++ resolved
@@ -2,10 +2,7 @@
 #include <functional>
 #include <algorithm>
 #include <iostream>
-<<<<<<< HEAD
-=======
 #include <mutex>
->>>>>>> b088727f
 
 #include "datasetManager.hpp"
 #include "fmt.hpp"
@@ -147,10 +144,6 @@
     while(dset >= 0) {
         std::cout << "Here " << dset << std::endl;
         datasetState * t = _states.at(_datasets[dset].first).get();
-<<<<<<< HEAD
-        std::cout << "Here2 " << dset << std::endl;
-=======
->>>>>>> b088727f
         // Walk over the inner states, given them all the same dataset id.
         while(t != nullptr) {
             a_list.emplace_back(dset, t);
