--- conflicted
+++ resolved
@@ -5,11 +5,6 @@
 #ifndef RESTCLIENT_HPP
 #define RESTCLIENT_HPP
 
-<<<<<<< HEAD
-#include <event2/util.h>
-#include <atomic>
-#include <condition_variable>
-=======
 #include "Config.hpp"
 #include "restServer.hpp"
 
@@ -18,21 +13,12 @@
 #include <atomic>
 #include <condition_variable>
 #include <event2/util.h>
->>>>>>> 1110f96b
 #include <functional>
 #include <mutex>
 #include <string>
 #include <thread>
 #include <utility>
 
-<<<<<<< HEAD
-#include "json.hpp"
-
-#include "Config.hpp"
-#include "restServer.hpp"
-
-=======
->>>>>>> 1110f96b
 using restReply = std::pair<bool, std::string>;
 
 
@@ -104,33 +90,6 @@
                                     const unsigned short port = PORT_REST_SERVER,
                                     const int retries = 0, const int timeout = -1);
 
-    /**
-     * @brief Send GET or POST with json data to an endpoint. Blocking.
-     *
-     * To send a GET message, pass an empty JSON object (`{}`) as the parameter
-     * `data`. To send a POST message, pass JSON data. This blocks until a reply
-     * is received or there was an error.
-     *
-     * @param path      Path to the endpoint
-     *                  (e.g. "/endpoint_name")
-     * @param data      JSON request (`{}` to send a GET request,
-     *                  default: `{}`).
-     * @param host      Host (default: "127.0.0.1", Prefer numerical, because
-     *                  the DNS lookup is blocking).
-     * @param port      Port (default: PORT_REST_SERVER).
-     * @param retries   Max. retries to send message (default: 0).
-     * @param timeout   Timeout in seconds. If -1 is passed, the default value
-     * (of 50 seconds) is set (default: -1).
-     *
-     * @return          restReply object.
-     */
-    restReply make_request_blocking(
-            std::string path,
-            const nlohmann::json& data = {},
-            const std::string& host = "127.0.0.1",
-            const unsigned short port = PORT_REST_SERVER,
-            const int retries = 0, const int timeout = -1);
-
 private:
     /// Private constuctor
     restClient();
@@ -149,11 +108,7 @@
     void event_thread();
 
     /// callback function for http requests
-<<<<<<< HEAD
-    static void http_request_done(struct evhttp_request *req, void *arg);
-=======
     static void http_request_done(struct evhttp_request* req, void* arg);
->>>>>>> 1110f96b
 
     /// cleanup function that deletes evcon and the argument pair
     static void cleanup(std::pair<std::function<void(restReply)>, struct evhttp_connection*>* pair);
