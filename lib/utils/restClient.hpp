--- conflicted
+++ resolved
@@ -60,19 +60,10 @@
      * (of 50 seconds) is set (default: -1).
      * @return          `true` if successfull, otherwise `false`.
      */
-<<<<<<< HEAD
-    bool make_request(const std::string &path,
-                      std::function<void(restReply)> request_done_cb,
-                      const nlohmann::json& data = {},
-                      const std::string& host = "127.0.0.1",
-                      const unsigned short port = PORT_REST_SERVER,
-                      const int retries = 0, const int timeout = -1);
-=======
-    bool make_request(std::string path, std::function<void(restReply)> request_done_cb,
+    bool make_request(const std::string& path, std::function<void(restReply)> request_done_cb,
                       const nlohmann::json& data = {}, const std::string& host = "127.0.0.1",
                       const unsigned short port = PORT_REST_SERVER, const int retries = 0,
                       const int timeout = -1);
->>>>>>> 1110f96b
 
     /**
      * @brief Send GET or POST with json data to an endpoint. Blocking.
@@ -94,19 +85,10 @@
      *
      * @return          restReply object.
      */
-<<<<<<< HEAD
-    restReply make_request_blocking(
-            const std::string& path,
-            const nlohmann::json& data = {},
-            const std::string& host = "127.0.0.1",
-            const unsigned short port = PORT_REST_SERVER,
-            const int retries = 0, const int timeout = -1);
-=======
-    restReply make_request_blocking(std::string path, const nlohmann::json& data = {},
+    restReply make_request_blocking(const std::string& path, const nlohmann::json& data = {},
                                     const std::string& host = "127.0.0.1",
                                     const unsigned short port = PORT_REST_SERVER,
                                     const int retries = 0, const int timeout = -1);
->>>>>>> 1110f96b
 
 private:
     /// Private constuctor
