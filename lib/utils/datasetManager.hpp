#ifndef DATASET_MANAGER_HPP
#define DATASET_MANAGER_HPP

#include "Config.hpp"
#include "datasetState.hpp"
#include "errors.h"
#include "prometheusMetrics.hpp"
#include "restClient.hpp"
#include "signal.h"

#include "json.hpp"

#include <atomic>
#include <chrono>
#include <condition_variable>
#include <exception>
#include <functional>
#include <inttypes.h>
#include <map>
#include <memory>
#include <mutex>
#include <set>
#include <stdexcept>
#include <stdint.h>
#include <string>
#include <thread>
#include <time.h>
#include <type_traits>
#include <typeinfo>
#include <utility>
#include <vector>
<<<<<<< HEAD
#include <inttypes.h>

#include "json.hpp"

#include "Config.hpp"
#include "datasetState.hpp"
#include "errors.h"
#include "prometheusMetrics.hpp"
#include "restClient.hpp"
#include "restServer.hpp"
#include "signal.h"
=======
>>>>>>> 1110f96b


#define DS_UNIQUE_NAME "/dataset_manager"
#define DS_FORCE_UPDATE_ENDPOINT_NAME "/dataset-manager/force-update"

// names of broker endpoints
const std::string PATH_REGISTER_STATE = "/register-state";
const std::string PATH_SEND_STATE = "/send-state";
const std::string PATH_REGISTER_DATASET = "/register-dataset";
const std::string PATH_UPDATE_DATASETS = "/update-datasets";
const std::string PATH_REQUEST_STATE = "/request-state";

// Alias certain types to give semantic meaning to the IDs
// This is the output format of a std::hash
// (64bit so we shouldn't have collisions)
using dset_id_t = size_t;
using state_id_t = size_t;


/**
 * @brief The description of a dataset consisting of a dataset state and a base
 * dataset.
 *
 * A dataset is described by a dataset state applied to a base dataset. If the
 * flag for this dataset being a root dataset (a dataset that has no base
 * dataset), the base dataset ID value is not defined.
 */
class dataset {
public:
    /**
     * @brief Dataset constructor for a root dataset.
     * @param state      The state of this dataset.
     * @param types      The set of state types that are different from the base
     *                   dataset.
     */
    dataset(state_id_t state, std::set<std::string> types) :
        _state(state),
        _base_dset(0),
        _is_root(true),
        _types(types) {}

    /**
     * @brief Dataset constructor for a non-root dataset.
     * @param state      The state of this dataset.
     * @param base_dset  The ID of the base datset.
     * @param types      The set of state types that are different from the base
     *                   dataset.
     */
    dataset(state_id_t state, dset_id_t base_dset, std::set<std::string> types) :
        _state(state),
        _base_dset(base_dset),
        _is_root(false),
        _types(types) {}

    /**
     * @brief Dataset constructor from json object.
     * The json object must have the following fields:
     * is_root:     boolean
     * state:       integer
     * base_dset    integer
     * types        list of strings
     * @param js    Json object describing a dataset.
     */
    dataset(json& js);

    /**
     * @brief Access to the root dataset flag.
     * @return True if this is a root dataset (has no base dataset),
     * otherwise False.
     */
    bool is_root() const;

    /**
     * @brief Access to the dataset state ID of this dataset.
     * @return The dataset state ID.
     */
    state_id_t state() const;

    /**
     * @brief Access to the ID of the base dataset.
     * @return The base dataset ID. Undefined if this is a root dataset.
     */
    dset_id_t base_dset() const;

    /**
     * @brief Read only access to the set of states.
     * @return  The set of states that are different from the base dataset.
     */
    const std::set<std::string>& types() const;

    /**
     * @brief Generates a json serialization of this dataset.
     * @return A json serialization.
     */
    json to_json() const;

    /**
     * @brief Compare to another dataset.
     * @param ds    Dataset to compare with.
     * @return True if datasets identical, False otherwise.
     */
    bool equals(dataset& ds) const;

private:
    /// Dataset state.
    state_id_t _state;

    /// Base dataset ID.
    dset_id_t _base_dset;

    /// Is this a root dataset?
    bool _is_root;

    /// List of the types of datasetStates
    std::set<std::string> _types;
};


/**
 * @brief Manages sets of state changes applied to datasets.
 *
 * This is a singleton class. Use `datasetManager::instance()` to get a
 * reference to it.
 *
 * The datasetManager is used to manage the states of datasets that get passed
 * through kotekan processes.
 * A process in the kotekan pipeline may use the dataset ID found in an incoming
 * frame to get a set of states from the datasetManager.
 *
 * To receive information about the inputs the datsets in the frames contain, it
 * could do thew following:
 * ```
 * auto input_state = dm.dataset_state<inputState>(ds_id_from_frame);
 * const std::vector<input_ctype>& inputs = input_state->get_inputs();
 * ```
 *
 * A process that changes the state of the dataset in the frames it processes
 * should inform the datasetManager by adding a new state and dataset.
 *  If a process is altering more than one type of dataset state, it can add
 * `inner` states to the one it passes to the dataset manager.
 * The following adds an input state as well as a product state. The
 * process should then write `new_ds_id` to its outgoing frames.
 * ```
 * auto new_state = dm.add_state(std::make_unique<inputState>(
 *                              new_inputs, make_unique<prodState>(new_prods)));
 *  dset_id_t new_ds_id = dm.add_dataset(old_dataset_id, new_state);
 * ```
 *
 *
 * The dataset broker is a centralized part of the dataset management system.
 * Using it allows the synchronization of datasets and states between multiple
 * kotekan instances.
 *
 * @conf use_dataset_broker     Bool. If true, states and datasets will be
 *                              registered with the dataset broker. If an
 *                              ancestor can not be found locally,
 *                              `dataset_state` will ask the broker.
 * @conf ds_broker_port         Int. The port of the dataset broker (if
 *                              `use_dataset_broker` is `True`). Default 12050.
 * @conf ds_broker_host         String. Address to the dataset broker (if
 *                              'use_ds_broke` is `True`. Prefer numerical
 *                              address, because the DNS lookup is blocking).
 *                              Default "127.0.0.1".
 * @conf retry_wait_time_ms     Int. Time to wait after failed request to broker
 *                              before retrying in ms. Default 1000.
 * @conf retries_rest_client    Int. Retry value passed to libevent. Caution:
 *                              Infinite retries are performed by the
 *                              datasetManager. Default 0.
 * @conf timeout_rest_client_s  Int. Timeout value passed to libevent. -1 will
 *                              use libevent default value (50s). Default 100.
 *
 * @par metrics
 * @metric kotekan_datasetbroker_error_count Number of errors encountered in
 *                                           communication with the broker.
 *
 * @par endpoints
 * @endpoint    /force-update ``GET`` Forces the datasetManager to register
 *                                    all datasets and states with the
 *                                    dataset_broker.
 *
 * @author Richard Shaw, Rick Nitsche
 **/
class datasetManager {
public:
    /**
     * @brief Get the global datasetManager.
     *
     * @returns A reference to the global datasetManager instance.
     **/
    static datasetManager& instance();

    /**
     * @brief Set and apply the static config to datasetManager
     * @param config         The config.
     *
     * @returns A reference to the global datasetManager instance.
     */
    static datasetManager& instance(Config& config);

    // Remove the implicit copy/assignments to prevent copying
    datasetManager(const datasetManager&) = delete;
    void operator=(const datasetManager&) = delete;

    /**
     * @brief Register a new root dataset.
     *
     * If `use_dataset_broker` is set, this function will ask the dataset broker
     * to assign an ID to the new dataset.
     *
     * @param state         The ID of the dataset state that describes the
     *                      difference to the base dataset.
     * @returns The ID assigned to the new dataset.
     **/
    dset_id_t add_dataset(state_id_t state);

    /**
     * @brief Register a new non-root dataset.
     *
     * If `use_dataset_broker` is set, this function will ask the dataset broker
     * to assign an ID to the new dataset.
     *
     * @param base_dset     The ID of the dataset this dataset is based on.
     * @param state         The ID of the dataset state that describes the
     *                      difference to the base dataset.
     * @returns The ID assigned to the new dataset.
     **/
    dset_id_t add_dataset(dset_id_t base_dset, state_id_t state);

    /**
     * @brief Register a state with the manager.
     *
     * If `use_dataset_broker` is set, this function will also register the new
     * state with the broker.
     *
     * The third argument of this function is to
     * prevent compilation of this function with `T` not having the base class
     * `datasetState`.
     *
     * @param state The state to be added.
     * @returns The id assigned to the state and a read-only pointer to the
     * state.
     **/
    template<typename T>
    inline std::pair<state_id_t, const T*>
    add_state(std::unique_ptr<T>&& state,
              typename std::enable_if<std::is_base_of<datasetState, T>::value>::type* = 0);

    /**
     * @brief Return the state table.
     *
     * @returns A string summarising the state table.
     **/
    std::string summary();

    /**
     * @brief Get a read-only vector of the states.
     *
     * @returns The set of states.
     **/
    const map<state_id_t, const datasetState*> states();

    /**
     * @brief Get a read-only vector of the datasets.
     *
     * @returns The set of datasets.
     **/
    const std::map<dset_id_t, dataset> datasets();

    /**
     * @brief Find the closest ancestor of a given type.
     *
     * If `use_dataset_broker` is set and no ancestor of the given type is found,
     * this will ask the broker for a complete list of ancestors for the given
     * dataset. In that case, this function is blocking, until the broker
     * answeres. If you want to do something else, while waiting for the return
     * value of this function, use std::future.
     *
     * @returns A read-only pointer to the ancestor state.
     * Returns a `nullptr` if not found in ancestors or in a
     * failure case.
     **/
    template<typename T>
    inline const T* dataset_state(dset_id_t dset);

    /**
     * @brief Callback for endpoint `force-update` called by the restServer.
     * @param conn The HTTP connection object.
     */
    void force_update_callback(connectionInstance& conn);

private:
    /// Private constructor. Called by `private_instace()`.
    datasetManager();

    /// Generate a private static instance so that the overloaded instance()
    /// members can use the same static variable
    static datasetManager& private_instance();

    /// Destructor. Joins all request threads.
    ~datasetManager();

    /**
     * @brief Register a new dataset.
     *
     * If `use_dataset_broker` is set, this function will ask the dataset broker
     * to assign an ID to the new dataset.
     *
     * @param ds     The dataset to get registered.
     * @returns The ID assigned to the new dataset.
     **/
    dset_id_t add_dataset(dataset ds);

    /**
     * @brief Get the states applied to generate the given dataset.
     *
     * @note This will flatten out inner state into the list. They are given the
     * same dataset ID as their parents.
     *
     * @returns A vector of the dataset ID and the state that was
     *          applied to previous element in the vector to generate it.
     **/
    const std::vector<std::pair<dset_id_t, datasetState*>> ancestors(dset_id_t dset);

    /**
     * @brief Calculate the hash of a datasetState to use as the state_id.
     *
     * @param state State to hash.
     *
     * @returns Hash to use as ID.
     *
     * @note This deliberately isn't a method of datasetState itself to ensure
     * that only the manager can issue hashes/IDs.
     **/
    state_id_t hash_state(datasetState& state) const;

    /**
     * @brief Calculate the hash of a dataset to use as the dset_id.
     *
     * @param ds Dataset to hash.
     *
     * @returns Hash to use as ID.
     *
     * @note This deliberately isn't a method of dataset itself to ensure
     * that only the manager can issue hashes/IDs.
     **/
    dset_id_t hash_dataset(dataset& ds) const;

    /// register the given state with the dataset broker
    void register_state(state_id_t state);

    /// register the given dataset with the dataset broker
    void register_dataset(const dset_id_t hash, const dataset ds);

    /// parser function for register_state()
    bool register_state_parser(std::string& reply);

    /// parser function for sending a state to the dataset broker
    /// from register_state_parser()
    bool send_state_parser(std::string& reply);

    /// parser function for register_dataset()
    bool register_dataset_parser(std::string& reply);

    /// request an update on the topology of datasets (blocking)
    void update_datasets(dset_id_t ds_id);

    /// Helper function to parse the reply for update_datasets()
    bool parse_reply_dataset_update(restReply reply);

    /// To be left in a detached thread: Infinitely retries request parse.
    /// Stopped by the destructor if still unsuccessfully retrying.
    void request_thread(const json&& request, const std::string&& endpoint,
                        const std::function<bool(std::string&)>&& parse_reply);

    /// Gets the closest ancestor of the given dataset of the given dataset
    /// state type. If it is not known locally, it will be sent from the broker.
    template<typename T>
    inline const T* get_closest_ancestor(dset_id_t dset);

    /// Wait for any ongoing requests of the same state OR request state.
    template<typename T>
    inline const T* request_state(state_id_t state_id);

    /// Store the list of all the registered states.
    std::map<state_id_t, state_uptr> _states;

    /// Store a list of the datasets registered and what states
    /// and input datasets they correspond to
    std::map<dset_id_t, dataset> _datasets;

    /// Set of known root datasets (Protected by _lock_datasets).
    std::set<dset_id_t> _known_roots;

    /// Lock for changing or using the states map.
    std::mutex _lock_states;

    /// Lock for changing or using the datasets.
    std::mutex _lock_dsets;

    /// Lock for the ancestors request cv.
    std::mutex _lock_rqst;

    /// Lock for the register dataset cv.
    std::mutex _lock_reg;

    /// Lock for the receive state cv.
    std::mutex _lock_recv_state;

    /// Lock for the stop request threads cv
    std::mutex _lock_stop_request_threads;

    /// Lock to only allow one dataset update at a time.
    std::mutex _lock_ds_update;

    /// conditional variable to signal a received state.
    std::condition_variable _cv_received_state;

    /// Condition Variable to signal request threads to stop on exit.
    std::condition_variable _cv_stop_request_threads;

    /// counter for connection and parsing errors
    std::atomic<uint32_t> _conn_error_count;

    /// Timestamp of last topology update (generated by broker).
    /// It is protected by _lock_dsets.
    json _timestamp_update;

    /// set of the states currently requested from the broker.
    /// Protected by _lock_recv_state.
    std::set<state_id_t> _requested_states;

    /// Set to true by the destructor.
    std::atomic<bool> _stop_request_threads;

    /// Number of running request threads (for destructor to wait).
    uint64_t _n_request_threads;

    /// Check if config loaded for this singleton before handing out instances
    std::atomic<bool> _config_applied;

    /// config params
    bool _use_broker = false;
    std::string _ds_broker_host;
    unsigned short _ds_broker_port;
    uint32_t _retry_wait_time_ms;
    uint32_t _retries_rest_client;
    int32_t _timeout_rest_client_s;

    /// a reference to the restClient instance
    restClient& _rest_client;
};


//
// Implementations of templated methods
//

template<typename T>
inline int datasetState::_register_state_type() {

    // Get the unique name for the type to generate the lookup key. This is
    // the same used by RTTI which is what we use to label the serialised
    // instances.
    std::string key = typeid(T).name();

    DEBUG("Registering state type: %s", key.c_str());

    // Generate a lambda function that creates an instance of the type
    datasetState::_registered_types()[key] = [](json& data, state_uptr inner) -> state_uptr {
        return std::make_unique<T>(data, move(inner));
    };
    return 0;
}

template<typename T>
inline const T* datasetManager::dataset_state(dset_id_t dset) {

    if (!_use_broker)
        return get_closest_ancestor<T>(dset);

    // get an update on the dataset topology (blocking)
    update_datasets(dset);

    // get the state or ask broker for it
    const T* state = get_closest_ancestor<T>(dset);

    return state;
}

template<typename T>
std::pair<state_id_t, const T*>
datasetManager::add_state(std::unique_ptr<T>&& state,
                          typename std::enable_if<std::is_base_of<datasetState, T>::value>::type*) {

    state_id_t hash = hash_state(*state);

    // check if there is a hash collision
    if (_states.find(hash) != _states.end()) {
        auto find = _states.find(hash);
        if (!state->equals(*(find->second))) {
            // FIXME: hash collision. make the value a vector and store same
            // hash entries? This would mean the state/dset has to be sent
            // when registering.
            ERROR("datasetManager: Hash collision!\n"
                  "The following states have the same hash (0x%" PRIx64 ")."
                  "\n\n%s\n\n%s\n\n"
                  "datasetManager: Exiting...",
                  hash, state->to_json().dump().c_str(), find->second->to_json().dump().c_str());
            raise(SIGINT);
        }
    } else {
        // insert the new state
        std::lock_guard<std::mutex> slock(_lock_states);
        if (!_states.insert(std::pair<state_id_t, std::unique_ptr<T>>(hash, move(state))).second) {
            DEBUG("datasetManager: a state with hash 0x%" PRIx64 " is already "
                  "registered locally.",
                  hash);
        }

        // tell the broker about it
        if (_use_broker)
            register_state(hash);
    }

    return std::pair<state_id_t, const T*>(hash, (const T*)(_states.at(hash).get()));
}

template<typename T>
inline const T* datasetManager::get_closest_ancestor(dset_id_t dset) {
    {
        std::lock_guard<std::mutex> dslock(_lock_dsets);
        state_id_t ancestor;

        // Check if we can find requested state in dataset topology.
        // Walk up from the current node to the root.
        while (true) {
            // Search for the requested type in each dataset (includes inner
            // states).
            try {
                if (_datasets.at(dset).types().count(typeid(T).name())) {
                    ancestor = _datasets.at(dset).state();
                    break;
                }

                // if this is the root dataset, we don't have that ancestor
                if (_datasets.at(dset).is_root())
                    return nullptr;

                // Move on to the parent dataset...
                dset = _datasets.at(dset).base_dset();

            } catch (std::out_of_range& e) {
                // we don't have the base dataset
                DEBUG2("datasetManager: found a dead reference when looking for "
                       "locally known ancestor: %s",
                       e.what());
                return nullptr;
            }
        }

        // Check if we have that state already
        const datasetState* state = nullptr;
        try {
            state = _states.at(ancestor).get();

            // walk through the inner states until we find the right type
            while (state != nullptr) {
                if (typeid(*state) == typeid(T))
                    return (const T*)state;
                state = state->_inner_state.get();
            }
        } catch (std::out_of_range& e) {
            DEBUG("datasetManager: requested state 0x%" PRIx64 " not known "
                  "locally.",
                  ancestor);
        }
        if (_use_broker) {
            // Request the state from the broker.
            state = request_state<T>(ancestor);
            while (!state) {
                WARN("datasetManager: Failure requesting state "
                     "0x%" PRIx64 " from broker.\nRetrying...");
                std::this_thread::sleep_for(std::chrono::milliseconds(_retry_wait_time_ms));
                state = request_state<T>(ancestor);
            }
            return (const T*)state;
        } else
            return nullptr;
    }
}

template<typename T>
inline const T* datasetManager::request_state(state_id_t state_id) {

    // If this state is requested already, wait for it.
    if (_requested_states.count(state_id)) {
        std::unique_lock<std::mutex> lck_rcvd(_lock_recv_state);
        _cv_received_state.wait(lck_rcvd,
                                [this, state_id]() { return !_requested_states.count(state_id); });
    }

    // If an ongoing request returned just when this function was
    // called, we are done.
    {
        std::lock_guard<std::mutex> lck_states(_lock_states);
        if (_states.count(state_id))
            return (const T*)_states.at(state_id).get();
    }

    // Request state from broker
    _requested_states.insert(state_id);
    json js_request;
    js_request["id"] = state_id;
    restReply reply = _rest_client.make_request_blocking(PATH_REQUEST_STATE, js_request,
                                                         _ds_broker_host, _ds_broker_port);
    if (!reply.first) {
        WARN("datasetManager: Failure requesting state from "
             "broker: %s",
             reply.second.c_str());
        prometheusMetrics::instance().add_process_metric("kotekan_datasetbroker_error_count",
                                                         DS_UNIQUE_NAME, ++_conn_error_count);
        return nullptr;
    }

    json js_reply;
    try {
        js_reply = json::parse(reply.second);
        if (js_reply.at("result") != "success")
            throw std::runtime_error("Broker answered with result=" + js_reply.at("result").dump());

        state_id_t s_id = js_reply.at("id");

        state_uptr state = datasetState::from_json(js_reply.at("state"));
        if (state == nullptr) {
            throw(std::runtime_error("Failed to parse state received from "
                                     "broker: "
                                     + js_reply.at("state").dump()));
        }

        // register the received state
        std::unique_lock<std::mutex> slck(_lock_states);
        auto new_state =
            _states.insert(std::pair<state_id_t, std::unique_ptr<datasetState>>(s_id, move(state)));
        slck.unlock();

        // signal other waiting state requests, that we received this state
        {
            std::unique_lock<std::mutex> _lck_rcvd(_lock_recv_state);
            _requested_states.erase(state_id);
        }
        _cv_received_state.notify_all();

        // hash collisions are checked for by the broker
        if (!new_state.second)
            INFO("datasetManager::request_state: received a "
                 "state (with hash 0x%" PRIx64 ") that is already registered "
                 "locally.",
                 s_id);

        // get a pointer out of that iterator
        const datasetState* s = (const datasetState*)new_state.first->second.get();

        // find the inner state matching the type
        while (true) {
            if (typeid(T) == typeid(*s))
                return (const T*)s;
            if (s->_inner_state == nullptr)
                throw std::runtime_error("Broker sent state that didn't match "
                                         "requested type ("
                                         + std::string(typeid(T).name())
                                         + "): " + js_reply.at("state").dump());
            s = s->_inner_state.get();
        }
    } catch (std::exception& e) {
        WARN("datasetManager: failure parsing reply received from broker "
             "after requesting state (reply: %s): %s",
             reply.second.c_str(), e.what());
        prometheusMetrics::instance().add_process_metric("kotekan_datasetbroker_error_count",
                                                         DS_UNIQUE_NAME, ++_conn_error_count);
        return nullptr;
    }
}

#endif<|MERGE_RESOLUTION|>--- conflicted
+++ resolved
@@ -6,6 +6,7 @@
 #include "errors.h"
 #include "prometheusMetrics.hpp"
 #include "restClient.hpp"
+#include "restServer.hpp"
 #include "signal.h"
 
 #include "json.hpp"
@@ -29,20 +30,6 @@
 #include <typeinfo>
 #include <utility>
 #include <vector>
-<<<<<<< HEAD
-#include <inttypes.h>
-
-#include "json.hpp"
-
-#include "Config.hpp"
-#include "datasetState.hpp"
-#include "errors.h"
-#include "prometheusMetrics.hpp"
-#include "restClient.hpp"
-#include "restServer.hpp"
-#include "signal.h"
-=======
->>>>>>> 1110f96b
 
 
 #define DS_UNIQUE_NAME "/dataset_manager"
@@ -334,8 +321,14 @@
     void force_update_callback(connectionInstance& conn);
 
 private:
-    /// Private constructor. Called by `private_instace()`.
-    datasetManager();
+    /// Constructor
+    datasetManager() :
+        _conn_error_count(0),
+        _timestamp_update(json(0)),
+        _stop_request_threads(false),
+        _n_request_threads(0),
+        _config_applied(false),
+        _rest_client(restClient::instance()) {}
 
     /// Generate a private static instance so that the overloaded instance()
     /// members can use the same static variable
@@ -597,8 +590,7 @@
             } catch (std::out_of_range& e) {
                 // we don't have the base dataset
                 DEBUG2("datasetManager: found a dead reference when looking for "
-                       "locally known ancestor: %s",
-                       e.what());
+                       "locally known ancestor: %s", e.what());
                 return nullptr;
             }
         }
@@ -616,8 +608,7 @@
             }
         } catch (std::out_of_range& e) {
             DEBUG("datasetManager: requested state 0x%" PRIx64 " not known "
-                  "locally.",
-                  ancestor);
+                  "locally.", ancestor);
         }
         if (_use_broker) {
             // Request the state from the broker.
