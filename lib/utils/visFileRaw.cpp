--- conflicted
+++ resolved
@@ -104,11 +104,7 @@
 #ifdef FALLOC_FL_KEEP_SIZE
     fallocate(fd, FALLOC_FL_KEEP_SIZE, 0, frame_size * nfreq * max_time);
 #else
-<<<<<<< HEAD
-    (void)max_time; // suppress warning
-=======
     (void)max_time; // Suppress warning
->>>>>>> 94fd19d6
     WARN("fallocate not supported on this system!");
 #endif
 #else
