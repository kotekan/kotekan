
#include "visFileRaw.hpp"

#include "Hash.hpp"           // for Hash
#include "VisFrameView.hpp"   // for VisFrameView, VisMetadata
#include "datasetManager.hpp" // for datasetManager, dset_id_t
#include "datasetState.hpp"   // for stackState, eigenvalueState, freqState, gatingState, input...
<<<<<<< HEAD
#include "visBuffer.hpp"      // for VisFrameView, visMetadata
=======
>>>>>>> a64bc86b

#include "fmt.hpp"  // for format, fmt
#include "json.hpp" // for basic_json<>::object_t, basic_json<>::value_type, json

#include <algorithm>    // for max
#include <cstdio>       // for remove
#include <cxxabi.h>     // for __forced_unwind
#include <errno.h>      // for errno
#include <exception>    // for exception
#include <fcntl.h>      // for fallocate, sync_file_range, open, posix_fadvise, FALLOC_FL...
#include <fstream>      // for ofstream, basic_ostream::write, ios
#include <future>       // for async, future
#include <stdexcept>    // for out_of_range, runtime_error
#include <string.h>     // for strerror
#include <sys/stat.h>   // for S_IRGRP, S_IROTH, S_IRUSR, S_IWGRP, S_IWUSR
#include <system_error> // for system_error
#include <unistd.h>     // for close, pwrite, TEMP_FAILURE_RETRY
#include <utility>      // for pair


// Register the raw file writer
REGISTER_VIS_FILE("raw", visFileRaw);

//
// Implementation of raw visibility data file
//
visFileRaw::visFileRaw(const std::string& name, const kotekan::logLevel log_level,
                       const std::map<std::string, std::string>& metadata, dset_id_t dataset,
                       size_t max_time, int oflags) :
    _name(name) {
    set_log_level(log_level);

    INFO("Creating new output file {:s}", name);

    // Get properties of stream from datasetManager
    auto& dm = datasetManager::instance();
    auto sstate_fut = std::async(&datasetManager::dataset_state<stackState>, &dm, dataset);
    auto istate_fut = std::async(&datasetManager::dataset_state<inputState>, &dm, dataset);
    auto pstate_fut = std::async(&datasetManager::dataset_state<prodState>, &dm, dataset);
    auto fstate_fut = std::async(&datasetManager::dataset_state<freqState>, &dm, dataset);
    auto evstate_fut = std::async(&datasetManager::dataset_state<eigenvalueState>, &dm, dataset);
    auto gstate_fut = std::async(&datasetManager::dataset_state<gatingState>, &dm, dataset);

    const inputState* istate = istate_fut.get();
    const prodState* pstate = pstate_fut.get();
    const freqState* fstate = fstate_fut.get();

    if (!istate || !pstate || !fstate) {
        ERROR("Required datasetState not found for dataset ID {}\nThe following required states "
              "were found:\ninputState - {:p}\nprodState - {:p}\nfreqState - {:p}\n",
              dataset, (void*)istate, (void*)pstate, (void*)fstate);
        throw std::runtime_error("Could not create file.");
    }

    // Set the axis metadata
    file_metadata["attributes"] = metadata;
    file_metadata["index_map"]["freq"] = unzip(fstate->get_freqs()).second;
    file_metadata["index_map"]["input"] = istate->get_inputs();
    file_metadata["index_map"]["prod"] = pstate->get_prods();

    // Create and add eigenvalue index
    const eigenvalueState* evstate = evstate_fut.get();
    if (evstate) {
        file_metadata["index_map"]["ev"] = evstate->get_ev();
        num_ev = evstate->get_num_ev();
    } else {
        num_ev = 0;
    }

    const stackState* sstate = sstate_fut.get();
    if (sstate) {
        file_metadata["index_map"]["stack"] = sstate->get_stack_map();
        file_metadata["reverse_map"]["stack"] = sstate->get_rstack_map();
        file_metadata["structure"]["num_stack"] = sstate->get_num_stack();
    }

    const gatingState* gstate = gstate_fut.get();
    if (gstate) {
        file_metadata["gating_type"] = gstate->gating_type;
        file_metadata["gating_data"] = gstate->gating_data;
    }

    // Calculate the file structure
    nfreq = fstate->get_freqs().size();
    size_t ninput = istate->get_inputs().size();
    size_t nvis = sstate ? sstate->get_num_stack() : pstate->get_prods().size();

    // Set the alignment (in kB)
    // TODO: find some way of getting this from config
    alignment = 4; // Align on page boundaries

    // Calculate the file structure
    auto layout = VisFrameView::calculate_buffer_layout(ninput, nvis, num_ev);
    data_size = layout.first;
    metadata_size = sizeof(VisMetadata);
    frame_size = _member_alignment(data_size + metadata_size + 1, alignment * 1024);

    // Write the structure into the file for decoding
    file_metadata["structure"]["metadata_size"] = metadata_size;
    file_metadata["structure"]["data_size"] = data_size;
    file_metadata["structure"]["frame_size"] = frame_size;
    file_metadata["structure"]["nfreq"] = nfreq;


    // Create lock file and then open the other files
    lock_filename = create_lockfile(_name);
    metadata_file = std::ofstream(_name + ".meta", std::ios::binary);
    if ((fd = open((_name + ".data").c_str(), oflags,
                   S_IRUSR | S_IWUSR | S_IRGRP | S_IWGRP | S_IROTH))
        == -1) {
        throw std::runtime_error(
            fmt::format(fmt("Failed to open file {:s}.data: {:s}."), _name, strerror(errno)));
    }

    // Preallocate data file (without increasing the length)
#ifdef __linux__
    // Note not all versions of linux support this feature, and they don't
    // include the macro FALLOC_FL_KEEP_SIZE in that case
#ifdef FALLOC_FL_KEEP_SIZE
    fallocate(fd, FALLOC_FL_KEEP_SIZE, 0, frame_size * nfreq * max_time);
#else
    (void)max_time; // Suppress warning
    WARN("fallocate not supported on this system!");
#endif
#else
    (void)max_time; // Suppress warning
#endif
}

visFileRaw::~visFileRaw() {

    // Finalize the metadata file
    file_metadata["structure"]["ntime"] = num_time();
    file_metadata["index_map"]["time"] = times;
    std::vector<uint8_t> t = nlohmann::json::to_msgpack(file_metadata);
    metadata_file.write((const char*)&t[0], t.size());
    metadata_file.close();

    // TODO: final sync of data file.
    close(fd);

    std::remove(lock_filename.c_str());
}

size_t visFileRaw::num_time() {
    return times.size();
}

void visFileRaw::flush_raw_async(int ind) {
#ifdef __linux__
    size_t n = nfreq * frame_size;
    sync_file_range(fd, ind * n, n, SYNC_FILE_RANGE_WRITE);
#else
    (void)ind;      // Suppress warning
#endif
}

void visFileRaw::flush_raw_sync(int ind) {
#ifdef __linux__
    size_t n = nfreq * frame_size;
    sync_file_range(fd, ind * n, n,
                    SYNC_FILE_RANGE_WAIT_BEFORE | SYNC_FILE_RANGE_WRITE
                        | SYNC_FILE_RANGE_WAIT_AFTER);
    posix_fadvise(fd, ind * n, n, POSIX_FADV_DONTNEED);
#else
    (void)ind;      // Suppress warning
#endif
}

uint32_t visFileRaw::extend_time(time_ctype new_time) {

    size_t ntime = num_time();

    // Start to flush out older dataset regions
    uint delta_async = 2;
    if (ntime > delta_async) {
        flush_raw_async(ntime - delta_async);
    }

    // Flush and clear out any really old parts of the datasets
    uint delta_sync = 4;
    if (ntime > delta_sync) {
        flush_raw_sync(ntime - delta_sync);
    }

    times.push_back(new_time);

    // Extend the file length for the new time
#ifdef __linux__
    fallocate(fd, 0, 0, frame_size * nfreq * num_time());
#else
    ftruncate(fd, frame_size * nfreq * num_time());
#endif

    return num_time() - 1;
}

void visFileRaw::deactivate_time(uint32_t time_ind) {
    flush_raw_sync(time_ind);
}


bool visFileRaw::write_raw(off_t offset, size_t nb, const void* data) {

    // Write in a retry macro loop incase the write was interrupted by a signal
    int nbytes = TEMP_FAILURE_RETRY(pwrite(fd, data, nb, offset));

    if (nbytes < 0) {
        ERROR("Write error attempting to write {:d} bytes at offset {:d} into file {:s}: {:s}", nb,
              offset, _name, strerror(errno));
        return false;
    }

    return true;
}

void visFileRaw::write_sample(uint32_t time_ind, uint32_t freq_ind, const VisFrameView& frame) {
    // TODO: consider adding checks for all dims
    if (frame.num_ev != num_ev) {
        throw std::runtime_error(fmt::format(fmt("Number of eigenvalues don't match for write (got "
                                                 "{:d}, expected {:d})"),
                                             frame.num_ev, num_ev));
    }

    const uint8_t ONE = 1;

    // Write out data to the right place
    off_t offset = (time_ind * nfreq + freq_ind) * frame_size;

    write_raw(offset, 1, &ONE);
    write_raw(offset + 1, metadata_size, frame.metadata());
    write_raw(offset + 1 + metadata_size, data_size, frame.data());
}<|MERGE_RESOLUTION|>--- conflicted
+++ resolved
@@ -5,10 +5,6 @@
 #include "VisFrameView.hpp"   // for VisFrameView, VisMetadata
 #include "datasetManager.hpp" // for datasetManager, dset_id_t
 #include "datasetState.hpp"   // for stackState, eigenvalueState, freqState, gatingState, input...
-<<<<<<< HEAD
-#include "visBuffer.hpp"      // for VisFrameView, visMetadata
-=======
->>>>>>> a64bc86b
 
 #include "fmt.hpp"  // for format, fmt
 #include "json.hpp" // for basic_json<>::object_t, basic_json<>::value_type, json
