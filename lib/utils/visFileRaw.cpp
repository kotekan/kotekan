
#include "visFileRaw.hpp"
<<<<<<< HEAD
=======

>>>>>>> 1110f96b
#include "datasetManager.hpp"
#include "datasetState.hpp"
#include "errors.h"
#include "visCompression.hpp"

#include "json.hpp"

<<<<<<< HEAD
#include <cxxabi.h>
#include <errno.h>
#include <string.h>
#include <sys/stat.h>
#include <unistd.h>
#include <cstdio>
=======
#include <cstdio>
#include <cxxabi.h>
#include <errno.h>
>>>>>>> 1110f96b
#include <exception>
#include <fmt.hpp>
#include <fstream>
#include <future>
<<<<<<< HEAD
#include <numeric>
#include <stdexcept>
=======
#include <inttypes.h>
#include <numeric>
#include <stdexcept>
#include <string.h>
#include <sys/stat.h>
#include <unistd.h>
>>>>>>> 1110f96b
#include <utility>


// Register the raw file writer
REGISTER_VIS_FILE("raw", visFileRaw);

//
// Implementation of raw visibility data file
//
void visFileRaw::create_file(const std::string& name,
                             const std::map<std::string, std::string>& metadata, dset_id_t dataset,
                             size_t max_time) {
    INFO("Creating new output file %s", name.c_str());

    // Get properties of stream from datasetManager
    auto& dm = datasetManager::instance();
<<<<<<< HEAD
    auto sstate_fut = std::async(&datasetManager::dataset_state<stackState>,
                                 &dm, dataset);
    auto istate_fut = std::async(&datasetManager::dataset_state<inputState>,
                                 &dm, dataset);
    auto pstate_fut = std::async(&datasetManager::dataset_state<prodState>,
                                 &dm, dataset);
    auto fstate_fut = std::async(&datasetManager::dataset_state<freqState>,
                                 &dm, dataset);

    const stackState* sstate = sstate_fut.get();
=======
    auto sstate_fut = std::async(&datasetManager::dataset_state<stackState>, &dm, dataset);
    auto istate_fut = std::async(&datasetManager::dataset_state<inputState>, &dm, dataset);
    auto pstate_fut = std::async(&datasetManager::dataset_state<prodState>, &dm, dataset);
    auto fstate_fut = std::async(&datasetManager::dataset_state<freqState>, &dm, dataset);
    auto evstate_fut = std::async(&datasetManager::dataset_state<eigenvalueState>, &dm, dataset);
    auto gstate_fut = std::async(&datasetManager::dataset_state<gatingState>, &dm, dataset);

>>>>>>> 1110f96b
    const inputState* istate = istate_fut.get();
    const prodState* pstate = pstate_fut.get();
    const freqState* fstate = fstate_fut.get();

    if (!istate || !pstate || !fstate) {
<<<<<<< HEAD
        ERROR("Required datasetState not found for dataset ID %zu\nThe " \
              "following required states were found:\ninputState - %d\n" \
              "prodState - %d\nfreqState - %d", dataset, istate, pstate,
              fstate);
=======
        ERROR("Required datasetState not found for dataset ID "
              "0x%" PRIx64 "\nThe following required states were found:\n"
              "inputState - %d\nprodState - %d\nfreqState - %d\n",
              dataset, istate, pstate, fstate);
>>>>>>> 1110f96b
        throw std::runtime_error("Could not create file.");
    }

    // Set the axis metadata
    file_metadata["attributes"] = metadata;
    file_metadata["index_map"]["freq"] = unzip(fstate->get_freqs()).second;
    file_metadata["index_map"]["input"] = istate->get_inputs();
    file_metadata["index_map"]["prod"] = pstate->get_prods();

    // Create and add eigenvalue index
    const eigenvalueState* evstate = evstate_fut.get();
    if (evstate) {
        file_metadata["index_map"]["ev"] = evstate->get_ev();
        num_ev = evstate->get_num_ev();
    } else {
        num_ev = 0;
    }

<<<<<<< HEAD
=======
    const stackState* sstate = sstate_fut.get();
>>>>>>> 1110f96b
    if (sstate) {
        file_metadata["index_map"]["stack"] = sstate->get_stack_map();
        file_metadata["reverse_map"]["stack"] = sstate->get_rstack_map();
        file_metadata["structure"]["num_stack"] = sstate->get_num_stack();
    }

    const gatingState* gstate = gstate_fut.get();
    if (gstate) {
        file_metadata["gating_type"] = gstate->gating_type;
        file_metadata["gating_data"] = gstate->gating_data;
    }

    // Calculate the file structure
    nfreq = fstate->get_freqs().size();
    size_t ninput = istate->get_inputs().size();
<<<<<<< HEAD
    size_t nvis = sstate ?
                sstate->get_num_stack() : pstate->get_prods().size();
=======
    size_t nvis = sstate ? sstate->get_num_stack() : pstate->get_prods().size();
>>>>>>> 1110f96b

    // Set the alignment (in kB)
    // TODO: find some way of getting this from config
    alignment = 4; // Align on page boundaries

    // Calculate the file structure
    auto layout = visFrameView::calculate_buffer_layout(ninput, nvis, num_ev);
    data_size = layout.first;
    metadata_size = sizeof(visMetadata);
    frame_size = _member_alignment(data_size + metadata_size + 1, alignment * 1024);

    // Write the structure into the file for decoding
    file_metadata["structure"]["metadata_size"] = metadata_size;
    file_metadata["structure"]["data_size"] = data_size;
    file_metadata["structure"]["frame_size"] = frame_size;
    file_metadata["structure"]["nfreq"] = nfreq;


    // Create lock file and then open the other files
    _name = name;
    lock_filename = create_lockfile(name);
    metadata_file = std::ofstream(name + ".meta", std::ios::binary);
    if ((fd = open((name + ".data").c_str(), oflags, S_IRUSR | S_IWUSR | S_IRGRP | S_IROTH))
        == -1) {
        std::runtime_error(
            fmt::format("Failed to open file {}: {}.", name + ".data", strerror(errno)));
    }

    // Preallocate data file (without increasing the length)
#ifdef __linux__
    // Note not all versions of linux support this feature, and they don't
    // include the macro FALLOC_FL_KEEP_SIZE in that case
#ifdef FALLOC_FL_KEEP_SIZE
    fallocate(fd, FALLOC_FL_KEEP_SIZE, 0, frame_size * nfreq * max_time);
#else
    (void)max_time; // Suppress warning
    WARN("fallocate not supported on this system!");
#endif
#else
    (void)max_time; // Suppress warning
#endif
}

visFileRaw::~visFileRaw() {

    // Finalize the metadata file
    file_metadata["structure"]["ntime"] = num_time();
    file_metadata["index_map"]["time"] = times;
    std::vector<uint8_t> t = json::to_msgpack(file_metadata);
    metadata_file.write((const char*)&t[0], t.size());
    metadata_file.close();

    // TODO: final sync of data file.
    close(fd);

    std::remove(lock_filename.c_str());
}

size_t visFileRaw::num_time() {
    return times.size();
}

void visFileRaw::flush_raw_async(int ind) {
#ifdef __linux__
    size_t n = nfreq * frame_size;
    sync_file_range(fd, ind * n, n, SYNC_FILE_RANGE_WRITE);
#else
    (void)ind;      // Suppress warning
#endif
}

void visFileRaw::flush_raw_sync(int ind) {
#ifdef __linux__
    size_t n = nfreq * frame_size;
    sync_file_range(fd, ind * n, n,
                    SYNC_FILE_RANGE_WAIT_BEFORE | SYNC_FILE_RANGE_WRITE
                        | SYNC_FILE_RANGE_WAIT_AFTER);
    posix_fadvise(fd, ind * n, n, POSIX_FADV_DONTNEED);
#else
    (void)ind;      // Suppress warning
#endif
}

uint32_t visFileRaw::extend_time(time_ctype new_time) {

    size_t ntime = num_time();

    // Start to flush out older dataset regions
    uint delta_async = 2;
    if (ntime > delta_async) {
        flush_raw_async(ntime - delta_async);
    }

    // Flush and clear out any really old parts of the datasets
    uint delta_sync = 4;
    if (ntime > delta_sync) {
        flush_raw_sync(ntime - delta_sync);
    }

    times.push_back(new_time);

    // Extend the file length for the new time
#ifdef __linux__
    fallocate(fd, 0, 0, frame_size * nfreq * num_time());
#else
    ftruncate(fd, frame_size * nfreq * num_time());
#endif

    return num_time() - 1;
}

void visFileRaw::deactivate_time(uint32_t time_ind) {
    flush_raw_sync(time_ind);
}


bool visFileRaw::write_raw(off_t offset, size_t nb, const void* data) {

    // Write in a retry macro loop incase the write was interrupted by a signal
    int nbytes = TEMP_FAILURE_RETRY(pwrite(fd, data, nb, offset));

    if (nbytes < 0) {
        ERROR("Write error attempting to write %i bytes at offset %llu into file %s: %s", nb,
              offset, _name.c_str(), strerror(errno));
        return false;
    }

    return true;
}

void visFileRaw::write_sample(uint32_t time_ind, uint32_t freq_ind, const visFrameView& frame) {
    // TODO: consider adding checks for all dims
    if (frame.num_ev != num_ev) {
        std::string msg =
            fmt::format("Number of eigenvalues don't match for write (got {}, expected {})",
                        frame.num_ev, num_ev);
        throw std::runtime_error(msg);
    }

    const uint8_t ONE = 1;

    // Write out data to the right place
    off_t offset = (time_ind * nfreq + freq_ind) * frame_size;

    write_raw(offset, 1, &ONE);
    write_raw(offset + 1, metadata_size, frame.metadata());
    write_raw(offset + 1 + metadata_size, data_size, frame.data());
}<|MERGE_RESOLUTION|>--- conflicted
+++ resolved
@@ -1,9 +1,6 @@
 
 #include "visFileRaw.hpp"
-<<<<<<< HEAD
-=======
-
->>>>>>> 1110f96b
+
 #include "datasetManager.hpp"
 #include "datasetState.hpp"
 #include "errors.h"
@@ -11,33 +8,19 @@
 
 #include "json.hpp"
 
-<<<<<<< HEAD
-#include <cxxabi.h>
-#include <errno.h>
-#include <string.h>
-#include <sys/stat.h>
-#include <unistd.h>
-#include <cstdio>
-=======
 #include <cstdio>
 #include <cxxabi.h>
 #include <errno.h>
->>>>>>> 1110f96b
 #include <exception>
 #include <fmt.hpp>
 #include <fstream>
 #include <future>
-<<<<<<< HEAD
-#include <numeric>
-#include <stdexcept>
-=======
 #include <inttypes.h>
 #include <numeric>
 #include <stdexcept>
 #include <string.h>
 #include <sys/stat.h>
 #include <unistd.h>
->>>>>>> 1110f96b
 #include <utility>
 
 
@@ -54,18 +37,6 @@
 
     // Get properties of stream from datasetManager
     auto& dm = datasetManager::instance();
-<<<<<<< HEAD
-    auto sstate_fut = std::async(&datasetManager::dataset_state<stackState>,
-                                 &dm, dataset);
-    auto istate_fut = std::async(&datasetManager::dataset_state<inputState>,
-                                 &dm, dataset);
-    auto pstate_fut = std::async(&datasetManager::dataset_state<prodState>,
-                                 &dm, dataset);
-    auto fstate_fut = std::async(&datasetManager::dataset_state<freqState>,
-                                 &dm, dataset);
-
-    const stackState* sstate = sstate_fut.get();
-=======
     auto sstate_fut = std::async(&datasetManager::dataset_state<stackState>, &dm, dataset);
     auto istate_fut = std::async(&datasetManager::dataset_state<inputState>, &dm, dataset);
     auto pstate_fut = std::async(&datasetManager::dataset_state<prodState>, &dm, dataset);
@@ -73,23 +44,15 @@
     auto evstate_fut = std::async(&datasetManager::dataset_state<eigenvalueState>, &dm, dataset);
     auto gstate_fut = std::async(&datasetManager::dataset_state<gatingState>, &dm, dataset);
 
->>>>>>> 1110f96b
     const inputState* istate = istate_fut.get();
     const prodState* pstate = pstate_fut.get();
     const freqState* fstate = fstate_fut.get();
 
     if (!istate || !pstate || !fstate) {
-<<<<<<< HEAD
-        ERROR("Required datasetState not found for dataset ID %zu\nThe " \
-              "following required states were found:\ninputState - %d\n" \
-              "prodState - %d\nfreqState - %d", dataset, istate, pstate,
-              fstate);
-=======
         ERROR("Required datasetState not found for dataset ID "
               "0x%" PRIx64 "\nThe following required states were found:\n"
               "inputState - %d\nprodState - %d\nfreqState - %d\n",
               dataset, istate, pstate, fstate);
->>>>>>> 1110f96b
         throw std::runtime_error("Could not create file.");
     }
 
@@ -108,10 +71,7 @@
         num_ev = 0;
     }
 
-<<<<<<< HEAD
-=======
     const stackState* sstate = sstate_fut.get();
->>>>>>> 1110f96b
     if (sstate) {
         file_metadata["index_map"]["stack"] = sstate->get_stack_map();
         file_metadata["reverse_map"]["stack"] = sstate->get_rstack_map();
@@ -127,12 +87,7 @@
     // Calculate the file structure
     nfreq = fstate->get_freqs().size();
     size_t ninput = istate->get_inputs().size();
-<<<<<<< HEAD
-    size_t nvis = sstate ?
-                sstate->get_num_stack() : pstate->get_prods().size();
-=======
     size_t nvis = sstate ? sstate->get_num_stack() : pstate->get_prods().size();
->>>>>>> 1110f96b
 
     // Set the alignment (in kB)
     // TODO: find some way of getting this from config
