--- conflicted
+++ resolved
@@ -1,25 +1,6 @@
 #ifndef DATASETSTATE_HPP
 #define DATASETSTATE_HPP
 
-<<<<<<< HEAD
-#include <cstdint>
-#include <exception>
-#include <functional>
-#include <iosfwd>
-#include <map>
-#include <set>
-#include <memory>
-#include <stdexcept>
-#include <string>
-#include <utility>
-#include <vector>
-
-#include "json.hpp"
-
-#include "Config.hpp"
-#include "errors.h"
-#include "visUtil.hpp"
-=======
 #include "Config.hpp"
 #include "errors.h"
 #include "gateSpec.hpp"
@@ -38,7 +19,6 @@
 #include <string>
 #include <utility>
 #include <vector>
->>>>>>> 1110f96b
 
 // This type is used a lot so let's use an alias
 using json = nlohmann::json;
@@ -138,11 +118,6 @@
      * @return A set of state names.
      */
     std::set<std::string> types() const;
-<<<<<<< HEAD
-
-private:
-=======
->>>>>>> 1110f96b
 
 private:
     /**
@@ -171,7 +146,6 @@
     friend datasetManager;
 };
 
-<<<<<<< HEAD
 template<typename T>
 inline int datasetState::_register_state_type() {
 
@@ -213,9 +187,6 @@
     datasetState::_register_state_type<T>()
 #define REGISTER_BASE_DATASET_STATE(T) int _register_ ## T = \
     datasetState::_register_base_state_type<T>()
-=======
-#define REGISTER_DATASET_STATE(T) int _register_##T = datasetState::_register_state_type<T>()
->>>>>>> 1110f96b
 
 
 // Printing for datasetState
@@ -575,24 +546,13 @@
      *
      * @returns The stack map.
      **/
-<<<<<<< HEAD
-    std::vector<stack_ctype> get_stack_map() const
-    {
-=======
     std::vector<stack_ctype> get_stack_map() const {
->>>>>>> 1110f96b
         return invert_stack(_num_stack, _rstack_map);
     }
 
     /// Serialize the data of this state in a json object
-<<<<<<< HEAD
-    json data_to_json() const override
-    {
-        return {{"rstack", _rstack_map }, {"num_stack", _num_stack}};
-=======
     json data_to_json() const override {
         return {{"rstack", _rstack_map}, {"num_stack", _num_stack}};
->>>>>>> 1110f96b
     }
 
 private:
@@ -690,7 +650,6 @@
     std::string _weight_type, _instrument_name, _git_version_tag;
 };
 
-<<<<<<< HEAD
 /**
  * @brief A base state for all types of gating.
  *
@@ -802,54 +761,6 @@
     }
 
     std::string _foo;
-=======
-
-/**
- * @brief A state to describe any applied gating.
- *
- * @author Richard Shaw
- **/
-class gatingState : public datasetState {
-public:
-    /**
-     * @brief Construct a gating state
-     *
-     * @param  type   A string labelling the type of the gating.
-     * @param  data   Arbitrary type specific data to describe what's happening.
-     * @param  inner  Inner state.
-     **/
-    gatingState(const gateSpec& spec, state_uptr inner = nullptr) :
-        datasetState(std::move(inner)),
-        gating_type(FACTORY(gateSpec)::label(spec)),
-        gating_data(spec.to_dm_json()) {}
-
-    /**
-     * @brief Construct a gating state
-     *
-     * @param  data   Full serialised data.
-     * @param  inner  Inner state.
-     **/
-    gatingState(json& data, state_uptr inner) :
-        datasetState(std::move(inner)),
-        gating_type(data["type"].get<std::string>()),
-        gating_data(data["data"]) {}
-
-
-    /**
-     * @brief Serialise the gatingState data.
-     *
-     * @return  JSON serialisation.
-     **/
-    json data_to_json() const override {
-        return {{"type", gating_type}, {"data", gating_data}};
-    }
-
-    /// Type of gating
-    const std::string gating_type;
-
-    /// Type specific data
-    const json gating_data;
->>>>>>> 1110f96b
 };
 
 #endif // DATASETSTATE_HPP