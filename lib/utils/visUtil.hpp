--- conflicted
+++ resolved
@@ -51,25 +51,6 @@
 #define KOTEKAN_FLOAT16 0
 #endif
 
-<<<<<<< HEAD
-/*
-#if __linux__
-//#pragma GCC target("sse2")
-#include <bits/floatn.h> // for __HAVE_FLOAT16
-#else
-#define __HAVE_FLOAT16 0
-#endif
-
-#if __HAVE_FLOAT16
-using float16_t = _Float16;
-#define KOTEKAN_FLOAT16 1
-#else
-#define KOTEKAN_FLOAT16 0
-#endif
-*/
-
-=======
->>>>>>> 4c57d447
 /// Aliased type for storing the layout of members in a struct
 /// The first element of the pair is the total struct size, the second is a map
 /// associating the type T member labels with their offsets
