/*****************************************
@file
@brief Miscellaneous utils for the receiver code.
- Types for index_maps in the HDF5 output
- Routines for dealing with times as doubles. This is typically more than enough precision.
- Decoding the GPU buffer, and copying out the data into packed form.
- Parsing the input_reorder block in the config files.
- Figuring out struct alignments
- Calculating moving averages.
*****************************************/
#ifndef VIS_UTIL_HPP
#define VIS_UTIL_HPP

#include <complex>
#include <cstdint>
#include <time.h>
#include <sys/time.h>
#include <string>
#include <vector>
#include <functional>

#include "gsl-lite.hpp"
#include "json.hpp"

#include "Config.hpp"
#include "buffer.h"
<<<<<<< HEAD

=======
>>>>>>> 5c137bc0

using json = nlohmann::json;

/// Define an alias for the single precision complex type
using cfloat = typename std::complex<float>;

/// Aliased type for storing the layout of members in a struct
using struct_layout = typename std::map<std::string, std::pair<size_t, size_t>>;


/**
 * @brief Frequency index map type
*/
struct freq_ctype {
    /// Centre of frequency channel in MHz
    double centre;
    /// Width of frequency channel in MHz
    double width;
};

/**
 * @brief Correlator input index map
 */
struct input_ctype {

    /**
     * @brief Default constructor.
     **/
    input_ctype();

    /**
     * @brief Allow initialisation from a std::string
     * @param id     Input ID
     * @param serial Input serial number
     */
    input_ctype(uint16_t id, std::string serial);

    /// Input ID
    uint16_t chan_id;
    /// Correlator input serial number
    char correlator_input[32];
};

/**
 * @brief Time index map
 */
struct time_ctype {
    /// FPGA sequence number
    uint64_t fpga_count;
    /// UNIX time
    double ctime;
};

/**
 * @brief Product index map type.
 */
struct prod_ctype {
    /// Index of input A
    uint16_t input_a;
    /// Index of input B
    uint16_t input_b;
};

/**
 * @brief Stack index map type (stack -> product)
 */
struct stack_ctype {
    /// Index of an example product
    uint32_t prod;
    /// Conjugate before stack
    bool conjugate;
};

/**
 * @brief Reverse stack map (product -> stack)
 */
struct rstack_ctype {
    /// Index of stack this product goes into
    uint32_t stack;
    /// Conjugate before stack
    bool conjugate;
};

/// Comparison operator for stacks
bool operator!=(const rstack_ctype& lhs, const rstack_ctype& rhs);


// Conversions of the index types to json
void to_json(json& j, const freq_ctype& f);
void to_json(json& j, const input_ctype& f);
void to_json(json& j, const prod_ctype& f);
void to_json(json& j, const time_ctype& f);
void to_json(json& j, const stack_ctype& f);
void to_json(json& j, const rstack_ctype& f);

void from_json(const json& j, freq_ctype& f);
void from_json(const json& j, input_ctype& f);
void from_json(const json& j, prod_ctype& f);
void from_json(const json& j, time_ctype& f);
void from_json(const json& j, stack_ctype& f);
void from_json(const json& j, rstack_ctype& f);

// Conversion of std::complex<T> to and from json
namespace std {
    template<class T>
    void to_json(json& j, const std::complex<T>& p) {
        j = json{{"real", p.real()}, {"imag", p.imag()}};
    }

    template<class T>
    void from_json(const json& j, std::complex<T>& p) {
        p = std::complex<T>{j.at("real").get<T>(), j.at("imag").get<T>()};
    }
}

/**
 * @brief Index into a flattened upper matrix triangle.
 * @param  i Row index.
 * @param  j Column index.
 * @param  n Size of matrix.
 * @return   Index into flattend matrix.
 */
inline uint32_t cmap(uint32_t i, uint32_t j, uint32_t n) {
    return (n * (n + 1) / 2) - ((n - i) * (n - i + 1) / 2) + (j - i);
}

/**
 * @brief Convert a product index to an input pair.
 * @param k Product index.
 * @param n Total number of inputs.
 * @return Product pair indices.
 *
 * @todo This is super inefficient.
 **/
inline prod_ctype icmap(uint32_t k, uint16_t n) {
    uint16_t ii;
    for (ii = 0; ii < n; ii++) {
        if (cmap(ii, n - 1, n) >= k) {
            break;
        }
    }

    uint16_t j = k - cmap(ii, ii, n) + ii;
    return {ii, j};
}

/**
 * Get the index of a particular product into the GPU blocked output.
 * @param  i     Row index.
 * @param  j     Column index.
 * @param  block Block size.
 * @param  N     Number if inputs.
 * @return       Index into blocked array.
 */
inline uint32_t prod_index(uint32_t i, uint32_t j, uint32_t block, uint32_t N) {
    uint32_t num_blocks1 = ((N - 1) / block) + 1;  // Blocks needed to tile 1D
    uint32_t b_ix = cmap(i / block, j / block, num_blocks1);

    return block * block * b_ix + (i % block) * block + (j % block);
}


/**
 * @brief Convert timeval type into UNIX time as a double.
 * @param  tv Time as timeval.
 * @return    Time as double.
 */
inline double tv_to_double(const timeval & tv) {
    return (tv.tv_sec + 1e-6 * tv.tv_usec);
}


/**
 * @brief Convert timespec type into UNIX time as a double.
 * @param  ts Time as timespec.
 * @return    Time as double.
 */
inline double ts_to_double(const timespec & ts) {
    return (ts.tv_sec + 1e-9 * ts.tv_nsec);
}


/**
 * @brief Convert a UNIX time as double into a timespec.
 * @param  dtime  Time as double.
 * @return        Time as timespec.
 **/
inline timespec double_to_ts(double dtime) {
    return {(int64_t)dtime, (int64_t)(fmod(dtime, 1.0) * 1e9)};
}

/**
 * @brief Division and positive modulus of two integers.
 *
 * @param  a  Dividend.
 * @param  n  Divisor.
 *
 * @return    Pair of (a / n, a mod n) with a/n defined to round down.
 **/
template<typename T>
inline std::pair<T, T> divmod_pos(T a, T n) {
    T d = a / n; // Compiler can usually optimise these into a single instruction
    T m = a % n;

    return {d - (a < 0), (m + n) % n};
}

/**
 * @brief Add an offset to a timespec.
 * @param t     timespec to modify.
 * @param nsec  Number of nsec to add (can be negative).
 * @return      Modified timespec.
 **/
inline timespec add_nsec(const timespec& t, const long nsec) {
    auto dm = divmod_pos(t.tv_nsec + nsec, 1000000000L);
    return {t.tv_sec + dm.first, dm.second};
}

/**
 * @brief Subtraction of two timespec structs.
 * @param  a  Time as timespec.
 * @param  b  Time as timespec.
 * @return    a - b as timespec.
 **/
inline timespec operator-(const timespec & a, const timespec & b)
{
    auto dm = divmod_pos(a.tv_nsec - b.tv_nsec, 1000000000L);
    return {a.tv_sec - b.tv_sec + dm.first, dm.second};
}

/**
 * @brief Addition of two timespec structs.
 * @param  a  Time as timespec.
 * @param  b  Time as timespec.
 * @return    a + b as timespec.
 **/
inline timespec operator+(const timespec & a, const timespec & b)
{
    // Use std::div instead of divmod_pos to save the extra instructions.
    auto ns_div = std::div(a.tv_nsec + b.tv_nsec, 1000000000L);
    return {a.tv_sec + b.tv_sec + ns_div.quot, ns_div.rem};
}

/**
 * @brief Comparison of two timespec structs.
 * @param  a  Time as timespec.
 * @param  b  Time as timespec.
 * @return    True if (a == b), False otherwise.
 **/
inline bool operator==(const timespec & a, const timespec & b) {
    return (a.tv_sec == b.tv_sec && a.tv_nsec == b.tv_nsec);
}


/**
 * @brief Comparison of two timespec structs.
 * @param  a  Time as timespec.
 * @param  b  Time as timespec.
 * @return    True if (a > b), False otherwise.
 **/
inline bool operator>(const timespec & a,const timespec & b) {
    return (a.tv_sec > b.tv_sec ||
            (a.tv_sec == b.tv_sec && a.tv_nsec > b.tv_nsec));
}


/**
 * @brief Get the current UNIX time as a double.
 * @return  UNIX time as double.
 **/
inline double current_time() {
    timespec ts;
    clock_gettime(CLOCK_REALTIME, &ts);
    return ts_to_double(ts);
}


/**
 * @brief Copy the visibility triangle into a contiguous array.
 * @param inputdata Input data to copy out.
 * @param inputmap  Vector of feed indices to extract.
 * @param block     Block size.
 * @param N         Number of inputs in input data.
 * @param output    Region of memory to write into.
 */
void copy_vis_triangle(
    const int32_t * inputdata, const std::vector<uint32_t>& inputmap,
    size_t block, size_t N, gsl::span<cfloat> output
);


/**
 * @brief Apply a function over the visibility triangle.
 *
 * This will call a function for every set of indices in a *GPU output buffer*.
 * The function is given the index into the GPU buffer and the correlation
 * triangle. To actually process any data use the a lambda/closure and bind the
 * data you want to be able to access.
 *
 * To support multi-frequency GPU buffer this takes a frequency index which
 * will change the GPU buffer offset. As the visibility buffers are single
 * frequency that offset will be unaffected.
 *
 * @param inputmap  Vector of feed indices to use.
 * @param block     Block size.
 * @param N         Number of inputs in input data.
 * @param freq      Frequency index to use. This just gives an offset into the
 *                  visibility triangle.
 * @param f         Function to apply. It takes three arguments.
 *                    - The product index into the correlation triangle.
 *                    - The same product in the GPU packed data.
 *                    - Whether we need to conjugate to map between the two.
 */
void map_vis_triangle(const std::vector<uint32_t>& inputmap,
    size_t block, size_t N, uint32_t freq,
    std::function<void(int32_t, int32_t, bool)> f
);


/**
 * @brief Parse the reordering configuration section
 * @param config    Configuration handle.
 * @param base_path Path into YAML file to search from.
 * @return          Tuple containing a vector of the input reorder map, and a
 *                  vector of the input labels for the index map.
 */
std::tuple<std::vector<uint32_t>, std::vector<input_ctype>> parse_reorder_default(Config& config, const std::string base_path);

/**
 * @brief Return the next aligned location for a given type size
 * @param  offset Start offset.
 * @param  size   Item size.
 * @return        Next aligned offset.
 */
size_t _member_alignment(size_t offset, size_t size);

 /**
  * @brief Calculate the alignment of members in a struct and its total size.
  *
  * @param  members  A vector of tupeles of `name`, `element_size` and `num_elements`.
  * @return          A map of member name to start and end in bytes of each
  *                  member. The total size is packed into `"_struct"`.
  */
struct_layout struct_alignment(
    std::vector<std::tuple<std::string, size_t, size_t>> members
);


/**
 * @brief Calculate the norm of a complex number (i.e. |z|^2).
 *
 * In theory std::norm should do this, but the version in libstdc++ is super
 * slow.
 *
 * @param z  Number to find the norm of.
 * @returns  Norm of z.
 **/
template<typename T>
inline T fast_norm(const std::complex<T>& z)
{
    T r = std::real(z);
    T i = std::imag(z);
    return (r * r + i * i);
}


/**
 * @class movingAverage
 * @brief Calculate an exponentially weighted moving average of a time series.
 *
 * @author Richard Shaw
 **/
class movingAverage {

public:

    /**
     * @brief Create a moving average calculation.
     *
     * @param  length  The length scale to average over. This is defined as
     *                 the lag at which all newer samples carry the same weight as all earlier
     *                 samples. Or equivalently the distance at which the weight per sample has
     *                 decreased by a factor of two.
     **/
    movingAverage(double length=4.0);

    /**
     * @brief Add a new sample in the time series.
     *
     * @param  value  The sample to add.
     **/
    void add_sample(double value);

    /**
     * @brief Return the moving average of the current set of samples.
     *
     * @returns  The current moving average.
     **/
    double average();

private:
    double current_value;
    double alpha;

    bool initialised = false;
};

// Zip, unzip adapted from https://gist.github.com/yig/32fe51874f3911d1c612
// TODO: write a more generalised version with variadic arguments
/**
 * @brief Zip together two vectors to create a vector of the pairs.
 *
 * This is similar to using Python's zip(first, second). It will zip up until
 * the point that one of the vectors ends.
 *
 * @param first  The first vector to zip.
 * @param second The second vector to zip.
 *
 * @returns A vector of the zipped pairs.
 **/
template< typename T, typename U >
inline std::vector< std::pair< T, U > > zip( const std::vector< T >& first, const std::vector< U >& second )
{
    size_t min_size = std::min(first.size(), second.size());
    std::vector< std::pair<T, U> > result;
    result.reserve(min_size);

    for( unsigned int i = 0; i < min_size; ++i )
    {
        result.push_back({first[i], second[i]});
    }
    return result;
}

/**
 * @brief Split a vector of pairs into a pair of vectors.
 *
 * This is similar to using Python's zip(*both).
 *
 * @param both A vector of pairs.
 *
 * @returns A pair of the unzipped vectors.
 **/
template< typename T, typename U >
inline std::pair< std::vector<T>, std::vector<U> > unzip(
    const std::vector< std::pair<T, U> >& both)
{
    std::pair< std::vector< T >, std::vector< U > > result;
    result.first.reserve(both.size());
    result.second.reserve(both.size());

    for (auto& p : both) {
        result.first.push_back(p.first);
        result.second.push_back(p.second);
    }
    return result;
}

/**
 * @brief Apply a function 1->1 over a vector.
 *
 * @param vec  Vector to use.
 * @param func Function to apply.
 *
 * @returns Vector with the mapped elements.
 **/
template<typename T, typename U>
inline std::vector<U> func_map(const std::vector<T>& vec,
                               std::function<U(const T&)> func)
{
    std::vector<U> ret;
    ret.reserve(vec.size());

    for(const T& x : vec) {
        ret.push_back(func(x));
    }
    return ret;
}


/**
 * @brief A class for modular arithmetic. Used for holding ring buffer indices.
 *
 * This implements comparison and arithmetic operators for modular arithmetic.
 *
 * @note The binary arithmetic operators only work adding/subtracting normal numbers
 *       to a modular number. They are also *asymmetric*.
 **/
template<typename T>
class modulo {

public:

    // Use an unsigned type for the base
    using Tu = typename std::make_unsigned<T>::type;

    /**
     * @brief Create a new modular number.
     **/
    modulo(Tu n) : _n(n) {};

    // Default constructor
    modulo() : modulo(0) {};

    /// Assignment of a number into the modular number.
    modulo<T>& operator=(const T& i) { _i = i; return *this; }

    // Increment and decrement
    modulo<T>& operator++() { _i++; return *this; }
    modulo<T>& operator--() { _i--; return *this; }
    modulo<T> operator++(int) { modulo<T> t(*this); operator++(); return t; }
    modulo<T> operator--(int) { modulo<T> t(*this); operator--(); return t; }

    modulo<T>& operator+=(const T& rhs) { _i += rhs; return *this; }
    modulo<T>& operator-=(const T& rhs) { _i -= rhs; return *this; }

    // Add and subtract are *asymmetric*. Must be always be modulo<T> +/- T
    friend modulo<T> operator+(modulo<T> lhs, const T& rhs) { lhs += rhs; return lhs; }
    friend modulo<T> operator-(modulo<T> lhs, const T& rhs) { lhs -= rhs; return lhs; }

    // Comparisons are always false if the bases don't match
    friend bool operator==(const modulo<T>& lhs, const modulo<T>& rhs) {
        return (lhs._n == rhs._n) && (lhs.norm() == rhs.norm());
    }
    friend bool operator!=(const modulo<T>& lhs, const modulo<T>& rhs) {
        return (lhs._n == rhs._n) && (lhs.norm() != rhs.norm());
    }
    friend bool operator<(const modulo<T>& lhs, const modulo<T>& rhs) {
        return (lhs._n == rhs._n) && (lhs.norm() < rhs.norm());
    }
    friend bool operator>(const modulo<T>& lhs, const modulo<T>& rhs) {
        return (lhs._n == rhs._n) && (lhs.norm() > rhs.norm());
    }
    friend bool operator<=(const modulo<T>& lhs, const modulo<T>& rhs) {
        return (lhs._n == rhs._n) && (lhs.norm() <= rhs.norm());
    }
    friend bool operator>=(const modulo<T>& lhs, const modulo<T>& rhs) {
        return (lhs._n == rhs._n) && (lhs.norm() >= rhs.norm());
    }

    /**
     * @brief Return the normalised modular number.
     *
     * @returns The modular number.
     **/
    T norm() const { return _i % _n; }

    /// Conversion back to type T
    operator T() const { return norm(); }

private:

    // Internally we don't actually keep bother mod'ing the number when
    // we do arithmetic, only at output time.
    T _i = 0;

    // The modular base.
    Tu _n;
};

/// Stream output for modular types
template<typename T>
std::ostream& operator<<(std::ostream& os, const modulo<T>& m)
{
  return (os << m.norm());
}


/**
 * @brief Class to hold buffer indices.
 **/
class frameID : public modulo<int> {
public:

    /**
     * @brief Create a frameID for a given buffer.
     *
     * @param Buffer to use.
     * @returns frameID instance.
     **/
    frameID(const Buffer* buf) : modulo<int>(buf->num_frames) {}
};


#endif<|MERGE_RESOLUTION|>--- conflicted
+++ resolved
@@ -24,10 +24,6 @@
 
 #include "Config.hpp"
 #include "buffer.h"
-<<<<<<< HEAD
-
-=======
->>>>>>> 5c137bc0
 
 using json = nlohmann::json;
 
