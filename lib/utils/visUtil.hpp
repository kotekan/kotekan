--- conflicted
+++ resolved
@@ -125,20 +125,14 @@
 void to_json(json& j, const prod_ctype& f);
 void to_json(json& j, const time_ctype& f);
 void to_json(json& j, const stack_ctype& f);
-<<<<<<< HEAD
-=======
 void to_json(json& j, const rstack_ctype& f);
->>>>>>> e8797ccd
 
 void from_json(const json& j, freq_ctype& f);
 void from_json(const json& j, input_ctype& f);
 void from_json(const json& j, prod_ctype& f);
 void from_json(const json& j, time_ctype& f);
 void from_json(const json& j, stack_ctype& f);
-<<<<<<< HEAD
-=======
 void from_json(const json& j, rstack_ctype& f);
->>>>>>> e8797ccd
 
 /**
  * @brief Index into a flattened upper matrix triangle.
