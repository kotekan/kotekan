#include "visUtil.hpp"
#include <cstring>

// Initialise the serial from a std::string
input_ctype::input_ctype() {
    chan_id = 0;
    std::memset(correlator_input, 0, 32);
}

// Initialise the serial from a std::string
input_ctype::input_ctype(uint16_t id, std::string serial) {
    chan_id = id;
    std::memset(correlator_input, 0, 32);
    serial.copy(correlator_input, 32);
}

bool operator!=(const rstack_ctype& lhs, const rstack_ctype& rhs)
{
    return (lhs.stack != rhs.stack) || (lhs.conjugate != rhs.conjugate);
}

// JSON converters
void to_json(json& j, const freq_ctype& f) {
    j = json{{"centre", f.centre}, {"width", f.width}};
}

void to_json(json& j, const input_ctype& i) {
    j = json{{"chan_id", i.chan_id}, {"correlator_input", i.correlator_input}};
}

void to_json(json& j, const prod_ctype& p) {
    j = json{{"input_a", p.input_a}, {"input_b", p.input_b}};
}

void to_json(json& j, const time_ctype& t) {
    j = json{{"fpga_count", t.fpga_count}, {"ctime", t.ctime}};
}

<<<<<<< HEAD
void to_json(json& j, const stack_ctype& s) {
    j = json{{"conjugate", s.conjugate}, {"prod", s.prod}};
=======
void to_json(json& j, const stack_ctype& t) {
    j = json{{"prod", t.prod}, {"conjugate", t.conjugate}};
}

void to_json(json& j, const rstack_ctype& t) {
    j = json{{"stack", t.stack}, {"conjugate", t.conjugate}};
}

void from_json(const json& j, freq_ctype& f) {
    f.centre = j.at("centre").get<double>();
    f.width = j.at("width").get<double>();
>>>>>>> e8797ccd
}

void from_json(const json& j, input_ctype& i) {
    i.chan_id = j.at("chan_id").get<uint32_t>();
    std::string t = j.at("correlator_input").get<std::string>();
    std::memset(i.correlator_input, 0, 32);
    t.copy(i.correlator_input, 32);
}

void from_json(const json& j, prod_ctype& p) {
    p.input_a = j.at("input_a").get<uint16_t>();
    p.input_b = j.at("input_b").get<uint16_t>();
}

void from_json(const json& j, time_ctype& t) {
    t.fpga_count = j.at("fpga_count").get<uint64_t>();
    t.ctime = j.at("ctime").get<double>();
}

<<<<<<< HEAD
void from_json(const json& j, freq_ctype& f) {
    f.centre = j.at("centre").get<double>();
    f.width = j.at("width").get<double>();
}

void from_json(const json& j, stack_ctype& s) {
    s.conjugate = j.at("conjugate").get<bool>();
    s.prod = j.at("prod").get<uint32_t>();
=======
void from_json(const json& j, stack_ctype& t) {
    t.prod = j.at("prod").get<uint32_t>();
    t.conjugate = j.at("conjugate").get<bool>();
}

void from_json(const json& j, rstack_ctype& t) {
    t.stack = j.at("stack").get<uint32_t>();
    t.conjugate = j.at("conjugate").get<bool>();
>>>>>>> e8797ccd
}

// Copy the visibility triangle out of the buffer of data, allowing for a
// possible reordering of the inputs
// TODO: port this to using map_vis_triangle. Need a unit test first.
void copy_vis_triangle(
    const int32_t * inputdata, const std::vector<uint32_t>& inputmap,
    size_t block, size_t N, gsl::span<cfloat> output
) {

    size_t pi = 0;
    uint32_t bi;
    uint32_t ii, jj;
    float i_sign;
    bool no_flip;

    if(*std::max_element(inputmap.begin(), inputmap.end()) >= N) {
        throw std::invalid_argument("Input map asks for elements out of range.");
    }

    for(auto i = inputmap.begin(); i != inputmap.end(); i++) {
        for(auto j = i; j != inputmap.end(); j++) {

            // Account for the case when the reordering means we should be
            // indexing into the lower triangle, by flipping into the upper
            // triangle and conjugating.
            no_flip = *i <= *j;
            ii = no_flip ? *i : *j;
            jj = no_flip ? *j : *i;
            i_sign = no_flip ? 1.0 : -1.0;

            bi = prod_index(ii, jj, block, N);

            // IMPORTANT: for some reason the buffers are packed as imaginary
            // *then* real so we need to account for that here.
            output[pi] = {(float)inputdata[2 * bi + 1], i_sign * (float)inputdata[2 * bi]};
            pi++;
        }
    }
}

// Apply a function over the visibility triangle
void map_vis_triangle(const std::vector<uint32_t>& inputmap,
    size_t block, size_t N, std::function<void(int32_t, int32_t, bool)> f
) {

    size_t pi = 0;
    uint32_t bi;
    uint32_t ii, jj;
    bool no_flip;

    if(*std::max_element(inputmap.begin(), inputmap.end()) >= N) {
        throw std::invalid_argument("Input map asks for elements out of range.");
    }

    for(auto i = inputmap.begin(); i != inputmap.end(); i++) {
        for(auto j = i; j != inputmap.end(); j++) {

            // Account for the case when the reordering means we should be
            // indexing into the lower triangle, by flipping into the upper
            // triangle and conjugating.
            no_flip = *i <= *j;
            ii = no_flip ? *i : *j;
            jj = no_flip ? *j : *i;

            bi = prod_index(ii, jj, block, N);

            f(pi, bi, !no_flip);

            pi++;
        }
    }
}


std::tuple<uint32_t, uint32_t, std::string> parse_reorder_single(json j) {
    if(!j.is_array() || j.size() != 3) {
        throw std::runtime_error("Could not parse json item for input reordering: " + j.dump());
    }

    uint32_t adc_id = j[0].get<int>();
    uint32_t chan_id = j[1].get<int>();
    std::string serial = j[2].get<std::string>();

    return std::make_tuple(adc_id, chan_id, serial);
}

std::tuple<std::vector<uint32_t>, std::vector<input_ctype>> parse_reorder(json& j) {

    uint32_t adc_id, chan_id;
    std::string serial;

    std::vector<uint32_t> adc_ids;
    std::vector<input_ctype> inputmap;

    if(!j.is_array()) {
        throw std::runtime_error("Was expecting list of input orders.");
    }

    for(auto& element : j) {
        std::tie(adc_id, chan_id, serial) = parse_reorder_single(element);

        adc_ids.push_back(adc_id);
        inputmap.emplace_back(chan_id, serial);
    }

    return std::make_tuple(adc_ids, inputmap);

}

std::tuple<std::vector<uint32_t>, std::vector<input_ctype>> default_reorder(size_t num_elements) {

    std::vector<uint32_t> adc_ids;
    std::vector<input_ctype> inputmap;

    for(uint32_t i = 0; i < num_elements; i++) {
        adc_ids.push_back(i);
        inputmap.emplace_back(i, "INVALID");
    }

    return std::make_tuple(adc_ids, inputmap);

}

std::tuple<std::vector<uint32_t>, std::vector<input_ctype>>
parse_reorder_default(Config& config, const std::string base_path) {

    size_t num_elements = config.get_int("/", "num_elements");

    try {
        json reorder_config = config.get_json_array(base_path, "input_reorder");

        return parse_reorder(reorder_config);
    }
    catch(const std::exception& e) {
        return default_reorder(num_elements);
    }
}


size_t _member_alignment(size_t offset, size_t size) {
    return (((size - (offset % size)) % size) + offset);
}

struct_layout struct_alignment(
    std::vector<std::tuple<std::string, size_t, size_t>> members
) {

    std::string name;
    size_t size, num, end = 0, max_size = 0;

    std::map<std::string, std::pair<size_t, size_t>> layout;

    for(auto member : members) {
        std::tie(name, size, num) = member;

        // Uses the end of the *last* member
        size_t start = _member_alignment(end, size);
        end = start + size * num;
        max_size = std::max(max_size, size);

        layout[name] = {start, end};
    }

    layout["_struct"] = {0, _member_alignment(end, max_size)};

    return layout;
}


movingAverage::movingAverage(double length) {
    // Calculate the coefficient for the moving average as a halving of the weight
    alpha = 1.0 - pow(2, -1.0 / length);
}


void movingAverage::add_sample(double value) {

    // Special case for the first sample.
    if(!initialised) {
        current_value = value;
        initialised = true;
    } else {
        current_value = alpha * value + (1 - alpha) * current_value;
    }
}

double movingAverage::average() {
    if(!initialised) {
        return NAN;
    }
    return current_value;
}<|MERGE_RESOLUTION|>--- conflicted
+++ resolved
@@ -36,10 +36,6 @@
     j = json{{"fpga_count", t.fpga_count}, {"ctime", t.ctime}};
 }
 
-<<<<<<< HEAD
-void to_json(json& j, const stack_ctype& s) {
-    j = json{{"conjugate", s.conjugate}, {"prod", s.prod}};
-=======
 void to_json(json& j, const stack_ctype& t) {
     j = json{{"prod", t.prod}, {"conjugate", t.conjugate}};
 }
@@ -51,7 +47,6 @@
 void from_json(const json& j, freq_ctype& f) {
     f.centre = j.at("centre").get<double>();
     f.width = j.at("width").get<double>();
->>>>>>> e8797ccd
 }
 
 void from_json(const json& j, input_ctype& i) {
@@ -71,16 +66,6 @@
     t.ctime = j.at("ctime").get<double>();
 }
 
-<<<<<<< HEAD
-void from_json(const json& j, freq_ctype& f) {
-    f.centre = j.at("centre").get<double>();
-    f.width = j.at("width").get<double>();
-}
-
-void from_json(const json& j, stack_ctype& s) {
-    s.conjugate = j.at("conjugate").get<bool>();
-    s.prod = j.at("prod").get<uint32_t>();
-=======
 void from_json(const json& j, stack_ctype& t) {
     t.prod = j.at("prod").get<uint32_t>();
     t.conjugate = j.at("conjugate").get<bool>();
@@ -89,7 +74,6 @@
 void from_json(const json& j, rstack_ctype& t) {
     t.stack = j.at("stack").get<uint32_t>();
     t.conjugate = j.at("conjugate").get<bool>();
->>>>>>> e8797ccd
 }
 
 // Copy the visibility triangle out of the buffer of data, allowing for a
