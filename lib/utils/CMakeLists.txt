--- conflicted
+++ resolved
@@ -1,6 +1,5 @@
 project(kotekan_utils)
 
-<<<<<<< HEAD
 add_library(
     kotekan_utils
     gateSpec.cpp
@@ -10,6 +9,7 @@
     type.cpp
     util.c
     FrameView.cpp
+    HFBFrameView.cpp
     visBuffer.cpp
     visUtil.cpp
     visFile.cpp
@@ -28,35 +28,6 @@
     Telescope.cpp
     ICETelescope.cpp
     CHIMETelescope.cpp)
-=======
-set ( KOTEKAN_UTIL_SOURCES
-      gateSpec.cpp
-      nt_memcpy.c
-      nt_memset.c
-      output_formating.c
-      type.cpp
-      util.c
-      FrameView.cpp
-      HFBFrameView.cpp
-      visBuffer.cpp
-      visUtil.cpp
-      visFile.cpp
-      visFileRaw.cpp
-      visFileRing.cpp
-      tx_utils.cpp
-      datasetManager.cpp
-      dataset.cpp
-      pulsarTiming.cpp
-      datasetState.cpp
-      restClient.cpp
-      BipBuffer.cpp
-      Hash.cpp
-      network_functions.cpp
-      Telescope.cpp
-      ICETelescope.cpp
-      CHIMETelescope.cpp
-    )
->>>>>>> dafc6536
 
 target_link_libraries(kotekan_utils PRIVATE libexternal kotekan_libs)
 target_include_directories(kotekan_utils PUBLIC .)
