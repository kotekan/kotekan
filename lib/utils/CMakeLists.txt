--- conflicted
+++ resolved
@@ -13,12 +13,9 @@
               util.c
               visBuffer.cpp
               visUtil.cpp
-<<<<<<< HEAD
               visFile.cpp
               visFileRaw.cpp
-=======
               tx_utils.cpp
->>>>>>> 288894ae
        )
 
 if (${USE_HDF5})
