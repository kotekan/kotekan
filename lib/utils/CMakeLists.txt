--- conflicted
+++ resolved
@@ -19,10 +19,7 @@
               visFileRing.cpp
               tx_utils.cpp
               datasetManager.cpp
-<<<<<<< HEAD
-=======
               pulsarTiming.cpp
->>>>>>> 5f1bd377
               datasetState.cpp
               restClient.cpp
        )
