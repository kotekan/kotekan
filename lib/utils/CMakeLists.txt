cmake_minimum_required( VERSION 2.8 )
project( kotekan_utils )

include_directories (${KOTEKAN_SOURCE_DIR}/include)

set (KOTEKAN_UTIL_SOURCES
              fpga_header_functions.c
              gateSpec.cpp
              gpsTime.c
              nt_memcpy.c
              nt_memset.c
              output_formating.c
              time_tracking.c
              util.c
              visBuffer.cpp
              visUtil.cpp
              visFile.cpp
              visFileRaw.cpp
              visFileRing.cpp
              tx_utils.cpp
              datasetManager.cpp
<<<<<<< HEAD
              pulsarTiming.cpp
=======
              datasetState.cpp
              restClient.cpp
>>>>>>> 9a7f9ebf
       )

if (${USE_HDF5})
    set (KOTEKAN_UTIL_SOURCES ${KOTEKAN_UTIL_SOURCES} visFileH5.cpp visFileArchive.cpp)
endif ()

if (${CMAKE_SYSTEM_NAME} MATCHES "Darwin")
       set (KOTEKAN_UTIL_SOURCES ${KOTEKAN_UTIL_SOURCES} osxBindCPU.cpp)
endif ()

add_library ( kotekan_utils
              ${KOTEKAN_UTIL_SOURCES})

# HDF5 stuff
if (${USE_HDF5})
  include_directories (${HDF5_INCLUDE_DIRS})
  include_directories (/kotekan/HighFive/include/)
  target_link_libraries ( kotekan_utils ${HDF5_HL_LIBRARIES} ${HDF5_LIBRARIES} )
  add_dependencies (kotekan_utils highfive)
endif ()
<|MERGE_RESOLUTION|>--- conflicted
+++ resolved
@@ -19,12 +19,9 @@
               visFileRing.cpp
               tx_utils.cpp
               datasetManager.cpp
-<<<<<<< HEAD
               pulsarTiming.cpp
-=======
               datasetState.cpp
               restClient.cpp
->>>>>>> 9a7f9ebf
        )
 
 if (${USE_HDF5})
