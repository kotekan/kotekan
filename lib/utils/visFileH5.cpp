--- conflicted
+++ resolved
@@ -81,35 +81,6 @@
     ).write(metadata.at("weight_type"));
 }
 
-<<<<<<< HEAD
-void visFileH5::create_file(
-    const std::string& name,
-    const std::map<std::string, std::string>& metadata,
-    dset_id dataset, size_t num_ev, size_t max_time)
-{
-    auto& dm = datasetManager::instance();
-
-    auto istate = dm.closest_ancestor_of_type<inputState>(dataset).second;
-    auto pstate = dm.closest_ancestor_of_type<prodState>(dataset).second;
-    auto fstate = dm.closest_ancestor_of_type<freqState>(dataset).second;
-    auto sstate = dm.closest_ancestor_of_type<stackState>(dataset).second;
-
-    if (!istate || !pstate || !fstate) {
-        ERROR("Required datasetStates not found for dataset_id=%i", dataset);
-        throw std::runtime_error("Could not create file.");
-    }
-
-    create_file(name, metadata, unzip(fstate->get_freqs()).second,
-                istate->get_inputs(), pstate->get_prods(), num_ev, max_time);
-
-    if(sstate) {
-        throw std::runtime_error("H5 writers do not currently worked with "
-                                 "stacked data.");
-    }
-}
-
-=======
->>>>>>> b088727f
 
 visFileH5::~visFileH5() {
     file->flush();
