#ifndef VIS_FILE_HPP
#define VIS_FILE_HPP

#include <iostream>
#include <cstdint>
#include <map>
#include <memory>

#include "visBuffer.hpp"
#include "visUtil.hpp"
#include "errors.h"

/** @brief A base class for files holding correlator data.
 * 
 * The class specifies the interface that all correlator file types must follow.
 * 
 * File types are expected to create and manage lock files, which should have
 * the format `.<datafilename>.lock`.
 * 
 * @author Richard Shaw
 **/
class visFile {

public:

virtual ~visFile() {};

    /** @brief Create the file.
     * 
     * This needs to out of the constructor so we can properly override.
     * 
     *  @param name Name of the file to write
     *  @param acq_name Name of the acquisition to write
     *  @param root_path Base directory to write the acquisition into
     *  @param inst_name Instrument name (e.g. chime)
     *  @param notes Note about the acquisition
     *  @param weights_type What the visibility weights represent (e.g. 'inverse_var')
     *  @param freqs Frequencies channels that will be in the file
     *  @param inputs Inputs that are in the file
     *  @param prods Products that are in the file.
     *  @param num_ev Number of eigenvectors to write (0 turns off the datasets entirely).
     *  @param max_time Maximum number of times to write into the file.
     **/
    static std::shared_ptr<visFile> create(
        const std::string& type,
        const std::string& name,
        const std::map<std::string, std::string>& metadata,
        const std::vector<freq_ctype>& freqs,
        const std::vector<input_ctype>& inputs,
        const std::vector<prod_ctype>& prods,
        size_t num_ev, size_t max_time
    );

    /**
     * @brief Extend the file to a new time sample.
     * 
     * @param new_time The new time to add.
     * @return The index of the added time in the file.
     **/ 
    virtual uint32_t extend_time(time_ctype new_time) = 0;

    /**
     * @brief Remove the time sample from the active set being written to.
     * 
     * After this is called there should be no more requests to write into 
     * this timesample. Implement this method to perform any final cleanup
     * on the file for this sample (e.g. flush, evict pages).
     *
     * @param time_ind Sample to cleanup.
     **/ 
    void deactivate_time(uint32_t time_ind) {};

    /**
     * @brief Write a sample of data into the file at the given index.
     * 
     * @param time_ind Time index to write into.
     * @param freq_ind Frequency index to write into.
     * @param frame Frame to write out.
     **/
    virtual void write_sample(uint32_t time_ind, uint32_t freq_ind,
                              const visFrameView& frame) = 0;

    /**
     * @brief Return the current number of current time samples.
     * 
     * @return The current number of time samples.
     **/
    virtual size_t num_time() = 0;

    /**
<<<<<<< HEAD
     * @brief Register a compatible visFile type.
     * @param type Name of type.
=======
     * @brief Remove the time sample from the active set being written to.
     * 
     * This explicit flushes the requested time sample and evicts it from the
     * page cache.
     *
     * @param time_ind Sample to cleanup.
     **/ 
    void deactivate_time(uint32_t time_ind);

    /**
     * @brief Write a sample of data into the file at the given index.
     * 
     * @param new_vis Vis data.
     * @param new_weight Weight data.
     * @param new_gcoeff Gain coefficients.
     * @param new_gexp Gain exponents.
     * @param new_eval Eigenvalues.
     * @param new_evec Eigenvectors.
     * @param new_erms RMS after eigenvalue removal.
>>>>>>> 4b71171f
     **/
    template <typename T>
    static inline int register_file_type(const std::string type);


protected:

    /** @brief Create the file.
     * 
     * This needs to out of the constructor so we can properly override.
     * 
     *  @param name Name of the file to write
     *  @param acq_name Name of the acquisition to write
     *  @param root_path Base directory to write the acquisition into
     *  @param inst_name Instrument name (e.g. chime)
     *  @param notes Note about the acquisition
     *  @param weights_type What the visibility weights represent (e.g. 'inverse_var')
     *  @param freqs Frequencies channels that will be in the file
     *  @param inputs Inputs that are in the file
     *  @param prods Products that are in the file.
     *  @param num_ev Number of eigenvectors to write (0 turns off the datasets entirely).
     *  @param max_time Maximum number of times to write into the file.
     **/
    virtual void create_file(const std::string& name,
                             const std::map<std::string, std::string>& metadata,
                             const std::vector<freq_ctype>& freqs,
                             const std::vector<input_ctype>& inputs,
                             const std::vector<prod_ctype>& prods,
                             size_t num_ev, size_t max_time) = 0;

<<<<<<< HEAD
    // Private constructor to discourage creation of subclasses outside of the
    // create routine
    visFile() {};
=======
    /**
     * @brief Start an async flush to disk
     * 
     * @param dset_base Offset of dataset in file
     * @param ind       The index into the file dataset in time.
     * @param n         The size of the region to flush in bytes.
     **/
    void flush_raw_async(off_t dset_base, int ind, size_t n);

    /**
     * @brief Start a synchronised flush to disk and evict any clean pages.
     * 
     * @param dset_base Offset of dataset in file
     * @param ind       The index into the file dataset in time.
     * @param n         The size of the region to flush in bytes.
     **/
    void flush_raw_sync(off_t dset_base, int ind, size_t n);

    // Save the size for when we are outside of HDF5 space
    size_t nfreq, nprod, ninput, nev, ntime = 0;
>>>>>>> 4b71171f

private:

    static std::map<std::string, std::function<visFile*()>> _type_list;

};


// Add a function to the type map that creates a type map.
template<typename T>
inline int visFile::register_file_type(const std::string key) {
    std::cout << "Registering file type: " << key << std::endl;
    visFile::_type_list[key] = []() { return new T(); };
    return 0;
} 
    

/**
 * @brief Manage the set of correlator files being written.
 * 
 * This abstraction above visFile allows us to hold open multiple files for
 * writing at the same time. This is needed because we roll over to a new file
 * after a certain number of samples, but in general we may still be waiting on
 * samples to go into the existing file.
 * 
 * @author Richard Shaw
 **/
class visFileBundle {

public:

    /**
     * Initialise the file bundle
     * @param root_path Directory to write into.
     * @param inst_name Instrument name (e.g. chime)
     * @param freq_chunk ID of the frequency chunk being written
     * @param rollover Maximum time length of file.
     * @param window_size Number of "active" timesamples to keep.
     * @param ... Arguments passed through to `visFile::visFile`.
     * 
     * @warning The directory will not be created if it doesn't exist.
     **/
    template<typename... InitArgs>
    visFileBundle(const std::string& type, const std::string& root_path,
                  const std::string& instrument_name,
                  const std::map<std::string, std::string>& metadata,
                  int freq_chunk,
                  size_t rollover, size_t window_size,
                  InitArgs... args);

    /**
     * Write a new time sample into this set of files
     * @param new_time Time of sample
     * @param ...      Arguments passed through to `visFile::write_sample`
     * @return True if an error occured while writing
     **/
    template<typename... WriteArgs>
    bool add_sample(time_ctype new_time, WriteArgs&&... args);

private:

    // Add a file if we need to 
    void add_file(time_ctype first_time);

    // Thin function to actually create the file
    std::function<std::shared_ptr<visFile>(std::string, std::string, std::string)> mk_file;

    // Find/create the slot for data at this time to go into
    bool resolve_sample(time_ctype new_time);

    const std::string root_path;
    const std::string instrument_name;
    const int freq_chunk;

    size_t rollover;
    size_t window_size;

    std::string acq_name;
    double acq_start_time;

    std::map<uint64_t, std::tuple<std::shared_ptr<visFile>, uint32_t>> vis_file_map;

};


template<typename... InitArgs>
inline visFileBundle::visFileBundle(
    const std::string& type, const std::string& root_path,
    const std::string& instrument_name,
    const std::map<std::string, std::string>& metadata,
    int freq_chunk, size_t rollover, size_t window_size, InitArgs... args
) :
    root_path(root_path),
    instrument_name(instrument_name),
    freq_chunk(freq_chunk),
    rollover(rollover),
    window_size(window_size)
{

    // Make a lambda function that creates a file. This is a little convoluted,
    // but is the easiest way of passing on the variadic arguments to the
    // constructor into the file creation.
    mk_file = [instrument_name, type, metadata, args...](std::string file_name,
                                                         std::string acq_name,
                                                         std::string root_path) {
        // Add the acq name to the metadata
        auto metadata_acq = metadata;
        metadata_acq["acquisition_name"] = acq_name;

        std::string abspath = root_path + '/' + acq_name + '/' + file_name;
        return visFile::create(type, abspath, metadata_acq, args...);
    };
}


template<typename... WriteArgs>
inline bool visFileBundle::add_sample(time_ctype new_time, WriteArgs&&... args) {
    
    if(resolve_sample(new_time)) {
        std::shared_ptr<visFile> file;
        uint32_t ind;
        // We can now safely add the sample into the file
        std::tie(file, ind) = vis_file_map[new_time.fpga_count];
        file->write_sample(ind, std::forward<WriteArgs>(args)...);

        return false;
    } else {
        return true;
    }
}

/**
 * @brief Create a lock file for the given file.
 * @param filename Name of file to lock.
 * @return The name of the lock file.
 **/
std::string create_lockfile(std::string filename);

#define REGISTER_VIS_FILE(key, T) int _register_ ## T = visFile::register_file_type<T>(key)


// Implementation of TEMP_FAILURE_RETRY for file writing which is missing on MacOS
#if defined( __APPLE__ )
// Taken from
// https://android.googlesource.com/platform/system/core/+/master/base/include/android-base/macros.h
#ifndef TEMP_FAILURE_RETRY
#define TEMP_FAILURE_RETRY(exp)            \
  ({                                       \
    decltype(exp) _rc;                     \
    do {                                   \
      _rc = (exp);                         \
    } while (_rc == -1 && errno == EINTR); \
    _rc;                                   \
  })
#endif
#endif


#endif<|MERGE_RESOLUTION|>--- conflicted
+++ resolved
@@ -88,10 +88,6 @@
     virtual size_t num_time() = 0;
 
     /**
-<<<<<<< HEAD
-     * @brief Register a compatible visFile type.
-     * @param type Name of type.
-=======
      * @brief Remove the time sample from the active set being written to.
      * 
      * This explicit flushes the requested time sample and evicts it from the
@@ -102,16 +98,8 @@
     void deactivate_time(uint32_t time_ind);
 
     /**
-     * @brief Write a sample of data into the file at the given index.
-     * 
-     * @param new_vis Vis data.
-     * @param new_weight Weight data.
-     * @param new_gcoeff Gain coefficients.
-     * @param new_gexp Gain exponents.
-     * @param new_eval Eigenvalues.
-     * @param new_evec Eigenvectors.
-     * @param new_erms RMS after eigenvalue removal.
->>>>>>> 4b71171f
+     * @brief Register a compatible visFile type.
+     * @param type Name of type.
      **/
     template <typename T>
     static inline int register_file_type(const std::string type);
@@ -142,32 +130,12 @@
                              const std::vector<prod_ctype>& prods,
                              size_t num_ev, size_t max_time) = 0;
 
-<<<<<<< HEAD
     // Private constructor to discourage creation of subclasses outside of the
     // create routine
     visFile() {};
-=======
-    /**
-     * @brief Start an async flush to disk
-     * 
-     * @param dset_base Offset of dataset in file
-     * @param ind       The index into the file dataset in time.
-     * @param n         The size of the region to flush in bytes.
-     **/
-    void flush_raw_async(off_t dset_base, int ind, size_t n);
-
-    /**
-     * @brief Start a synchronised flush to disk and evict any clean pages.
-     * 
-     * @param dset_base Offset of dataset in file
-     * @param ind       The index into the file dataset in time.
-     * @param n         The size of the region to flush in bytes.
-     **/
-    void flush_raw_sync(off_t dset_base, int ind, size_t n);
 
     // Save the size for when we are outside of HDF5 space
     size_t nfreq, nprod, ninput, nev, ntime = 0;
->>>>>>> 4b71171f
 
 private:
 
