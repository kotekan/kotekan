/*****************************************
@file
@brief Base classes for visibility output files
- visFile
- visFileBundle
*****************************************/
#ifndef VIS_FILE_HPP
#define VIS_FILE_HPP

#include <iostream>
#include <cstdint>
#include <map>
#include <memory>

#include "visBuffer.hpp"
#include "datasetManager.hpp"
#include "visUtil.hpp"
#include "errors.h"
#include "fmt.hpp"

/** @brief A base class for files holding correlator data.
 *
 * The class specifies the interface that all correlator file types must follow.
 *
 * File types are expected to create and manage lock files, which should have
 * the format `.<datafilename>.lock`.
 *
 * @author Richard Shaw
 **/
class visFile {

public:

virtual ~visFile() {};

    /** @brief Create the file.
     *
     * This is the entry point to an abstract visFile factory.
     *
     *  @param type Type of the file to write.
     *  @param name Name of the file to write
     *  @param args Arguments forwarded to create_file.
     **/
    template<typename... CreateArgs>
    static std::shared_ptr<visFile> create(
        const std::string& type,
        const std::string& name,
        CreateArgs&&... args
    );

    /**
     * @brief Extend the file to a new time sample.
     *
     * @param new_time The new time to add.
     * @return The index of the added time in the file.
     **/
    virtual uint32_t extend_time(time_ctype new_time) = 0;

    /**
     * @brief Remove the time sample from the active set being written to.
     *
     * After this is called there should be no more requests to write into
     * this timesample. Implement this method to perform any final cleanup
     * on the file for this sample (e.g. flush, evict pages).
     *
     * @param time_ind Sample to cleanup.
     **/
    void deactivate_time(uint32_t time_ind) {};

    /**
     * @brief Write a sample of data into the file at the given index.
     *
     * @param time_ind Time index to write into.
     * @param freq_ind Frequency index to write into.
     * @param frame Frame to write out.
     **/
    virtual void write_sample(uint32_t time_ind, uint32_t freq_ind,
                              const visFrameView& frame) = 0;

    /**
     * @brief Return the current number of current time samples.
     *
     * @return The current number of time samples.
     **/
    virtual size_t num_time() = 0;

    /**
     * @brief Register a compatible visFile type.
     * @param type Name of type.
     **/
    template <typename T>
    static inline int register_file_type(const std::string type);


protected:

    /** @brief Create the file.
     *
<<<<<<< HEAD
     * This needs to out of the constructor so we can properly override.
     *
     *  @param name Name of the file to write
     *  @param metadata Textual metadata to write into the file.
     *  @param freqs    Frequencies channels that will be in the file
     *  @param inputs   Inputs that are in the file
     *  @param prods    Products that are in the file.
     *  @param num_ev   Number of eigenvectors to write (0 turns off the
     *                  datasets entirely).
     *  @param max_time Maximum number of times to write into the file.
     **/
    virtual void create_file(
        const std::string& name,
        const std::map<std::string, std::string>& metadata,
        const std::vector<freq_ctype>& freqs,
        const std::vector<input_ctype>& inputs,
        const std::vector<prod_ctype>& prods,
        size_t num_ev, size_t max_time) = 0;

    /** @brief Create the file.
     *
=======
>>>>>>> b088727f
     * This variant uses the datasetManager to look up properties of the
     * dataset that we are dealing with.
     *
     *  @param name     Name of the file to write
     *  @param metadata Textual metadata to write into the file.
     *  @param dataset  ID of dataset we are writing.
     *  @param num_ev   Number of eigenvectors to write (0 turns off the
     *                  datasets entirely).
     *  @param max_time Maximum number of times to write into the file.
     **/
    // TODO: decide if the num_ev can be eliminated.
    virtual void create_file(
        const std::string& name,
        const std::map<std::string, std::string>& metadata,
        dset_id dataset, size_t num_ev, size_t max_time) = 0;

    // Private constructor to discourage creation of subclasses outside of the
    // create routine
    visFile() {};

    // Save the size for when we are outside of HDF5 space
    size_t nfreq, nprod, ninput, nev, ntime = 0;

private:

    static std::map<std::string, std::function<visFile*()>>&
        _registered_types();

};


// Abstract factory VisFile creator.
// Forwards on an argument pack. Actual arguments defined on visFile::create_file
template<typename... CreateArgs>
inline std::shared_ptr<visFile> visFile::create(
    const std::string& type,
    const std::string& name,
    CreateArgs&&... args
) {

    auto& _type_list = _registered_types();

    if(_type_list.find(type) == _type_list.end()) {
        throw std::runtime_error(
            fmt::format("Cannot create visFile of unknown type {}", type)
        );
    }

    // Lookup the registered file and create an instance
    INFO("Creating file %s of type %s", name.c_str(), type.c_str());
    auto file = std::shared_ptr<visFile>(_type_list[type]());
    file->create_file(name, std::forward<CreateArgs>(args)...);

    return file;
}

// Add a function to the type map that creates a type map.
template<typename T>
inline int visFile::register_file_type(const std::string key) {
    std::cout << "Registering file type: " << key << std::endl;
    _registered_types()[key] = []() { return new T(); };
    return 0;
}


/**
 * @brief Manage the set of correlator files being written.
 *
 * This abstraction above visFile allows us to hold open multiple files for
 * writing at the same time. This is needed because we roll over to a new file
 * after a certain number of samples, but in general we may still be waiting on
 * samples to go into the existing file.
 *
 * @author Richard Shaw
 **/
class visFileBundle {

public:

    /**
     * Initialise the file bundle
     * @param root_path Directory to write into.
     * @param inst_name Instrument name (e.g. chime)
     * @param freq_chunk ID of the frequency chunk being written
     * @param rollover Maximum time length of file.
     * @param window_size Number of "active" timesamples to keep.
     * @param ... Arguments passed through to `visFile::visFile`.
     *
     * @warning The directory will not be created if it doesn't exist.
     **/
    template<typename... InitArgs>
    visFileBundle(const std::string& type, const std::string& root_path,
                  const std::string& instrument_name,
                  const std::map<std::string, std::string>& metadata,
                  int freq_chunk,
                  size_t rollover, size_t window_size,
                  InitArgs... args);

    /**
     * Write a new time sample into this set of files
     * @param new_time Time of sample
     * @param ...      Arguments passed through to `visFile::write_sample`
     * @return True if an error occured while writing
     **/
    template<typename... WriteArgs>
    bool add_sample(time_ctype new_time, WriteArgs&&... args);

protected:

    // Add a file if we need to
    virtual void add_file(time_ctype first_time);

    // Find/create the slot for data at this time to go into
    bool resolve_sample(time_ctype new_time);

    std::map<uint64_t, std::tuple<std::shared_ptr<visFile>, uint32_t>> vis_file_map;
    // Thin function to actually create the file
    std::function<std::shared_ptr<visFile>(std::string, std::string, std::string)> mk_file;

    const std::string root_path;

    const std::string instrument_name;
    const int freq_chunk;

    size_t rollover;
    size_t window_size;

    std::string acq_name;
    double acq_start_time;

    // Flag to force moving to a new file
    bool change_file = false;

};

/**
 * @brief Extension to visFileBundle to manage buffer files for the
 *        calibration broker.
 *
 * This version is intended to write to a single file, with a
 * static user defined file name. The file mapping can be cleared
 * so that a new file is written to and the previous one is available
 * for reading. Swapping these files is managed by visCalWriter.
 *
 * @author Tristan Pinsonneault-Marotee
 **/
class visCalFileBundle : public visFileBundle {

public:

    /**
     * Initialise the file bundle
     * @param root_path Directory to write into.
     * @param inst_name Instrument name (e.g. chime)
     * @param freq_chunk ID of the frequency chunk being written
     * @param rollover Maximum time length of file.
     * @param window_size Number of "active" timesamples to keep.
     * @param ... Arguments passed through to `visFile::visFile`.
     *
     * @warning The directory will not be created if it doesn't exist.
     **/
    template<typename... Args>
    visCalFileBundle(Args... args) :
        visFileBundle(args...) {};

    /**
     * Close all files and clear the map.
     **/
    void clear_file_map();

    /**
     * Set the file name to write to.
     **/
    void set_file_name(std::string file_name, std::string acq_name);

    /**
     * Add a new file to the map of open files and let the
     * previous one be flushed out as samples come in.
     **/
    void swap_file(std::string new_fname, std::string new_aname);

protected:

    // Override parent method to use a set file name
    void add_file(time_ctype first_time) override;

    std::string acq_name, file_name;

};


template<typename... InitArgs>
inline visFileBundle::visFileBundle(
    const std::string& type, const std::string& root_path,
    const std::string& instrument_name,
    const std::map<std::string, std::string>& metadata,
    int freq_chunk, size_t rollover, size_t window_size, InitArgs... args
) :
    root_path(root_path),
    instrument_name(instrument_name),
    freq_chunk(freq_chunk),
    rollover(rollover),
    window_size(window_size)
{

    // Make a lambda function that creates a file. This is a little convoluted,
    // but is the easiest way of passing on the variadic arguments to the
    // constructor into the file creation.
    mk_file = [type, metadata, args...](std::string file_name,
                                        std::string acq_name,
                                        std::string root_path) {
        // Add the acq name to the metadata
        auto metadata_acq = metadata;
        metadata_acq["acquisition_name"] = acq_name;

        std::string abspath = root_path + '/' + acq_name + '/' + file_name;
        return visFile::create(type, abspath, metadata_acq, args...);
    };
}


template<typename... WriteArgs>
inline bool visFileBundle::add_sample(time_ctype new_time, WriteArgs&&... args) {

    if(resolve_sample(new_time)) {
        std::shared_ptr<visFile> file;
        uint32_t ind;
        // We can now safely add the sample into the file
        std::tie(file, ind) = vis_file_map[new_time.fpga_count];
        file->write_sample(ind, std::forward<WriteArgs>(args)...);

        return false;
    } else {
        return true;
    }
}

//template<typename... InitArgs>
//inline visCalFileBundle::visCalFileBundle(const std::string& type,
//                                   const std::string& root_path,
//                                   const std::string& instrument_name,
//                                   const std::map<std::string, std::string>& metadata,
//                                   int freq_chunk,
//                                   size_t rollover, size_t window_size,
//                                   InitArgs... args) :
//    visFileBundle::visFileBundle(type, root_path, instrument_name, metadata,
//                                 freq_chunk, rollover, window_size, args...) {}
//
/**
 * @brief Create a lock file for the given file.
 * @param filename Name of file to lock.
 * @return The name of the lock file.
 **/
std::string create_lockfile(std::string filename);

#define REGISTER_VIS_FILE(key, T) int _register_ ## T = visFile::register_file_type<T>(key)


// Implementation of TEMP_FAILURE_RETRY for file writing which is missing on MacOS
#if defined( __APPLE__ )
// Taken from
// https://android.googlesource.com/platform/system/core/+/master/base/include/android-base/macros.h
#ifndef TEMP_FAILURE_RETRY
#define TEMP_FAILURE_RETRY(exp)            \
  ({                                       \
    decltype(exp) _rc;                     \
    do {                                   \
      _rc = (exp);                         \
    } while (_rc == -1 && errno == EINTR); \
    _rc;                                   \
  })
#endif
#endif


#endif<|MERGE_RESOLUTION|>--- conflicted
+++ resolved
@@ -96,30 +96,6 @@
 
     /** @brief Create the file.
      *
-<<<<<<< HEAD
-     * This needs to out of the constructor so we can properly override.
-     *
-     *  @param name Name of the file to write
-     *  @param metadata Textual metadata to write into the file.
-     *  @param freqs    Frequencies channels that will be in the file
-     *  @param inputs   Inputs that are in the file
-     *  @param prods    Products that are in the file.
-     *  @param num_ev   Number of eigenvectors to write (0 turns off the
-     *                  datasets entirely).
-     *  @param max_time Maximum number of times to write into the file.
-     **/
-    virtual void create_file(
-        const std::string& name,
-        const std::map<std::string, std::string>& metadata,
-        const std::vector<freq_ctype>& freqs,
-        const std::vector<input_ctype>& inputs,
-        const std::vector<prod_ctype>& prods,
-        size_t num_ev, size_t max_time) = 0;
-
-    /** @brief Create the file.
-     *
-=======
->>>>>>> b088727f
      * This variant uses the datasetManager to look up properties of the
      * dataset that we are dealing with.
      *
