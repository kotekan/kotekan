--- conflicted
+++ resolved
@@ -27,12 +27,8 @@
 }
 
 chordMetadata::chordMetadata() :
-<<<<<<< HEAD
-    frame_counter(-1), type(unknown_type), dims(-1), offset(0), n_one_hot(-1), nfreq(-1) {
-=======
-    chime(), type(unknown_type), dims(-1), offset(0), n_one_hot(-1), nfreq(-1), ndishes(-1),
+    chime(), frame_counter(-1), type(unknown_type), dims(-1), offset(0), n_one_hot(-1), nfreq(-1), ndishes(-1),
     n_dish_locations_ew(-1), n_dish_locations_ns(-1), dish_index(nullptr) {
->>>>>>> 13357279
     for (int d = 0; d < CHORD_META_MAX_DIM; ++d) {
         dim[d] = -1;
         dim_name[d][0] = '\0';
