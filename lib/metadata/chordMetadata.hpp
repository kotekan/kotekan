--- conflicted
+++ resolved
@@ -54,7 +54,6 @@
 // Maximum length of dimension names for arrays
 const int CHORD_META_MAX_DIMNAME = 16;
 
-<<<<<<< HEAD
 class chordMetadata : public chimeMetadata {
 public:
     chordMetadata();
@@ -71,10 +70,6 @@
     size_t serialize(char* bytes) override;
 
     int frame_counter;
-=======
-struct chordMetadata {
-    chimeMetadata chime;
->>>>>>> 13357279
 
     chordDataType type;
 
@@ -117,8 +112,6 @@
     // FPGA samples.
     int time_downsampling_fpga[CHORD_META_MAX_FREQ];
 
-<<<<<<< HEAD
-=======
     // Dish layout
     int ndishes;                                  // number of dishes
     int n_dish_locations_ew, n_dish_locations_ns; // number of possible dish locations
@@ -131,9 +124,6 @@
         return dish_index[dish_loc_ew + n_dish_locations_ew * dish_loc_ns];
     }
 
-    chordMetadata();
-
->>>>>>> 13357279
     std::string get_dimension_name(size_t i) const {
         return std::string(dim_name[i], strnlen(dim_name[i], CHORD_META_MAX_DIMNAME));
     }
