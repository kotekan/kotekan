#ifndef CHORD_METADATA
#define CHORD_METADATA

#include "Telescope.hpp"
#include "buffer.hpp"
<<<<<<< HEAD
#include "chimeMetadata.hpp"
=======
#include "datasetManager.hpp"
>>>>>>> f2342663
#include "metadata.hpp"

#include <assert.h>
#include <sstream>
#include <string>
#include <sys/time.h>
#include <vector>

// One of the warning-silencing pragmas below only applied for gcc >= 8
#define GCC_VERSION (__GNUC__ * 10000 + __GNUC_MINOR__ * 100 + __GNUC_PATCHLEVEL__)
#pragma pack()

enum chordDataType { unknown_type, int4p4, int8, int16, int32, int64, float16, float32, float64 };

constexpr std::size_t chord_datatype_bytes(chordDataType type) {
    switch (type) {
        case int4p4:
            return 1;
        case int8:
            return 1;
        case int16:
            return 2;
        case int32:
            return 4;
        case int64:
            return 8;
        case float16:
            return 2;
        case float32:
            return 4;
        case float64:
            return 8;
        case unknown_type:
        default:
            return -1;
    }
}

const char* chord_datatype_string(chordDataType type);

// Maximum number of frequencies in metadata array
const int CHORD_META_MAX_FREQ = 2048;

// Maximum number of dimensions for arrays
const int CHORD_META_MAX_DIM = 10;

// Maximum length of dimension names for arrays
const int CHORD_META_MAX_DIMNAME = 16;

<<<<<<< HEAD
// Maximum number of visibility matrix samples in a frame
const int CHORD_META_MAX_VIS_SAMPLES = 64;

class chordMetadata : public chimeMetadata {
=======
class chordMetadata : public metadataObject {
>>>>>>> f2342663
public:
    chordMetadata();

    /// Returns the size of objects of this type when serialized into bytes.
    size_t get_serialized_size() override;

    /// Sets this metadata object's values from the given byte array
    /// of the given length.  Returns the number of bytes consumed.
    size_t set_from_bytes(const char* bytes, size_t length) override;

    /// Serializes this metadata object into the given byte array,
    /// expected to be of length (at least) get_serialized_size().
    size_t serialize(char* bytes) override;

    int frame_counter;

    char name[CHORD_META_MAX_DIMNAME]; // "E", "J", "I", etc
    chordDataType type;

    /// Track the number of lost fpga samples in each gpu sub-integration
    int lost_fpga_samples[CHORD_META_MAX_FREQ][CHORD_META_MAX_VIS_SAMPLES];
    /// Track the number of rfi-flagged samples in each gpu sub-integration
    int rfi_flagged_samples[CHORD_META_MAX_FREQ][CHORD_META_MAX_VIS_SAMPLES];

    int dims;
    int dim[CHORD_META_MAX_DIM];
    char dim_name[CHORD_META_MAX_DIM][CHORD_META_MAX_DIMNAME]; // 'F', 'T', 'D', etc
    int64_t strides[CHORD_META_MAX_DIM];
    int64_t offset;

    // One-hot arrays?
    int n_one_hot;
    char onehot_name[CHORD_META_MAX_DIM][CHORD_META_MAX_DIMNAME];
    int onehot_index[CHORD_META_MAX_DIM];

    // All time samples in this buffer (or the whole buffer, if the
    // buffer does not have a time sample index) have `sample_offset`
    // added to the buffer's time sample index. (This allows quickly
    // shifting metadata in time to re-use metadata objects.)
    //
    // The actual (possibly fractional) time sample index is calculated as follows:
    //     T_actual = (sample0_offset + T + half_fpga_sample0[F] / 2) / time_downsampling_fpga[F]
    // where `T` is the time sample index and `F` is the coarse frequency index.
    int64_t sample0_offset;
    // Number of bytes per time sample
    size_t sample_bytes() const {
        size_t bytes = chord_datatype_bytes(type);
        assert(dims >= 0);
        // Skip the first dimension. The number of bytes per sample is the number of bytes needed to
        // store one array slice.
        for (int d = 1; d < dims; ++d) {
            assert(dim[d] >= 0);
            bytes *= dim[d];
        }
        return bytes;
    }

    // Per-frequency arrays

    // Number of coarse frequency channels. in this frame. The actual
    // number of frequencies will be larger after
    // upchannelization. This field continues to track the original
    // number of coarse frequency channels.
    int nfreq;

    // frequencies -- integer (0-2047) identifier for FPGA coarse frequencies
    // This is the FPGA frequency channel index, indexed by the local coarse frequency channel.
    int coarse_freq[CHORD_META_MAX_FREQ];

    // the upchannelization factor that each frequency has gone through (1 for = FPGA)
    // Also indexed by the local coarse frequency channel.
    int freq_upchan_factor[CHORD_META_MAX_FREQ];

    // Time sampling -- for each coarse frequency channel, 2x the FPGA
    // sample number of the first sample.  The 2x is there to handle
    // the upchannelization case, where 2 or more samples may get
    // averaged, producing a new sample that is effectively halfway in
    // between them, ie, at a half-FPGAsample time.
    int64_t half_fpga_sample0[CHORD_META_MAX_FREQ];

    // Time sampling -- for each coarse frequency channel, the factor
    // by which the time samples have been downsampled relative to
    // FPGA samples.
    int time_downsampling_fpga[CHORD_META_MAX_FREQ];

    // Dish layout
    int ndishes;                                  // number of dishes
    int n_dish_locations_ew, n_dish_locations_ns; // number of possible dish locations
    int* dish_index; // [non-owning pointer] dish index for a possible dish location, or -1
    int get_dish_index(int dish_loc_ew, int dish_loc_ns) const {
        // The east-west dish index runs faster because this is the
        // convenient way to specify dish indices in a YAML file
        assert(dish_loc_ew >= 0 && dish_loc_ew < n_dish_locations_ew);
        assert(dish_loc_ns >= 0 && dish_loc_ns < n_dish_locations_ns);
        return dish_index[dish_loc_ew + n_dish_locations_ew * dish_loc_ns];
    }

    std::string get_dimension_name(size_t i) const {
        return std::string(dim_name[i], strnlen(dim_name[i], CHORD_META_MAX_DIMNAME));
    }

    std::string get_type_string() const {
        return std::string(chord_datatype_string(type));
    }

    std::string get_dimensions_string() const {
        std::ostringstream s;
        for (int i = 0; i < this->dims; i++) {
            if (i)
                s << " x ";
            s << get_dimension_name(i) << "(" << dim[i] << ")";
        }
        return s.str();
    }

    std::string get_onehot_name(size_t i) const {
        return std::string(onehot_name[i], strnlen(onehot_name[i], CHORD_META_MAX_DIMNAME));
    }

    std::string get_onehot_string() const {
        std::ostringstream s;
        for (int i = 0; i < this->n_one_hot; i++) {
            if (i)
                s << ", ";
            s << get_onehot_name(i) << "=" << onehot_index[i];
        }
        return s.str();
    }

    void set_array_dimension(int dim, int size, const std::string& name) {
        assert(dim < CHORD_META_MAX_DIM);
        this->dim[dim] = size;
        // GCC helpfully tries to warn us that the destination string may end up not
        // null-terminated, which we know.
#pragma GCC diagnostic push
#if GCC_VERSION > 80000
#pragma GCC diagnostic ignored "-Wstringop-truncation"
#endif
        strncpy(this->dim_name[dim], name.c_str(), CHORD_META_MAX_DIMNAME);
#pragma GCC diagnostic pop
    }

    void set_onehot_dimension(int dim, int i, const std::string& name) {
        assert(dim < CHORD_META_MAX_DIM);
        this->onehot_index[dim] = i;
        strncpy(this->onehot_name[dim], name.c_str(), CHORD_META_MAX_DIMNAME);
    }
};

inline bool metadata_is_chord(Buffer* buf, int) {
    return buf && buf->metadata_pool && (buf->metadata_pool->type_name == "chordMetadata");
}

inline bool metadata_is_chord(const std::shared_ptr<metadataObject> mc) {
    if (!mc)
        return false;
    std::shared_ptr<metadataPool> pool = mc->parent_pool.lock();
    assert(pool);
    return (pool->type_name == "chordMetadata");
}

inline std::shared_ptr<chordMetadata> get_chord_metadata(std::shared_ptr<metadataObject> mc) {
    if (!mc)
        return std::shared_ptr<chordMetadata>();
    if (!metadata_is_chord(mc)) {
        std::shared_ptr<metadataPool> pool = mc->parent_pool.lock();
        WARN_NON_OO("Expected metadata to be type \"chordMetadata\", got \"{:s}\".",
                    pool->type_name);
        return std::shared_ptr<chordMetadata>();
    }
    return std::static_pointer_cast<chordMetadata>(mc);
}

inline std::shared_ptr<chordMetadata> get_chord_metadata(Buffer* buf, int frame_id) {
    if (!buf || frame_id < 0 || frame_id >= (int)buf->metadata.size())
        return std::shared_ptr<chordMetadata>();
    std::shared_ptr<metadataObject> meta = buf->metadata[frame_id];
    return get_chord_metadata(meta);
}

#endif<|MERGE_RESOLUTION|>--- conflicted
+++ resolved
@@ -3,11 +3,6 @@
 
 #include "Telescope.hpp"
 #include "buffer.hpp"
-<<<<<<< HEAD
-#include "chimeMetadata.hpp"
-=======
-#include "datasetManager.hpp"
->>>>>>> f2342663
 #include "metadata.hpp"
 
 #include <assert.h>
@@ -57,14 +52,10 @@
 // Maximum length of dimension names for arrays
 const int CHORD_META_MAX_DIMNAME = 16;
 
-<<<<<<< HEAD
 // Maximum number of visibility matrix samples in a frame
 const int CHORD_META_MAX_VIS_SAMPLES = 64;
 
-class chordMetadata : public chimeMetadata {
-=======
 class chordMetadata : public metadataObject {
->>>>>>> f2342663
 public:
     chordMetadata();
 
@@ -78,6 +69,17 @@
     /// Serializes this metadata object into the given byte array,
     /// expected to be of length (at least) get_serialized_size().
     size_t serialize(char* bytes) override;
+
+    /// The ICEBoard sequence number
+    int64_t fpga_seq_num;
+    /// The system time when the first packet in the frame was captured
+    struct timeval first_packet_recv_time;
+    /// The GPS time of @c fpga_seq_num.
+    struct timespec gps_time;
+    /// The stream ID from the ICEBoard
+    /// Note in the case of CHIME-2048 the normally unused section
+    /// Encodes the port-shuffle frequency information
+    uint16_t stream_ID;
 
     int frame_counter;
 
