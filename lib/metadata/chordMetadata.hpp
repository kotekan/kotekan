--- conflicted
+++ resolved
@@ -16,11 +16,7 @@
 #define GCC_VERSION (__GNUC__ * 10000 + __GNUC_MINOR__ * 100 + __GNUC_PATCHLEVEL__)
 #pragma pack()
 
-<<<<<<< HEAD
 enum chordDataType { unknown_type, int4p4, int8, int16, int32, int64, float16, float32, float64 };
-=======
-enum chordDataType { int4p4, int8, int16, int32, int64, float16, float32, float64 };
->>>>>>> 40f45e75
 
 constexpr std::size_t chord_datatype_bytes(chordDataType type) {
     switch (type) {
@@ -40,15 +36,10 @@
             return 4;
         case float64:
             return 8;
-<<<<<<< HEAD
         case unknown_type:
         default:
             return -1;
     }
-=======
-    }
-    return -1;
->>>>>>> 40f45e75
 }
 
 const char* chord_datatype_string(chordDataType type);
