#include <FEngine.hpp>
#include <Config.hpp>
#include <Stage.hpp>
#include <StageFactory.hpp>
#include <cassert>
#include <chimeMetadata.hpp>
#include <chordMetadata.hpp>
#include <complex>
#include <cstdint>
#include <cstring>
#include <fstream>
#include <julia.h>
#include <juliaManager.hpp>
#include <string>
#include <vector>
#include <visUtil.hpp>

#if !KOTEKAN_FLOAT16
#warning "The F-Engine simulator requires float16 support"
#else

<<<<<<< HEAD
=======
class FEngine : public kotekan::Stage {
    const std::string unique_name;

    const bool skip_julia;

    // Basic constants
    const int num_components;
    const int num_polarizations;

    // Sky
    const float source_amplitude;
    const float source_frequency;
    const float source_position_ew;
    const float source_position_ns;

    // Dishes
    const int num_dish_locations_ew;
    const int num_dish_locations_ns;
    const int num_dish_locations;
    const float dish_separation_ew;
    const float dish_separation_ns;
    const int num_dishes;
    const std::vector<int> dish_indices;
    std::vector<int> dish_locations;
    int* dish_indices_ptr;

    // ADC
    const float adc_frequency;
    const int num_taps;
    const int num_frequencies;
    const int num_times;

    // Baseband beamformer setup
    const int bb_num_dishes_M;
    const int bb_num_dishes_N;
    const int bb_num_beams_P;
    const int bb_num_beams_Q;
    const float bb_beam_separation_x;
    const float bb_beam_separation_y;
    const int bb_num_beams;

    // Upchannelizer setup
    const int upchannelization_factor;

    // FRB beamformer setup
    const int frb_num_beams_P;
    const int frb_num_beams_Q;
    const int Tds = 40;
    const int frb_num_times;

    // Pipeline
    const int num_frames;

    // Kotekan
    const std::int64_t E_frame_size;
    const std::int64_t A_frame_size;
    const std::int64_t J_frame_size;
    // const std::int64_t S_frame_size;
    const std::int64_t G_frame_size;
    const std::int64_t W_frame_size;
    const std::int64_t I_frame_size;

    Buffer* const E_buffer;
    Buffer* const A_buffer;
    Buffer* const J_buffer;
    // Buffer* const S_buffer;
    Buffer* const G_buffer;
    Buffer* const W_buffer;
    Buffer* const I_buffer;

public:
    FEngine(kotekan::Config& config, const std::string& unique_name,
            kotekan::bufferContainer& buffer_conainer);
    virtual ~FEngine();
    void main_thread() override;
};

>>>>>>> 1d943795
REGISTER_KOTEKAN_STAGE(FEngine);

FEngine::FEngine(kotekan::Config& config, const std::string& unique_name,
                 kotekan::bufferContainer& buffer_container) :
    Stage(config, unique_name, buffer_container,
          [](const kotekan::Stage& stage) {
              return const_cast<kotekan::Stage&>(stage).main_thread();
          }),
    unique_name(unique_name),
    skip_julia(config.get_default<bool>(unique_name, "skip_julia", false)),
    // Basic constants
    num_components(config.get<int>(unique_name, "num_components")),
    num_polarizations(config.get<int>(unique_name, "num_polarizations")),
    // Sky
    source_amplitude(config.get<float>(unique_name, "source_amplitude")),
    source_frequency(config.get<float>(unique_name, "source_frequency")),
    source_position_ew(config.get<float>(unique_name, "source_position_ew")),
    source_position_ns(config.get<float>(unique_name, "source_position_ns")),
    // Dishes
    num_dish_locations_ew(config.get<int>(unique_name, "num_dish_locations_ew")),
    num_dish_locations_ns(config.get<int>(unique_name, "num_dish_locations_ns")),
    num_dish_locations(num_dish_locations_ew * num_dish_locations_ns),
    dish_separation_ew(config.get<float>(unique_name, "dish_separation_ew")),
    dish_separation_ns(config.get<float>(unique_name, "dish_separation_ns")),
    num_dishes(config.get<int>(unique_name, "num_dishes")),
    dish_indices(config.get<std::vector<int>>(unique_name, "dish_indices")),
    dish_locations(2 * num_dishes, -1),
    dish_indices_ptr(new int[num_dish_locations_ew * num_dish_locations_ns]),
    // ADC
    adc_frequency(config.get<float>(unique_name, "adc_frequency")),
    num_taps(config.get<int>(unique_name, "num_taps")),
    num_frequencies(config.get<int>(unique_name, "num_frequencies")),
    num_times(config.get<int>(unique_name, "num_times")),
    // Baseband beamformer setup
    bb_num_dishes_M(config.get<int>(unique_name, "bb_num_dishes_M")),
    bb_num_dishes_N(config.get<int>(unique_name, "bb_num_dishes_N")),
    bb_num_beams_P(config.get<int>(unique_name, "bb_num_beams_P")),
    bb_num_beams_Q(config.get<int>(unique_name, "bb_num_beams_Q")),
    bb_beam_separation_x(config.get<float>(unique_name, "bb_beam_separation_x")),
    bb_beam_separation_y(config.get<float>(unique_name, "bb_beam_separation_y")),
    bb_num_beams(bb_num_beams_P * bb_num_beams_Q),
    // Upchannelizer setup
    upchannelization_factor(config.get<int>(unique_name, "upchannelization_factor")),
    // FRB beamformer setup
    frb_num_beams_P(2 * num_dish_locations_ns), frb_num_beams_Q(2 * num_dish_locations_ew),
    frb_num_times(num_times / Tds),
    // Pipeline
    num_frames(config.get<int>(unique_name, "num_frames")),
    // Frame sizes
    E_frame_size(std::int64_t(1) * num_dishes * num_polarizations * num_frequencies * num_times),
    A_frame_size(std::int64_t(1) * num_components * num_dishes * bb_num_beams * num_polarizations
                 * num_frequencies),
    J_frame_size(std::int64_t(1) * num_times * num_polarizations * num_frequencies * bb_num_beams),
    // S_frame_size(std::int64_t(1) * sizeof(short) * 2 * num_dish_locations),
    G_frame_size(std::int64_t(1) * sizeof(float16_t) * num_frequencies * upchannelization_factor),
    W_frame_size(std::int64_t(1) * sizeof(float16_t) * num_components * num_dish_locations_ns
                 * num_dish_locations_ew * num_polarizations * num_frequencies),
    I_frame_size(std::int64_t(1) * sizeof(float16_t) * frb_num_beams_P * frb_num_beams_Q
                 * frb_num_times * num_frequencies),
    // Buffers
    E_buffer(get_buffer("E_buffer")), A_buffer(get_buffer("A_buffer")),
    J_buffer(get_buffer("J_buffer")),
    // S_buffer(get_buffer("S_buffer")),
    G_buffer(get_buffer("G_buffer")), W_buffer(get_buffer("W_buffer")),
    I_buffer(get_buffer("I_buffer")) {
    assert(num_dishes >= 0 && num_dishes <= num_dish_locations);
    assert(std::ptrdiff_t(dish_indices.size()) == num_dish_locations_ew * num_dish_locations_ns);
    int num_dishes_seen = 0;
    for (int loc_ns = 0; loc_ns < num_dish_locations_ns; ++loc_ns) {
        for (int loc_ew = 0; loc_ew < num_dish_locations_ew; ++loc_ew) {
            int loc = loc_ew + num_dish_locations_ew * loc_ns;
            int dish = dish_indices.at(loc);
            assert(dish == -1 || (dish >= 0 && dish < num_dishes));
            if (dish >= 0) {
                ++num_dishes_seen;
                // check for duplicate dish indices
                assert(dish_locations.at(2 * dish + 0) == -1);
                dish_locations.at(2 * dish + 0) = loc_ns;
                dish_locations.at(2 * dish + 1) = loc_ew;
            }
            dish_indices_ptr[loc] = dish;
        }
    }
    assert(num_dishes_seen == num_dishes);

    assert(E_buffer);
    assert(A_buffer);
    assert(J_buffer);
    // assert(S_buffer);
    assert(G_buffer);
    assert(W_buffer);
    assert(I_buffer);
    E_buffer->register_producer(unique_name);
    A_buffer->register_producer(unique_name);
    J_buffer->register_producer(unique_name);
    // S_buffer->register_producer(unique_name);
    G_buffer->register_producer(unique_name);
    W_buffer->register_producer(unique_name);
    I_buffer->register_producer(unique_name);

    INFO("Starting Julia...");
    kotekan::juliaStartup();

    if (!skip_julia) {
        INFO("Defining Julia code...");
        {
            const auto julia_source_filename = "lib/stages/FEngine.jl";
            std::ifstream file(julia_source_filename);
            if (!file.is_open())
                FATAL_ERROR(
                    "Could not open the file \"{:s}\" with the Julia source code for the F-Engine "
                    "simulator",
                    julia_source_filename);
            file.seekg(0, std::ios_base::end);
            const auto julia_source_length = file.tellg();
            file.seekg(0);
            std::vector<char> julia_source(julia_source_length);
            file.read(julia_source.data(), julia_source_length);
            file.close();
            kotekan::juliaCall([&]() {
                jl_value_t* const res = jl_eval_string(julia_source.data());
                assert(res);
            });
        }
    } // if !skip_julia
}

FEngine::~FEngine() {
    INFO("Shutting down Julia...");
    kotekan::juliaShutdown();
    INFO("Done.");
}

void FEngine::main_thread() {
    static bool stale = false;
    assert(!stale);
    stale = true;

    if (!skip_julia) {
        INFO("Initializing F-Engine...");
        kotekan::juliaCall([&]() {
            jl_module_t* const f_engine_module =
                (jl_module_t*)jl_get_global(jl_main_module, jl_symbol("FEngine"));
            assert(f_engine_module);
            jl_function_t* const setup = jl_get_function(f_engine_module, "setup");
            assert(setup);
            const int nargs = 19;
            jl_value_t** args;
            JL_GC_PUSHARGS(args, nargs);
            int iargc = 0;
            args[iargc++] = jl_box_float32(source_amplitude);
            args[iargc++] = jl_box_float32(source_frequency);
            args[iargc++] = jl_box_float32(source_position_ew);
            args[iargc++] = jl_box_float32(source_position_ns);
            args[iargc++] = jl_box_int64(num_dish_locations_ew);
            args[iargc++] = jl_box_int64(num_dish_locations_ns);
            args[iargc++] = jl_box_voidpointer(dish_indices_ptr);
            args[iargc++] = jl_box_float32(dish_separation_ew);
            args[iargc++] = jl_box_float32(dish_separation_ns);
            args[iargc++] = jl_box_int64(num_dishes);
            args[iargc++] = jl_box_float32(adc_frequency);
            args[iargc++] = jl_box_int64(num_taps);
            args[iargc++] = jl_box_int64(num_frequencies);
            args[iargc++] = jl_box_int64(num_times);
            args[iargc++] = jl_box_int64(bb_num_dishes_M);
            args[iargc++] = jl_box_int64(bb_num_dishes_N);
            args[iargc++] = jl_box_int64(bb_num_beams_P);
            args[iargc++] = jl_box_int64(bb_num_beams_Q);
            args[iargc++] = jl_box_int64(num_frames);
            assert(iargc == nargs);
            jl_value_t* const res = jl_call(setup, args, nargs);
            assert(res);
            JL_GC_POP();
        });
        INFO("Done initializing world.");
    } // if !skip_julia


    for (int frame_index = 0; frame_index < num_frames; ++frame_index) {
        if (stop_thread)
            break;

        INFO("[{:d}] Getting buffers...", frame_index);
        const std::uint64_t seq_num = std::uint64_t(1) * num_times * frame_index;

        const int A_frame_id = frame_index % A_buffer->num_frames;
        std::uint8_t* const A_frame = A_buffer->wait_for_empty_frame(unique_name, A_frame_id);
        if (!A_frame)
            break;
        if (!(std::ptrdiff_t(A_buffer->frame_size) == A_frame_size))
            ERROR("A_buffer->frame_size={:d} A_frame_size={:d}", A_buffer->frame_size,
                  A_frame_size);
        A_buffer->allocate_new_metadata_object(A_frame_id);
        set_fpga_seq_num(A_buffer, A_frame_id, seq_num);

        const int E_frame_id = frame_index % E_buffer->num_frames;
        std::uint8_t* const E_frame = E_buffer->wait_for_empty_frame(unique_name, E_frame_id);
        if (!E_frame)
            break;
        if (!(std::ptrdiff_t(E_buffer->frame_size) == E_frame_size))
            ERROR("E_buffer->frame_size={:d} E_frame_size={:d}", E_buffer->frame_size,
                  E_frame_size);
        E_buffer->allocate_new_metadata_object(E_frame_id);
        set_fpga_seq_num(E_buffer, E_frame_id, seq_num);

        const int J_frame_id = frame_index % J_buffer->num_frames;
        std::uint8_t* const J_frame = J_buffer->wait_for_empty_frame(unique_name, J_frame_id);
        if (!J_frame)
            break;
        if (!(std::ptrdiff_t(J_buffer->frame_size) == J_frame_size))
            ERROR("J_buffer->frame_size={:d} J_frame_size={:d}", J_buffer->frame_size,
                  J_frame_size);
        J_buffer->allocate_new_metadata_object(J_frame_id);
        set_fpga_seq_num(J_buffer, J_frame_id, seq_num);

        // const int S_frame_id = frame_index % S_buffer->num_frames;
        // std::uint8_t* const S_frame = S_buffer->wait_for_empty_frame(unique_name, S_frame_id);
        // if (!S_frame)
        //     break;
        // if (!(std::ptrdiff_t(S_buffer->frame_size) == S_frame_size))
        //     ERROR("S_buffer->frame_size={:d} S_frame_size={:d}", S_buffer->frame_size,
        //           S_frame_size);
        // S_buffer->allocate_new_metadata_object(S_frame_id);
        // set_fpga_seq_num(S_buffer, S_frame_id, seq_num);

        const int G_frame_id = frame_index % G_buffer->num_frames;
        std::uint8_t* const G_frame = G_buffer->wait_for_empty_frame(unique_name, G_frame_id);
        if (!G_frame)
            break;
        if (!(std::ptrdiff_t(G_buffer->frame_size) == G_frame_size))
            ERROR("G_buffer->frame_size={:d} G_frame_size={:d}", G_buffer->frame_size,
                  G_frame_size);
        G_buffer->allocate_new_metadata_object(G_frame_id);
        set_fpga_seq_num(G_buffer, G_frame_id, seq_num);

        const int W_frame_id = frame_index % W_buffer->num_frames;
        std::uint8_t* const W_frame = W_buffer->wait_for_empty_frame(unique_name, W_frame_id);
        if (!W_frame)
            break;
        if (!(std::ptrdiff_t(W_buffer->frame_size) == W_frame_size))
            ERROR("W_buffer->frame_size={:d} W_frame_size={:d}", W_buffer->frame_size,
                  W_frame_size);
        W_buffer->allocate_new_metadata_object(W_frame_id);
        set_fpga_seq_num(W_buffer, W_frame_id, seq_num);

        const int I_frame_id = frame_index % I_buffer->num_frames;
        std::uint8_t* const I_frame = I_buffer->wait_for_empty_frame(unique_name, I_frame_id);
        if (!I_frame)
            break;
        if (!(std::ptrdiff_t(I_buffer->frame_size) == I_frame_size))
            ERROR("I_buffer->frame_size={:d} I_frame_size={:d}", I_buffer->frame_size,
                  I_frame_size);
        I_buffer->allocate_new_metadata_object(I_frame_id);
        set_fpga_seq_num(I_buffer, I_frame_id, seq_num);

        if (!skip_julia) {
            INFO("[{:d}] Filling E buffer...", frame_index);
            kotekan::juliaCall([&]() {
                jl_module_t* const f_engine_module =
                    (jl_module_t*)jl_get_global(jl_main_module, jl_symbol("FEngine"));
                assert(f_engine_module);
                jl_function_t* const set_E = jl_get_function(f_engine_module, "set_E");
                assert(set_E);
                const int nargs = 7;
                jl_value_t** args;
                JL_GC_PUSHARGS(args, nargs);
                args[0] = jl_box_uint8pointer(E_frame);
                args[1] = jl_box_int64(E_frame_size);
                args[2] = jl_box_int64(num_dishes);
                args[3] = jl_box_int64(num_polarizations);
                args[4] = jl_box_int64(num_frequencies);
                args[5] = jl_box_int64(num_times);
                args[6] = jl_box_int64(frame_index + 1);
                jl_value_t* const res = jl_call(set_E, args, nargs);
                assert(res);
                JL_GC_POP();
            });
            INFO("[{:d}] Done filling E buffer.", frame_index);

            INFO("[{:d}] Filling A buffer...", frame_index);
            kotekan::juliaCall([&]() {
                jl_module_t* const f_engine_module =
                    (jl_module_t*)jl_get_global(jl_main_module, jl_symbol("FEngine"));
                assert(f_engine_module);
                jl_function_t* const set_A = jl_get_function(f_engine_module, "set_A");
                assert(set_A);
                const int nargs = 7;
                jl_value_t** args;
                JL_GC_PUSHARGS(args, nargs);
                args[0] = jl_box_uint8pointer(A_frame);
                args[1] = jl_box_int64(A_frame_size);
                args[2] = jl_box_int64(num_dishes);
                args[3] = jl_box_int64(bb_num_beams);
                args[4] = jl_box_int64(num_polarizations);
                args[5] = jl_box_int64(num_frequencies);
                args[6] = jl_box_int64(frame_index + 1);
                jl_value_t* const res = jl_call(set_A, args, nargs);
                assert(res);
                JL_GC_POP();
            });
            INFO("[{:d}] Done filling A buffer.", frame_index);

            INFO("[{:d}] Filling J buffer...", frame_index);
            kotekan::juliaCall([&]() {
                jl_module_t* const f_engine_module =
                    (jl_module_t*)jl_get_global(jl_main_module, jl_symbol("FEngine"));
                assert(f_engine_module);
                jl_function_t* const set_J = jl_get_function(f_engine_module, "set_J");
                assert(set_J);
                const int nargs = 7;
                jl_value_t** args;
                JL_GC_PUSHARGS(args, nargs);
                args[0] = jl_box_uint8pointer(J_frame);
                args[1] = jl_box_int64(J_frame_size);
                args[2] = jl_box_int64(num_times);
                args[3] = jl_box_int64(num_polarizations);
                args[4] = jl_box_int64(num_frequencies);
                args[5] = jl_box_int64(bb_num_beams);
                args[6] = jl_box_int64(frame_index + 1);
                jl_value_t* const res = jl_call(set_J, args, nargs);
                assert(res);
                JL_GC_POP();
            });
            INFO("[{:d}] Done filling J buffer.", frame_index);

            // INFO("[{:d}] Filling S buffer...", frame_index);
            // {
            //     std::int16_t* __restrict__ const S = (std::int16_t*)S_frame;
            //     for (int loc = 0; loc < num_dish_locations; ++loc) {
            //         // #warning "TODO: Check dish locations for consistency: in range and no
            //         // overlap"
            //         S[2 * loc + 0] = dish_locations[2 * loc + 0];
            //         S[2 * loc + 1] = dish_locations[2 * loc + 1];
            //     }
            // }
            // INFO("[{:d}] Done filling S buffer.", frame_index);

            INFO("[{:d}] Filling G buffer...", frame_index);
            {
                _Float16* __restrict__ const G = (_Float16*)G_frame;
                for (int freqbar = 0; freqbar < num_frequencies * upchannelization_factor;
                     ++freqbar) {
                    const std::size_t ind = freqbar + std::size_t(0);
                    G[ind] = 1;
                }
            }
            INFO("[{:d}] Done filling G buffer.", frame_index);

            INFO("[{:d}] Filling W buffer...", frame_index);
            kotekan::juliaCall([&]() {
                jl_module_t* const f_engine_module =
                    (jl_module_t*)jl_get_global(jl_main_module, jl_symbol("FEngine"));
                assert(f_engine_module);
                jl_function_t* const set_W = jl_get_function(f_engine_module, "set_W");
                assert(set_W);
                const int nargs = 7;
                jl_value_t** args;
                JL_GC_PUSHARGS(args, nargs);
                args[0] = jl_box_uint8pointer(W_frame);
                args[1] = jl_box_int64(W_frame_size);
                args[2] = jl_box_int64(num_dish_locations_ns);
                args[3] = jl_box_int64(num_dish_locations_ew);
                args[4] = jl_box_int64(num_polarizations);
                args[5] = jl_box_int64(num_frequencies);
                args[6] = jl_box_int64(frame_index + 1);
                jl_value_t* const res = jl_call(set_W, args, nargs);
                assert(res);
                JL_GC_POP();
            });
            INFO("[{:d}] Done filling W buffer.", frame_index);

            INFO("[{:d}] Filling I buffer...", frame_index);
            kotekan::juliaCall([&]() {
                jl_module_t* const f_engine_module =
                    (jl_module_t*)jl_get_global(jl_main_module, jl_symbol("FEngine"));
                assert(f_engine_module);
                jl_function_t* const set_I = jl_get_function(f_engine_module, "set_I");
                assert(set_I);
                const int nargs = 7;
                jl_value_t** args;
                JL_GC_PUSHARGS(args, nargs);
                args[0] = jl_box_uint8pointer(I_frame);
                args[1] = jl_box_int64(I_frame_size);
                args[2] = jl_box_int64(frb_num_beams_P);
                args[3] = jl_box_int64(frb_num_beams_Q);
                args[4] = jl_box_int64(frb_num_times);
                args[5] = jl_box_int64(num_frequencies);
                args[6] = jl_box_int64(frame_index + 1);
                jl_value_t* const res = jl_call(set_I, args, nargs);
                assert(res);
                JL_GC_POP();
            });
            INFO("[{:d}] Done filling I buffer.", frame_index);
        } // if !skip_julia

        // Set metadata
        std::shared_ptr<chordMetadata> const E_metadata = get_chord_metadata(E_buffer, E_frame_id);
        E_metadata->frame_counter = frame_index;
        E_metadata->type = int4p4;
        E_metadata->dims = 4;
        assert(E_metadata->dims <= CHORD_META_MAX_DIM);
        std::strncpy(E_metadata->dim_name[0], "T", sizeof E_metadata->dim_name[0]);
        std::strncpy(E_metadata->dim_name[1], "F", sizeof E_metadata->dim_name[1]);
        std::strncpy(E_metadata->dim_name[2], "P", sizeof E_metadata->dim_name[2]);
        std::strncpy(E_metadata->dim_name[3], "D", sizeof E_metadata->dim_name[3]);
        E_metadata->dim[0] = num_times;
        E_metadata->dim[1] = num_frequencies;
        E_metadata->dim[2] = num_polarizations;
        E_metadata->dim[3] = num_dishes;
        E_metadata->nfreq = num_frequencies;
        assert(E_metadata->nfreq <= CHORD_META_MAX_FREQ);
        for (int freq = 0; freq < num_frequencies; ++freq) {
            E_metadata->coarse_freq[freq] = freq + 1; // See `FEngine.f_engine`
            E_metadata->freq_upchan_factor[freq] = 1;
            E_metadata->half_fpga_sample0[freq] = 2 * seq_num;
            E_metadata->time_downsampling_fpga[freq] = 1;
        }
        E_metadata->ndishes = num_dishes;
        E_metadata->n_dish_locations_ew = num_dish_locations_ew;
        E_metadata->n_dish_locations_ns = num_dish_locations_ns;
        E_metadata->dish_index = dish_indices_ptr;

        std::shared_ptr<chordMetadata> const A_metadata = get_chord_metadata(A_buffer, A_frame_id);
        A_metadata->frame_counter = frame_index;
        A_metadata->type = int8;
        A_metadata->dims = 5;
        assert(A_metadata->dims <= CHORD_META_MAX_DIM);
        std::strncpy(A_metadata->dim_name[0], "F", sizeof A_metadata->dim_name[0]);
        std::strncpy(A_metadata->dim_name[1], "P", sizeof A_metadata->dim_name[1]);
        std::strncpy(A_metadata->dim_name[2], "B", sizeof A_metadata->dim_name[2]);
        std::strncpy(A_metadata->dim_name[3], "D", sizeof A_metadata->dim_name[3]);
        std::strncpy(A_metadata->dim_name[4], "C", sizeof A_metadata->dim_name[4]);
        A_metadata->dim[0] = num_frequencies;
        A_metadata->dim[1] = num_polarizations;
        A_metadata->dim[2] = bb_num_beams;
        A_metadata->dim[3] = num_dishes;
        A_metadata->dim[4] = num_components;
        A_metadata->nfreq = num_frequencies;
        assert(A_metadata->nfreq <= CHORD_META_MAX_FREQ);
        for (int freq = 0; freq < num_frequencies; ++freq) {
            A_metadata->coarse_freq[freq] = freq + 1; // See `FEngine.f_engine`
            A_metadata->freq_upchan_factor[freq] = 1;
            A_metadata->half_fpga_sample0[freq] = -1;      // undefined
            A_metadata->time_downsampling_fpga[freq] = -1; // undefined
        }
        A_metadata->ndishes = num_dishes;
        A_metadata->n_dish_locations_ew = num_dish_locations_ew;
        A_metadata->n_dish_locations_ns = num_dish_locations_ns;
        A_metadata->dish_index = dish_indices_ptr;

        std::shared_ptr<chordMetadata> const J_metadata = get_chord_metadata(J_buffer, J_frame_id);
        J_metadata->frame_counter = frame_index;
        J_metadata->type = int4p4;
        J_metadata->dims = 4;
        assert(J_metadata->dims <= CHORD_META_MAX_DIM);
        std::strncpy(J_metadata->dim_name[0], "B", sizeof J_metadata->dim_name[0]);
        std::strncpy(J_metadata->dim_name[1], "F", sizeof J_metadata->dim_name[1]);
        std::strncpy(J_metadata->dim_name[2], "P", sizeof J_metadata->dim_name[2]);
        std::strncpy(J_metadata->dim_name[3], "T", sizeof J_metadata->dim_name[3]);
        J_metadata->dim[0] = bb_num_beams;
        J_metadata->dim[1] = num_frequencies;
        J_metadata->dim[2] = num_polarizations;
        J_metadata->dim[3] = num_times;
        J_metadata->nfreq = num_frequencies;
        assert(J_metadata->nfreq <= CHORD_META_MAX_FREQ);
        for (int freq = 0; freq < num_frequencies; ++freq) {
            J_metadata->coarse_freq[freq] = freq + 1; // See `FEngine.f_engine`
            J_metadata->freq_upchan_factor[freq] = 1;
            J_metadata->half_fpga_sample0[freq] = 2 * seq_num;
            J_metadata->time_downsampling_fpga[freq] = 1;
        }
        J_metadata->ndishes = num_dishes;
        J_metadata->n_dish_locations_ew = num_dish_locations_ew;
        J_metadata->n_dish_locations_ns = num_dish_locations_ns;
        J_metadata->dish_index = dish_indices_ptr;

        // std::shared_ptr<chordMetadata> const S_metadata = get_chord_metadata(S_buffer,
        // S_frame_id);
        // S_metadata->frame_counter = frame_index;
        // S_metadata->type = int16;
        // S_metadata->dims = 2;
        // std::strncpy(S_metadata->dim_name[0], "D", sizeof S_metadata->dim_name[0]);
        // std::strncpy(S_metadata->dim_name[1], "MN", sizeof S_metadata->dim_name[1]);
        // S_metadata->dim[0] = num_dish_locations;
        // S_metadata->dim[1] = 2;
        // S_metadata->n_one_hot = -1;
        // S_metadata->nfreq = -1;

        std::shared_ptr<chordMetadata> const G_metadata = get_chord_metadata(G_buffer, G_frame_id);
        G_metadata->frame_counter = frame_index;
        G_metadata->type = float16;
        G_metadata->dims = 1;
        assert(G_metadata->dims <= CHORD_META_MAX_DIM);
        std::strncpy(G_metadata->dim_name[0], "Fbar", sizeof G_metadata->dim_name[0]);
        G_metadata->dim[0] = num_frequencies * upchannelization_factor;
        G_metadata->nfreq = num_frequencies;
        assert(G_metadata->nfreq <= CHORD_META_MAX_FREQ);
        for (int freq = 0; freq < num_frequencies; ++freq) {
            G_metadata->coarse_freq[freq] = freq + 1;      // See `FEngine.f_engine`
            G_metadata->freq_upchan_factor[freq] = 1;      // upchannelization_factor;
            G_metadata->half_fpga_sample0[freq] = -1;      // undefined
            G_metadata->time_downsampling_fpga[freq] = -1; // undefined
        }
        G_metadata->ndishes = num_dishes;
        G_metadata->n_dish_locations_ew = num_dish_locations_ew;
        G_metadata->n_dish_locations_ns = num_dish_locations_ns;
        G_metadata->dish_index = dish_indices_ptr;

        std::shared_ptr<chordMetadata> const W_metadata = get_chord_metadata(W_buffer, W_frame_id);
        W_metadata->frame_counter = frame_index;
        W_metadata->type = float16;
        W_metadata->dims = 5;
        assert(W_metadata->dims <= CHORD_META_MAX_DIM);
        std::strncpy(W_metadata->dim_name[0], "F", sizeof W_metadata->dim_name[0]);
        std::strncpy(W_metadata->dim_name[1], "P", sizeof W_metadata->dim_name[1]);
        std::strncpy(W_metadata->dim_name[2], "dishN", sizeof W_metadata->dim_name[2]);
        std::strncpy(W_metadata->dim_name[3], "dishM", sizeof W_metadata->dim_name[3]);
        std::strncpy(W_metadata->dim_name[4], "C", sizeof W_metadata->dim_name[4]);
        W_metadata->dim[0] = num_frequencies;
        W_metadata->dim[1] = num_polarizations;
        W_metadata->dim[2] = num_dish_locations_ew;
        W_metadata->dim[3] = num_dish_locations_ns;
        W_metadata->dim[4] = num_components;
        W_metadata->nfreq = num_frequencies;
        assert(W_metadata->nfreq <= CHORD_META_MAX_FREQ);
        for (int freq = 0; freq < num_frequencies; ++freq) {
            W_metadata->coarse_freq[freq] = freq + 1; // See `FEngine.f_engine`
            W_metadata->freq_upchan_factor[freq] = upchannelization_factor;
            W_metadata->half_fpga_sample0[freq] = -1;      // undefined
            W_metadata->time_downsampling_fpga[freq] = -1; // undefined
        }
        W_metadata->ndishes = num_dishes;
        W_metadata->n_dish_locations_ew = num_dish_locations_ew;
        W_metadata->n_dish_locations_ns = num_dish_locations_ns;
        W_metadata->dish_index = dish_indices_ptr;

        std::shared_ptr<chordMetadata> const I_metadata = get_chord_metadata(I_buffer, I_frame_id);
        I_metadata->frame_counter = frame_index;
        I_metadata->type = float16;
        I_metadata->dims = 4;
        assert(I_metadata->dims <= CHORD_META_MAX_DIM);
        std::strncpy(I_metadata->dim_name[0], "F", sizeof I_metadata->dim_name[0]);
        std::strncpy(I_metadata->dim_name[1], "Tbar", sizeof I_metadata->dim_name[1]);
        std::strncpy(I_metadata->dim_name[2], "beamQ", sizeof I_metadata->dim_name[2]);
        std::strncpy(I_metadata->dim_name[3], "beamP", sizeof I_metadata->dim_name[3]);
        I_metadata->dim[0] = num_frequencies;
        I_metadata->dim[1] = frb_num_times;
        I_metadata->dim[2] = frb_num_beams_Q;
        I_metadata->dim[3] = frb_num_beams_P;
        I_metadata->nfreq = num_frequencies;
        assert(I_metadata->nfreq <= CHORD_META_MAX_FREQ);
        for (int freq = 0; freq < num_frequencies; ++freq) {
            I_metadata->coarse_freq[freq] = freq + 1; // See `FEngine.f_engine`
            I_metadata->freq_upchan_factor[freq] = upchannelization_factor;
            I_metadata->half_fpga_sample0[freq] = 2 * seq_num - Tds;
            I_metadata->time_downsampling_fpga[freq] = Tds;
        }
        I_metadata->ndishes = num_dishes;
        I_metadata->n_dish_locations_ew = num_dish_locations_ew;
        I_metadata->n_dish_locations_ns = num_dish_locations_ns;
        I_metadata->dish_index = dish_indices_ptr;

        E_buffer->mark_frame_full(unique_name, E_frame_id);
        A_buffer->mark_frame_full(unique_name, A_frame_id);
        J_buffer->mark_frame_full(unique_name, J_frame_id);
        // S_buffer->mark_frame_full(unique_name, S_frame_id);
        G_buffer->mark_frame_full(unique_name, G_frame_id);
        W_buffer->mark_frame_full(unique_name, W_frame_id);
        I_buffer->mark_frame_full(unique_name, I_frame_id);
    }

    INFO("Done.");
}

#endif<|MERGE_RESOLUTION|>--- conflicted
+++ resolved
@@ -19,86 +19,6 @@
 #warning "The F-Engine simulator requires float16 support"
 #else
 
-<<<<<<< HEAD
-=======
-class FEngine : public kotekan::Stage {
-    const std::string unique_name;
-
-    const bool skip_julia;
-
-    // Basic constants
-    const int num_components;
-    const int num_polarizations;
-
-    // Sky
-    const float source_amplitude;
-    const float source_frequency;
-    const float source_position_ew;
-    const float source_position_ns;
-
-    // Dishes
-    const int num_dish_locations_ew;
-    const int num_dish_locations_ns;
-    const int num_dish_locations;
-    const float dish_separation_ew;
-    const float dish_separation_ns;
-    const int num_dishes;
-    const std::vector<int> dish_indices;
-    std::vector<int> dish_locations;
-    int* dish_indices_ptr;
-
-    // ADC
-    const float adc_frequency;
-    const int num_taps;
-    const int num_frequencies;
-    const int num_times;
-
-    // Baseband beamformer setup
-    const int bb_num_dishes_M;
-    const int bb_num_dishes_N;
-    const int bb_num_beams_P;
-    const int bb_num_beams_Q;
-    const float bb_beam_separation_x;
-    const float bb_beam_separation_y;
-    const int bb_num_beams;
-
-    // Upchannelizer setup
-    const int upchannelization_factor;
-
-    // FRB beamformer setup
-    const int frb_num_beams_P;
-    const int frb_num_beams_Q;
-    const int Tds = 40;
-    const int frb_num_times;
-
-    // Pipeline
-    const int num_frames;
-
-    // Kotekan
-    const std::int64_t E_frame_size;
-    const std::int64_t A_frame_size;
-    const std::int64_t J_frame_size;
-    // const std::int64_t S_frame_size;
-    const std::int64_t G_frame_size;
-    const std::int64_t W_frame_size;
-    const std::int64_t I_frame_size;
-
-    Buffer* const E_buffer;
-    Buffer* const A_buffer;
-    Buffer* const J_buffer;
-    // Buffer* const S_buffer;
-    Buffer* const G_buffer;
-    Buffer* const W_buffer;
-    Buffer* const I_buffer;
-
-public:
-    FEngine(kotekan::Config& config, const std::string& unique_name,
-            kotekan::bufferContainer& buffer_conainer);
-    virtual ~FEngine();
-    void main_thread() override;
-};
-
->>>>>>> 1d943795
 REGISTER_KOTEKAN_STAGE(FEngine);
 
 FEngine::FEngine(kotekan::Config& config, const std::string& unique_name,
@@ -438,7 +358,7 @@
 
             INFO("[{:d}] Filling G buffer...", frame_index);
             {
-                _Float16* __restrict__ const G = (_Float16*)G_frame;
+                float16_t* __restrict__ const G = (float16_t*)G_frame;
                 for (int freqbar = 0; freqbar < num_frequencies * upchannelization_factor;
                      ++freqbar) {
                     const std::size_t ind = freqbar + std::size_t(0);
