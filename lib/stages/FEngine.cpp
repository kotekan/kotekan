--- conflicted
+++ resolved
@@ -493,12 +493,9 @@
         // Set metadata
         std::shared_ptr<chordMetadata> const E_metadata = get_chord_metadata(E_buffer, E_frame_id);
         chord_metadata_init(E_metadata);
-<<<<<<< HEAD
-        E_metadata->fpga_seq_num = frame_index;
+        // ???
         E_metadata->frame_counter = frame_index;
-=======
         E_metadata->chime.fpga_seq_num = frame_index;
->>>>>>> 13357279
         E_metadata->type = int4p4;
         E_metadata->dims = 4;
         assert(E_metadata->dims <= CHORD_META_MAX_DIM);
@@ -525,12 +522,9 @@
 
         std::shared_ptr<chordMetadata> const A_metadata = get_chord_metadata(A_buffer, A_frame_id);
         chord_metadata_init(A_metadata);
-<<<<<<< HEAD
-        A_metadata->fpga_seq_num = frame_index;
+        // ???
         A_metadata->frame_counter = frame_index;
-=======
         A_metadata->chime.fpga_seq_num = frame_index;
->>>>>>> 13357279
         A_metadata->type = int8;
         A_metadata->dims = 5;
         assert(A_metadata->dims <= CHORD_META_MAX_DIM);
@@ -559,12 +553,8 @@
 
         std::shared_ptr<chordMetadata> const J_metadata = get_chord_metadata(J_buffer, J_frame_id);
         chord_metadata_init(J_metadata);
-<<<<<<< HEAD
-        J_metadata->fpga_seq_num = frame_index;
         J_metadata->frame_counter = frame_index;
-=======
         J_metadata->chime.fpga_seq_num = frame_index;
->>>>>>> 13357279
         J_metadata->type = int4p4;
         J_metadata->dims = 4;
         assert(J_metadata->dims <= CHORD_META_MAX_DIM);
@@ -577,21 +567,6 @@
         J_metadata->dim[2] = num_polarizations;
         J_metadata->dim[3] = num_times;
         J_metadata->nfreq = num_frequencies;
-<<<<<<< HEAD
-
-        std::shared_ptr<chordMetadata> const S_metadata = get_chord_metadata(S_buffer, S_frame_id);
-        chord_metadata_init(S_metadata);
-        S_metadata->fpga_seq_num = frame_index;
-        S_metadata->frame_counter = frame_index;
-        S_metadata->type = int16;
-        S_metadata->dims = 2;
-        std::strncpy(S_metadata->dim_name[0], "D", sizeof S_metadata->dim_name[0]);
-        std::strncpy(S_metadata->dim_name[1], "MN", sizeof S_metadata->dim_name[1]);
-        S_metadata->dim[0] = num_dish_locations;
-        S_metadata->dim[1] = 2;
-        S_metadata->n_one_hot = -1;
-        S_metadata->nfreq = -1;
-=======
         assert(J_metadata->nfreq <= CHORD_META_MAX_FREQ);
         for (int freq = 0; freq < num_frequencies; ++freq) {
             J_metadata->coarse_freq[freq] = freq + 1; // See `FEngine.f_engine`
@@ -604,27 +579,23 @@
         J_metadata->n_dish_locations_ns = num_dish_locations_ns;
         J_metadata->dish_index = dish_indices_ptr;
 
-        // chordMetadata* const S_metadata = get_chord_metadata(S_buffer, S_frame_id);
+        // std::shared_ptr<chordMetadata> const S_metadata = get_chord_metadata(S_buffer, S_frame_id);
         // chord_metadata_init(S_metadata);
-        // S_metadata->chime.fpga_seq_num = frame_index;
+        // S_metadata->fpga_seq_num = frame_index;
+        // S_metadata->frame_counter = frame_index;
         // S_metadata->type = int16;
         // S_metadata->dims = 2;
-        // assert(S_metadata->dims <= CHORD_META_MAX_DIM);
         // std::strncpy(S_metadata->dim_name[0], "D", sizeof S_metadata->dim_name[0]);
         // std::strncpy(S_metadata->dim_name[1], "MN", sizeof S_metadata->dim_name[1]);
         // S_metadata->dim[0] = num_dish_locations;
         // S_metadata->dim[1] = 2;
+        // S_metadata->n_one_hot = -1;
         // S_metadata->nfreq = -1;
->>>>>>> 13357279
 
         std::shared_ptr<chordMetadata> const G_metadata = get_chord_metadata(G_buffer, G_frame_id);
         chord_metadata_init(G_metadata);
-<<<<<<< HEAD
-        G_metadata->fpga_seq_num = frame_index;
         G_metadata->frame_counter = frame_index;
-=======
         G_metadata->chime.fpga_seq_num = frame_index;
->>>>>>> 13357279
         G_metadata->type = float16;
         G_metadata->dims = 1;
         assert(G_metadata->dims <= CHORD_META_MAX_DIM);
@@ -645,12 +616,8 @@
 
         std::shared_ptr<chordMetadata> const W_metadata = get_chord_metadata(W_buffer, W_frame_id);
         chord_metadata_init(W_metadata);
-<<<<<<< HEAD
-        W_metadata->fpga_seq_num = frame_index;
         W_metadata->frame_counter = frame_index;
-=======
         W_metadata->chime.fpga_seq_num = frame_index;
->>>>>>> 13357279
         W_metadata->type = float16;
         W_metadata->dims = 5;
         assert(W_metadata->dims <= CHORD_META_MAX_DIM);
