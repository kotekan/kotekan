--- conflicted
+++ resolved
@@ -209,7 +209,6 @@
             const int nargs = 17;
             jl_value_t** args;
             JL_GC_PUSHARGS(args, nargs);
-<<<<<<< HEAD
 	    int iargc = 0;
             args[iargc++] = jl_box_float32(source_amplitude);
             args[iargc++] = jl_box_float32(source_frequency);
@@ -229,24 +228,6 @@
             args[iargc++] = jl_box_int64(bb_num_beams_Q);
             args[iargc++] = jl_box_int64(num_frames);
 	    assert(iargc == nargs);
-=======
-            args[0] = jl_box_float32(source_amplitude);
-            args[1] = jl_box_float32(source_frequency);
-            args[2] = jl_box_float32(source_position_x);
-            args[3] = jl_box_float32(source_position_y);
-            args[4] = jl_box_float32(dish_separation_x);
-            args[5] = jl_box_float32(dish_separation_y);
-            // #warning "TODO: need to pass dish locations"
-            args[6] = jl_box_float32(adc_frequency);
-            args[7] = jl_box_int64(num_taps);
-            args[8] = jl_box_int64(num_frequencies);
-            args[9] = jl_box_int64(num_times);
-            args[10] = jl_box_int64(bb_num_dishes_M);
-            args[11] = jl_box_int64(bb_num_dishes_N);
-            args[12] = jl_box_int64(bb_num_beams_P);
-            args[13] = jl_box_int64(bb_num_beams_Q);
-            args[14] = jl_box_int64(num_frames);
->>>>>>> bdbe7b3b
             jl_value_t* const res = jl_call(setup, args, nargs);
             assert(res);
             JL_GC_POP();
