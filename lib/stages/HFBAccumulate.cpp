#include "HFBAccumulate.hpp"

#include "HFBFrameView.hpp"   // for HFBFrameView
#include "HFBMetadata.hpp"    // for get_fpga_seq_start_hfb
#include "StageFactory.hpp"   // for REGISTER_KOTEKAN_STAGE, StageMakerTemplate
<<<<<<< HEAD
#include "Telescope.hpp"      // for Telescope
#include "buffer.h"           // for mark_frame_empty, register_consumer, wait_for_empty_frame
#include "chimeMetadata.h"    // for get_fpga_seq_num, get_lost_timesamples
=======
#include "Telescope.hpp"      // for Telescope, freq_id_t
#include "buffer.h"           // for mark_frame_empty, Buffer, register_consumer, wait_for_empt...
#include "chimeMetadata.hpp"  // for get_lost_timesamples
>>>>>>> 012bf27e
#include "datasetManager.hpp" // for state_id_t, datasetManager
#include "datasetState.hpp"   // for beamState, freqState, metadataState, subfreqState
#include "kotekanLogging.hpp" // for DEBUG, DEBUG2
#include "version.h"          // for get_git_commit_hash
#include "visUtil.hpp"        // for frameID, modulo, freq_ctype

#include "gsl-lite.hpp" // for span

#include <algorithm>  // for max, fill, transform, copy
#include <atomic>     // for atomic_bool
#include <cstdint>    // for uint32_t, int32_t
#include <exception>  // for exception
#include <functional> // for _Bind_helper<>::type, bind, function
#include <iterator>   // for back_insert_iterator, begin, end, back_inserter
#include <math.h>     // for pow
#include <numeric>    // for iota
#include <regex>      // for match_results<>::_Base_type
#include <stdexcept>  // for runtime_error
#include <string.h>   // for memcpy, size_t
#include <string>     // for string
#include <time.h>     // for timespec
#include <utility>    // for pair
#include <vector>     // for vector, vector<>::iterator

using kotekan::bufferContainer;
using kotekan::Config;
using kotekan::Stage;

REGISTER_KOTEKAN_STAGE(HFBAccumulate);

HFBAccumulate::HFBAccumulate(Config& config_, const std::string& unique_name,
                             bufferContainer& buffer_container) :
    Stage(config_, unique_name, buffer_container, std::bind(&HFBAccumulate::main_thread, this)) {

    auto& tel = Telescope::instance();

    // Apply config.
    _num_frb_total_beams = config.get<uint32_t>(unique_name, "num_frb_total_beams");
    _num_frames_to_integrate =
        config.get_default<uint32_t>(unique_name, "num_frames_to_integrate", 80);
    _factor_upchan = config.get<uint32_t>(unique_name, "factor_upchan");
    _samples_per_data_set = config.get<uint32_t>(unique_name, "samples_per_data_set");
    _good_samples_threshold = config.get<float>(unique_name, "good_samples_threshold");

    in_buf = get_buffer("hfb_input_buf");
    register_consumer(in_buf, unique_name.c_str());

    cls_buf = get_buffer("compressed_lost_samples_buf");
    register_consumer(cls_buf, unique_name.c_str());

    out_buf = get_buffer("hfb_output_buf");
    register_producer(out_buf, unique_name.c_str());

    // weight calculation is hardcoded, so is the weight type name
    const std::string weight_type = "inverse_var";
    const std::string git_tag = get_git_commit_hash();
    const std::string instrument_name =
        config.get_default<std::string>(unique_name, "instrument_name", "chime");

    std::vector<uint32_t> freq_ids;

    // Get the frequency IDs that are on this stream, check the config or just
    // assume all CHIME channels
    if (config.exists(unique_name, "freq_ids")) {
        freq_ids = config.get<std::vector<uint32_t>>(unique_name, "freq_ids");
    } else {
        freq_ids.resize(tel.num_freq());
        std::iota(std::begin(freq_ids), std::end(freq_ids), 0);
    }

    // Create the frequency specification
    std::vector<std::pair<uint32_t, freq_ctype>> freqs;
    std::transform(std::begin(freq_ids), std::end(freq_ids), std::back_inserter(freqs),
                   [&tel](uint32_t id) -> std::pair<uint32_t, freq_ctype> {
                       return {id, {tel.to_freq(id), tel.freq_width(id)}};
                   });

    // create all the states
    datasetManager& dm = datasetManager::instance();
    std::vector<state_id_t> base_states;
    base_states.push_back(dm.create_state<freqState>(freqs).first);
    base_states.push_back(dm.create_state<beamState>(_num_frb_total_beams).first);
    base_states.push_back(dm.create_state<subfreqState>(_factor_upchan).first);
    base_states.push_back(
        dm.create_state<metadataState>(weight_type, instrument_name, git_tag).first);

    // register root dataset
    ds_id = dm.add_dataset(base_states);
}

HFBAccumulate::~HFBAccumulate() {}

void HFBAccumulate::init_first_frame(float* input_data, float* sum_data,
                                     const uint32_t in_frame_id) {

    int64_t fpga_seq_num_start =
        fpga_seq_num_end - (_num_frames_to_integrate - 1) * _samples_per_data_set;
    memcpy(sum_data, input_data, _num_frb_total_beams * _factor_upchan * sizeof(float));
    total_lost_timesamples += get_fpga_seq_start_hfb(in_buf, in_frame_id) - fpga_seq_num_start;
    // Get the first FPGA sequence no. to check for missing frames
    fpga_seq_num = get_fpga_seq_start_hfb(in_buf, in_frame_id);
    frame++;

    DEBUG("\nInit frame. fpga_seq_start: {:d}. sum_data[0]: {:f}",
          get_fpga_seq_start_hfb(in_buf, in_frame_id), sum_data[0]);
}

void HFBAccumulate::integrate_frame(float* input_data, float* sum_data,
                                    const uint32_t in_frame_id) {
    frame++;
    fpga_seq_num += _samples_per_data_set;
    total_lost_timesamples += get_fpga_seq_start_hfb(in_buf, in_frame_id) - fpga_seq_num;
    fpga_seq_num = get_fpga_seq_start_hfb(in_buf, in_frame_id);

    // Integrates data from the input buffer to the output buffer.
    for (uint32_t i = 0; i < _num_frb_total_beams * _factor_upchan; i++) {
        sum_data[i] += input_data[i];
    }

    DEBUG2("\nIntegrate frame {:d}, total_lost_timesamples: {:d}, sum_data[0]: {:f}\n", frame,
           total_lost_timesamples, sum_data[0]);
}

void HFBAccumulate::normalise_frame(float* sum_data, const uint32_t in_frame_id) {

    const float normalise_frac = (float)1.f / (total_timesamples - total_lost_timesamples);

    for (uint32_t i = 0; i < _num_frb_total_beams * _factor_upchan; i++) {
        sum_data[i] *= normalise_frac;
    }

    DEBUG("Integration completed with {:d} lost samples (~{}%). normalise_frac: {}",
          total_lost_timesamples, 100.f * (((float)total_lost_timesamples) / total_timesamples),
          normalise_frac);

    fpga_seq_num = get_fpga_seq_start_hfb(in_buf, in_frame_id);
}

void HFBAccumulate::main_thread() {

    frameID in_frame_id(in_buf), out_frame_id(out_buf), cls_frame_id(cls_buf);
    int first = 1;
    int64_t fpga_seq_num_end_old = 0;

    // Temporary arrays for storing intermediates
    std::vector<float> hfb_even(_num_frb_total_beams * _factor_upchan);
    int32_t samples_even = 0;
    internalState dset = internalState(_num_frb_total_beams, _factor_upchan);

    auto& tel = Telescope::instance();

    total_timesamples = _samples_per_data_set * _num_frames_to_integrate;
    total_lost_timesamples = 0;
    fpga_seq_num = 0;
    fpga_seq_num_end = (_num_frames_to_integrate - 1) * _samples_per_data_set;
    frame = 0;

    if (wait_for_empty_frame(out_buf, unique_name.c_str(), out_frame_id) == nullptr)
        return;

    while (!stop_thread) {
        // Get an input buffer. This call is blocking!
        uint8_t* in_frame_ptr = wait_for_full_frame(in_buf, unique_name.c_str(), in_frame_id);
        if (in_frame_ptr == nullptr)
            return;
        if (wait_for_full_frame(cls_buf, unique_name.c_str(), cls_frame_id) == nullptr)
            return;

        float* input = (float*)in_frame_ptr;
        uint64_t frame_count = (get_fpga_seq_num(in_buf, in_frame_id) / _samples_per_data_set);

        // Try and synchronize up the frames. Even though they arrive at
        // different rates, this should eventually sync them up.
        auto hfb_seq_num = get_fpga_seq_start_hfb(in_buf, in_frame_id);
        auto cls_seq_num = get_fpga_seq_num(cls_buf, cls_frame_id);

        if (hfb_seq_num < cls_seq_num) {
            DEBUG("Dropping incoming HFB frame to sync up. HFB frame: {}; Compressed Lost Samples "
                  "frame: {}, diff {}",
                  hfb_seq_num, cls_seq_num, hfb_seq_num - cls_seq_num);
            mark_frame_empty(in_buf, unique_name.c_str(), in_frame_id++);
            continue;
        }
        if (cls_seq_num < hfb_seq_num) {
            DEBUG("Dropping incoming Compressed Lost Samples frame to sync up. HFB frame: {}; "
                  "Compressed Lost Samples frame: {}, diff {}",
                  hfb_seq_num, cls_seq_num, hfb_seq_num - cls_seq_num);
            mark_frame_empty(cls_buf, unique_name.c_str(), cls_frame_id++);
            continue;
        }
        DEBUG2("Frames are synced. HFB frame: {}; Compressed Lost Samples frame: {}, diff {}",
               hfb_seq_num, cls_seq_num, hfb_seq_num - cls_seq_num);

        float* sum_data = (float*)out_buf->frames[out_frame_id];
        float* input_data = (float*)in_buf->frames[in_frame_id];

        // Find where the end of the integration is
        fpga_seq_num_end = get_fpga_seq_start_hfb(in_buf, in_frame_id)
                           + ((_num_frames_to_integrate * _samples_per_data_set
                               - (get_fpga_seq_start_hfb(in_buf, in_frame_id)
                                  % (_num_frames_to_integrate * _samples_per_data_set)))
                              - _samples_per_data_set);
        if (first) {
            fpga_seq_num_end_old = fpga_seq_num_end;
            first = 0;
        }

        DEBUG2(
            "fpga_seq_start: {:d}, fpga_seq_num_end: {:d}, num_frames * num_samples: {:d}, fpga % "
            "(align): {:d}",
            get_fpga_seq_start_hfb(in_buf, in_frame_id), fpga_seq_num_end,
            _num_frames_to_integrate * _samples_per_data_set,
            get_fpga_seq_start_hfb(in_buf, in_frame_id)
                % (_num_frames_to_integrate * _samples_per_data_set));

        // Get the no. of lost samples in this frame
        int32_t lost_in_frame = get_lost_timesamples(cls_buf, cls_frame_id);
        int32_t samples_in_frame = _samples_per_data_set - lost_in_frame;

        total_lost_timesamples += lost_in_frame;

        // TODO: implement generalised non uniform weighting, I'm primarily
        // not doing this because I don't want to burn cycles doing the
        // multiplications
        // Perform primary accumulation (assume that the weight is one)
        for (size_t i = 0; i < _num_frb_total_beams * _factor_upchan; i++) {
            dset.hfb1[i] += input[i];
        }

        // We are calculating the weights by differencing even and odd samples.
        // Every even sample we save the HFB data...
        if (frame_count % 2 == 0) {
            std::memcpy(hfb_even.data(), input,
                        _num_frb_total_beams * _factor_upchan * sizeof(float));
            samples_even = samples_in_frame;
        }
        // ... every odd sample we accumulate the squared difference into the weight dataset
        // NOTE: this incrementally calculates the variance, but eventually
        // output_frame.weight will hold the *inverse* variance
        // TODO: we might need to account for packet loss in here too, but it
        // would require some awkward rescalings
        else {
            for (size_t i = 0; i < _num_frb_total_beams * _factor_upchan; i++) {
                float d = input[i] - hfb_even[i];
                dset.hfb2[i] += d * d;
            }
            DEBUG2("hfb2[{}]: {}, input[0]: {}, hfb_even[0]: {}", 0, dset.hfb2[0], input[0],
                   hfb_even[0]);

            // Accumulate the squared samples difference which we need for
            // debiasing the variance estimate
            float samples_diff = samples_in_frame - samples_even;
            dset.weight_diff_sum += samples_diff * samples_diff;
        }

        // When all frames have been integrated output the result
        if (get_fpga_seq_start_hfb(in_buf, in_frame_id)
            >= fpga_seq_num_end_old + _samples_per_data_set) {

            DEBUG("fpga_seq_num_end_old: {:d}, fpga_seq_start: {:d}", fpga_seq_num_end_old,
                  fpga_seq_num);
            // Increment the no. of lost frames if there are missing frames
            total_lost_timesamples += fpga_seq_num_end_old - fpga_seq_num;

            const float good_samples_frac =
                (float)(total_timesamples - total_lost_timesamples) / total_timesamples;

            // Normalise data
            normalise_frame(sum_data, in_frame_id);

            // Only output integration if there are enough good samples
            if (good_samples_frac >= _good_samples_threshold) {

                auto frame = HFBFrameView(out_buf, out_frame_id);

                // Create new metadata
                allocate_new_metadata_object(out_buf, out_frame_id);

                // Populate metadata using HFBFrameView
                int64_t fpga_seq =
                    fpga_seq_num_end_old - ((_num_frames_to_integrate - 1) * _samples_per_data_set);

                frame.fpga_seq_start = fpga_seq;
                frame.time = tel.to_time(fpga_seq);
                frame.fpga_seq_total = total_timesamples - total_lost_timesamples;
                frame.fpga_seq_length = total_timesamples;
                frame.freq_id = tel.to_freq_id(in_buf, in_frame_id);
                frame.dataset_id = ds_id;

                HFBFrameView::set_metadata(out_buf, out_frame_id, _num_frb_total_beams,
                                           _factor_upchan);

                // Set the weights
                float sample_weight_total = total_timesamples - total_lost_timesamples;

<<<<<<< HEAD
                // Debias the weights estimate, by subtracting out the bias estimation
                float w_debias = dset.weight_diff_sum / pow(sample_weight_total, 2);
                for (size_t i = 0; i < _num_frb_total_beams * _factor_upchan; i++) {
                    float d = dset.hfb1[i];
                    dset.hfb2[i] -= w_debias * (d * d);
                }
=======
                set_dataset_id_hfb(out_buf, out_buffer_ID, ds_id);
                set_num_beams(out_buf, out_buffer_ID, _num_frb_total_beams);
                set_num_subfreq(out_buf, out_buffer_ID, _factor_upchan);
>>>>>>> 012bf27e

                // Determine the weighting factors (if weight is zero we should just
                // multiply the HFB data by zero so as not to generate Infs)
                float w = sample_weight_total;

                // Unpack and invert the weights
                for (uint32_t i = 0; i < _num_frb_total_beams * _factor_upchan; i++) {
                    float t = dset.hfb2[i];
                    frame.weight[i] = w * w / t;
                }

                DEBUG("Dataset ID: {}, freq ID: {:d}, data: [{:f} ... {:f} ... {:f}], weight: "
                      "[{:f} ... {:f} ... {:f}]",
                      frame.dataset_id, frame.freq_id, frame.hfb[0],
                      frame.hfb[_num_frb_total_beams * _factor_upchan / 2],
                      frame.hfb[_num_frb_total_beams * _factor_upchan - 1], frame.weight[0],
                      frame.weight[_num_frb_total_beams * _factor_upchan / 2],
                      frame.weight[_num_frb_total_beams * _factor_upchan - 1]);

                mark_frame_full(out_buf, unique_name.c_str(), out_frame_id++);

                // Get a new output buffer
                if (wait_for_empty_frame(out_buf, unique_name.c_str(), out_frame_id) == nullptr)
                    return;

                sum_data = (float*)out_buf->frames[out_frame_id];
            } else {
                DEBUG("Integration discarded. Too many lost samples.");
            }

            // Reset the no. of lost samples and frame counter
            total_lost_timesamples = 0;
            frame = 0;

            // Already started next integration
            if (fpga_seq_num > fpga_seq_num_end_old) {
                init_first_frame(input_data, sum_data, in_frame_id);
                reset_state(dset);
            }
        } else {
            // If we are on the first frame copy it directly into the
            // output buffer frame so that we don't need to zero the frame
            if (frame == 0) {
                init_first_frame(input_data, sum_data, in_frame_id);
                reset_state(dset);
            } else
                integrate_frame(input_data, sum_data, in_frame_id);
        }

        fpga_seq_num_end_old = fpga_seq_num_end;

        // Release the input buffers
        mark_frame_empty(in_buf, unique_name.c_str(), in_frame_id++);
        mark_frame_empty(cls_buf, unique_name.c_str(), cls_frame_id++);

    } // end stop thread
}

bool HFBAccumulate::reset_state(HFBAccumulate::internalState& state) {
    // Reset the internal counters
    state.weight_diff_sum = 0;

    // Zero out accumulation arrays
    std::fill(state.hfb1.begin(), state.hfb1.end(), 0.0);
    std::fill(state.hfb2.begin(), state.hfb2.end(), 0.0);

    return true;
}

HFBAccumulate::internalState::internalState(size_t num_beams, size_t num_sub_freqs) :
    hfb1(num_beams * num_sub_freqs),
    hfb2(num_beams * num_sub_freqs) {}<|MERGE_RESOLUTION|>--- conflicted
+++ resolved
@@ -3,15 +3,9 @@
 #include "HFBFrameView.hpp"   // for HFBFrameView
 #include "HFBMetadata.hpp"    // for get_fpga_seq_start_hfb
 #include "StageFactory.hpp"   // for REGISTER_KOTEKAN_STAGE, StageMakerTemplate
-<<<<<<< HEAD
-#include "Telescope.hpp"      // for Telescope
-#include "buffer.h"           // for mark_frame_empty, register_consumer, wait_for_empty_frame
-#include "chimeMetadata.h"    // for get_fpga_seq_num, get_lost_timesamples
-=======
 #include "Telescope.hpp"      // for Telescope, freq_id_t
 #include "buffer.h"           // for mark_frame_empty, Buffer, register_consumer, wait_for_empt...
 #include "chimeMetadata.hpp"  // for get_lost_timesamples
->>>>>>> 012bf27e
 #include "datasetManager.hpp" // for state_id_t, datasetManager
 #include "datasetState.hpp"   // for beamState, freqState, metadataState, subfreqState
 #include "kotekanLogging.hpp" // for DEBUG, DEBUG2
@@ -307,18 +301,12 @@
                 // Set the weights
                 float sample_weight_total = total_timesamples - total_lost_timesamples;
 
-<<<<<<< HEAD
                 // Debias the weights estimate, by subtracting out the bias estimation
                 float w_debias = dset.weight_diff_sum / pow(sample_weight_total, 2);
                 for (size_t i = 0; i < _num_frb_total_beams * _factor_upchan; i++) {
                     float d = dset.hfb1[i];
                     dset.hfb2[i] -= w_debias * (d * d);
                 }
-=======
-                set_dataset_id_hfb(out_buf, out_buffer_ID, ds_id);
-                set_num_beams(out_buf, out_buffer_ID, _num_frb_total_beams);
-                set_num_subfreq(out_buf, out_buffer_ID, _factor_upchan);
->>>>>>> 012bf27e
 
                 // Determine the weighting factors (if weight is zero we should just
                 // multiply the HFB data by zero so as not to generate Infs)
