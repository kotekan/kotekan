--- conflicted
+++ resolved
@@ -15,10 +15,6 @@
 #include "datasetManager.hpp"    // for dset_id_t
 #include "gateSpec.hpp"          // for gateSpec
 #include "prometheusMetrics.hpp" // for Counter, MetricFamily
-<<<<<<< HEAD
-#include "visBuffer.hpp"         // for VisFrameView
-=======
->>>>>>> a64bc86b
 #include "visUtil.hpp"           // for frameID, freq_ctype, input_ctype, prod_ctype
 
 #include <cstdint>    // for uint32_t, int32_t
