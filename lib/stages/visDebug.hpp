/*****************************************
@file
@brief Stage for debugging visibility buffers.
- visDebug : public kotekan::Stage
*****************************************/
#ifndef VISDEBUG_HPP
#define VISDEBUG_HPP

#include "Config.hpp"
#include "Stage.hpp" // for Stage
#include "buffer.h"
#include "bufferContainer.hpp"

#include <string> // for string


/**
 * @class visDebug
 * @brief Output some useful properties about the buffer for debugging
 *
 * The output is produced by calling ``VisFrameView::summary``
 *
 * @par Buffers
 * @buffer in_buf The buffer to debug
<<<<<<< HEAD
 *         @buffer_format VisFrameView structured
=======
 *         @buffer_format VisBuffer structured
>>>>>>> 3868464e
 *         @buffer_metadata VisMetadata
 *
 * @conf    output_period    Int. Print output every `output_period` frames.
 *                           Default is every 1000 frames.
 *
 * @par Metrics
 * @metric kotekan_visdebug_frames_by_freq_total
 *         The total frames seen per frequency.
 * @metric kotekan_visdebug_frames_by_dataset_total
 *         The total frames seen per dataset.
 *
 * @author Richard Shaw
 */
class visDebug : public kotekan::Stage {

public:
    visDebug(kotekan::Config& config, const std::string& unique_name,
             kotekan::bufferContainer& buffer_container);

    void main_thread() override;

private:
    Buffer* in_buf;

    // Output every set number of frames
    int _output_period;
};

#endif // VISDEBUG_HPP<|MERGE_RESOLUTION|>--- conflicted
+++ resolved
@@ -22,11 +22,7 @@
  *
  * @par Buffers
  * @buffer in_buf The buffer to debug
-<<<<<<< HEAD
- *         @buffer_format VisFrameView structured
-=======
  *         @buffer_format VisBuffer structured
->>>>>>> 3868464e
  *         @buffer_metadata VisMetadata
  *
  * @conf    output_period    Int. Print output every `output_period` frames.
