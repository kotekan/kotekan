#include "rawFileRead.hpp"

#include "Config.hpp"          // for Config
#include "StageFactory.hpp"    // for REGISTER_KOTEKAN_STAGE, StageMakerTemplate
#include "buffer.h"            // for Buffer, allocate_new_metadata_object, get_metadata_container
#include "bufferContainer.hpp" // for bufferContainer
#include "kotekanLogging.hpp"  // for ERROR, INFO, FATAL_ERROR
#include "metadata.h"          // for metadataContainer

#include <assert.h>   // for assert
#include <atomic>     // for atomic_bool
#include <cstdio>     // for fread, fclose, fopen, snprintf, FILE
#include <errno.h>    // for errno
#include <exception>  // for exception
#include <functional> // for _Bind_helper<>::type, bind, function
#include <regex>      // for match_results<>::_Base_type
#include <stdexcept>  // for runtime_error
#include <stdint.h>   // for uint32_t, uint8_t
#include <string.h>   // for strerror
#include <sys/stat.h> // for stat
#include <unistd.h>   // for sleep
#include <vector>     // for vector


inline bool file_exists(char* name) {
    struct stat buf;
    return (stat(name, &buf) == 0);
}

using kotekan::bufferContainer;
using kotekan::Config;
using kotekan::Stage;

REGISTER_KOTEKAN_STAGE(rawFileRead);

rawFileRead::rawFileRead(Config& config, const std::string& unique_name,
                         bufferContainer& buffer_container) :
    Stage(config, unique_name, buffer_container, std::bind(&rawFileRead::main_thread, this)) {

    buf = get_buffer("buf");
    register_producer(buf, unique_name.c_str());
    base_dir = config.get<std::string>(unique_name, "base_dir");
    file_name = config.get<std::string>(unique_name, "file_name");
    file_ext = config.get<std::string>(unique_name, "file_ext");

    // Interrupt Kotekan if run out of files to read.
    end_interrupt = config.get_default<bool>(unique_name, "end_interrupt", false);
}

rawFileRead::~rawFileRead() {}

void rawFileRead::main_thread() {

    int file_num = 0;
    int frame_id = 0;
<<<<<<< HEAD
    uint8_t* frame = NULL;
    char hostname[64];
    gethostname(hostname, 64);
=======
    uint8_t* frame = nullptr;
>>>>>>> 9be2a6f0

    while (!stop_thread) {

        const int full_path_len = 200;
        char full_path[full_path_len];

        snprintf(full_path, full_path_len, "%s/%s_%s_%07d.%s", base_dir.c_str(), hostname,
                 file_name.c_str(), file_num, file_ext.c_str());

        INFO("Looking for file: {:s}", full_path);
        if (!file_exists(full_path)) {
            // Interrupt Kotekan if run out of files to read.
            if (end_interrupt) {
                sleep(1);
                FATAL_ERROR("No more files to read. Shutting down Kotekan.");
                break;
            } else {
                INFO("rawFileRead: No file named {:s}, exiting read thread.", full_path);
                break;
            }
        }

<<<<<<< HEAD
=======
        // Get an empty buffer to write into
        frame = wait_for_empty_frame(buf, unique_name.c_str(), frame_id);
        if (frame == nullptr)
            break;

>>>>>>> 9be2a6f0
        FILE* fp = fopen(full_path, "rb");
        uint32_t metadata_size;
        uint32_t fileSize, num_frames_per_file;

        // Work out the file size and no. of frames per file.
        fseek(fp, 0, SEEK_END);
        fileSize = ftell(fp);
        rewind(fp);
        num_frames_per_file = fileSize / (metadata_size + buf->frame_size);

        INFO("File size: {:d} bytes, no. of frames: {:d}", fileSize, num_frames_per_file);

        // Read each frame from the file and copy into the buffer.
        for (uint32_t i = 0; i < num_frames_per_file; i++) {

            // Get an empty buffer to write into
            frame = wait_for_empty_frame(buf, unique_name.c_str(), frame_id);
            if (frame == NULL)
                break;

            if (fread((void*)&metadata_size, sizeof(uint32_t), 1, fp) != 1) {
                ERROR("rawFileRead: Failed to read file {:s} metadata size value, {:s}", full_path,
                      strerror(errno));
                break;
            }

            // If metadata exists then lets read it in.
            if (metadata_size != 0) {
                allocate_new_metadata_object(buf, frame_id);
                struct metadataContainer* mc = get_metadata_container(buf, frame_id);
                assert(metadata_size == mc->metadata_size);
                if (fread(mc->metadata, metadata_size, 1, fp) != 1) {
                    ERROR("rawFileRead: Failed to read file {:s} metadata,", full_path);
                    break;
                }
                INFO("rawFileRead: Read in metadata from file {:s}", full_path);
            }

            int bytes_read = fread((void*)frame, sizeof(char), buf->frame_size, fp);

            if (bytes_read != buf->frame_size) {
                ERROR("rawFileRead: Failed to read file {:s}!", full_path);
                break;
            }

            INFO("rawFileRead: Read frame data from {:s} into {:s}[{:d}]", full_path,
                 buf->buffer_name, frame_id);
            mark_frame_full(buf, unique_name.c_str(), frame_id);
            frame_id = (frame_id + 1) % buf->num_frames;
        }

        fclose(fp);
        file_num++;
    }
}<|MERGE_RESOLUTION|>--- conflicted
+++ resolved
@@ -53,13 +53,9 @@
 
     int file_num = 0;
     int frame_id = 0;
-<<<<<<< HEAD
-    uint8_t* frame = NULL;
+    uint8_t* frame = nullptr;
     char hostname[64];
     gethostname(hostname, 64);
-=======
-    uint8_t* frame = nullptr;
->>>>>>> 9be2a6f0
 
     while (!stop_thread) {
 
@@ -82,14 +78,6 @@
             }
         }
 
-<<<<<<< HEAD
-=======
-        // Get an empty buffer to write into
-        frame = wait_for_empty_frame(buf, unique_name.c_str(), frame_id);
-        if (frame == nullptr)
-            break;
-
->>>>>>> 9be2a6f0
         FILE* fp = fopen(full_path, "rb");
         uint32_t metadata_size;
         uint32_t fileSize, num_frames_per_file;
