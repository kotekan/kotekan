--- conflicted
+++ resolved
@@ -20,30 +20,17 @@
 
 /**
  * @class freqSubset
-<<<<<<< HEAD
- * @brief Outputs a VisFrameView stream with a subset of the input frequencies.
- *
- * This task takes data coming out of a VisFrameView stream and selects a subset of
-=======
  * @brief Outputs a VisBuffer stream with a subset of the input frequencies.
  *
  * This task takes data coming out of a VisBuffer stream and selects a subset of
->>>>>>> 3868464e
  * frequencies to be passed on to the output buffer.
  *
  * @par Buffers
  * @buffer in_buf The original buffer with all frequencies
-<<<<<<< HEAD
- *         @buffer_format VisFrameView structured
- *         @buffer_metadata VisMetadata
- * @buffer out_buf The buffer containing the subset of frequencies
- *         @buffer_format VisFrameView structured
-=======
  *         @buffer_format VisBuffer structured
  *         @buffer_metadata VisMetadata
  * @buffer out_buf The buffer containing the subset of frequencies
  *         @buffer_format VisBuffer structured
->>>>>>> 3868464e
  *         @buffer_metadata VisMetadata
  *
  * @conf  subset_list           Vector of Int. The list of frequencies that go
