--- conflicted
+++ resolved
@@ -105,12 +105,7 @@
      * @param event_id unique identifier of the event in the FRB pipeline
      * @param trigger_start_fpga start time, or -1 to use the earliest data available
      * @param trigger_length_fpga number of FPGA samples to include in the dump
-<<<<<<< HEAD
-     * @int freqidx a pointer arithmetic offset that ranges from zero to num_local_freq when dumping multiple frequencies from one stream.
-     *
-=======
      * @param freqidx a pointer arithmetic offset that ranges from zero to num_local_freq when dumping multiple frequencies from one stream. 
->>>>>>> cd9b7c25
      * @return A fully initialized `basebandDumpData` if the call succeeded, or
      * an empty one if the frame data was not availabe for the time requested
      */
