project( kotekan_libs )

include_directories (${KOTEKAN_SOURCE_DIR}/lib)

set ( KOTEKAN_PROCESS_LIB_SOURCES
      beamformingPostProcess.cpp
      chrxUplink.cpp
      computeDualpolPower.cpp
      fullPacketDump.cpp
      gpuPostProcess.cpp
      pulsarPostProcess.cpp
      ReadGain.cpp
      nDiskFileWrite.cpp
      nDiskFileRead.cpp
      networkPowerStream.cpp
      integratePowerStream.cpp
      monitorBuffer.cpp
      networkInputPowerStream.cpp
      pyPlotN2.cpp
      rawFileRead.cpp
      rawFileWrite.cpp
      vdifStream.cpp
      recvSingleDishVDIF.cpp
      streamSingleDishVDIF.cpp
      accumulate.cpp
      bufferStatus.cpp
      bufferSend.cpp
      bufferRecv.cpp
      simpleAutocorr.cpp
      freqSplit.cpp
      freqSubset.cpp
      prodSubset.cpp
      countCheck.cpp
      visAccumulate.cpp
      visCompression.cpp
      timeDownsample.cpp
      frbPostProcess.cpp
      visWriter.cpp
      visRawReader.cpp
      restInspectFrame.cpp
      frbNetworkProcess.cpp
      pulsarNetworkProcess.cpp
      bufferMerge.cpp
      bufferCopy.cpp
      bufferSwitch.cpp
      #RFI Pipeline Processes
      rfiVDIF.cpp
      rfiAVXVDIF.cpp
      rfiBroadcast.cpp
      rfiRecord.cpp
      rfiBadInputFinder.cpp
      rfiUpdateMetadata.cpp
      receiveFlags.cpp
      valve.cpp
      visTransform.cpp
      visTestPattern.cpp
      visDebug.cpp
      removeEv.cpp
<<<<<<< HEAD
      integrateHFBData.cpp
      compressLostSamples.cpp
      compressData.cpp
=======
      bufferBadInputs.cpp
>>>>>>> 138f916f
    )

if (${USE_AIRSPY})
  include_directories(${LIBAIRSPY_INCLUDE_DIR})
  set (KOTEKAN_PROCESS_LIB_SOURCES ${KOTEKAN_PROCESS_LIB_SOURCES} airspyInput.cpp)
endif ()
if (${USE_FFTW})
  set (KOTEKAN_PROCESS_LIB_SOURCES ${KOTEKAN_PROCESS_LIB_SOURCES} fftwEngine.cpp)
endif ()

# HDF5 stuff
if (${USE_HDF5})
  # Disable for the moment as requires too modern HDF5 not available in most computers
  #set (KOTEKAN_PROCESS_LIB_SOURCES ${KOTEKAN_PROCESS_LIB_SOURCES} calibration_io.cpp)
  set (KOTEKAN_PROCESS_LIB_SOURCES ${KOTEKAN_PROCESS_LIB_SOURCES} basebandReadout.cpp applyGains.cpp)
endif ()

# HDF5 and OpenMP
if (${USE_HDF5} AND ${USE_OMP})
  set (KOTEKAN_PROCESS_LIB_SOURCES ${KOTEKAN_PROCESS_LIB_SOURCES} visTranspose.cpp)
endif()

# OpenMP
if (${USE_OMP})
  set (KOTEKAN_PROCESS_LIB_SOURCES ${KOTEKAN_PROCESS_LIB_SOURCES} visTruncate.cpp)
endif()

if (${USE_LAPACK})
  set (KOTEKAN_PROCESS_LIB_SOURCES ${KOTEKAN_PROCESS_LIB_SOURCES} eigenVis.cpp)
  set (KOTEKAN_PROCESS_LIB_SOURCES ${KOTEKAN_PROCESS_LIB_SOURCES} EigenVisIter.cpp)
endif ()

add_library (kotekan_stages ${KOTEKAN_PROCESS_LIB_SOURCES})
target_link_libraries( kotekan_stages ${EVENT_LIBRARIES} )

if (${USE_AIRSPY})
  target_link_libraries(kotekan_stages ${LIBAIRSPY_LIBRARIES})
endif ()
if (${USE_FFTW})
  target_link_libraries ( kotekan_stages -lfftw3f)
endif ()


if (${USE_AIRSPY})
  target_link_libraries ( kotekan_stages -lairspy)
endif ()
if (${USE_FFTW})
  target_link_libraries ( kotekan_stages -lfftw3f)
endif ()
if (${USE_HDF5})
  include_directories (${HDF5_INCLUDE_DIRS})
  target_link_libraries ( kotekan_stages ${HDF5_HL_LIBRARIES} ${HDF5_LIBRARIES} )
endif ()
if (${USE_EVENT})
    target_link_libraries( kotekan_stages ${EVENT_LIBRARIES} )
endif ()

if (${USE_LAPACK})
  include_directories (${OpenBLAS_INCLUDE_DIRS} ${LAPACK_INCLUDE_DIRS})
  target_link_libraries ( kotekan_stages  ${OpenBLAS_LIBRARIES} ${LAPACK_LIBRARIES})
endif ()

# Add atomic for building against GCC
if (CMAKE_CXX_COMPILER_ID MATCHES "GNU")
    target_link_libraries ( kotekan_stages -latomic )
endif()

target_link_libraries( kotekan_stages kotekan_utils kotekan_core )<|MERGE_RESOLUTION|>--- conflicted
+++ resolved
@@ -56,13 +56,10 @@
       visTestPattern.cpp
       visDebug.cpp
       removeEv.cpp
-<<<<<<< HEAD
       integrateHFBData.cpp
       compressLostSamples.cpp
       compressData.cpp
-=======
       bufferBadInputs.cpp
->>>>>>> 138f916f
     )
 
 if (${USE_AIRSPY})
