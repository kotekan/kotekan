project(kotekan_libs)

add_library(
    kotekan_stages
    beamformingPostProcess.cpp
    chrxUplink.cpp
    computeDualpolPower.cpp
    fullPacketDump.cpp
    gpuPostProcess.cpp
    pulsarPostProcess.cpp
    ReadGain.cpp
    nDiskFileWrite.cpp
    nDiskFileRead.cpp
    networkPowerStream.cpp
    integratePowerStream.cpp
    monitorBuffer.cpp
    networkInputPowerStream.cpp
    pyPlotN2.cpp
    rawFileRead.cpp
    rawFileWrite.cpp
    vdifStream.cpp
    recvSingleDishVDIF.cpp
    streamSingleDishVDIF.cpp
    accumulate.cpp
    bufferStatus.cpp
    bufferSend.cpp
    bufferRecv.cpp
    simpleAutocorr.cpp
    freqSplit.cpp
    freqSubset.cpp
    prodSubset.cpp
    countCheck.cpp
    visAccumulate.cpp
    visCompression.cpp
    timeDownsample.cpp
    frbPostProcess.cpp
    visWriter.cpp
    visRawReader.cpp
    restInspectFrame.cpp
    frbNetworkProcess.cpp
    pulsarNetworkProcess.cpp
    bufferMerge.cpp
    bufferCopy.cpp
    bufferSwitch.cpp
    InputSubset.cpp
    # RFI Pipeline Processes
    rfiVDIF.cpp
    rfiAVXVDIF.cpp
    rfiBroadcast.cpp
    rfiRecord.cpp
    rfiBadInputFinder.cpp
    rfiUpdateMetadata.cpp
    ReceiveFlags.cpp
    valve.cpp
    visTransform.cpp
    visTestPattern.cpp
    visDebug.cpp
    removeEv.cpp
    integrateHFBData.cpp
    compressLostSamples.cpp
    compressData.cpp
    bufferBadInputs.cpp
    RfiFrameDrop.cpp
    VisSharedMemWriter.cpp)

<<<<<<< HEAD
target_include_directories(kotekan_stages PRIVATE .)
=======
set ( KOTEKAN_PROCESS_LIB_SOURCES
      beamformingPostProcess.cpp
      chrxUplink.cpp
      computeDualpolPower.cpp
      fullPacketDump.cpp
      pulsarPostProcess.cpp
      ReadGain.cpp
      nDiskFileWrite.cpp
      nDiskFileRead.cpp
      networkPowerStream.cpp
      integratePowerStream.cpp
      monitorBuffer.cpp
      networkInputPowerStream.cpp
      pyPlotN2.cpp
      rawFileRead.cpp
      rawFileWrite.cpp
      vdifStream.cpp
      recvSingleDishVDIF.cpp
      streamSingleDishVDIF.cpp
      accumulate.cpp
      bufferStatus.cpp
      bufferSend.cpp
      bufferRecv.cpp
      simpleAutocorr.cpp
      freqSplit.cpp
      freqSubset.cpp
      prodSubset.cpp
      countCheck.cpp
      visAccumulate.cpp
      visCompression.cpp
      timeDownsample.cpp
      frbPostProcess.cpp
      visWriter.cpp
      visRawReader.cpp
      restInspectFrame.cpp
      frbNetworkProcess.cpp
      pulsarNetworkProcess.cpp
      bufferMerge.cpp
      bufferCopy.cpp
      bufferSwitch.cpp
      bufferDelay.cpp
      InputSubset.cpp
      #RFI Pipeline Processes
      rfiVDIF.cpp
      rfiAVXVDIF.cpp
      rfiBroadcast.cpp
      rfiRecord.cpp
      rfiBadInputFinder.cpp
      rfiUpdateMetadata.cpp
      ReceiveFlags.cpp
      valve.cpp
      visTransform.cpp
      visTestPattern.cpp
      visDebug.cpp
      removeEv.cpp
      integrateHFBData.cpp
      compressLostSamples.cpp
      compressData.cpp
      bufferBadInputs.cpp
      RfiFrameDrop.cpp
      VisSharedMemWriter.cpp
    )
>>>>>>> ca1a367a

if(${USE_AIRSPY})
    target_sources(kotekan_stages PRIVATE airspyInput.cpp)
    target_include_directories(kotekan_stages SYSTEM PRIVATE ${LIBAIRSPY_INCLUDE_DIR})
    target_include_directories(kotekan_stages SYSTEM PRIVATE ${FFTW_INCLUDES})
    target_link_libraries(kotekan_stages PRIVATE ${LIBAIRSPY_LIBRARIES})
endif()

if(${USE_FFTW})
    set(KOTEKAN_PROCESS_LIB_SOURCES ${KOTEKAN_PROCESS_LIB_SOURCES} fftwEngine.cpp)
    target_link_libraries(kotekan_stages PRIVATE ${FFTW_LIBRARIES})
endif()

if(${USE_HDF5})
    target_sources(kotekan_stages PRIVATE basebandReadout.cpp applyGains.cpp)
    target_include_directories(kotekan_stages SYSTEM PRIVATE ${HDF5_INCLUDE_DIRS})
    target_link_libraries(kotekan_stages PRIVATE ${HDF5_HL_LIBRARIES} ${HDF5_LIBRARIES})
endif()

if(${USE_HDF5} AND ${USE_OMP})
    target_sources(kotekan_stages PRIVATE visTranspose.cpp)
endif()

if(${USE_OMP})
    target_sources(kotekan_stages PRIVATE visTruncate.cpp)
endif()

if(${USE_LAPACK})
    target_sources(kotekan_stages PRIVATE eigenVis.cpp RingMapMaker.cpp EigenVisIter.cpp)
    target_include_directories(kotekan_stages SYSTEM PRIVATE ${BLAS_INCLUDE_DIRS}
                                                             ${LAPACKE_INCLUDE_DIRS} ${BLAZE_PATH})
    target_link_libraries(kotekan_stages PRIVATE ${BLAS_LIBRARIES})
    target_link_libraries(kotekan_stages PRIVATE ${LAPACK_LIBRARIES})
    target_link_libraries(kotekan_stages PRIVATE ${LAPACKE_LIBRARIES})
endif()

# Libevent is required for bufferRecv
find_package(LIBEVENT REQUIRED)
target_link_libraries(
    kotekan_stages
    PUBLIC ${LIBEVENT_BASE}
    PRIVATE ${LIBEVENT_PTHREAD})

target_link_libraries(kotekan_stages PRIVATE kotekan_libs libexternal)

# -lrt is needed for shm_open in VisSharedMemWriter on linux but not Clang
if(NOT ${CMAKE_SYSTEM_NAME} MATCHES "Darwin" AND NOT CMAKE_CXX_COMPILER_ID MATCHES "Clang")
    target_link_libraries(kotekan_stages PRIVATE rt)
endif()<|MERGE_RESOLUTION|>--- conflicted
+++ resolved
@@ -6,7 +6,6 @@
     chrxUplink.cpp
     computeDualpolPower.cpp
     fullPacketDump.cpp
-    gpuPostProcess.cpp
     pulsarPostProcess.cpp
     ReadGain.cpp
     nDiskFileWrite.cpp
@@ -42,6 +41,7 @@
     bufferMerge.cpp
     bufferCopy.cpp
     bufferSwitch.cpp
+    bufferDelay.cpp
     InputSubset.cpp
     # RFI Pipeline Processes
     rfiVDIF.cpp
@@ -63,72 +63,7 @@
     RfiFrameDrop.cpp
     VisSharedMemWriter.cpp)
 
-<<<<<<< HEAD
 target_include_directories(kotekan_stages PRIVATE .)
-=======
-set ( KOTEKAN_PROCESS_LIB_SOURCES
-      beamformingPostProcess.cpp
-      chrxUplink.cpp
-      computeDualpolPower.cpp
-      fullPacketDump.cpp
-      pulsarPostProcess.cpp
-      ReadGain.cpp
-      nDiskFileWrite.cpp
-      nDiskFileRead.cpp
-      networkPowerStream.cpp
-      integratePowerStream.cpp
-      monitorBuffer.cpp
-      networkInputPowerStream.cpp
-      pyPlotN2.cpp
-      rawFileRead.cpp
-      rawFileWrite.cpp
-      vdifStream.cpp
-      recvSingleDishVDIF.cpp
-      streamSingleDishVDIF.cpp
-      accumulate.cpp
-      bufferStatus.cpp
-      bufferSend.cpp
-      bufferRecv.cpp
-      simpleAutocorr.cpp
-      freqSplit.cpp
-      freqSubset.cpp
-      prodSubset.cpp
-      countCheck.cpp
-      visAccumulate.cpp
-      visCompression.cpp
-      timeDownsample.cpp
-      frbPostProcess.cpp
-      visWriter.cpp
-      visRawReader.cpp
-      restInspectFrame.cpp
-      frbNetworkProcess.cpp
-      pulsarNetworkProcess.cpp
-      bufferMerge.cpp
-      bufferCopy.cpp
-      bufferSwitch.cpp
-      bufferDelay.cpp
-      InputSubset.cpp
-      #RFI Pipeline Processes
-      rfiVDIF.cpp
-      rfiAVXVDIF.cpp
-      rfiBroadcast.cpp
-      rfiRecord.cpp
-      rfiBadInputFinder.cpp
-      rfiUpdateMetadata.cpp
-      ReceiveFlags.cpp
-      valve.cpp
-      visTransform.cpp
-      visTestPattern.cpp
-      visDebug.cpp
-      removeEv.cpp
-      integrateHFBData.cpp
-      compressLostSamples.cpp
-      compressData.cpp
-      bufferBadInputs.cpp
-      RfiFrameDrop.cpp
-      VisSharedMemWriter.cpp
-    )
->>>>>>> ca1a367a
 
 if(${USE_AIRSPY})
     target_sources(kotekan_stages PRIVATE airspyInput.cpp)
