project( kotekan_libs )

include_directories (${KOTEKAN_SOURCE_DIR}/lib)

set ( KOTEKAN_PROCESS_LIB_SOURCES
      beamformingPostProcess.cpp
      chrxUplink.cpp
      computeDualpolPower.cpp
      fullPacketDump.cpp
      pulsarPostProcess.cpp
      ReadGain.cpp
      nDiskFileWrite.cpp
      nDiskFileRead.cpp
      networkPowerStream.cpp
      integratePowerStream.cpp
      monitorBuffer.cpp
      networkInputPowerStream.cpp
      pyPlotN2.cpp
      rawFileRead.cpp
      rawFileWrite.cpp
      vdifStream.cpp
      recvSingleDishVDIF.cpp
      streamSingleDishVDIF.cpp
      accumulate.cpp
      bufferStatus.cpp
      bufferSend.cpp
      bufferRecv.cpp
      simpleAutocorr.cpp
      freqSplit.cpp
      freqSubset.cpp
      prodSubset.cpp
      countCheck.cpp
      visAccumulate.cpp
      visCompression.cpp
      timeDownsample.cpp
      frbPostProcess.cpp
      visWriter.cpp
      visRawReader.cpp
      restInspectFrame.cpp
      frbNetworkProcess.cpp
      pulsarNetworkProcess.cpp
      bufferMerge.cpp
      bufferCopy.cpp
      bufferSwitch.cpp
<<<<<<< HEAD
      bufferCopy.cpp
=======
      bufferDelay.cpp
>>>>>>> ca1a367a
      InputSubset.cpp
      #RFI Pipeline Processes
      rfiVDIF.cpp
      rfiAVXVDIF.cpp
      rfiBroadcast.cpp
      rfiRecord.cpp
      rfiBadInputFinder.cpp
      rfiUpdateMetadata.cpp
      ReceiveFlags.cpp
      valve.cpp
      visTransform.cpp
      visTestPattern.cpp
      visDebug.cpp
      removeEv.cpp
      integrateHFBData.cpp
      compressLostSamples.cpp
      compressData.cpp
      bufferBadInputs.cpp
      RfiFrameDrop.cpp
      VisSharedMemWriter.cpp
    )


if (${USE_AIRSPY})
  include_directories(${LIBAIRSPY_INCLUDE_DIR})
  set (KOTEKAN_PROCESS_LIB_SOURCES ${KOTEKAN_PROCESS_LIB_SOURCES} airspyInput.cpp)
endif ()
if (${USE_FFTW})
  set (KOTEKAN_PROCESS_LIB_SOURCES ${KOTEKAN_PROCESS_LIB_SOURCES} fftwEngine.cpp)
endif ()

# HDF5 stuff
if (${USE_HDF5})
  set (KOTEKAN_PROCESS_LIB_SOURCES ${KOTEKAN_PROCESS_LIB_SOURCES} basebandReadout.cpp applyGains.cpp)
endif ()

# HDF5 and OpenMP
if (${USE_HDF5} AND ${USE_OMP})
  set (KOTEKAN_PROCESS_LIB_SOURCES ${KOTEKAN_PROCESS_LIB_SOURCES} visTranspose.cpp)
endif()

# OpenMP
if (${USE_OMP})
  set (KOTEKAN_PROCESS_LIB_SOURCES ${KOTEKAN_PROCESS_LIB_SOURCES} visTruncate.cpp)
endif()

if (${USE_LAPACK})
  set (KOTEKAN_PROCESS_LIB_SOURCES ${KOTEKAN_PROCESS_LIB_SOURCES} eigenVis.cpp)
  set (KOTEKAN_PROCESS_LIB_SOURCES ${KOTEKAN_PROCESS_LIB_SOURCES} RingMapMaker.cpp)
  set (KOTEKAN_PROCESS_LIB_SOURCES ${KOTEKAN_PROCESS_LIB_SOURCES} EigenVisIter.cpp)
endif ()

add_library (kotekan_stages ${KOTEKAN_PROCESS_LIB_SOURCES})
target_link_libraries( kotekan_stages ${EVENT_LIBRARIES} )

if (${USE_AIRSPY})
  target_link_libraries(kotekan_stages ${LIBAIRSPY_LIBRARIES})
endif ()
if (${USE_FFTW})
  target_link_libraries(kotekan_stages ${FFTW_LIBRARIES})
endif ()

if (${USE_HDF5})
  include_directories (${HDF5_INCLUDE_DIRS})
  target_link_libraries ( kotekan_stages ${HDF5_HL_LIBRARIES} ${HDF5_LIBRARIES} )
endif ()
if (${USE_EVENT})
    target_link_libraries( kotekan_stages ${EVENT_LIBRARIES} )
endif ()

if (${USE_LAPACK})
  include_directories( ${BLAS_INCLUDE_DIRS} )
  include_directories( ${LAPACKE_INCLUDE_DIRS} )
  target_link_libraries( kotekan_stages ${BLAS_LIBRARIES} )
  target_link_libraries( kotekan_stages ${LAPACK_LIBRARIES} )
  target_link_libraries( kotekan_stages ${LAPACKE_LIBRARIES} )
endif ()

# Add atomic for building against GCC
if (CMAKE_CXX_COMPILER_ID MATCHES "GNU")
    target_link_libraries ( kotekan_stages -latomic )
endif()

target_link_libraries( kotekan_stages libexternal )

target_link_libraries( kotekan_stages kotekan_utils kotekan_core )<|MERGE_RESOLUTION|>--- conflicted
+++ resolved
@@ -41,12 +41,8 @@
       pulsarNetworkProcess.cpp
       bufferMerge.cpp
       bufferCopy.cpp
+      bufferDelay.cpp
       bufferSwitch.cpp
-<<<<<<< HEAD
-      bufferCopy.cpp
-=======
-      bufferDelay.cpp
->>>>>>> ca1a367a
       InputSubset.cpp
       #RFI Pipeline Processes
       rfiVDIF.cpp
