#include "RingMapMaker.hpp"

<<<<<<< HEAD
#include "Hash.hpp"              // for Hash, operator!=
#include "Stack.hpp"             // for chimeFeed
#include "StageFactory.hpp"      // for REGISTER_KOTEKAN_STAGE, StageMakerTemplate
=======
#include "Hash.hpp"         // for Hash, operator!=
#include "StageFactory.hpp" // for REGISTER_KOTEKAN_STAGE, StageMakerTemplate
#include "Telescope.hpp"
>>>>>>> ca1a367a
#include "datasetManager.hpp"    // for datasetManager, dset_id_t, state_id_t
#include "kotekanLogging.hpp"    // for FATAL_ERROR, WARN
#include "prometheusMetrics.hpp" // for Metrics
#include "visBuffer.hpp"         // for VisFrameView, VisField, VisField::vis, VisField::weight
#include "visCompression.hpp"    // for chimeFeed

#include "gsl-lite.hpp" // for span, span<>::iterator

#include <atomic>       // for atomic_bool
#include <cblas.h>      // for cblas_cgemv, CblasNoTrans, CblasRowMajor
#include <complex>      // for operator*, complex, operator/, norm, operator-, operato...
#include <cstdint>      // for uint32_t, uint64_t, int64_t, uint8_t, int16_t
#include <cxxabi.h>     // for __forced_unwind
#include <exception>    // for exception
#include <functional>   // for _Bind_helper<>::type, _Placeholder, bind, _1, function, _2
#include <future>       // for async, future
#include <iterator>     // for begin, end, back_insert_iterator, back_inserter
#include <memory>       // for allocator_traits<>::value_type, make_unique
#include <numeric>      // for iota
#include <regex>        // for match_results<>::_Base_type
#include <sys/types.h>  // for uint, int8_t
#include <system_error> // for system_error
#include <tuple>        // for get, tuple, make_tuple, operator!=, operator<, tie

using namespace std::complex_literals;
using namespace std::placeholders;
using kotekan::bufferContainer;
using kotekan::Config;
using kotekan::HTTP_RESPONSE;
using kotekan::restServer;
using kotekan::Stage;
using kotekan::prometheus::Metrics;

REGISTER_KOTEKAN_STAGE(RingMapMaker);
REGISTER_KOTEKAN_STAGE(RedundantStack);

RingMapMaker::RingMapMaker(Config& config, const std::string& unique_name,
                           bufferContainer& buffer_container) :
    Stage(config, unique_name, buffer_container, std::bind(&RingMapMaker::main_thread, this)) {

    // Register REST callbacks
    restServer::instance().register_post_callback("ringmap", std::bind(&RingMapMaker::rest_callback,
                                                                       this, std::placeholders::_1,
                                                                       std::placeholders::_2));
    restServer::instance().register_get_callback(
        "ringmap", std::bind(&RingMapMaker::rest_callback_get, this, std::placeholders::_1));

    in_buf = get_buffer("in_buf");
    register_consumer(in_buf, unique_name.c_str());

    // config parameters
    feed_sep = config.get_default<float>(unique_name, "feed_sep", 0.3048);
    apodization = config.get_default<std::string>(unique_name, "apodization", "nuttall");
    if (apod_param.count(apodization) == 0)
        FATAL_ERROR("Unknown apodization window '{}'", apodization);
    exclude_autos = config.get_default<bool>(unique_name, "exclude_autos", true);
}

void RingMapMaker::main_thread() {

    // coefficients of CBLAS multiplication
    float alpha = 1.;
    float beta = 0.;

    frameID in_frame_id(in_buf);

    if (!setup(in_frame_id))
        return;

    // These will be used to get around the missing cross-polar visibility
    // TODO: this is not at all generic
    size_t offset;
    uint p_special = 2; // This is the pol that is shorter than the others
    std::vector<cfloat> special_vis(num_bl);
    // We will need to cast weights into complex
    std::vector<float> frame_var(num_stack);
    // Buffers to hold result before saving real part
    std::vector<cfloat> tmp_vismap(num_pix);

    while (!stop_thread) {

        // Wait for the input buffer to be filled with data
        if (wait_for_full_frame(in_buf, unique_name.c_str(), in_frame_id) == nullptr) {
            break;
        }

        // Get a view of the current frame
        auto input_frame = VisFrameView(in_buf, in_frame_id);
        uint32_t f_id = input_frame.freq_id;

        // Check dataset id hasn't changed
        if (input_frame.dataset_id != ds_id) {
            size_t old_num_stack = num_stack;
            change_dataset_state(input_frame.dataset_id);
            // This should never happen...
            if (num_stack != old_num_stack) {
                // Need to regenerate matrices
                if (!setup(in_frame_id))
                    return;
            }
        }

        // Find the time index to append to
        time_ctype t = {std::get<0>(input_frame.time), ts_to_double(std::get<1>(input_frame.time))};
        int64_t t_ind = resolve_time(t);
        if (t_ind >= 0) {
            // Copy variances into a vector
            std::transform(input_frame.weight.begin(), input_frame.weight.begin() + num_stack,
                           frame_var.begin(),
                           [](const float& a) { return (a != 0.) ? 1. / a : 0.; });
            mtx.lock();
            for (uint p = 0; p < num_pol; p++) {
                // Pointer to the span of visibilities for this pol
                cfloat* input_vis;

                // Sum of variances for this pol
                float var = 0.;

                offset = p * num_bl;
                if (p != p_special) {
                    // Need offset to account for missing cross-pol
                    offset -= (p > p_special);
                    input_vis = input_frame.vis.data() + offset;
                } else {
                    // For now just copy the visibility. This might be slow...
                    std::copy(input_frame.vis.begin() + p * num_bl,
                              input_frame.vis.begin() + (p + 1) * num_bl - 1,
                              special_vis.begin() + 1);
                    // Add missing cross-pol
                    special_vis.at(0) = conj(input_frame.vis.at((p - 1) * num_bl));
                    var = frame_var.at((p - 1) * num_bl);

                    input_vis = special_vis.data();
                }
                // transform into map slice
                std::fill(tmp_vismap.begin(), tmp_vismap.end(), cfloat(0., 0.));

                // NOTE: in here we explicitly cast down to float, to fit the API of old versions of
                // OpenBLAS which require (float *) for complex arrays. Newer versions just accept
                // (void *).
                cblas_cgemv(CblasRowMajor, CblasNoTrans, num_pix, num_bl, &alpha,
                            (float*)vis2map.at(f_id).data(), num_bl, (float*)input_vis, 1, &beta,
                            (float*)tmp_vismap.data(), 1);

                // keep real part only
                for (size_t i = 0; i < num_pix; i++) {
                    map.at(f_id).at(p).at(t_ind * num_pix + i) = tmp_vismap.at(i).real();
                }
                // accumulate variances. for special pol, we already have the first entry
                for (size_t i = 0; i < num_pix - (p == p_special); i++) {
                    var += frame_var.at(offset + i);
                }
                // variance of real part is half, we've divided by number of baselines
                wgt.at(f_id).at(p).at(t_ind) = (var != 0.) ? 2. * num_bl * num_bl / var : 0.;
            }
            mtx.unlock();
        }
        // Move to next frame
        mark_frame_empty(in_buf, unique_name.c_str(), in_frame_id++);
    }
}

void RingMapMaker::rest_callback_get(kotekan::connectionInstance& conn) {

    // Return the available frequencies and polarisations
    nlohmann::json resp;
    std::vector<float> fphys;
    for (auto f : freqs)
        fphys.push_back(f.second.centre);
    resp["freq"] = nlohmann::json(fphys);
    std::vector<int> pol;
    for (int i = 0; i < num_pol; i++)
        pol.push_back(i);
    resp["pol"] = nlohmann::json(pol);
    conn.send_json_reply(resp);
    return;
}

void RingMapMaker::rest_callback(kotekan::connectionInstance& conn, nlohmann::json& json) {
    // return the map for the specified frequency and polarization in JSON format
    // make sure to lock the map arrays

    // Extract requested polarization and frequency
    int pol;
    if (json.find("pol") != json.end()) {
        pol = json.at("pol");
    } else {
        conn.send_error("Did not find key 'pol' in JSON request.", HTTP_RESPONSE::BAD_REQUEST);
        return;
    }
    int f_ind;
    if (json.find("freq_ind") != json.end()) {
        f_ind = json.at("freq_ind");
    } else {
        conn.send_error("Did not find key 'freq_ind' in JSON request.", HTTP_RESPONSE::BAD_REQUEST);
        return;
    }

    // Pack map into msgpack
    nlohmann::json resp;
    mtx.lock();
    resp["time"] = nlohmann::json(times);
    resp["sinza"] = nlohmann::json(sinza);
    resp["ringmap"] = nlohmann::json(map.at(freqs[f_ind].first).at(pol));
    resp["weight"] = nlohmann::json(wgt.at(freqs[f_ind].first).at(pol));
    std::vector<std::uint8_t> resp_msgpack = nlohmann::json::to_msgpack(resp);
    mtx.unlock();
    conn.send_binary_reply(resp_msgpack.data(), resp_msgpack.size());
    return;
}

void RingMapMaker::change_dataset_state(dset_id_t new_ds_id) {

    // Update stored ID
    ds_id = new_ds_id;

    auto& dm = datasetManager::instance();

    // Get the product spec and (if available) the stackState to determine the
    // number of vis entries we are expecting
    auto istate_fut = std::async(&datasetManager::dataset_state<inputState>, &dm, ds_id);
    auto pstate_fut = std::async(&datasetManager::dataset_state<prodState>, &dm, ds_id);
    auto sstate_fut = std::async(&datasetManager::dataset_state<stackState>, &dm, ds_id);
    auto fstate_fut = std::async(&datasetManager::dataset_state<freqState>, &dm, ds_id);
    const inputState* istate = istate_fut.get();
    const prodState* pstate = pstate_fut.get();
    const stackState* sstate = sstate_fut.get();
    const freqState* fstate = fstate_fut.get();
    if (pstate == nullptr || istate == nullptr || fstate == nullptr) {
        FATAL_ERROR("Could not find all dataset states for incoming dataset with ID {}."
                    "\nOne of them is a nullptr: prod {}, input {}, freq {}.",
                    ds_id, pstate != nullptr, istate != nullptr, fstate != nullptr);
        return;
    }

    if (sstate == nullptr) {
        FATAL_ERROR("RingMapMaker requires visibilities stacked.");
    }

    stacks = sstate->get_stack_map();
    prods = pstate->get_prods();
    inputs = istate->get_inputs();
    freqs = fstate->get_freqs();

    num_stack = sstate->get_num_stack();
}

bool RingMapMaker::setup(size_t frame_id) {

    // Wait for the input buffer to be filled with data
    if (wait_for_full_frame(in_buf, unique_name.c_str(), frame_id) == nullptr) {
        return false;
    }

    auto in_frame = VisFrameView(in_buf, frame_id);
    ds_id = in_frame.dataset_id;
    change_dataset_state(ds_id);

    // TODO: make these config options ?
    float fpga_s = Telescope::instance().seq_length_nsec() * 1e-9;
    num_pix = 511; // # unique NS baselines
    num_pol = 4;
    num_time = 24. * 3600. / (in_frame.fpga_seq_length * fpga_s);
    num_bl = (num_stack + 1) / 4;

    sinza = std::vector<float>(num_pix, 0.);
    for (int i = 0; i < (int)num_pix; i++) {
        sinza[i] = (i - (int)num_pix / 2) * 2. / num_pix;
    }

    // generate map making matrices
    gen_matrices();

    // initialize map containers
    mtx.lock();
    for (auto f : freqs) {
        std::vector<std::vector<float>> vis(num_pol);
        std::vector<std::vector<float>> w(num_pol);
        for (uint p = 0; p < num_pol; p++) {
            vis.at(p).resize(num_time * num_pix);
            w.at(p).resize(num_time);
            std::fill(vis.at(p).begin(), vis.at(p).end(), 0.);
            std::fill(w.at(p).begin(), w.at(p).end(), 0.);
        }
        map.insert(std::pair<uint64_t, std::vector<std::vector<float>>>(f.first, vis));
        wgt.insert(std::pair<uint64_t, std::vector<std::vector<float>>>(f.first, w));
    }
    mtx.unlock();

    // Make sure times are empty
    times.clear();
    times_map.clear();

    // Initialize the time indexing
    min_ctime = ts_to_double(std::get<1>(in_frame.time));
    max_ctime = min_ctime;
    latest = modulo<size_t>(num_time);

    return true;
}

void RingMapMaker::gen_matrices() {

    // calculate baseline for every stacked product
    ns_baselines.resize(num_bl);
    chimeFeed input_a, input_b;
    float max_bl = 0.;
    size_t auto_ind = 0;
    for (size_t i = 0; i < num_bl; i++) {
        stack_ctype s = stacks[i];
        input_ctype ia = inputs[prods[s.prod].input_a];
        input_ctype ib = inputs[prods[s.prod].input_b];
        input_a = chimeFeed::from_input(ia);
        input_b = chimeFeed::from_input(ib);
        ns_baselines[i] = feed_sep * (input_b.feed_location - input_a.feed_location);
        if (s.conjugate)
            ns_baselines[i] *= -1;
        if (std::abs(ns_baselines[i]) > max_bl)
            max_bl = std::abs(ns_baselines[i]);
        if (ia.chan_id == ib.chan_id)
            auto_ind = i;
    }

    std::vector<float> apod_coeff = apod(ns_baselines, max_bl, apodization);
    float norm = 0.;
    for (float a : apod_coeff) {
        norm += a;
    }
    if (norm == 0.)
        norm = 1.;
    if (exclude_autos)
        apod_coeff[auto_ind] = 0.;

    // Construct matrix of phase weights for every baseline and pixel
    for (auto f : freqs) {
        std::vector<cfloat> m(num_pix * num_bl);
        float lam = wl(f.second.centre);
        for (uint p = 0; p < num_pix; p++) {
            for (uint i = 0; i < num_bl; i++) {
                m[p * num_bl + i] = std::exp(cfloat(-2.i) * pi * ns_baselines[i] / lam * sinza[p])
                                    * apod_coeff[i] / norm;
            }
        }
        vis2map.insert(std::pair<uint64_t, std::vector<cfloat>>(f.first, m));
    }
}

int64_t RingMapMaker::resolve_time(time_ctype t) {

    if (t.ctime < min_ctime) {
        // time is too old, discard
        WARN("Frame older than oldest time in ringmap. Discarding.");
        return -1;
    }

    if (t.ctime > max_ctime) {
        mtx.lock();
        // We need to add a new time
        max_ctime = t.ctime;
        // Increment position
        if (times_map.size() < num_time) {
            // Still filling in the array
            if (times_map.size() > 0)
                latest++;
            times.push_back(t);
        } else {
            // Remove oldest entry
            min_ctime = times[++latest].ctime;
            times_map.erase(min_ctime);
            times[latest] = t;
        }
        times_map.insert(std::pair<double, size_t>(t.ctime, latest));
        // Clear maps
        size_t start = latest;
        size_t stop = size_t(latest) + 1;
        for (auto f : freqs) {
            uint64_t fid = f.first;
            for (uint p = 0; p < num_pol; p++) {
                std::fill(map.at(fid).at(p).begin() + start * num_pix,
                          map.at(fid).at(p).begin() + stop * num_pix, 0.);
                std::fill(wgt.at(fid).at(p).begin() + start, wgt.at(fid).at(p).begin() + stop, 0.);
            }
        }
        mtx.unlock();

        return latest;
    }

    // Otherwise find the existing time
    auto res = times_map.find(t.ctime);
    if (res == times_map.end()) {
        // No entry for this time
        WARN("Could not find this time in ringmap. Discarding.");
        return -1;
    }
    return res->second;
}

RedundantStack::RedundantStack(Config& config, const std::string& unique_name,
                               bufferContainer& buffer_container) :
    Stage(config, unique_name, buffer_container, std::bind(&RedundantStack::main_thread, this)) {

    // Get buffers from config
    in_buf = get_buffer("in_buf");
    register_consumer(in_buf, unique_name.c_str());
    out_buf = get_buffer("out_buf");
    register_producer(out_buf, unique_name.c_str());
}

void RedundantStack::change_dataset_state(dset_id_t ds_id) {
    auto& dm = datasetManager::instance();
    state_id_t stack_state_id;

    // Get input & prod states synchronoulsy
    auto istate_fut = std::async(&datasetManager::dataset_state<inputState>, &dm, ds_id);
    auto pstate_fut = std::async(&datasetManager::dataset_state<prodState>, &dm, ds_id);
    auto sstate_fut = std::async(&datasetManager::dataset_state<stackState>, &dm, ds_id);
    const inputState* input_state_ptr = istate_fut.get();
    const prodState* prod_state_ptr = pstate_fut.get();
    old_stack_state_ptr = sstate_fut.get();

    if (input_state_ptr == nullptr) {
        FATAL_ERROR("Could not find inputState for incoming dataset with ID {}.", ds_id);
        return;
    }
    if (prod_state_ptr == nullptr) {
        FATAL_ERROR("Could not find prodState for incoming dataset with ID {}.", ds_id);
        return;
    }
    if (old_stack_state_ptr == nullptr) {
        FATAL_ERROR("Could not find stackState for incoming dataset with ID {}.", ds_id);
        return;
    }

    auto sspec = full_redundant(input_state_ptr->get_inputs(), prod_state_ptr->get_prods());
    auto sstate = std::make_unique<stackState>(sspec.first, std::move(sspec.second));

    std::tie(stack_state_id, new_stack_state_ptr) = dm.add_state(std::move(sstate));

    output_dset_id = dm.add_dataset(stack_state_id, ds_id);
}

void RedundantStack::main_thread() {

    frameID in_frame_id(in_buf);
    frameID output_frame_id(out_buf);

    // Wait for the input buffer to be filled with data
    if (wait_for_full_frame(in_buf, unique_name.c_str(), in_frame_id) == nullptr) {
        return;
    }

    auto input_frame = VisFrameView(in_buf, in_frame_id);
    input_dset_id = input_frame.dataset_id;
    change_dataset_state(input_dset_id);

    while (!stop_thread) {

        // Wait for the input buffer to be filled with data
        if (wait_for_full_frame(in_buf, unique_name.c_str(), in_frame_id) == nullptr) {
            break;
        }

        // Get a view of the current frame
        auto input_frame = VisFrameView(in_buf, in_frame_id);

        // Check dataset id hasn't changed
        if (input_frame.dataset_id != input_dset_id) {
            WARN("Input dataset ID has changed. Regenerating stack specs.");
            input_dset_id = input_frame.dataset_id;
            change_dataset_state(input_dset_id);
        }

        const auto& stack_rmap = new_stack_state_ptr->get_rstack_map();
        const auto& old_stack_map = old_stack_state_ptr->get_stack_map();
        auto num_stack = new_stack_state_ptr->get_num_stack();

        std::vector<float> stack_norm(new_stack_state_ptr->get_num_stack(), 0.0);
        std::vector<float> stack_v2(new_stack_state_ptr->get_num_stack(), 0.0);

        // Wait for the output buffer frame to be free
        if (wait_for_empty_frame(out_buf, unique_name.c_str(), output_frame_id) == nullptr) {
            break;
        }

        // Create view to output frame
        auto output_frame = VisFrameView::create_frame_view(
            out_buf, output_frame_id, input_frame.num_elements, num_stack, input_frame.num_ev);

        // Copy over the data we won't modify
        output_frame.copy_metadata(input_frame);
        output_frame.copy_data(input_frame, {VisField::vis, VisField::weight});
        output_frame.dataset_id = output_dset_id;

        // Zero the output frame
        std::fill(std::begin(output_frame.vis), std::end(output_frame.vis), 0.0);
        std::fill(std::begin(output_frame.weight), std::end(output_frame.weight), 0.0);

        auto in_vis = input_frame.vis.data();
        auto out_vis = output_frame.vis.data();
        auto in_weight = input_frame.weight.data();
        auto out_weight = output_frame.weight.data();

        // Iterate over all the products and average together
        for (uint32_t old_ind = 0; old_ind < old_stack_map.size(); old_ind++) {
            // TODO: if the weights are ever different from 0 or 1, we will
            // definitely need to rewrite this.

            // Alias the parts of the data we are going to stack
            cfloat vis = in_vis[old_ind];
            float weight = in_weight[old_ind];

            auto& old_s = old_stack_map[old_ind];
            auto& s = stack_rmap[old_s.prod];

            // If the weight is zero, completey skip this iteration
            if (weight == 0)
                continue;

            vis = (s.conjugate != old_s.conjugate) ? conj(vis) : vis;

            // First summation of the visibilities (dividing by the total weight will be done later)
            out_vis[s.stack] += vis;

            // Accumulate the square for variance calculation
            stack_v2[s.stack] += fast_norm(vis);

            // Accumulate the weighted *variances*. Normalising and inversion
            // will be done later
            out_weight[s.stack] += (1.0 / weight);

            // Accumulate the weights so we can normalize correctly
            stack_norm[s.stack] += 1.0;
        }

        // Loop over the stacks and normalise (and invert the variances)
        float vart = 0.0;
        float normt = 0.0;
        for (uint32_t stack_ind = 0; stack_ind < num_stack; stack_ind++) {

            // Calculate the mean and accumulate weight and place in the frame
            float norm = stack_norm[stack_ind];

            // Invert norm if set, otherwise use zero to set data to zero.
            float inorm = (norm != 0.0) ? (1.0 / norm) : 0.0;

            output_frame.vis[stack_ind] *= inorm;
            float iwgt =
                ((output_frame.weight[stack_ind] != 0.0) ? 1.0 / output_frame.weight[stack_ind]
                                                         : 0.0);
            output_frame.weight[stack_ind] = norm * norm * iwgt;

            // Accumulate to calculate the variance of the residuals
            vart += stack_v2[stack_ind] - std::norm(output_frame.vis[stack_ind]) * norm;
            normt += norm;
        }

        // Mark the buffers and move on
        mark_frame_full(out_buf, unique_name.c_str(), output_frame_id++);
        mark_frame_empty(in_buf, unique_name.c_str(), in_frame_id++);
    }
}

using feed_diff = std::tuple<int8_t, int8_t, int8_t, int16_t>;

// Calculate the baseline parameters and whether the product must be
// conjugated to get canonical ordering
// Modified to return cylinder separation
std::pair<feed_diff, bool> calculate_chime_vis_full(const prod_ctype& p,
                                                    const std::vector<input_ctype>& inputs) {

    chimeFeed fa = chimeFeed::from_input(inputs[p.input_a]);
    chimeFeed fb = chimeFeed::from_input(inputs[p.input_b]);

    bool is_wrong_cylorder = (fa.cylinder > fb.cylinder);
    bool is_same_cyl_wrong_feed_order =
        ((fa.cylinder == fb.cylinder) && (fa.feed_location > fb.feed_location));
    bool is_same_feed_wrong_pol_order =
        ((fa.cylinder == fb.cylinder) && (fa.feed_location == fb.feed_location)
         && (fa.polarisation > fb.polarisation));

    bool conjugate = false;

    // Check if we need to conjugate/transpose to get the correct order
    if (is_wrong_cylorder || is_same_cyl_wrong_feed_order || is_same_feed_wrong_pol_order) {

        chimeFeed t = fa;
        fa = fb;
        fb = t;
        conjugate = true;
    }

    return {std::make_tuple(fa.polarisation, fb.polarisation, fb.cylinder - fa.cylinder,
                            fb.feed_location - fa.feed_location),
            conjugate};
}

// Only modification is to use fully redundant stacking
std::pair<uint32_t, std::vector<rstack_ctype>>
full_redundant(const std::vector<input_ctype>& inputs, const std::vector<prod_ctype>& prods) {
    // Calculate the set of baseline properties
    std::vector<std::pair<feed_diff, bool>> bl_prop;
    std::transform(std::begin(prods), std::end(prods), std::back_inserter(bl_prop),
                   std::bind(calculate_chime_vis_full, _1, inputs));

    // Create an index array for doing the sorting
    std::vector<uint32_t> sort_ind(prods.size());
    std::iota(std::begin(sort_ind), std::end(sort_ind), 0);

    auto sort_fn = [&](const uint32_t& ii, const uint32_t& jj) -> bool {
        return (bl_prop[ii].first < bl_prop[jj].first);
    };
    std::sort(std::begin(sort_ind), std::end(sort_ind), sort_fn);

    std::vector<rstack_ctype> stack_map(prods.size());

    feed_diff cur = bl_prop[sort_ind[0]].first;
    uint32_t cur_stack_ind = 0;

    for (auto& ind : sort_ind) {
        if (bl_prop[ind].first != cur) {
            cur = bl_prop[ind].first;
            cur_stack_ind++;
        }
        stack_map[ind] = {cur_stack_ind, bl_prop[ind].second};
    }

    return {++cur_stack_ind, stack_map};
}<|MERGE_RESOLUTION|>--- conflicted
+++ resolved
@@ -1,14 +1,9 @@
 #include "RingMapMaker.hpp"
 
-<<<<<<< HEAD
 #include "Hash.hpp"              // for Hash, operator!=
 #include "Stack.hpp"             // for chimeFeed
 #include "StageFactory.hpp"      // for REGISTER_KOTEKAN_STAGE, StageMakerTemplate
-=======
-#include "Hash.hpp"         // for Hash, operator!=
-#include "StageFactory.hpp" // for REGISTER_KOTEKAN_STAGE, StageMakerTemplate
 #include "Telescope.hpp"
->>>>>>> ca1a367a
 #include "datasetManager.hpp"    // for datasetManager, dset_id_t, state_id_t
 #include "kotekanLogging.hpp"    // for FATAL_ERROR, WARN
 #include "prometheusMetrics.hpp" // for Metrics
