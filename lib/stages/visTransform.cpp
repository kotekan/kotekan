#include "visTransform.hpp"

#include "Config.hpp"       // for Config
#include "StageFactory.hpp" // for REGISTER_KOTEKAN_STAGE, StageMakerTemplate
#include "Telescope.hpp"
#include "buffer.h"            // for Buffer, allocate_new_metadata_object, mark_frame_empty
#include "bufferContainer.hpp" // for bufferContainer
#include "chimeMetadata.h"     // for chimeMetadata
#include "datasetManager.hpp"  // for state_id_t, datasetManager, dset_id_t
#include "datasetState.hpp"    // for freqState, inputState, metadataState, prodState
#include "kotekanLogging.hpp"  // for INFO
#include "metadata.h"          // for metadataContainer
#include "version.h"           // for get_git_commit_hash
#include "visBuffer.hpp"       // for VisFrameView
#include "visUtil.hpp"         // for prod_ctype, input_ctype, freq_ctype, copy_vis_triangle

#include "gsl-lite.hpp" // for span<>::iterator, span

#include <algorithm>  // for fill, max, transform
#include <atomic>     // for atomic_bool
#include <cstdint>    // for uint32_t
#include <exception>  // for exception
#include <functional> // for _Bind_helper<>::type, bind, function
#include <iterator>   // for back_insert_iterator, begin, end, back_inserter
#include <numeric>    // for iota
#include <regex>      // for match_results<>::_Base_type
#include <stdexcept>  // for runtime_error
#include <tuple>      // for get, tie, tuple


using kotekan::bufferContainer;
using kotekan::Config;
using kotekan::Stage;

REGISTER_KOTEKAN_STAGE(visTransform);

visTransform::visTransform(Config& config, const std::string& unique_name,
                           bufferContainer& buffer_container) :
    Stage(config, unique_name, buffer_container, std::bind(&visTransform::main_thread, this)) {

    // Fetch any simple configuration
    num_elements = config.get<size_t>(unique_name, "num_elements");
    block_size = config.get<size_t>(unique_name, "block_size");
    num_eigenvectors = config.get<size_t>(unique_name, "num_ev");

    // Get the list of buffers that this stage should connect to
    std::vector<std::string> input_buffer_names =
        config.get<std::vector<std::string>>(unique_name, "in_bufs");

    // Fetch the input buffers, register them, and store them in our buffer vector
    for (auto name : input_buffer_names) {
        auto buf = buffer_container.get_buffer(name);
        register_consumer(buf, unique_name.c_str());
        in_bufs.push_back({buf, 0});
    }

    // Setup the output vector
    out_buf = get_buffer("out_buf");
    register_producer(out_buf, unique_name.c_str());

    // Get the indices for reordering
    auto input_reorder = parse_reorder_default(config, unique_name);

    // Get the indices for reordering
    input_remap = std::get<0>(input_reorder);

    // Get everything we need for registering dataset states

    // --> get metadata
    _instrument_name = config.get_default<std::string>(unique_name, "instrument_name", "chime");

    std::vector<uint32_t> freq_ids;

    // Get the frequency IDs that are on this stream, check the config or just
    // assume all CHIME channels
    auto& tel = Telescope::instance();
    if (config.exists(unique_name, "freq_ids")) {
        freq_ids = config.get<std::vector<uint32_t>>(unique_name, "freq_ids");
    } else {
        freq_ids.resize(tel.num_freq());
        std::iota(std::begin(freq_ids), std::end(freq_ids), 0);
    }

    // Create the frequency specification
    std::transform(std::begin(freq_ids), std::end(freq_ids), std::back_inserter(_freqs),
                   [&tel](uint32_t id) -> std::pair<uint32_t, freq_ctype> {
                       return {id, {tel.to_freq(id), tel.freq_width(id)}};
                   });

    // The input specification from the config
    _inputs = std::get<1>(input_reorder);

    size_t num_elements = _inputs.size();

    // Create the product specification
    _prods.reserve(num_elements * (num_elements + 1) / 2);
    for (uint16_t i = 0; i < num_elements; i++) {
        for (uint16_t j = i; j < num_elements; j++) {
            _prods.push_back({i, j});
        }
    }

    // Ask the broker for a dataset ID (blocking)
    _ds_id_out = change_dataset_state();
}

void visTransform::main_thread() {

    uint8_t* frame = nullptr;
    Buffer* buf;
    unsigned int frame_id = 0;
    unsigned int output_frame_id = 0;

    while (!stop_thread) {

        // This is where all the main set of work happens. Iterate over the
        // available buffers, wait for data to appear and transform into
<<<<<<< HEAD
        // VisFrameView style data
=======
        // VisBuffer style data
>>>>>>> 3868464e
        for (auto& buffer_pair : in_bufs) {
            std::tie(buf, frame_id) = buffer_pair;

            // Calculate the timeout
            auto timeout = double_to_ts(current_time() + 0.1);

            // Find the next available buffer
            int status = wait_for_full_frame_timeout(buf, unique_name.c_str(), frame_id, timeout);
            if (status == 1)
                continue; // Timed out, try next buffer
            if (status == -1)
                break; // Got shutdown signal

            INFO("Got full buffer {:s} with frame_id={:d}", buf->buffer_name, frame_id);

            frame = buf->frames[frame_id];

            // Wait for the buffer to be filled with data
            if (wait_for_empty_frame(out_buf, unique_name.c_str(), output_frame_id) == nullptr) {
                break;
            }
            allocate_new_metadata_object(out_buf, output_frame_id);
            VisFrameView::set_metadata((VisMetadata*)out_buf->metadata[output_frame_id]->metadata,
                                       num_elements, num_elements * (num_elements + 1) / 2,
                                       num_eigenvectors);

            auto output_frame = VisFrameView(out_buf, output_frame_id);

            // TODO: multifrequency support
            // Copy over the metadata
            output_frame.fill_chime_metadata(
                (const chimeMetadata*)buf->metadata[frame_id]->metadata, 0);

            // Copy the visibility data into a proper triangle and write into
            // the file
            copy_vis_triangle((int32_t*)frame, input_remap, block_size, num_elements,
                              output_frame.vis);

            // Fill other datasets with reasonable values
            std::fill(output_frame.weight.begin(), output_frame.weight.end(), 1.0);
            std::fill(output_frame.flags.begin(), output_frame.flags.end(), 1.0);
            std::fill(output_frame.evec.begin(), output_frame.evec.end(), 0.0);
            std::fill(output_frame.eval.begin(), output_frame.eval.end(), 0.0);
            output_frame.erms = 0;
            std::fill(output_frame.gain.begin(), output_frame.gain.end(), 1.0);

            // Mark the buffers and move on
            mark_frame_empty(buf, unique_name.c_str(), frame_id);
            mark_frame_full(out_buf, unique_name.c_str(), output_frame_id);

            // Advance the current frame ids
            std::get<1>(buffer_pair) = (frame_id + 1) % buf->num_frames;
            output_frame_id = (output_frame_id + 1) % out_buf->num_frames;
        }
    }
}

dset_id_t visTransform::change_dataset_state() {

    // weight calculation is hardcoded, so is the weight type name
    const std::string weight_type = "none";
    const std::string git_tag = get_git_commit_hash();

    datasetManager& dm = datasetManager::instance();

    // create all the states and register them with the datasetManager
    std::vector<state_id_t> states;
    states.push_back(dm.create_state<freqState>(_freqs).first);
    states.push_back(dm.create_state<inputState>(_inputs).first);
    states.push_back(dm.create_state<prodState>(_prods).first);
    states.push_back(dm.create_state<metadataState>(weight_type, _instrument_name, git_tag).first);

    // register root dataset
    return dm.add_dataset(states);
}<|MERGE_RESOLUTION|>--- conflicted
+++ resolved
@@ -115,11 +115,7 @@
 
         // This is where all the main set of work happens. Iterate over the
         // available buffers, wait for data to appear and transform into
-<<<<<<< HEAD
-        // VisFrameView style data
-=======
         // VisBuffer style data
->>>>>>> 3868464e
         for (auto& buffer_pair : in_bufs) {
             std::tie(buf, frame_id) = buffer_pair;
 
