/*****************************************
@file
@brief Remove the eigenvalues/vectors from a buffer
- removeEv : public kotekan::Stage
*****************************************/
#ifndef REMOVE_EV_HPP
#define REMOVE_EV_HPP

#include "Config.hpp"
#include "Stage.hpp" // for Stage
#include "buffer.h"
#include "bufferContainer.hpp"
#include "datasetManager.hpp" // for dset_id_t, state_id_t

#include <map>    // for map
#include <string> // for string

/**
 * @class removeEv
 * @brief Remove any eigenvalues/vectors from a buffer.
 *
 * @par Buffers
 * @buffer in_buf Input buffer with eigensector.
<<<<<<< HEAD
 *         @buffer_format VisFrameView structured
 *         @buffer_metadata VisMetadata
 * @buffer out_buf Output buffer without eigensector.
 *         @buffer_format VisFrameView structured
=======
 *         @buffer_format VisBuffer structured
 *         @buffer_metadata VisMetadata
 * @buffer out_buf Output buffer without eigensector.
 *         @buffer_format VisBuffer structured
>>>>>>> 3868464e
 *         @buffer_metadata VisMetadata
 *
 * @author Richard Shaw
 */
class removeEv : public kotekan::Stage {

public:
    removeEv(kotekan::Config& config, const std::string& unique_name,
             kotekan::bufferContainer& buffer_container);

    void main_thread() override;

private:
    void change_dataset_state(dset_id_t input_dset_id);

    Buffer* in_buf;
    Buffer* out_buf;

    state_id_t ev_state_id;

    std::map<dset_id_t, dset_id_t> dset_id_map;
};

#endif<|MERGE_RESOLUTION|>--- conflicted
+++ resolved
@@ -21,17 +21,10 @@
  *
  * @par Buffers
  * @buffer in_buf Input buffer with eigensector.
-<<<<<<< HEAD
- *         @buffer_format VisFrameView structured
- *         @buffer_metadata VisMetadata
- * @buffer out_buf Output buffer without eigensector.
- *         @buffer_format VisFrameView structured
-=======
  *         @buffer_format VisBuffer structured
  *         @buffer_metadata VisMetadata
  * @buffer out_buf Output buffer without eigensector.
  *         @buffer_format VisBuffer structured
->>>>>>> 3868464e
  *         @buffer_metadata VisMetadata
  *
  * @author Richard Shaw
