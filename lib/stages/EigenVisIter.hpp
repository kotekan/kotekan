/*****************************************
@file
@brief Stage for eigen-factoring the visibilities using an iterative method
- EigenVisIter : public kotekan::Stage
*****************************************/
#ifndef EIGENVISITER_HPP
#define EIGENVISITER_HPP

#include <blaze/Blaze.h> // for HermitianMatrix
#include <map>           // for map
#include <stdint.h>      // for uint32_t, int32_t
#include <string>        // for string
#include <utility>       // for pair
#include <vector>        // for vector

// TODO: figure out how to forward declare eig_t
#include "Config.hpp"            // for Config
#include "LinearAlgebra.hpp"     // for EigConvergenceStats
#include "Stage.hpp"             // for Stage
#include "buffer.h"              // for Buffer
#include "bufferContainer.hpp"   // for bufferContainer
#include "datasetManager.hpp"    // for dset_id_t, state_id_t
#include "prometheusMetrics.hpp" // for Gauge, MetricFamily
#include "visUtil.hpp"           // for movingAverage, cfloat


/**
 * @class EigenVisIter
 * @brief Perform eigen factorization of the visibilities
 *
 * This task performs the factorization of the visibility matrix into
 * ``num_ev`` eigenvectors and eigenvalues and stores them in reserve space
<<<<<<< HEAD
 * in the ``VisFrameView``. They are stored in descending order of the eigenvalue.
=======
 * in the ``VisBuffer``. They are stored in descending order of the eigenvalue.
>>>>>>> 3868464e
 *
 * This is performed by using a subspace iteration method with an augmented
 * Rayleigh-Ritz step and a progressive matrix completion of masked values.
 *
 * @par Buffers
 * @buffer in_buf The stream to eigen decompose.
<<<<<<< HEAD
 *         @buffer_format VisFrameView structured
 *         @buffer_metadata VisMetadata
 * @buffer out_buf Output stream with the calculated eigen-pairs.
 *         @buffer_format VisFrameView structured
=======
 *         @buffer_format VisBuffer structured
 *         @buffer_metadata VisMetadata
 * @buffer out_buf Output stream with the calculated eigen-pairs.
 *         @buffer_format VisBuffer structured
>>>>>>> 3868464e
 *         @buffer_metadata VisMetadata
 *
 * @conf  num_elements     Int. The number of elements (i.e. inputs) in the
 *                         correlator data.
 * @conf  block_size       Int. The block size of the packed data.
 * @conf  num_ev           UInt. The number of eigenvectors to be calculated as
 *                         an approximation to the visibilities.
 * @conf  bands_filled     List of pairs of ints, default empty. Ranges of diagonal
 *                         bands to mask out before the factorization. These are
 *                         iteratively filled within the eigen decomposition code.
 * @conf  block_fill_size  UInt, default 0. Mask out blocks of this size on the diagonal.
 * @conf  exclude_inputs   List of UInts, optional. Inputs to exclude (rows and
 *                         columns to set to zero) in visibilities prior to
 *                         factorization.
 * @conf  tol_eval         Float, default 1e-6. Fractional change in evals must be less
 *                         than this for convergence.
 * @conf  tol_evec         Float, default 1e-5. Total eigenvector overlap must be less
 *                         than this.
 * @conf  max_iterations   UInt. Maximum number of iterations to compute.
 * @conf  num_ev_conv      UInt. Test only the top `num_ev_conv` eigenpairs for convergence.
 * @conf  krylov           UInt, default 2. Size of the Krylov basis to use.
 * @conf  subspace         UInt, default 3. Number of subspace iteration substeps.
 *
 * @par Metrics
 * @metric kotekan_eigenvisiter_comp_time_seconds
 *         Time required to find eigenvectors. An exponential moving average over
 *         ~10 samples.
 * @metric kotekan_eigenvisiter_eigenvalue
 *         The value of each eigenvalue calculated, or the RMS.
 * @metric kotekan_eigenvisiter_iterations
 *         Number of iterations required to compute the last sample.
 * @metric kotekan_eigenvisiter_eigenvalue_convergence
 *         Eigenvalue convergence parameter of the last sample.
 * @metric kotekan_eigenvisiter_eigenvector_convergence
 *         Eigenvector convergence parameter of the last sample.
 *
 * @author Richard Shaw, Kiyoshi Masui
 */
class EigenVisIter : public kotekan::Stage {

public:
    EigenVisIter(kotekan::Config& config, const std::string& unique_name,
                 kotekan::bufferContainer& buffer_container);
    virtual ~EigenVisIter() = default;
    void main_thread() override;

private:
    // Update the dataset ID when we receive a new input dataset
    dset_id_t change_dataset_state(dset_id_t input_dset_id) const;

    // Update the prometheus metrics
    void update_metrics(uint32_t freq_id, dset_id_t dset_id, double elapsed_time,
                        const eig_t<cfloat>& eigpair, const EigConvergenceStats& stats);

    // Calculate the mask to apply from the object parameters
    DynamicHermitian<float> calculate_mask(uint32_t num_elements) const;

    Buffer* in_buf;
    Buffer* out_buf;

    uint32_t _num_eigenvectors;

    // Parameters for convergence
    double _tol_eval;
    double _tol_evec;
    uint32_t _num_ev_conv;
    uint32_t _max_iterations;
    uint32_t _krylov;
    uint32_t _subspace;

    /// Parameters for masking the matrix
    std::vector<uint32_t> _exclude_inputs;
    uint32_t _block_fill_size;
    std::vector<std::pair<int32_t, int32_t>> _bands_filled;

    /// Keep track of the average write time, per frequency and dataset ID
    std::map<std::pair<uint32_t, dset_id_t>, movingAverage> calc_time_map;

    state_id_t ev_state_id;
    dset_id_t input_dset_id = dset_id_t::null;

    kotekan::prometheus::Gauge& comp_time_seconds_metric;
    kotekan::prometheus::MetricFamily<kotekan::prometheus::Gauge>& eigenvalue_metric;
    kotekan::prometheus::MetricFamily<kotekan::prometheus::Gauge>& iterations_metric;
    kotekan::prometheus::MetricFamily<kotekan::prometheus::Gauge>& eigenvalue_convergence_metric;
    kotekan::prometheus::MetricFamily<kotekan::prometheus::Gauge>& eigenvector_convergence_metric;
};

#endif<|MERGE_RESOLUTION|>--- conflicted
+++ resolved
@@ -30,28 +30,17 @@
  *
  * This task performs the factorization of the visibility matrix into
  * ``num_ev`` eigenvectors and eigenvalues and stores them in reserve space
-<<<<<<< HEAD
- * in the ``VisFrameView``. They are stored in descending order of the eigenvalue.
-=======
  * in the ``VisBuffer``. They are stored in descending order of the eigenvalue.
->>>>>>> 3868464e
  *
  * This is performed by using a subspace iteration method with an augmented
  * Rayleigh-Ritz step and a progressive matrix completion of masked values.
  *
  * @par Buffers
  * @buffer in_buf The stream to eigen decompose.
-<<<<<<< HEAD
- *         @buffer_format VisFrameView structured
- *         @buffer_metadata VisMetadata
- * @buffer out_buf Output stream with the calculated eigen-pairs.
- *         @buffer_format VisFrameView structured
-=======
  *         @buffer_format VisBuffer structured
  *         @buffer_metadata VisMetadata
  * @buffer out_buf Output stream with the calculated eigen-pairs.
  *         @buffer_format VisBuffer structured
->>>>>>> 3868464e
  *         @buffer_metadata VisMetadata
  *
  * @conf  num_elements     Int. The number of elements (i.e. inputs) in the
