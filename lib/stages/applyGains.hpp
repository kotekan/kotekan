--- conflicted
+++ resolved
@@ -1,21 +1,6 @@
 #ifndef APPLY_GAINS_HPP
 #define APPLY_GAINS_HPP
 
-<<<<<<< HEAD
-#include "Stage.hpp"
-#include "buffer.h"
-#include "datasetManager.hpp"
-#include "errors.h"
-#include "fpga_header_functions.h"
-#include "updateQueue.hpp"
-#include "util.h"
-#include "visFile.hpp"
-#include "visUtil.hpp"
-
-#include <shared_mutex>
-#include <unistd.h>
-
-=======
 #include "Config.hpp"            // for Config
 #include "Hash.hpp"              // for Hash
 #include "Stage.hpp"             // for Stage
@@ -40,7 +25,6 @@
 #include <thread>       // for thread
 #include <utility>      // for pair
 #include <vector>       // for vector
->>>>>>> 557bc2cf
 
 /**
  * @class applyGains
@@ -71,15 +55,12 @@
  * @conf   updatable_block  String. The full name of the updatable_block that
  *                                  will provide new flagging values (e.g. "/dynamic_block/gains").
  * @conf   gains_dir        String. The path to the directory holding the gains file.
-<<<<<<< HEAD
  * @conf   broker_host      String. Calibration broker host.
  * @conf   broker_port      Int.    Calibration broker port.
  * @conf   read_from_file   Bool, default false. Whether to read the gains from file or
  *                                  fetch them over the network.
  * @conf   tcombine         Double. Time (in seconds) over which to combine old and new gains to
  *                                  prevent discontinuities. Default is 5 minutes.
-=======
->>>>>>> 557bc2cf
  * @conf   num_kept_updates Int.    The number of gain updates stored in a FIFO.
  * @conf   num_threads      Int.    Number of threads to run. Default is 1.
  *
@@ -119,11 +100,7 @@
     // An internal type for holding all information about the gain update
     struct GainUpdate {
         GainData data;
-<<<<<<< HEAD
-        double t_combine;
-=======
         double transition_interval;
->>>>>>> 557bc2cf
         state_id_t state_id;
     };
 
@@ -134,10 +111,6 @@
 
     /// Number of gains updates to maintain
     uint64_t num_kept_updates;
-
-<<<<<<< HEAD
-    /// Time over which to blend old and new gains in seconds. Default is 5 minutes.
-    double t_combine_default;
 
     /// Host and port of calibration broker
     std::string broker_host;
@@ -146,8 +119,6 @@
     /// Whether to read gains from file or over network
     bool read_from_file;
 
-=======
->>>>>>> 557bc2cf
     /// The gains and when to start applying them in a FIFO (len set by config)
     updateQueue<GainUpdate> gains_fifo;
 
@@ -191,8 +162,7 @@
     kotekan::prometheus::Counter& late_frames_counter;
 
     /// Read the gain file from disk
-<<<<<<< HEAD
-    std::optional<GainData> read_gain_file(std::string tag) const;
+    std::optional<GainData> read_gain_file(std::string update_id) const;
 
     /// Fetch gains from calibration broker
     std::optional<GainData> fetch_gains(std::string tag) const;
@@ -205,9 +175,6 @@
 
     /// REST client for communication with cal broker
     restClient& client;
-=======
-    std::optional<GainData> read_gain_file(std::string update_id) const;
->>>>>>> 557bc2cf
 
     /// Test that the frame is valid. On failure it will call FATAL_ERROR and
     /// return false
