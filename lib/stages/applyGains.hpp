#ifndef APPLY_GAINS_HPP
#define APPLY_GAINS_HPP

#include "Config.hpp"            // for Config
#include "Stage.hpp"             // for Stage
#include "SynchronizedQueue.hpp" // for SynchronizedQueue
#include "buffer.h"              // for Buffer
#include "bufferContainer.hpp"   // for bufferContainer
#include "datasetManager.hpp"    // for dset_id_t, state_id_t
#include "prometheusMetrics.hpp" // for Counter, Gauge
#include "restClient.hpp"        // for restClient
#include "updateQueue.hpp"       // for updateQueue
#include "visBuffer.hpp"         // for VisFrameView
#include "visUtil.hpp"           // for cfloat, frameID

#include "json.hpp" // for json

#include <atomic>       // for atomic
#include <ctime>        // for timespec, size_t
#include <map>          // for map
#include <mutex>        // for mutex
#include <optional>     // for optional
#include <shared_mutex> // for shared_mutex
#include <stdint.h>     // for uint32_t, uint64_t
#include <string>       // for string
#include <tuple>        // for tuple
#include <utility>      // for pair
#include <vector>       // for vector

/**
 * @class applyGains
 * @brief Receives gains and apply them to the output buffer.
 *
 * This stage registers as a subscriber to an updatable config block. The
 * full name of the block should be defined in the value @c updatable_block
 *
 * Gain updates *must* match the frequencies expected to be present in the
 * input stream. That is there must be exactly as many frequencies in the gain
 * update as there are in the `freqState` attached to the input stream.
 * The number of elements must also match those on the incoming
 * stream.
 *
 * The number of frequencies and inputs is locked in
 *
 *
 * @par Buffers
 * @buffer in_buf The input stream.
<<<<<<< HEAD
 *         @buffer_format VisFrameView.
 *         @buffer_metadata VisMetadata
 * @buffer out_buf The output stream.
 *         @buffer_format VisFrameView.
=======
 *         @buffer_format VisBuffer.
 *         @buffer_metadata VisMetadata
 * @buffer out_buf The output stream.
 *         @buffer_format VisBuffer.
>>>>>>> 3868464e
 *         @buffer_metadata VisMetadata
 *
 * @conf   num_elements     Int.    The number of elements (i.e. inputs) in the
 *                                  correlator data.
 * @conf   updatable_block  String. The full name of the updatable_block that
 *                                  will provide new flagging values (e.g. "/dynamic_block/gains").
 * @conf   gains_dir        String. The path to the directory holding the gains file.
 * @conf   broker_host      String. Calibration broker host.
 * @conf   broker_port      Int.    Calibration broker port.
 * @conf   read_from_file   Bool, default false. Whether to read the gains from file or
 *                                  fetch them over the network.
 * @conf   tcombine         Double. Time (in seconds) over which to combine old and new gains to
 *                                  prevent discontinuities. Default is 5 minutes.
 * @conf   num_kept_updates Int.    The number of gain updates stored in a FIFO.
 * @conf   num_threads      Int.    Number of threads to run. Default is 1.
 *
 * @par Metrics
 * @metric kotekan_applygains_late_update_count The number of updates received
 *     too late (The start time of the update is older than the currently
 *     processed frame).
 * @metric kotekan_applygains_late_frame_count The number of frames received
 *     late (The frames timestamp is older then all start times of stored
 *     updates).
 * @metric kotekan_applygains_update_age_seconds The time difference in
 *     seconds between the current frame being processed and the time stamp of
 *     the gains update being applied.
 *
 * @author Mateus Fandino, Tristan Pinsonneault-Marotte and Richard Shaw
 */
class applyGains : public kotekan::Stage {

public:
    /// Default constructor
    applyGains(kotekan::Config& config, const std::string& unique_name,
               kotekan::bufferContainer& buffer_container);

    /// Main loop for the stage
    void main_thread() override;

    /// Callback function to receive updates on timestamps from configUpdater
    bool receive_update(nlohmann::json& json);

private:
    // An internal type for holding the actual gains
    struct GainData {
        std::vector<std::vector<cfloat>> gain;
        std::vector<std::vector<float>> weight;
    };

    // An internal type for holding all information about the gain update
    struct GainUpdate {
        GainData data;
        double transition_interval;
        state_id_t state_id;
    };

    // Parameters saved from the config files

    /// Path to gains directory
    std::string gains_dir;

    /// Number of gains updates to maintain
    uint64_t num_kept_updates;

    /// Host and port of calibration broker
    std::string broker_host;
    unsigned int broker_port;

    /// Whether to read gains from file or over network
    bool read_from_file;

    /// The gains and when to start applying them in a FIFO (len set by config)
    updateQueue<GainUpdate> gains_fifo;

    /// Input buffer to read from
    Buffer* in_buf;
    /// Output buffer with gains applied
    Buffer* out_buf;

    /// Mutex to protect access to gains and freq map
    std::shared_mutex gain_mtx;
    std::shared_mutex freqmap_mtx;

    /// Timestamp of the current frame
    std::atomic<timespec> ts_frame{{0, 0}};

    /// Entrancepoint for n threads. Each thread takes frames with a
    /// different frame_id from the buffer and applies gains.
    void apply_thread();

    /// Thread for getting gains from cal broker
    void fetch_thread();

    /// Number of parallel threads accessing the same buffers (default 1)
    uint32_t num_threads;

    /// Input frame ID, shared by apply threads.
    frameID frame_id_in;

    /// Output frame ID, shared by apply threads.
    frameID frame_id_out;

    /// Mutex protecting shared frame IDs.
    std::mutex m_frame_ids;

    // Prometheus metrics
    kotekan::prometheus::Gauge& update_age_metric;
    kotekan::prometheus::Counter& late_update_counter;
    kotekan::prometheus::Counter& late_frames_counter;

    /// Read the gain file from disk
    std::optional<GainData> read_gain_file(std::string update_id) const;

    /// Fetch gains from calibration broker
    std::optional<GainData> fetch_gains(std::string tag) const;

    /// Used to indicate to other threads when incoming data has arrived and we
    /// are processing
    std::atomic<bool> started = false;

    /// Queue used to send updates into the fetch thread
    using update_t = std::tuple<std::string, double, double, bool>;
    SynchronizedQueue<update_t> update_fetch_queue;


    /// REST client for communication with cal broker
    restClient& client;


    /// Wait until the first frame comes in and read its metadata to determine
    /// what frequencies and inputs we will get
    void initialise();

    /// Calculate the gain for this time and frequency
    /// Returns false if there was no appropriate gain and we need to skip
    std::tuple<bool, double, state_id_t> calculate_gain(double timestamp, uint32_t freq_id,
                                                        std::vector<cfloat>& gain,
                                                        std::vector<cfloat>& gain_conj,
                                                        std::vector<float>& weight_factor) const;

    /// Test that the frame is valid. On failure it will call FATAL_ERROR and
    /// return false
    bool validate_frame(const VisFrameView& frame) const;

    /// Test that the gain is valid. On failure it will call FATAL_ERROR and
    /// return false. Gains failing this *should* have already been rejected,
    /// except the initial gains which can't be checked.
    bool validate_gain(const GainData& frame) const;


    // Check if file to read exists
    bool fexists(const std::string& filename) const;

    // Save the number of frequencies and elements for checking gain updates
    // against
    std::optional<size_t> num_freq;
    std::optional<size_t> num_elements;
    std::optional<size_t> num_prod;

    // Mapping from frequency ID to index (in the gain file)
    std::map<uint32_t, uint32_t> freq_map;

    // Map from the state being applied and input dataset to the output dataset.
    // This is used to keep track of the labels we should be applying for
    // timesamples coming out of order.
    std::map<std::pair<state_id_t, dset_id_t>, dset_id_t> output_dataset_ids;
};


#endif<|MERGE_RESOLUTION|>--- conflicted
+++ resolved
@@ -45,17 +45,10 @@
  *
  * @par Buffers
  * @buffer in_buf The input stream.
-<<<<<<< HEAD
- *         @buffer_format VisFrameView.
- *         @buffer_metadata VisMetadata
- * @buffer out_buf The output stream.
- *         @buffer_format VisFrameView.
-=======
  *         @buffer_format VisBuffer.
  *         @buffer_metadata VisMetadata
  * @buffer out_buf The output stream.
  *         @buffer_format VisBuffer.
->>>>>>> 3868464e
  *         @buffer_metadata VisMetadata
  *
  * @conf   num_elements     Int.    The number of elements (i.e. inputs) in the
