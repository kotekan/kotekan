#include "visRawReader.hpp"

#include "StageFactory.hpp"
#include "datasetState.hpp"
#include "errors.h"
#include "metadata.h"
#include "version.h"
#include "visBuffer.hpp"
#include "visUtil.hpp"

#include "fmt.hpp"
#include "gsl-lite.hpp"
#include "json.hpp"

#include <algorithm>
#include <atomic>
#include <cstdint>
#include <cstring>
#include <errno.h>
#include <exception>
#include <fcntl.h>
#include <fstream>
#include <functional>
#include <iostream>
#include <memory>
#include <regex>
#include <signal.h>
#include <stdexcept>
#include <sys/mman.h>
#include <sys/stat.h>
#include <time.h>
#include <unistd.h>


using kotekan::bufferContainer;
using kotekan::Config;
using kotekan::Stage;

REGISTER_KOTEKAN_STAGE(visRawReader);

visRawReader::visRawReader(Config& config, const string& unique_name,
                           bufferContainer& buffer_container) :
    Stage(config, unique_name, buffer_container, std::bind(&visRawReader::main_thread, this)) {

    filename = config.get<std::string>(unique_name, "infile");
    readahead_blocks = config.get<size_t>(unique_name, "readahead_blocks");
    max_read_rate = config.get_default<double>(unique_name, "max_read_rate", 0.0);
    sleep_time = config.get_default<float>(unique_name, "sleep_time", -1);
    use_comet = config.get_default<bool>(unique_name, "use_dataset_broker", true);

    chunked = config.exists(unique_name, "chunk_size");
    if (chunked) {
        chunk_size = config.get<std::vector<int>>(unique_name, "chunk_size");
        if (chunk_size.size() != 3)
            throw std::invalid_argument("Chunk size needs exactly three "
                                        "elements (has "
                                        + std::to_string(chunk_size.size()) + ").");
        chunk_t = chunk_size[2];
        chunk_f = chunk_size[0];
        if (chunk_size[0] < 1 || chunk_size[1] < 1 || chunk_size[2] < 1)
            throw std::invalid_argument("visRawReader: config: Chunk size "
                                        "needs to be greater or equal to (1,1,1) (is ("
                                        + std::to_string(chunk_size[0]) + ","
                                        + std::to_string(chunk_size[1]) + ","
                                        + std::to_string(chunk_size[2]) + ")).");
    }

    // Get the list of buffers that this stage should connect to
    out_buf = get_buffer("out_buf");
    register_producer(out_buf, unique_name.c_str());

    // Read the metadata
    std::string md_filename = (filename + ".meta");
    INFO("Reading metadata file: {:s}", md_filename);
    struct stat st;
    if (stat(md_filename.c_str(), &st) == -1)
        throw std::ios_base::failure(
            fmt::format(fmt("visRawReader: Error reading from metadata file: {:s}"), md_filename));
    size_t filesize = st.st_size;
    std::vector<uint8_t> packed_json(filesize);

    std::ifstream metadata_file(md_filename, std::ios::binary);
    if (metadata_file) // only read if no error
        metadata_file.read((char*)&packed_json[0], filesize);
    if (!metadata_file) // check if open and read successful
        throw std::ios_base::failure("visRawReader: Error reading from "
                                     "metadata file: "
                                     + md_filename);
    json _t = json::from_msgpack(packed_json);
    metadata_file.close();

    // Extract the attributes and index maps
    _metadata = _t["attributes"];
    _times = _t["index_map"]["time"].get<std::vector<time_ctype>>();
    auto freqs = _t["index_map"]["freq"].get<std::vector<freq_ctype>>();
    _inputs = _t["index_map"]["input"].get<std::vector<input_ctype>>();
    _prods = _t["index_map"]["prod"].get<std::vector<prod_ctype>>();
    _ev = _t["index_map"]["ev"].get<std::vector<uint32_t>>();
    if (_t.at("index_map").find("stack") != _t.at("index_map").end()) {
        _stack = _t.at("index_map").at("stack").get<std::vector<stack_ctype>>();
        _rstack = _t.at("reverse_map").at("stack").get<std::vector<rstack_ctype>>();
        _num_stack = _t.at("structure").at("num_stack").get<uint32_t>();
    }

    for (auto f : freqs) {
        // TODO: add freq IDs to raw file format instead of restoring them here
        // TODO: CHIME specific.
        uint32_t freq_id = 1024.0 / 400.0 * (800.0 - f.centre);
        DEBUG("restored freq_id for f_centre={:.2f} : {:d}", f.centre, freq_id);
        _freqs.push_back({freq_id, f});
    }

    // check git version tag
    // TODO: enforce that they match if build type == "release"?
    if (_metadata.at("git_version_tag").get<std::string>() != std::string(get_git_commit_hash()))
        INFO("Git version tags don't match: dataset in file {:s} has tag {:s}, while the local git "
             "version tag is {:s}",
             filename, _metadata.at("git_version_tag").get<std::string>(), get_git_commit_hash());

    // Extract the structure
    file_frame_size = _t["structure"]["frame_size"].get<size_t>();
    metadata_size = _t["structure"]["metadata_size"].get<size_t>();
    data_size = _t["structure"]["data_size"].get<size_t>();
    nfreq = _t["structure"]["nfreq"].get<size_t>();
    ntime = _t["structure"]["ntime"].get<size_t>();

    if (chunked) {
        // Special case if dimensions less than chunk size
        chunk_f = std::min(chunk_f, nfreq);
        chunk_t = std::min(chunk_t, ntime);

        // Number of elements in a chunked row
        row_size = (chunk_f * chunk_t) * (nfreq / chunk_f) + (nfreq % chunk_f) * chunk_t;
    }

    // Check metadata is the correct size
    if (sizeof(visMetadata) != metadata_size) {
        std::string msg = fmt::format(fmt("Metadata in file {:s} is larger ({:d} bytes) than "
                                          "visMetadata ({:d} bytes)."),
                                      filename, metadata_size, sizeof(visMetadata));
        throw std::runtime_error(msg);
    }

    // Check that buffer is large enough
    if ((unsigned int)(out_buf->frame_size) < data_size || out_buf->frame_size < 0) {
        std::string msg =
            fmt::format(fmt("Data in file {:s} is larger ({:d} bytes) than buffer size "
                            "({:d} bytes)."),
                        filename, data_size, out_buf->frame_size);
        throw std::runtime_error(msg);
    }

    // Open up the data file and mmap it
    INFO("Opening data file: {:s}.data", filename);
    if ((fd = open((filename + ".data").c_str(), O_RDONLY)) == -1) {
        throw std::runtime_error(
            fmt::format(fmt("Failed to open file {:s}.data: {:s}."), filename, strerror(errno)));
    }
    mapped_file =
        (uint8_t*)mmap(NULL, ntime * nfreq * file_frame_size, PROT_READ, MAP_SHARED, fd, 0);
    if (mapped_file == MAP_FAILED)
        throw std::runtime_error(fmt::format(fmt("Failed to map file {:s}.data to memory: {:s}."),
                                             filename, strerror(errno)));
}

visRawReader::~visRawReader() {
    if (munmap(mapped_file, ntime * nfreq * file_frame_size) == -1) {
        // Make sure kotekan is exiting...
        FATAL_ERROR("Failed to unmap file {:s}.data: {:s}.", filename, strerror(errno));
    }

    close(fd);
}

void visRawReader::get_dataset_state(dset_id_t ds_id) {
    datasetManager& dm = datasetManager::instance();

<<<<<<< HEAD
    if (use_comet) {
        // Add time to dataset
        state_id_t tstate_id = dm.add_state(std::make_unique<timeState>(_times)).first;
        // Register with dataset broker
        out_dset_id = dm.add_dataset(tstate_id, ds_id);
    } else {
        // Create new states: metadata, time, prod, freq, input, eigenvalue and stack.
        state_uptr sstate = nullptr;
        if (!_stack.empty())
            sstate = std::make_unique<stackState>(_num_stack, std::move(_rstack));
        state_uptr istate = std::make_unique<inputState>(_inputs, std::move(sstate));
        state_uptr evstate = std::make_unique<eigenvalueState>(_ev, std::move(istate));
        state_uptr fstate = std::make_unique<freqState>(_freqs, std::move(evstate));
        state_uptr pstate = std::make_unique<prodState>(_prods, std::move(fstate));
        state_uptr tstate = std::make_unique<timeState>(_times, std::move(pstate));

        state_id_t mstate_id =
            dm.add_state(std::make_unique<metadataState>(
                             _metadata.at("weight_type"), _metadata.at("instrument_name"),
                             _metadata.at("git_version_tag"), std::move(tstate)))
                .first;

        // register it as root dataset
        out_dset_id = dm.add_dataset(mstate_id);
    }
=======
    // Add the states: acq_dataset_id, metadata, time, prod, freq, input,
    // eigenvalue and stack.
    std::vector<state_id_t> states;
    if (!_stack.empty())
        states.push_back(dm.create_state<stackState>(_num_stack, std::move(_rstack)).first);
    states.push_back(dm.create_state<inputState>(_inputs).first);
    states.push_back(dm.create_state<eigenvalueState>(_ev).first);
    states.push_back(dm.create_state<freqState>(_freqs).first);
    states.push_back(dm.create_state<prodState>(_prods).first);
    states.push_back(dm.create_state<timeState>(_times).first);
    states.push_back(dm.create_state<metadataState>(_metadata.at("weight_type"),
                                                    _metadata.at("instrument_name"),
                                                    _metadata.at("git_version_tag"))
                         .first);
    states.push_back(dm.create_state<acqDatasetIdState>(ds_id).first);
    // register it as root dataset
    _dataset_id = dm.add_dataset(states);
>>>>>>> 2ad47f0c
}

void visRawReader::read_ahead(int ind) {

    off_t offset = position_map(ind) * file_frame_size;

    if (madvise(mapped_file + offset, file_frame_size, MADV_WILLNEED) == -1)
        DEBUG("madvise failed: {:s}", strerror(errno));
}

int visRawReader::position_map(int ind) {
    if (chunked) {
        // chunked row index
        int ri = ind / row_size;
        // Special case at edges of time*freq array
        int t_width = std::min(ntime - ri * chunk_t, chunk_t);
        // chunked column index
        int ci = (ind % row_size) / (t_width * chunk_f);
        // edges case
        int f_width = std::min(nfreq - ci * chunk_f, chunk_f);
        // time and frequency indices
        // time is fastest varying
        int fi = ci * chunk_f + ((ind % row_size) % (t_width * f_width)) / t_width;
        int ti = ri * chunk_t + ((ind % row_size) % (t_width * f_width)) % t_width;

        return ti * nfreq + fi;
    } else {
        return ind;
    }
}

void visRawReader::main_thread() {

    double start_time, end_time;
    size_t frame_id = 0;
    uint8_t* frame;
    dset_id_t dset_id;         // dataset ID stored in the frame
    dset_id_t cur_dset_id = 0; // current dataset ID: used to identify changes in frames coming in

    size_t ind = 0, read_ind = 0, file_ind;

    size_t nframe = nfreq * ntime;

    // Calculate the minimum time we should take to read the data to satisfy the
    // rate limiting
    double min_read_time =
        (max_read_rate > 0 ? file_frame_size / (max_read_rate * 1024 * 1024) : 0.0);
    DEBUG("Minimum read time per frame {}s", min_read_time);

    // Initial readahead for frames
    for (read_ind = 0; read_ind < readahead_blocks; read_ind++) {
        read_ahead(read_ind);
    }

    while (!stop_thread && ind < nframe) {

        // Get the start time of the loop for rate limiting
        start_time = current_time();

        // Wait for an empty frame in the output buffer
        if ((frame = wait_for_empty_frame(out_buf, unique_name.c_str(), frame_id)) == nullptr) {
            break;
        }

        // Issue the read ahead request
        if (read_ind < (ntime * nfreq)) {
            read_ahead(read_ind);
        }

        // Get the index into the file
        file_ind = position_map(ind);

        // Allocate the metadata space
        allocate_new_metadata_object(out_buf, frame_id);

        // Check first byte indicating empty frame
        if (*(mapped_file + file_ind * file_frame_size) != 0) {
            // Copy the metadata from the file
            std::memcpy(out_buf->metadata[frame_id]->metadata,
                        mapped_file + file_ind * file_frame_size + 1, metadata_size);

            // Copy the data from the file
            std::memcpy(frame, mapped_file + file_ind * file_frame_size + metadata_size + 1,
                        data_size);
        } else {
            // Set metadata if file contained an empty frame
            ((visMetadata*)(out_buf->metadata[frame_id]->metadata))->num_prod = _prods.size();
            ((visMetadata*)(out_buf->metadata[frame_id]->metadata))->num_ev = _ev.size();
            ((visMetadata*)(out_buf->metadata[frame_id]->metadata))->num_elements = _inputs.size();
            // Fill data with zeros
            size_t num_vis = _stack.size() > 0 ? _stack.size() : _prods.size();
            auto frame = visFrameView(out_buf, frame_id, _inputs.size(), num_vis, _ev.size());
            std::fill(frame.vis.begin(), frame.vis.end(), 0.0);
            std::fill(frame.weight.begin(), frame.weight.end(), 0.0);
            std::fill(frame.eval.begin(), frame.eval.end(), 0.0);
            std::fill(frame.evec.begin(), frame.evec.end(), 0.0);
            std::fill(frame.gain.begin(), frame.gain.end(), 0.0);
            std::fill(frame.flags.begin(), frame.flags.end(), 0.0);
            frame.freq_id = 0;
            frame.erms = 0;
            frame.dataset_id = out_dset_id;
            DEBUG("visRawReader: Reading empty frame: {:d}", frame_id);
        }

        // Update the dataset ID. If not using comet, only need to do this once.
        dset_id = ((visMetadata*)(out_buf->metadata[frame_id]->metadata))->dataset_id;
        if (ind == 0) {
            get_dataset_state(dset_id);
            cur_dset_id = dset_id;
        } else if (dset_id != cur_dset_id) {
            if (!use_comet) {
                FATAL_ERROR(
                    "Dataset ID of incoming frames changed from {:#x} to {:#x}. Changing  ID "
                    "not supported without dataset broker, exiting...",
                    cur_dset_id, dset_id);
            }
            get_dataset_state(dset_id);
            cur_dset_id = dset_id;
        }

        // Set the dataset ID to the updated value
        ((visMetadata*)(out_buf->metadata[frame_id]->metadata))->dataset_id = out_dset_id;

        // Try and clear out the cached data as we don't need it again
        if (madvise(mapped_file + file_ind * file_frame_size, file_frame_size, MADV_DONTNEED) == -1)
            DEBUG("madvise failed: {:s}", strerror(errno));

        // Release the frame and advance all the counters
        mark_frame_full(out_buf, unique_name.c_str(), frame_id);
        frame_id = (frame_id + 1) % out_buf->num_frames;
        read_ind++;
        ind++;

        // Get the end time for the loop and sleep for long enough to satisfy
        // the max rate
        end_time = current_time();
        double sleep_time = min_read_time - (end_time - start_time);
        DEBUG("Sleep time {}", sleep_time);
        if (sleep_time > 0) {
            auto ts = double_to_ts(sleep_time);
            nanosleep(&ts, NULL);
        }
    }

    if (sleep_time > 0) {
        INFO("Read all data. Sleeping and then exiting kotekan...");
        timespec ts = double_to_ts(sleep_time);
        nanosleep(&ts, nullptr);
        exit_kotekan(ReturnCode::CLEAN_EXIT);
    } else {
        INFO("Read all data. Exiting stage, but keeping kotekan alive.");
    }
}<|MERGE_RESOLUTION|>--- conflicted
+++ resolved
@@ -175,51 +175,27 @@
 void visRawReader::get_dataset_state(dset_id_t ds_id) {
     datasetManager& dm = datasetManager::instance();
 
-<<<<<<< HEAD
     if (use_comet) {
-        // Add time to dataset
-        state_id_t tstate_id = dm.add_state(std::make_unique<timeState>(_times)).first;
-        // Register with dataset broker
-        out_dset_id = dm.add_dataset(tstate_id, ds_id);
+        // Add time dataset state and register with dataset broker
+        out_dset_id = dm.add_dataset(dm.create_state<timeState>(_times).first, ds_id);
     } else {
-        // Create new states: metadata, time, prod, freq, input, eigenvalue and stack.
-        state_uptr sstate = nullptr;
+        // Add the states: acq_dataset_id, metadata, time, prod, freq, input,
+        // eigenvalue and stack.
+        std::vector<state_id_t> states;
         if (!_stack.empty())
-            sstate = std::make_unique<stackState>(_num_stack, std::move(_rstack));
-        state_uptr istate = std::make_unique<inputState>(_inputs, std::move(sstate));
-        state_uptr evstate = std::make_unique<eigenvalueState>(_ev, std::move(istate));
-        state_uptr fstate = std::make_unique<freqState>(_freqs, std::move(evstate));
-        state_uptr pstate = std::make_unique<prodState>(_prods, std::move(fstate));
-        state_uptr tstate = std::make_unique<timeState>(_times, std::move(pstate));
-
-        state_id_t mstate_id =
-            dm.add_state(std::make_unique<metadataState>(
-                             _metadata.at("weight_type"), _metadata.at("instrument_name"),
-                             _metadata.at("git_version_tag"), std::move(tstate)))
-                .first;
-
+            states.push_back(dm.create_state<stackState>(_num_stack, std::move(_rstack)).first);
+        states.push_back(dm.create_state<inputState>(_inputs).first);
+        states.push_back(dm.create_state<eigenvalueState>(_ev).first);
+        states.push_back(dm.create_state<freqState>(_freqs).first);
+        states.push_back(dm.create_state<prodState>(_prods).first);
+        states.push_back(dm.create_state<timeState>(_times).first);
+        states.push_back(dm.create_state<metadataState>(_metadata.at("weight_type"),
+                                                        _metadata.at("instrument_name"),
+                                                        _metadata.at("git_version_tag"))
+                             .first);
         // register it as root dataset
-        out_dset_id = dm.add_dataset(mstate_id);
-    }
-=======
-    // Add the states: acq_dataset_id, metadata, time, prod, freq, input,
-    // eigenvalue and stack.
-    std::vector<state_id_t> states;
-    if (!_stack.empty())
-        states.push_back(dm.create_state<stackState>(_num_stack, std::move(_rstack)).first);
-    states.push_back(dm.create_state<inputState>(_inputs).first);
-    states.push_back(dm.create_state<eigenvalueState>(_ev).first);
-    states.push_back(dm.create_state<freqState>(_freqs).first);
-    states.push_back(dm.create_state<prodState>(_prods).first);
-    states.push_back(dm.create_state<timeState>(_times).first);
-    states.push_back(dm.create_state<metadataState>(_metadata.at("weight_type"),
-                                                    _metadata.at("instrument_name"),
-                                                    _metadata.at("git_version_tag"))
-                         .first);
-    states.push_back(dm.create_state<acqDatasetIdState>(ds_id).first);
-    // register it as root dataset
-    _dataset_id = dm.add_dataset(states);
->>>>>>> 2ad47f0c
+        out_dset_id = dm.add_dataset(states);
+    }
 }
 
 void visRawReader::read_ahead(int ind) {
