#include "visRawReader.hpp"

<<<<<<< HEAD
#include "StageFactory.hpp"
#include "datasetState.hpp"
#include "errors.h"
#include "metadata.h"
#include "version.h"
#include "visBuffer.hpp"
#include "visUtil.hpp"

#include "fmt.hpp"
#include "gsl-lite.hpp"
#include "json.hpp"

#include <algorithm>
#include <atomic>
#include <cstdint>
#include <cstring>
#include <errno.h>
#include <exception>
#include <fcntl.h>
#include <fstream>
#include <functional>
#include <future>
#include <iostream>
#include <memory>
#include <regex>
#include <signal.h>
#include <stdexcept>
#include <sys/mman.h>
#include <sys/stat.h>
#include <time.h>
#include <unistd.h>

=======
#include "Config.hpp"          // for Config
#include "StageFactory.hpp"    // for REGISTER_KOTEKAN_STAGE, StageMakerTemplate
#include "buffer.h"            // for Buffer, allocate_new_metadata_object, mark_frame_full
#include "bufferContainer.hpp" // for bufferContainer
#include "datasetManager.hpp"  // for state_id_t, datasetManager, dset_id_t
#include "datasetState.hpp"    // for acqDatasetIdState, eigenvalueState, freqState, inputState
#include "errors.h"            // for exit_kotekan, CLEAN_EXIT, ReturnCode
#include "kotekanLogging.hpp"  // for DEBUG, INFO, FATAL_ERROR
#include "metadata.h"          // for metadataContainer
#include "version.h"           // for get_git_commit_hash
#include "visBuffer.hpp"       // for visFrameView, visMetadata
#include "visUtil.hpp"         // for freq_ctype, prod_ctype, rstack_ctype, stack_ctype, time_c...

#include "fmt.hpp"      // for format, fmt
#include "gsl-lite.hpp" // for span<>::iterator, span
#include "json.hpp"     // for basic_json<>::object_t, json, basic_json, basic_json<>::v...

#include <algorithm>  // for fill, min, max
#include <atomic>     // for atomic_bool
#include <cstdint>    // for uint32_t, uint8_t
#include <cstring>    // for strerror, memcpy
#include <errno.h>    // for errno
#include <exception>  // for exception
#include <fcntl.h>    // for open, O_RDONLY
#include <fstream>    // for ifstream, ios_base::failure, ios_base, basic_ios, basic_i...
#include <functional> // for _Bind_helper<>::type, bind, function
#include <regex>      // for match_results<>::_Base_type
#include <stdexcept>  // for runtime_error, invalid_argument
#include <sys/mman.h> // for madvise, mmap, munmap, MADV_DONTNEED, MADV_WILLNEED, MAP_...
#include <sys/stat.h> // for stat
#include <time.h>     // for nanosleep, timespec
#include <unistd.h>   // for close, off_t
>>>>>>> 4f197afc

using kotekan::bufferContainer;
using kotekan::Config;
using kotekan::Stage;
using nlohmann::json;

REGISTER_KOTEKAN_STAGE(visRawReader);
REGISTER_KOTEKAN_STAGE(ensureOrdered);

visRawReader::visRawReader(Config& config, const std::string& unique_name,
                           bufferContainer& buffer_container) :
    Stage(config, unique_name, buffer_container, std::bind(&visRawReader::main_thread, this)) {

    filename = config.get<std::string>(unique_name, "infile");
    readahead_blocks = config.get<size_t>(unique_name, "readahead_blocks");
    max_read_rate = config.get_default<double>(unique_name, "max_read_rate", 0.0);
    sleep_time = config.get_default<float>(unique_name, "sleep_time", -1);
    use_comet = config.get_default<bool>(DS_UNIQUE_NAME, "use_dataset_broker", true);

    chunked = config.exists(unique_name, "chunk_size");
    if (chunked) {
        chunk_size = config.get<std::vector<int>>(unique_name, "chunk_size");
        if (chunk_size.size() != 3)
            throw std::invalid_argument("Chunk size needs exactly three "
                                        "elements (has "
                                        + std::to_string(chunk_size.size()) + ").");
        chunk_t = chunk_size[2];
        chunk_f = chunk_size[0];
        if (chunk_size[0] < 1 || chunk_size[1] < 1 || chunk_size[2] < 1)
            throw std::invalid_argument("visRawReader: config: Chunk size "
                                        "needs to be greater or equal to (1,1,1) (is ("
                                        + std::to_string(chunk_size[0]) + ","
                                        + std::to_string(chunk_size[1]) + ","
                                        + std::to_string(chunk_size[2]) + ")).");
    }

    // Get the list of buffers that this stage should connect to
    out_buf = get_buffer("out_buf");
    register_producer(out_buf, unique_name.c_str());

    // Read the metadata
    std::string md_filename = (filename + ".meta");
    INFO("Reading metadata file: {:s}", md_filename);
    struct stat st;
    if (stat(md_filename.c_str(), &st) == -1)
        throw std::ios_base::failure(
            fmt::format(fmt("visRawReader: Error reading from metadata file: {:s}"), md_filename));
    size_t filesize = st.st_size;
    std::vector<uint8_t> packed_json(filesize);

    std::ifstream metadata_file(md_filename, std::ios::binary);
    if (metadata_file) // only read if no error
        metadata_file.read((char*)&packed_json[0], filesize);
    if (!metadata_file) // check if open and read successful
        throw std::ios_base::failure("visRawReader: Error reading from "
                                     "metadata file: "
                                     + md_filename);
    json _t = json::from_msgpack(packed_json);
    metadata_file.close();

    // Extract the attributes and index maps
    _metadata = _t["attributes"];
    _times = _t["index_map"]["time"].get<std::vector<time_ctype>>();
    auto freqs = _t["index_map"]["freq"].get<std::vector<freq_ctype>>();
    _inputs = _t["index_map"]["input"].get<std::vector<input_ctype>>();
    _prods = _t["index_map"]["prod"].get<std::vector<prod_ctype>>();
    _ev = _t["index_map"]["ev"].get<std::vector<uint32_t>>();
    if (_t.at("index_map").find("stack") != _t.at("index_map").end()) {
        _stack = _t.at("index_map").at("stack").get<std::vector<stack_ctype>>();
        _rstack = _t.at("reverse_map").at("stack").get<std::vector<rstack_ctype>>();
        _num_stack = _t.at("structure").at("num_stack").get<uint32_t>();
    }

    for (auto f : freqs) {
        // TODO: add freq IDs to raw file format instead of restoring them here
        // TODO: CHIME specific.
        uint32_t freq_id = 1024.0 / 400.0 * (800.0 - f.centre);
        DEBUG("restored freq_id for f_centre={:.2f} : {:d}", f.centre, freq_id);
        _freqs.push_back({freq_id, f});
    }

    // check git version tag
    // TODO: enforce that they match if build type == "release"?
    if (_metadata.at("git_version_tag").get<std::string>() != std::string(get_git_commit_hash()))
        INFO("Git version tags don't match: dataset in file {:s} has tag {:s}, while the local git "
             "version tag is {:s}",
             filename, _metadata.at("git_version_tag").get<std::string>(), get_git_commit_hash());

    // Extract the structure
    file_frame_size = _t["structure"]["frame_size"].get<size_t>();
    metadata_size = _t["structure"]["metadata_size"].get<size_t>();
    data_size = _t["structure"]["data_size"].get<size_t>();
    nfreq = _t["structure"]["nfreq"].get<size_t>();
    ntime = _t["structure"]["ntime"].get<size_t>();

    if (chunked) {
        // Special case if dimensions less than chunk size
        chunk_f = std::min(chunk_f, nfreq);
        chunk_t = std::min(chunk_t, ntime);

        // Number of elements in a chunked row
        row_size = chunk_t * nfreq;
    }

    // Check metadata is the correct size
    if (sizeof(visMetadata) != metadata_size) {
        std::string msg = fmt::format(fmt("Metadata in file {:s} is larger ({:d} bytes) than "
                                          "visMetadata ({:d} bytes)."),
                                      filename, metadata_size, sizeof(visMetadata));
        throw std::runtime_error(msg);
    }

    // Check that buffer is large enough
    if ((unsigned int)(out_buf->frame_size) < data_size || out_buf->frame_size < 0) {
        std::string msg =
            fmt::format(fmt("Data in file {:s} is larger ({:d} bytes) than buffer size "
                            "({:d} bytes)."),
                        filename, data_size, out_buf->frame_size);
        throw std::runtime_error(msg);
    }

    // Register a state for the time axis
    datasetManager& dm = datasetManager::instance();
    tstate_id = dm.create_state<timeState>(_times).first;

    // Open up the data file and mmap it
    INFO("Opening data file: {:s}.data", filename);
    if ((fd = open((filename + ".data").c_str(), O_RDONLY)) == -1) {
        throw std::runtime_error(
            fmt::format(fmt("Failed to open file {:s}.data: {:s}."), filename, strerror(errno)));
    }
    mapped_file =
        (uint8_t*)mmap(nullptr, ntime * nfreq * file_frame_size, PROT_READ, MAP_SHARED, fd, 0);
    if (mapped_file == MAP_FAILED)
        throw std::runtime_error(fmt::format(fmt("Failed to map file {:s}.data to memory: {:s}."),
                                             filename, strerror(errno)));
}

visRawReader::~visRawReader() {
    if (munmap(mapped_file, ntime * nfreq * file_frame_size) == -1) {
        // Make sure kotekan is exiting...
        FATAL_ERROR("Failed to unmap file {:s}.data: {:s}.", filename, strerror(errno));
    }

    close(fd);
}

void visRawReader::get_dataset_state(dset_id_t ds_id) {
    datasetManager& dm = datasetManager::instance();

    if (use_comet) {
        // Add time dataset state and register with dataset broker
        auto got_it = ds_in_file.find(ds_id);
        if (got_it == ds_in_file.end()) {
            INFO("Registering new dataset with broker based on {}.", ds_id);
            out_dset_id = dm.add_dataset(dm.create_state<timeState>(_times).first, ds_id);
            ds_in_file[ds_id] = out_dset_id;
        } else {
            out_dset_id = got_it->second;
        }
    } else {
        // Add the states: metadata, time, prod, freq, input,
        // eigenvalue and stack.
        std::vector<state_id_t> states;
        if (!_stack.empty())
            states.push_back(dm.create_state<stackState>(_num_stack, std::move(_rstack)).first);
        states.push_back(dm.create_state<inputState>(_inputs).first);
        states.push_back(dm.create_state<eigenvalueState>(_ev).first);
        states.push_back(dm.create_state<freqState>(_freqs).first);
        states.push_back(dm.create_state<prodState>(_prods).first);
        states.push_back(dm.create_state<timeState>(_times).first);
        states.push_back(dm.create_state<metadataState>(_metadata.at("weight_type"),
                                                        _metadata.at("instrument_name"),
                                                        _metadata.at("git_version_tag"))
                             .first);
        // register it as root dataset
        out_dset_id = dm.add_dataset(states);
    }
}

void visRawReader::read_ahead(int ind) {

    off_t offset = position_map(ind) * file_frame_size;

    if (madvise(mapped_file + offset, file_frame_size, MADV_WILLNEED) == -1)
        DEBUG("madvise failed: {:s}", strerror(errno));
}

int visRawReader::position_map(int ind) {
    if (chunked) {
        // chunked row index
        int ri = ind / row_size;
        // Special case at edges of time*freq array
        int t_width = std::min(ntime - ri * chunk_t, chunk_t);
        // chunked column index
        int ci = (ind % row_size) / (t_width * chunk_f);
        // edges case
        int f_width = std::min(nfreq - ci * chunk_f, chunk_f);
        // time and frequency indices
        // frequency is fastest varying
        int fi = ci * chunk_f + ((ind % row_size) % (t_width * chunk_f)) % f_width;
        int ti = ri * chunk_t + ((ind % row_size) % (t_width * chunk_f)) / f_width;

        return ti * nfreq + fi;
    }
    return ind;
}

void visRawReader::main_thread() {

    double start_time, end_time;
    size_t frame_id = 0;
    uint8_t* frame;
    dset_id_t dset_id; // dataset ID stored in the frame
    dset_id_t cur_dset_id =
        dset_id_t::null; // current dataset ID: used to identify changes in frames coming in
    bool got_first_frame = false;

    size_t ind = 0, read_ind = 0, file_ind;

    size_t nframe = nfreq * ntime;

    // Calculate the minimum time we should take to read the data to satisfy the
    // rate limiting
    double min_read_time =
        (max_read_rate > 0 ? file_frame_size / (max_read_rate * 1024 * 1024) : 0.0);
    DEBUG("Minimum read time per frame {}s", min_read_time);

    readahead_blocks = std::min(nframe, readahead_blocks);
    // Initial readahead for frames
    for (read_ind = 0; read_ind < readahead_blocks; read_ind++) {
        read_ahead(read_ind);
    }

    while (!stop_thread && ind < nframe) {

        // Get the start time of the loop for rate limiting
        start_time = current_time();

        // Wait for an empty frame in the output buffer
        if ((frame = wait_for_empty_frame(out_buf, unique_name.c_str(), frame_id)) == nullptr) {
            break;
        }

        // Issue the read ahead request
        if (read_ind < (ntime * nfreq)) {
            read_ahead(read_ind);
        }

        // Get the index into the file
        file_ind = position_map(ind);

        // Allocate the metadata space
        allocate_new_metadata_object(out_buf, frame_id);

        // Check first byte indicating empty frame
        if (*(mapped_file + file_ind * file_frame_size) != 0) {
            // Copy the metadata from the file
            std::memcpy(out_buf->metadata[frame_id]->metadata,
                        mapped_file + file_ind * file_frame_size + 1, metadata_size);

            // Copy the data from the file
            std::memcpy(frame, mapped_file + file_ind * file_frame_size + metadata_size + 1,
                        data_size);

            // Update the dataset ID. If not using comet, only need to do this once.
            dset_id = ((visMetadata*)(out_buf->metadata[frame_id]->metadata))->dataset_id;
            if (!got_first_frame) {
                get_dataset_state(dset_id);
                cur_dset_id = dset_id;
                got_first_frame = true;
            } else if (dset_id != cur_dset_id) {
                if (!use_comet) {
                    WARN("Dataset ID of incoming frames changed from {} to {}. Changing  ID "
                         "not supported without dataset broker. Ignoring.",
                         cur_dset_id, dset_id);
                } else {
                    get_dataset_state(dset_id);
                }
                cur_dset_id = dset_id;
            }
        } else {
            // Set metadata if file contained an empty frame
            ((visMetadata*)(out_buf->metadata[frame_id]->metadata))->num_prod = _prods.size();
            ((visMetadata*)(out_buf->metadata[frame_id]->metadata))->num_ev = _ev.size();
            ((visMetadata*)(out_buf->metadata[frame_id]->metadata))->num_elements = _inputs.size();
            // Fill data with zeros
            size_t num_vis = _stack.size() > 0 ? _stack.size() : _prods.size();
            auto frame = visFrameView(out_buf, frame_id, _inputs.size(), num_vis, _ev.size());
            std::fill(frame.vis.begin(), frame.vis.end(), 0.0);
            std::fill(frame.weight.begin(), frame.weight.end(), 0.0);
            std::fill(frame.eval.begin(), frame.eval.end(), 0.0);
            std::fill(frame.evec.begin(), frame.evec.end(), 0.0);
            std::fill(frame.gain.begin(), frame.gain.end(), 0.0);
            std::fill(frame.flags.begin(), frame.flags.end(), 0.0);
            frame.freq_id = 0;
            frame.erms = 0;
            frame.dataset_id = out_dset_id;
            // mark frame as empty by ensuring this is 0
            frame.fpga_seq_length = 0;
            DEBUG("visRawReader: Reading empty frame: {:d}", frame_id);
        }

        // Set the dataset ID to the updated value
        ((visMetadata*)(out_buf->metadata[frame_id]->metadata))->dataset_id = out_dset_id;

        // Try and clear out the cached data as we don't need it again
        if (madvise(mapped_file + file_ind * file_frame_size, file_frame_size, MADV_DONTNEED) == -1)
            DEBUG("madvise failed: {:s}", strerror(errno));

        // Release the frame and advance all the counters
        mark_frame_full(out_buf, unique_name.c_str(), frame_id);
        frame_id = (frame_id + 1) % out_buf->num_frames;
        read_ind++;
        ind++;

        // Get the end time for the loop and sleep for long enough to satisfy
        // the max rate
        end_time = current_time();
        double sleep_time = min_read_time - (end_time - start_time);
        DEBUG("Sleep time {}", sleep_time);
        if (sleep_time > 0) {
            auto ts = double_to_ts(sleep_time);
            nanosleep(&ts, nullptr);
        }
    }

    if (sleep_time > 0) {
        INFO("Read all data. Sleeping and then exiting kotekan...");
        timespec ts = double_to_ts(sleep_time);
        nanosleep(&ts, nullptr);
        exit_kotekan(ReturnCode::CLEAN_EXIT);
    } else {
        INFO("Read all data. Exiting stage, but keeping kotekan alive.");
    }
}

ensureOrdered::ensureOrdered(Config& config, const string& unique_name,
                             bufferContainer& buffer_container) :
    Stage(config, unique_name, buffer_container, std::bind(&ensureOrdered::main_thread, this)) {

    max_waiting = config.get_default<size_t>(unique_name, "max_waiting", 100);

    chunked = config.exists(unique_name, "chunk_size");
    if (chunked) {
        chunk_size = config.get<std::vector<int>>(unique_name, "chunk_size");
        if (chunk_size.size() != 3) {
            FATAL_ERROR("Chunk size needs exactly three elements (got {:d}).", chunk_size.size());
            return;
        }
        chunk_t = chunk_size[2];
        chunk_f = chunk_size[0];
        if (chunk_size[0] < 1 || chunk_size[1] < 1 || chunk_size[2] < 1) {
            FATAL_ERROR("Chunk dimensions need to be >= 1 (got ({:d}, {:d}, {:d}).", chunk_size[0],
                        chunk_size[1], chunk_size[2]);
            return;
        }
    }

    // Get the list of buffers that this stage should connect to
    out_buf = get_buffer("out_buf");
    register_producer(out_buf, unique_name.c_str());
    in_buf = get_buffer("in_buf");
    register_consumer(in_buf, unique_name.c_str());
}

bool ensureOrdered::get_dataset_state(dset_id_t ds_id) {

    datasetManager& dm = datasetManager::instance();

    // Get the states synchronously.
    auto tstate_fut = std::async(&datasetManager::dataset_state<timeState>, &dm, ds_id);
    auto fstate_fut = std::async(&datasetManager::dataset_state<freqState>, &dm, ds_id);

    const timeState* tstate = tstate_fut.get();
    const freqState* fstate = fstate_fut.get();

    if (tstate == nullptr || fstate == nullptr) {
        ERROR("One of time or freq dataset states is null for dataset {}.", ds_id);
        return false;
    }

    auto times = tstate->get_times();
    auto freq_pairs = fstate->get_freqs();

    // construct map of times to axis index
    for (size_t i = 0; i < times.size(); i++) {
        time_map.insert({times.at(i), i});
    }
    // construct map of freq_ind to axis index
    for (size_t i = 0; i < freq_pairs.size(); i++) {
        freq_map.insert({freq_pairs.at(i).first, i});
    }

    return true;
}

void ensureOrdered::main_thread() {

    // The index to the current buffer frame
    frameID frame_id(in_buf);
    frameID output_frame_id(out_buf);
    // The index of the current frame relative to the first frame
    size_t output_ind = 0;

    // Frequency and time indices
    size_t fi, ti;
    time_ctype t;

    // The dataset ID we read from the frame
    dset_id_t ds_id;

    // Get axes from dataset state
    uint32_t first_ind = 0;
    while (true) {
        // Wait for a frame in the input buffer in order to get the dataset ID
        if ((wait_for_full_frame(in_buf, unique_name.c_str(), first_ind)) == nullptr) {
            return;
        }
        auto frame = visFrameView(in_buf, first_ind);
        if (frame.fpga_seq_length == 0) {
            INFO("Got empty frame ({:d}).", first_ind);
            first_ind++;
        } else {
            ds_id = frame.dataset_id;
            break;
        }
    }

    auto future_ds_state = std::async(&ensureOrdered::get_dataset_state, this, ds_id);
    if (!future_ds_state.get()) {
        FATAL_ERROR("Couldn't find ancestor of dataset {}. "
                    "Make sure there is a stage upstream in the config, that adds the dataset "
                    "states.\nExiting...",
                    ds_id);
        return;
    }

    // main loop:
    while (!stop_thread) {
        // Wait for a full frame in the input buffer
        if ((wait_for_full_frame(in_buf, unique_name.c_str(), frame_id)) == nullptr) {
            break;
        }
        auto frame = visFrameView(in_buf, frame_id);

        // Figure out the ordered index of this frame
        t = {std::get<0>(frame.time), ts_to_double(std::get<1>(frame.time))};
        ti = time_map.at(t);
        fi = freq_map.at(frame.freq_id);
        size_t ordered_ind = get_frame_ind(ti, fi);

        // Check if this is the index we are ready to send
        if (ordered_ind == output_ind) {
            // copy frame into output buffer
            if (wait_for_empty_frame(out_buf, unique_name.c_str(), output_frame_id) == nullptr) {
                return;
            }
            allocate_new_metadata_object(out_buf, output_frame_id);
            auto output_frame = visFrameView(out_buf, output_frame_id, frame);
            mark_frame_full(out_buf, unique_name.c_str(), output_frame_id++);

            // release input frame
            mark_frame_empty(in_buf, unique_name.c_str(), frame_id++);

            // increment output index
            output_ind++;
        } else if (waiting.size() <= max_waiting) {
            INFO("Frame {:d} arrived out of order. Expected {:d}. Adding it to waiting buffer.",
                 ordered_ind, output_ind);
            // Add to waiting frames and move to next (without marking empty!)
            waiting.insert({ordered_ind, (int)frame_id});
            frame_id++;
        } else {
            FATAL_ERROR("Number of frames arriving out of order exceeded maximum buffer size.");
            return;
        }

        // Check if any of the waiting frames are ready
        auto ready = waiting.find(output_ind);
        while (ready != waiting.end()) {
            // remove this index from waiting map
            uint32_t waiting_id = ready->second;
            waiting.erase(ready);
            INFO("Frame {:d} is ready to be sent. Releasing buffer.", output_ind);
            // copy frame into output buffer
            auto past_frame = visFrameView(in_buf, waiting_id);
            if (wait_for_empty_frame(out_buf, unique_name.c_str(), output_frame_id) == nullptr) {
                return;
            }
            allocate_new_metadata_object(out_buf, output_frame_id);
            auto output_frame = visFrameView(out_buf, output_frame_id, past_frame);
            mark_frame_full(out_buf, unique_name.c_str(), output_frame_id++);

            mark_frame_empty(in_buf, unique_name.c_str(), waiting_id);
            output_ind++;

            ready = waiting.find(output_ind);
        }
    }
}<|MERGE_RESOLUTION|>--- conflicted
+++ resolved
@@ -1,39 +1,5 @@
 #include "visRawReader.hpp"
 
-<<<<<<< HEAD
-#include "StageFactory.hpp"
-#include "datasetState.hpp"
-#include "errors.h"
-#include "metadata.h"
-#include "version.h"
-#include "visBuffer.hpp"
-#include "visUtil.hpp"
-
-#include "fmt.hpp"
-#include "gsl-lite.hpp"
-#include "json.hpp"
-
-#include <algorithm>
-#include <atomic>
-#include <cstdint>
-#include <cstring>
-#include <errno.h>
-#include <exception>
-#include <fcntl.h>
-#include <fstream>
-#include <functional>
-#include <future>
-#include <iostream>
-#include <memory>
-#include <regex>
-#include <signal.h>
-#include <stdexcept>
-#include <sys/mman.h>
-#include <sys/stat.h>
-#include <time.h>
-#include <unistd.h>
-
-=======
 #include "Config.hpp"          // for Config
 #include "StageFactory.hpp"    // for REGISTER_KOTEKAN_STAGE, StageMakerTemplate
 #include "buffer.h"            // for Buffer, allocate_new_metadata_object, mark_frame_full
@@ -56,6 +22,7 @@
 #include <cstdint>    // for uint32_t, uint8_t
 #include <cstring>    // for strerror, memcpy
 #include <errno.h>    // for errno
+#include <future>
 #include <exception>  // for exception
 #include <fcntl.h>    // for open, O_RDONLY
 #include <fstream>    // for ifstream, ios_base::failure, ios_base, basic_ios, basic_i...
@@ -66,7 +33,6 @@
 #include <sys/stat.h> // for stat
 #include <time.h>     // for nanosleep, timespec
 #include <unistd.h>   // for close, off_t
->>>>>>> 4f197afc
 
 using kotekan::bufferContainer;
 using kotekan::Config;
@@ -404,7 +370,7 @@
     }
 }
 
-ensureOrdered::ensureOrdered(Config& config, const string& unique_name,
+ensureOrdered::ensureOrdered(Config& config, const std::string& unique_name,
                              bufferContainer& buffer_container) :
     Stage(config, unique_name, buffer_container, std::bind(&ensureOrdered::main_thread, this)) {
 
