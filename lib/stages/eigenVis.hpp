/*****************************************
@file
@brief Stage for eigen-factoring the visibilities
- eigenVis : public kotekan::Stage
*****************************************/
#ifndef EIGENVIS_HPP
#define EIGENVIS_HPP

#include "Config.hpp"          // for Config
#include "Stage.hpp"           // for Stage
#include "buffer.h"            // for Buffer
#include "bufferContainer.hpp" // for bufferContainer
#include "datasetManager.hpp"  // for dset_id_t, state_id_t
#include "visUtil.hpp"         // for movingAverage

#include <stdint.h> // for uint32_t
#include <string>   // for string
#include <vector>   // for vector

/**
 * @class eigenVis
 * @brief Perform eigen factorization of the visibilities
 *
 * This task performs the factorization of the visibility matrix into
 * ``num_ev`` eigenvectors and eigenvalues and stores them in reserve space
<<<<<<< HEAD
 * in the ``VisFrameView``. They are stored in descending order of the eigenvalue.
 *
 * @par Buffers
 * @buffer in_buf The set of buffers coming out the GPU buffers
 *         @buffer_format VisFrameView structured
 *         @buffer_metadata VisMetadata
 * @buffer out_buf The merged and transformed buffer
 *         @buffer_format VisFrameView structured
=======
 * in the ``VisBuffer``. They are stored in descending order of the eigenvalue.
 *
 * @par Buffers
 * @buffer in_buf The set of buffers coming out the GPU buffers
 *         @buffer_format VisBuffer structured
 *         @buffer_metadata VisMetadata
 * @buffer out_buf The merged and transformed buffer
 *         @buffer_format VisBuffer structured
>>>>>>> 3868464e
 *         @buffer_metadata VisMetadata
 *
 * @conf  num_elements          Int. The number of elements (i.e. inputs) in the
 *                              correlator data.
 * @conf  block_size            Int. The block size of the packed data.
 * @conf  num_ev                UInt. The number of eigenvectors to be calculated as
 *                              an approximation to the visibilities.
 * @conf  num_diagonals_filled  Int, default 0. Number of diagonals to fill with
 *                              the previous time step's solution prior to
 *                              factorization. For example, setting to 1 will replace
 *                              the main diagonal only. Filled with zero on the first
 *                              time step.
 * @conf  exclude_inputs        List of UInts, optional. Inputs to exclude (rows and
 *                              columns to set to zero) in visibilities prior to
 *                              factorization.
 *
 * @par Metrics
 * @metric kotekan_eigenvis_comp_time_seconds
 *         Time required to find eigenvectors. An exponential moving average over
 *         ~10 samples.
 * @metric kotekan_eigenvis_eigenvalue
 *         The value of each eigenvalue calculated, or the RMS.
 * @metric kotekan_eigenvis_lapack_failure_total
 *         The number of frames skipped due to LAPACK failing (because of bad input data
 *         or other reasons).
 *
 * @author Kiyoshi Masui
 */
class eigenVis : public kotekan::Stage {

public:
    eigenVis(kotekan::Config& config, const std::string& unique_name,
             kotekan::bufferContainer& buffer_container);
    virtual ~eigenVis() = default;
    void main_thread() override;

private:
    dset_id_t change_dataset_state(dset_id_t input_dset_id);

    Buffer* input_buffer;
    Buffer* output_buffer;

    uint32_t num_eigenvectors;
    uint32_t num_diagonals_filled;
    /// List of input indeces to zero prior to decomposition.
    std::vector<uint32_t> exclude_inputs;

    /// Keep track of the average write time
    movingAverage calc_time;

    state_id_t ev_state_id;
    dset_id_t input_dset_id = dset_id_t::null;
};

#endif<|MERGE_RESOLUTION|>--- conflicted
+++ resolved
@@ -23,16 +23,6 @@
  *
  * This task performs the factorization of the visibility matrix into
  * ``num_ev`` eigenvectors and eigenvalues and stores them in reserve space
-<<<<<<< HEAD
- * in the ``VisFrameView``. They are stored in descending order of the eigenvalue.
- *
- * @par Buffers
- * @buffer in_buf The set of buffers coming out the GPU buffers
- *         @buffer_format VisFrameView structured
- *         @buffer_metadata VisMetadata
- * @buffer out_buf The merged and transformed buffer
- *         @buffer_format VisFrameView structured
-=======
  * in the ``VisBuffer``. They are stored in descending order of the eigenvalue.
  *
  * @par Buffers
@@ -41,7 +31,6 @@
  *         @buffer_metadata VisMetadata
  * @buffer out_buf The merged and transformed buffer
  *         @buffer_format VisBuffer structured
->>>>>>> 3868464e
  *         @buffer_metadata VisMetadata
  *
  * @conf  num_elements          Int. The number of elements (i.e. inputs) in the
