#include <assert.h>   // for assert
#include <atomic>     // for atomic_bool
#include <cstdint>    // for uint32_t, int32_t, uint8_t
#include <functional> // for _Bind_helper<>::type, bind, function
#include <math.h>     // for round
#include <stdlib.h>   // for free, malloc
#include <string.h>   // for memcpy
#include <string>     // for string
#include <sys/time.h> // for timeval

using std::string;

<<<<<<< HEAD
// TODO Where do these live?
#define likely(x) __builtin_expect(!!(x), 1)
#define unlikely(x) __builtin_expect(!!(x), 0)

#include "Config.hpp"       // for Config
#include "StageFactory.hpp" // for REGISTER_KOTEKAN_STAGE, StageMakerTemplate
=======
#include "BranchPrediction.hpp"
>>>>>>> 87d3f1e5
#include "beamformingPostProcess.hpp"
#include "buffer.h"         // for wait_for_empty_frame, Buffer, mark_frame_empty, mark_frame_full
#include "chimeMetadata.h"  // for get_fpga_seq_num, get_first_packet_recv_time, get_stream_id
#include "vdif_functions.h" // for VDIFHeader

#include "fmt.hpp" // for format, fmt

namespace kotekan {
class bufferContainer;
} // namespace kotekan

using kotekan::bufferContainer;
using kotekan::Config;
using kotekan::Stage;

REGISTER_KOTEKAN_STAGE(beamformingPostProcess);

beamformingPostProcess::beamformingPostProcess(Config& config, const std::string& unique_name,
                                               bufferContainer& buffer_container) :
    Stage(config, unique_name, buffer_container,
          std::bind(&beamformingPostProcess::main_thread, this)) {
    _num_fpga_links = config.get<uint32_t>(unique_name, "num_links");
    //_num_gpus = config.get_int("/gpu", "num_gpus");
    _num_gpus = config.get<uint32_t>(unique_name, "num_gpus");
    in_buf = (struct Buffer**)malloc(_num_gpus * sizeof(struct Buffer*));
    for (uint32_t i = 0; i < _num_gpus; ++i) {
        in_buf[i] = get_buffer(fmt::format(fmt("beam_in_buf_{:d}"), i));
        register_consumer(in_buf[i], unique_name.c_str());
    }
    vdif_buf = get_buffer("vdif_out_buf");
    register_producer(vdif_buf, unique_name.c_str());
}

beamformingPostProcess::~beamformingPostProcess() {
    free(in_buf);
}

void beamformingPostProcess::fill_headers(unsigned char* out_buf, struct VDIFHeader* vdif_header,
                                          const uint32_t second, const uint32_t fpga_seq_num,
                                          const uint32_t num_links, uint32_t* thread_id) {
    // Populate the headers
    vdif_header->seconds = second;
    assert(sizeof(struct VDIFHeader) == 32);

    for (int i = 0; i < 625; ++i) {
        vdif_header->data_frame = i;

        for (uint32_t j = 0; j < num_links; ++j) {
            vdif_header->thread_id = thread_id[j];
            vdif_header->eud2 = fpga_seq_num + 625 * i;

            // Each polarization is its own station
            vdif_header->station_id = 0;
            memcpy(&out_buf[(i * 16 + j * 2) * 5032], vdif_header, sizeof(struct VDIFHeader));
            vdif_header->station_id = 1;
            memcpy(&out_buf[(i * 16 + j * 2 + 1) * 5032], vdif_header, sizeof(struct VDIFHeader));
        }
    }
}

void beamformingPostProcess::main_thread() {

    // Apply config.
    _samples_per_data_set = config.get<uint32_t>(unique_name, "samples_per_data_set");
    _num_data_sets = config.get<uint32_t>(unique_name, "num_data_sets");
    _link_map = config.get<std::vector<int32_t>>(unique_name, "link_map");
    _num_local_freq = config.get<uint32_t>(unique_name, "num_local_freq");

    int in_buffer_ID[_num_gpus];
    int in_buffer_ID_final[_num_gpus];
    uint8_t* in_frame[_num_fpga_links];
    int out_buffer_ID = 0;
    int startup = 1;

    for (uint32_t i = 0; i < _num_gpus; ++i) {
        in_buffer_ID[i] = 0;
        in_buffer_ID_final[i] = 0;
    }

    const uint32_t num_samples = _samples_per_data_set * _num_data_sets;
    uint32_t current_input_location = 0;

    // Constants to speed things up
    const uint32_t frame_size = 5032; // TODO don't make this constant.
    const uint32_t header_size = 32;

    uint32_t thread_ids[_num_fpga_links];

    // Header template
    struct VDIFHeader vdif_header;
    vdif_header.bits_depth = 3;  // 4-bit data
    vdif_header.data_type = 1;   // Complex
    vdif_header.frame_len = 629; // 5032 bytes / 8
    vdif_header.invalid = 0;
    vdif_header.legacy = 0;
    vdif_header.log_num_chan = 3; // log(8)/log(2)
    vdif_header.ref_epoch = 0;    // TODO set this dynamically from the current date.
    vdif_header.unused = 0;
    vdif_header.vdif_version = 1; // Correct?
    vdif_header.edv = 0;
    vdif_header.eud1 = 0;
    vdif_header.eud2 = 0;
    vdif_header.eud3 = 0;
    vdif_header.eud4 = 0;

    int frame = 0;
    int in_frame_location = 0;
    int second = 0;
    uint32_t fpga_seq_num = 0;

    // Get the first output buffer which will always be id = 0 to start.
    uint8_t* vdif_frame = wait_for_empty_frame(vdif_buf, unique_name.c_str(), out_buffer_ID);

    while (!stop_thread) {

        // INFO("beamforming_post_process; waiting for GPU output.");

        uint32_t first_seq_number = 0;

        // Get all the input buffers needed to form the output.
        for (uint32_t i = 0; i < _num_fpga_links; ++i) {

            // Get an input buffer
            int gpu_id = _link_map[i];

            // This call is blocking!
            in_frame[i] =
                wait_for_full_frame(in_buf[gpu_id], unique_name.c_str(), in_buffer_ID[gpu_id]);
            if (in_frame[i] == nullptr)
                goto end_loop;

            if (i == 0) {
                first_seq_number =
                    (uint32_t)get_fpga_seq_num(in_buf[_link_map[0]], in_buffer_ID[0]);
            } else {
                assert(first_seq_number
                       == (uint32_t)get_fpga_seq_num(in_buf[gpu_id], in_buffer_ID[gpu_id]));
            }

            int stream_id = get_stream_id(in_buf[gpu_id], in_buffer_ID[gpu_id]);
            int link_id = stream_id & 0x000F;
            int slot_id = (stream_id & 0x00F0) >> 4;
            thread_ids[i] = link_id + (slot_id << 4);

            in_buffer_ID[gpu_id] = (in_buffer_ID[gpu_id] + 1) % in_buf[gpu_id]->num_frames;
        }

        // INFO("beamforming_post_process; got full set of GPU output buffers");

        // If this is the first time wait until we get the start of an interger second period.
        if (unlikely(startup == 1)) {

            // testing sync code
            startup = 0;
            current_input_location = 0;
            struct timeval time = get_first_packet_recv_time(in_buf[_link_map[0]], 0);
            second = (int)(round((double)time.tv_sec / 20.0) * 20.0) - 946728000;
            // Fill the first output buffer headers
            fpga_seq_num = first_seq_number;
            fill_headers((unsigned char*)vdif_frame, &vdif_header, second, first_seq_number,
                         _num_fpga_links, thread_ids);
            // second = get_vdif_second(first_seq_number + current_input_location);
        }

        // This loop which takes data from the input buffer and formats the output.
        if (likely(startup == 0)) {

            // frame = get_vdif_frame( first_seq_number + current_input_location );
            // in_frame_location = get_vdif_location( first_seq_number + current_input_location );

            for (uint32_t i = current_input_location; i < num_samples; ++i) {

                if (unlikely(in_frame_location == 625)) {
                    in_frame_location = 0;
                    frame++;
                    if (unlikely(frame == 625)) {
                        frame = 0;
                        second++;

                        mark_frame_full(vdif_buf, unique_name.c_str(), out_buffer_ID);

                        // Get a new output buffer
                        out_buffer_ID = (out_buffer_ID + 1) % vdif_buf->num_frames;
                        vdif_frame =
                            wait_for_empty_frame(vdif_buf, unique_name.c_str(), out_buffer_ID);
                        if (vdif_frame == nullptr)
                            goto end_loop;

                        // Fill the headers of the new buffer
                        fpga_seq_num += 625 * 625;
                        fill_headers((unsigned char*)vdif_frame, &vdif_header, second, fpga_seq_num,
                                     _num_fpga_links, thread_ids);
                    }
                }

                for (uint32_t thread_id = 0; thread_id < _num_fpga_links; ++thread_id) {
                    unsigned char* out_buf = (unsigned char*)vdif_frame;
                    uint32_t station_0_index = frame * frame_size * _num_fpga_links * 2
                                               + thread_id * frame_size * 2 + in_frame_location * 8
                                               + header_size;

                    uint32_t station_1_index = frame * frame_size * _num_fpga_links * 2
                                               + thread_id * frame_size * 2 + frame_size
                                               + in_frame_location * 8 + header_size;

                    // DEBUG("beamforming_post_process: station_0_index = {:d}", station_0_index);

                    for (uint32_t freq = 0; freq < _num_local_freq; ++freq) {
                        unsigned char* in_buf_data = (unsigned char*)in_frame[thread_id];
                        // The two polarizations.
                        // Each sample is 4-bit real, 4-bit complex, so byte operations work just
                        // fine here.
                        out_buf[station_0_index + freq] = in_buf_data[i * 16 + freq * 2];
                        out_buf[station_1_index + freq] = in_buf_data[i * 16 + freq * 2 + 1];
                    }
                }

                in_frame_location++;
            }
            current_input_location = 0;
        }

        // Release the input buffers
        for (uint32_t i = 0; i < _num_fpga_links; ++i) {
            int gpu_id = _link_map[i];

            mark_frame_empty(in_buf[gpu_id], unique_name.c_str(), in_buffer_ID_final[gpu_id]);
            in_buffer_ID_final[gpu_id] =
                (in_buffer_ID_final[gpu_id] + 1) % in_buf[gpu_id]->num_frames;
        }
    }
end_loop:;
}<|MERGE_RESOLUTION|>--- conflicted
+++ resolved
@@ -10,16 +10,9 @@
 
 using std::string;
 
-<<<<<<< HEAD
-// TODO Where do these live?
-#define likely(x) __builtin_expect(!!(x), 1)
-#define unlikely(x) __builtin_expect(!!(x), 0)
-
+#include "BranchPrediction.hpp"
 #include "Config.hpp"       // for Config
 #include "StageFactory.hpp" // for REGISTER_KOTEKAN_STAGE, StageMakerTemplate
-=======
-#include "BranchPrediction.hpp"
->>>>>>> 87d3f1e5
 #include "beamformingPostProcess.hpp"
 #include "buffer.h"         // for wait_for_empty_frame, Buffer, mark_frame_empty, mark_frame_full
 #include "chimeMetadata.h"  // for get_fpga_seq_num, get_first_packet_recv_time, get_stream_id
