--- conflicted
+++ resolved
@@ -46,12 +46,8 @@
     int fd;
     int file_num = 0;
     int frame_id = 0;
-<<<<<<< HEAD
     uint32_t frame_ctr = 0;
-    uint8_t* frame = NULL;
-=======
     uint8_t* frame = nullptr;
->>>>>>> 9be2a6f0
     char hostname[64];
     gethostname(hostname, 64);
     bool isFileOpen = false;
