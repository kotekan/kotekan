--- conflicted
+++ resolved
@@ -13,10 +13,6 @@
 #include "kotekanLogging.hpp"    // for DEBUG, FATAL_ERROR, logLevel, INFO
 #include "prometheusMetrics.hpp" // for Metrics, Gauge
 #include "version.h"             // for get_git_commit_hash
-<<<<<<< HEAD
-#include "visBuffer.hpp"         // for VisFrameView
-=======
->>>>>>> a64bc86b
 #include "visFileArchive.hpp"    // for visFileArchive
 
 #include "fmt.hpp"      // for format
