--- conflicted
+++ resolved
@@ -103,10 +103,6 @@
     // data is written to file the first time
     metadata["instrument_name"] = mstate->get_instrument_name();
     metadata["weight_type"] = mstate->get_weight_type();
-<<<<<<< HEAD
-=======
-    metadata["dataset_id"] = fmt::format("{}", idstate->get_id());
->>>>>>> 2ad47f0c
 
     std::string git_commit_hash_dataset = mstate->get_git_version_tag();
 
@@ -229,18 +225,12 @@
         auto frame = visFrameView(in_buf, frame_id);
 
         if (frame.dataset_id != ds_id) {
-<<<<<<< HEAD
             // TODO assuming that dataset ID changes here never change dataset dimensions
             INFO("Dataset ID has changed from {:#x} to {:#x}. Getting base dataset ID from "
                  "broker...",
                  ds_id, frame.dataset_id);
             ds_id = frame.dataset_id;
             base_ds_id = base_dset(ds_id);
-=======
-            FATAL_ERROR("Dataset ID of incoming frames changed from {} to {}. Changing  ID "
-                        "not supported, exiting...",
-                        ds_id, frame.dataset_id);
->>>>>>> 2ad47f0c
         }
 
         // Collect frames until a chunk is filled
