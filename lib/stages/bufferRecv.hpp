--- conflicted
+++ resolved
@@ -230,13 +230,8 @@
 class connInstance : public kotekan::kotekanLogging {
 public:
     /// Constructor
-<<<<<<< HEAD
-    connInstance(const string& producer_name, struct Buffer* buf, bufferRecv* buffer_recv,
-                 const string& client_ip, int port, struct timeval read_timeout, bool drop_frames);
-=======
     connInstance(const std::string& producer_name, struct Buffer* buf, bufferRecv* buffer_recv,
-                 const std::string& client_ip, int port, struct timeval read_timeout);
->>>>>>> 4f197afc
+                 const std::string& client_ip, int port, struct timeval read_timeout, bool drop_frames);
 
     /// Destructor
     ~connInstance();
