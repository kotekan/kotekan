#ifndef PRINT_SPARSE_H
#define PRINT_SPARSE_H

#include "Config.hpp"          // for Config
#include "Stage.hpp"           // for Stage
#include "buffer.h"            // for Buffer, mark_frame_empty, register_consumer, wait_for_ful...
#include "bufferContainer.hpp" // for bufferContainer
#include "kotekanLogging.hpp"  // for INFO
#include "oneHotMetadata.hpp"  // for get_onehot_frame_counter, metadata_is_onehot
#include "visUtil.hpp"         // for frameID, modulo

#include <cstdint>    // for uint32_t
#include <exception>  // for exception
#include <functional> // for bind
#include <regex>      // for match_results<>::_Base_type
#include <stdexcept>  // for invalid_argument, runtime_error
#include <stdlib.h>   // for size_t
#include <string>     // for allocator, string, operator+, to_string, char_traits
#include <vector>     // for vector
#include <bits/floatn-common.h>

<<<<<<< HEAD
#include <array>
#include <cassert>
#include <complex>
#include <cstdint>
#include <cstdlib>
#include <iostream>
#include <vector>

=======
/**
 * @class printSparse
 * @brief Prints out data in an (assumed sparse) buffer
 *
 * @par Buffers
 * @buffer input_buf Buffer to print
 *         @buffer_format (templated: uint8, uint32, float16)
 *         @buffer_metadata chimeMetadata or oneHotMetadata
 *
 * @conf  input_buf    String.  Input buffer name.
 * @conf  max_to_print Int.  Maximum number of array elements to print.
 * @conf  array_shape  Vector of int.  Shape of the matrix in the buffer.  When given,
 *               we will convert the flat index back into the N-dimensional matrix index.
 *
 * @author Dustin Lang
 */
>>>>>>> 89ab35f6
template<typename A_Type>
class printSparse : public kotekan::Stage {
public:
    printSparse(kotekan::Config& config, const std::string& unique_name,
                kotekan::bufferContainer& buffer_container);
    ~printSparse();
    void main_thread() override;

private:
    struct Buffer* buf;
    int _max;
    std::vector<int> _array_shape;
};

template<typename A_Type>
printSparse<A_Type>::printSparse(kotekan::Config& config, const std::string& unique_name,
                                 kotekan::bufferContainer& buffer_container) :
    kotekan::Stage(config, unique_name, buffer_container,
                   std::bind(&printSparse::main_thread, this)) {
    buf = get_buffer("input_buf");
    register_consumer(buf, unique_name.c_str());

    _max = config.get_default<int>(unique_name, "max_to_print", 0);
    _array_shape =
        config.get_default<std::vector<int>>(unique_name, "array_shape", std::vector<int>());
    if (_array_shape.size()) {
        size_t sz = sizeof(A_Type);
        for (int s : _array_shape)
            sz *= s;
        if (sz != buf->frame_size)
            // clang-format off
            throw std::invalid_argument("printSparse: product of 'array_shape' config setting must equal the buffer frame size");
        // clang-format on
    }
}

template<typename A_Type>
printSparse<A_Type>::~printSparse() {}

static std::string format_nice_string(uint8_t x) {
    return fmt::format("{} = 0x{:x}", x, x);
}
static std::string format_nice_string(uint32_t x) {
    return fmt::format("{} = 0x{:x}", x, x);
}
using float16_t = _Float16;
static std::string format_nice_string(float16_t x) {
    return fmt::format("{}", (float)x);
}
static std::string format_python_string(uint8_t x) {
    return fmt::format("{}", x);
}
static std::string format_python_string(uint32_t x) {
    return fmt::format("{}", x);
}
static std::string format_python_string(float16_t x) {
    return fmt::format("{}", (float)x);
}

template<typename A_Type>
void printSparse<A_Type>::main_thread() {
    frameID frame_id(buf);
    while (!stop_thread) {

        // Get frame
        const A_Type* frame = (A_Type*)wait_for_full_frame(buf, unique_name.c_str(), frame_id);
        if (frame == nullptr)
            break;
        INFO("printSparse: checking {:s}[{:d}]", buf->buffer_name, frame_id);

        int frame_counter = 0;
        if (metadata_is_onehot(buf, frame_id)) {
            frame_counter = get_onehot_frame_counter(buf, frame_id);
            INFO("printSparse: got frame counter for {:s}[{:d}] = {:d}", buf->buffer_name, frame_id,
                 frame_counter);
        }
        if (frame_counter < int(frame_id))
            // HACK -- ugh, metadata copied from voltage (not phase) to baseband
            frame_counter = frame_id;

        int nset = 0;
        for (uint32_t i = 0; i < buf->frame_size / sizeof(A_Type); ++i) {
            if (!frame[i])
                continue;
            nset++;
            if ((_max > 0) && (nset >= _max))
                continue;
            if (_array_shape.size()) {
                uint32_t j = i;
                bool first = true;
                std::string istring = "";
                for (auto it = _array_shape.rbegin(); it != _array_shape.rend(); it++) {
                    int n = (*it);
                    // prepend the index to the string
                    istring = std::to_string(j % n) + (first ? "" : ", ") + istring;
                    first = false;
                    j /= n;
                }
<<<<<<< HEAD
                INFO("printSparse: {:s}[{:d}] element {:s} ({:d} = 0x{:x}) has value {:s}",
                     buf->buffer_name, buf_id, istring, i, i, format_nice_string(frame[i]));
=======
                INFO("printSparse: {:s}[{:d}] element {:s} ({:d} = 0x{:x}) has value {} = 0x{:x}",
                     buf->buffer_name, frame_id, istring, i, i, frame[i], frame[i]);
>>>>>>> 89ab35f6
                if (nset == 1)
                    INFO("PY sparse[\"{:s}\"][{:d}] = (({:s}), {:s})", buf->buffer_name,
                         frame_counter, istring, format_python_string(frame[i]));
            } else {
<<<<<<< HEAD
                INFO("printSparse: {:s}[{:d}] element {:d} = 0x{:x} has value {:s}", buf->buffer_name, buf_id, i, i, format_nice_string(frame[i]));
=======
                INFO("printSparse: {:s}[{:d}] element {:d} = 0x{:x} has value {} = 0x{:x}",
                     buf->buffer_name, frame_id, i, i, frame[i], frame[i]);
>>>>>>> 89ab35f6
            }
        }

        INFO("printSparse: {:s}[{:d}] has {:d} elements set.", buf->buffer_name, frame_id, nset);
        if (nset == 0) {
            INFO("PY sparse[\"{:s}\"][{:d}] = (None, 0)", buf->buffer_name, frame_counter);
        }

        mark_frame_empty(buf, unique_name.c_str(), frame_id);
        frame_id++;
    }
}

#endif<|MERGE_RESOLUTION|>--- conflicted
+++ resolved
@@ -17,18 +17,7 @@
 #include <stdlib.h>   // for size_t
 #include <string>     // for allocator, string, operator+, to_string, char_traits
 #include <vector>     // for vector
-#include <bits/floatn-common.h>
 
-<<<<<<< HEAD
-#include <array>
-#include <cassert>
-#include <complex>
-#include <cstdint>
-#include <cstdlib>
-#include <iostream>
-#include <vector>
-
-=======
 /**
  * @class printSparse
  * @brief Prints out data in an (assumed sparse) buffer
@@ -45,7 +34,6 @@
  *
  * @author Dustin Lang
  */
->>>>>>> 89ab35f6
 template<typename A_Type>
 class printSparse : public kotekan::Stage {
 public:
@@ -144,23 +132,13 @@
                     first = false;
                     j /= n;
                 }
-<<<<<<< HEAD
                 INFO("printSparse: {:s}[{:d}] element {:s} ({:d} = 0x{:x}) has value {:s}",
-                     buf->buffer_name, buf_id, istring, i, i, format_nice_string(frame[i]));
-=======
-                INFO("printSparse: {:s}[{:d}] element {:s} ({:d} = 0x{:x}) has value {} = 0x{:x}",
-                     buf->buffer_name, frame_id, istring, i, i, frame[i], frame[i]);
->>>>>>> 89ab35f6
+                     buf->buffer_name, frame_id, istring, i, i, format_nice_string(frame[i]));
                 if (nset == 1)
                     INFO("PY sparse[\"{:s}\"][{:d}] = (({:s}), {:s})", buf->buffer_name,
                          frame_counter, istring, format_python_string(frame[i]));
             } else {
-<<<<<<< HEAD
-                INFO("printSparse: {:s}[{:d}] element {:d} = 0x{:x} has value {:s}", buf->buffer_name, buf_id, i, i, format_nice_string(frame[i]));
-=======
-                INFO("printSparse: {:s}[{:d}] element {:d} = 0x{:x} has value {} = 0x{:x}",
-                     buf->buffer_name, frame_id, i, i, frame[i], frame[i]);
->>>>>>> 89ab35f6
+                INFO("printSparse: {:s}[{:d}] element {:d} = 0x{:x} has value {:s}", buf->buffer_name, frame_id, i, i, format_nice_string(frame[i]));
             }
         }
 
