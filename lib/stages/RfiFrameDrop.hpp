/*****************************************
@file
@brief Drops GPU frames when they are contaminated with RFI
- RfiFrameDrop : public kotekan::Stage
*****************************************/
#ifndef VALVE_HPP
#define VALVE_HPP

<<<<<<< HEAD
#include "Config.hpp"          // IWYU pragma: keep
#include "Stage.hpp"           // for Stage
#include "buffer.h"            // IWYU pragma: keep
#include "bufferContainer.hpp" // IWYU pragma: keep

#include "json.hpp" // for json

#include <mutex>    // for mutex
#include <stddef.h> // for size_t
#include <string>   // for string
#include <tuple>    // for tuple
#include <vector>   // for vector

namespace kotekan {
namespace prometheus {
class Counter;
template<typename T>
class MetricFamily;
} // namespace prometheus
} // namespace kotekan
=======
#include "Config.hpp"
#include "Stage.hpp"
#include "buffer.h"
#include "bufferContainer.hpp"
#include "prometheusMetrics.hpp"

#include "json.hpp"

#include <memory>
#include <string>
>>>>>>> 97e783a9


/**
 * @brief Drop whole GPU frames based on the high cadence kurtosis statistics.
 *
 * This stage reads the kurtosis data output and uses it to filter the GPU N^2
 * data that feeds through the system. This is complex because the subframe
 * processing of the N^2 data, the kurtosis frames contain the data
 * corresponding to multiple N^2 frames and so we need to be careful to
 * synchronize them.
 *
 * @par Buffers
 * @buffer  in_buf_vis        The kotekan buffer from which frames are read, can be any size.
 *          @buffer_format    GPU packed upper triangle
 *          @buffer_metadata  chimeMetadata
 * @buffer  in_buf_sk         The high cadence Spectral Kurtosis estimates.
 *          @buffer_format    High cadence SK values.
 *          @buffer_metadata  chimeMetadata
 * @buffer  out_buf           The filtered GPU visibility data.
 *          @buffer_format    GPU packed upper triangle
 *          @buffer_metadata  chimeMetadata
 *
 * @conf  num_elements          The number of inputs to the correlator.
 * @conf  num_sub_frames        The number of N^2 frames we will receive per SK frame.
 * @conf  samples_per_data_set  The number of FPGA samples combined into an SK frame.
 * @conf  sk_step               The number of FPGA samples combined into an SK element.
 * @conf  thresholds            List of dicts containing `fraction` and `threshold` keys.
 *                              Each of these is a float giving the *fraction* of SK
 *                              values that must exceed the *threshold* for the frame
 *                              to get dropped.
 *
 * @par Metrics
 * @metric  kotekan_rfiframedrop_failing_frame_total
 *          The number of frames failing each criteria per frequency.
 * @metric  kotekan_rfiframedrop_dropped_frame_total
 *          The number of frames dropped (i.e. failing any single threshold test) for
 *          each frequency.
 * @metric  kotekan_rfiframedrop_frame_total
 *          The total number of frames seen by this stage per frequency.
 *
 * @author  Richard Shaw
 *
 */
class RfiFrameDrop : public kotekan::Stage {

public:
    /// Constructor.
    RfiFrameDrop(kotekan::Config& config, const std::string& unique_name,
                 kotekan::bufferContainer& buffer_container);

    /// Primary loop.
    void main_thread() override;

    /// Callback for the configUpdater to turn on/off rfi zeroing.
    bool rest_enable_callback(nlohmann::json& update);

    /// Callback for the configUpdater to update thresholds.
    bool rest_thresholds_callback(nlohmann::json& update);

private:
    /// Copy a frame from the input buffer to the output buffer.
    static void copy_frame(Buffer* buf_src, int frame_id_src, Buffer* buf_dest, int frame_id_dest);

    /// Input buffer
    Buffer* _buf_in_vis;
    Buffer* _buf_in_sk;

    /// Output buffer to receive baseline subset visibilities
    Buffer* _buf_out;

    /// Thresholds
    struct ThresholdData {
        std::vector<std::tuple<float, size_t, float>> thresholds;
        std::vector<size_t> sk_exceeds;
    };
    std::shared_ptr<ThresholdData> _thresholds;

    /// Toggle RFI zeroing
    std::atomic<bool> _enable_rfi_zero;

    /// Prometheus metrics to export
    kotekan::prometheus::MetricFamily<kotekan::prometheus::Counter>& failing_frame_counter;
    kotekan::prometheus::MetricFamily<kotekan::prometheus::Counter>& dropped_frame_counter;
    kotekan::prometheus::MetricFamily<kotekan::prometheus::Counter>& frame_counter;

    size_t num_elements;
    size_t num_sub_frames;
    size_t sk_step;
    size_t sk_samples_per_frame;
    size_t samples_per_sub_frame;
};


#endif // VALVE_HPP<|MERGE_RESOLUTION|>--- conflicted
+++ resolved
@@ -6,7 +6,6 @@
 #ifndef VALVE_HPP
 #define VALVE_HPP
 
-<<<<<<< HEAD
 #include "Config.hpp"          // IWYU pragma: keep
 #include "Stage.hpp"           // for Stage
 #include "buffer.h"            // IWYU pragma: keep
@@ -14,6 +13,7 @@
 
 #include "json.hpp" // for json
 
+#include <memory>   // for shared_ptr
 #include <mutex>    // for mutex
 #include <stddef.h> // for size_t
 #include <string>   // for string
@@ -27,18 +27,6 @@
 class MetricFamily;
 } // namespace prometheus
 } // namespace kotekan
-=======
-#include "Config.hpp"
-#include "Stage.hpp"
-#include "buffer.h"
-#include "bufferContainer.hpp"
-#include "prometheusMetrics.hpp"
-
-#include "json.hpp"
-
-#include <memory>
-#include <string>
->>>>>>> 97e783a9
 
 
 /**
