#include <stdint.h>
#include <stdio.h>
#include <inttypes.h>
#include <sys/time.h>
#include <time.h>
#include <assert.h>
#include <math.h>

#define __STDC_FORMAT_MACROS
#include <inttypes.h>

// DPDK!
#include <rte_config.h>
#include <rte_common.h>
#include <rte_log.h>
#include <rte_memory.h>
#include <rte_memcpy.h>
#include <rte_memzone.h>
#include <rte_eal.h>
#include <rte_per_lcore.h>
#include <rte_launch.h>
#include <rte_atomic.h>
#include <rte_cycles.h>
#include <rte_prefetch.h>
#include <rte_lcore.h>
#include <rte_per_lcore.h>
#include <rte_branch_prediction.h>
#include <rte_interrupts.h>
#include <rte_pci.h>
#include <rte_random.h>
#include <rte_debug.h>
#include <rte_ether.h>
#include <rte_ethdev.h>
#include <rte_ring.h>
#include <rte_mempool.h>
#include <rte_mbuf.h>
#include <emmintrin.h>

#include "packet_copy.h"
#include "network_dpdk.h"
#include "nt_memset.h"
#include "fpga_header_functions.h"
#include "vdif_functions.h"
#include "chimeMetadata.h"
#include "gpsTime.h"

// 256
#define RX_RING_SIZE 512
#define TX_RING_SIZE 512

#define DATA_MAX_SIZE 2048
// 512
#define NUM_MBUFS 1024
#define MBUF_SIZE (DATA_MAX_SIZE + sizeof(struct rte_mbuf) + RTE_PKTMBUF_HEADROOM)
#define MBUF_CACHE_SIZE 250
#define BURST_SIZE 32

// Count max
#define COUNTER_BITS 32
#define COUNTER_MAX (1ll << COUNTER_BITS) - 1ll

static inline double e_time(void) {
    static struct timeval now;
    gettimeofday(&now, NULL);
    return (double)(now.tv_sec  + now.tv_usec/1000000.0);
}

static const struct rte_eth_conf port_conf_default = {
    .rxmode = { .max_rx_pkt_len = 5000,
        .jumbo_frame = 1,
        .hw_strip_crc = 0,
        .header_split = 0,
        .hw_ip_checksum = 1
    }
};

// Annoyingly DPDK doesn't seem to have a stop function
// So we make sure we only start it once...
int __dpdk_internal_started = 0;

/*
 * Initializes a given port using global settings and with the RX buffers
 * coming from the mbuf_pool passed as a parameter.
 */
static inline int port_init(uint8_t port, struct rte_mempool *mbuf_pool)
{
    struct rte_eth_conf port_conf = port_conf_default;
    const uint16_t rx_rings = 1, tx_rings = 1;
    int retval;
    uint16_t q;

    if (port >= rte_eth_dev_count())
        return -1;

    /* Configure the Ethernet device. */
    retval = rte_eth_dev_configure(port, rx_rings, tx_rings, &port_conf);
    if (retval != 0)
        return retval;

    /* Allocate and set up 1 RX queue per Ethernet port. */
    for (q = 0; q < rx_rings; q++) {
        retval = rte_eth_rx_queue_setup(port, q, RX_RING_SIZE,
                                        rte_eth_dev_socket_id(port), NULL, mbuf_pool);
        if (retval < 0)
            return retval;
    }

    /* Allocate and set up 1 TX queue per Ethernet port. */
    for (q = 0; q < tx_rings; q++) {
        retval = rte_eth_tx_queue_setup(port, q, TX_RING_SIZE,
                                        rte_eth_dev_socket_id(port), NULL);
        if (retval < 0)
            return retval;
    }

    /* Start the Ethernet port. */
    retval = rte_eth_dev_start(port);
    if (retval < 0)
        return retval;

    /* Display the port MAC address. */
    struct ether_addr addr;
    rte_eth_macaddr_get(port, &addr);
    printf("Port %u MAC: %02" PRIx8 " %02" PRIx8 " %02" PRIx8
    " %02" PRIx8 " %02" PRIx8 " %02" PRIx8 "\n",
    (unsigned)port,
           addr.addr_bytes[0], addr.addr_bytes[1],
           addr.addr_bytes[2], addr.addr_bytes[3],
           addr.addr_bytes[4], addr.addr_bytes[5]);

    /* Enable RX in promiscuous mode for the Ethernet device. */
    rte_eth_promiscuous_enable(port);

    return 0;
}

static void check_port_socket_assignment() {

    const uint8_t nb_ports = rte_eth_dev_count();
    assert(nb_ports == NUM_LINKS);

    /*
    * Check that the port is on the same NUMA node as the polling thread
    * for best performance.
    */
    for (int port = 0; port < nb_ports; port++)
        if (rte_eth_dev_socket_id(port) > 0 &&
            rte_eth_dev_socket_id(port) !=
            (int)rte_socket_id())
            WARN("WARNING, port %u is on remote NUMA node to "
            "polling thread.\n\tPerformance will "
            "not be optimal.\n", port);

        INFO("network_dpdk: Core %u forwarding packets. [Ctrl+C to quit]\n",
            rte_lcore_id());
}


static inline void print_eth_stats(const uint32_t port) {

<<<<<<< HEAD
   /* static struct rte_eth_stats rx_stats[4];
=======
    //static struct rte_eth_stats rx_stats[4];
>>>>>>> 7cb5d297

    INFO("print_eth_stats needed to be updated");
    /*rte_eth_stats_get(port, &rx_stats[port]);
    INFO("rx_stats[%d].ibadcrc = %" PRIu64 "; imissed = %" PRIu64"; ibadlen = %" PRIu64"; ierrors = %" PRIu64"; rx_nombuf = %" PRIu64"; q_errors = %" PRIu64"; ipackets = %" PRIu64 "",
         port,
         rx_stats[port].ibadcrc,
         rx_stats[port].imissed,
         rx_stats[port].ibadlen,
         rx_stats[port].ierrors,
         rx_stats[port].rx_nombuf,
         rx_stats[port].q_errors[0],
         rx_stats[port].ipackets );
    // Reset the counter.
    rte_eth_stats_reset(port);*/
}

static void init_network_object(struct NetworkDPDK * net_dpdk) {

    for (int i = 0; i < NUM_LINKS; ++i) {
        for (int j = 0; j < NUM_FREQ; ++j) {
            net_dpdk->link_data[i][j].buffer_id = net_dpdk->args->link_id[i];
            net_dpdk->link_data[i][j].seq = 0;
            net_dpdk->link_data[i][j].last_seq = 0;
            net_dpdk->link_data[i][j].first_packet = 1;
            net_dpdk->link_data[i][j].finished_buffer = 0;
            net_dpdk->link_data[i][j].vdif_buffer_id = 0;
            net_dpdk->link_data[i][j].dump_location = 0;
        }
    }

    net_dpdk->num_unused_cycles = 0;
    net_dpdk->start_time = e_time();
    net_dpdk->end_time = e_time();
}

static void advance_frame(struct NetworkDPDK * dpdk_net,
                          const int port,
                          const int freq,
                          uint64_t new_seq) {

    //
    //INFO ("DPDK: advance_frame: port %d; freq %d; buffer %p; buffer_id %d; new_seq %" PRIu64,
    //        port, freq, dpdk_net->args->buf[port][freq], dpdk_net->link_data[port][freq].buffer_id, new_seq);
    mark_frame_full(dpdk_net->args->buf[port][freq],
                     dpdk_net->args->producer_names[port],
                     dpdk_net->link_data[port][freq].buffer_id);

    dpdk_net->link_data[port][freq].buffer_id =
        (dpdk_net->link_data[port][freq].buffer_id + dpdk_net->args->num_links_in_group[port]) % dpdk_net->args->buf[port][freq]->num_frames;

    // TODO this should be based on packet arrival time - or the seq->time mapping.
    static struct timeval now;
    gettimeofday(&now, NULL);

    // TODO it is really bad to have a blocking call here(!)
    wait_for_empty_frame(dpdk_net->args->buf[port][freq],
                          dpdk_net->args->producer_names[port],
                          dpdk_net->link_data[port][freq].buffer_id);

    allocate_new_metadata_object(dpdk_net->args->buf[port][freq],
                                 dpdk_net->link_data[port][freq].buffer_id);

    set_first_packet_recv_time(dpdk_net->args->buf[port][freq],
                               dpdk_net->link_data[port][freq].buffer_id,
                               now);
    if (is_gps_global_time_set() == 1) {
        struct timespec gps_time = compute_gps_time(new_seq);
        set_gps_time(dpdk_net->args->buf[port][freq],
                     dpdk_net->link_data[port][freq].buffer_id, gps_time);
    }

    // We take the stream ID only from the first pair of crates,
    // to avoid overwriting it on different ports.
    // This makes the stream ID unique for down stream processes.
    if (dpdk_net->link_data[port][freq].s_stream_ID.crate_id / 2 == 0)
        set_stream_id(dpdk_net->args->buf[port][freq],
                      dpdk_net->link_data[port][freq].buffer_id,
                      dpdk_net->link_data[port][freq].stream_ID);

    set_fpga_seq_num(dpdk_net->args->buf[port][freq],
                     dpdk_net->link_data[port][freq].buffer_id,
                     new_seq);

}

//  TODO this is very close to the one above, merge?
static void advance_vdif_frame(struct NetworkDPDK * dpdk_net,
                          const int port,
                          uint64_t new_seq) {

    // TODO it is really bad to have a blocking call here(!)
    //DEBUG("Port %d, marking buffer %d as full\n", port, dpdk_net->link_data[port][0].vdif_buffer_id);
    mark_frame_full(dpdk_net->args->vdif_buf,
                     dpdk_net->args->producer_names[port],
                     dpdk_net->link_data[port][0].vdif_buffer_id);

    dpdk_net->link_data[port][0].vdif_buffer_id =
        (dpdk_net->link_data[port][0].vdif_buffer_id + 1) % dpdk_net->args->vdif_buf->num_frames;

    // TODO this should be based on packet arrival time - or the seq->time mapping.
    struct timeval now;
    gettimeofday(&now, NULL);

    wait_for_empty_frame(dpdk_net->args->vdif_buf,
                          dpdk_net->args->producer_names[port],
                          dpdk_net->link_data[port][0].vdif_buffer_id);

    allocate_new_metadata_object(dpdk_net->args->vdif_buf,
                               dpdk_net->link_data[port][0].vdif_buffer_id);

    set_first_packet_recv_time(dpdk_net->args->vdif_buf,
                               dpdk_net->link_data[port][0].vdif_buffer_id,
                               now);
    if (is_gps_global_time_set() == 1) {
        struct timespec gps_time = compute_gps_time(new_seq);
        set_gps_time(dpdk_net->args->vdif_buf,
                     dpdk_net->link_data[port][0].buffer_id, gps_time);
    }

    set_stream_id(dpdk_net->args->vdif_buf,
                  dpdk_net->link_data[port][0].vdif_buffer_id,
                  dpdk_net->link_data[port][0].stream_ID);

    set_fpga_seq_num(dpdk_net->args->vdif_buf,
                     dpdk_net->link_data[port][0].vdif_buffer_id,
                     new_seq);

}

static inline void copy_data_with_shuffle(struct NetworkDPDK * dpdk_net,
                                          struct rte_mbuf * cur_mbuf,
                                          int port) {
    const int header_offset = 58;  //FPGA/UDP/IP/Ethernet headers
    int pkt_offset = header_offset;

    // TODO Don't hard code.
    const int frame_size = 2048;
    // == 512, number of elements in an fpga crate pair
    const int sub_frame_size = 2048 / NUM_FREQ;

    int buffer_id[NUM_FREQ];
    int64_t frame_location[NUM_FREQ];

    // Get buffers IDs and advance if needed.
    for (int freq = 0; freq < NUM_FREQ; ++freq) {
        buffer_id[freq] = dpdk_net->link_data[port][freq].buffer_id;

        frame_location[freq] = dpdk_net->link_data[port][freq].seq -
                                get_fpga_seq_num(dpdk_net->args->buf[port][freq],
                                                   dpdk_net->link_data[port][freq].buffer_id);

        //assert(frame_location[freq] * frame_size <= dpdk_net->args->buf[port][freq]->frame_size);
        if (unlikely(frame_location[freq] * frame_size == dpdk_net->args->buf[port][freq]->frame_size)) {
            advance_frame(dpdk_net, port, freq, dpdk_net->link_data[port][freq].seq);
            frame_location[freq] = 0;
            buffer_id[freq] = dpdk_net->link_data[port][freq].buffer_id;
        }
    }

    // We might want to do something more interesting here.
    int freq_pos = dpdk_net->link_data[port][0].s_stream_ID.crate_id / 2;

    // Copy the packet in packet memory order.
    for (int frame = 0;
             frame < dpdk_net->args->timesamples_per_packet;
             ++frame) {

        for (int freq = 0; freq < NUM_FREQ; ++freq) {
            uint64_t copy_location = frame_location[freq] * frame_size + frame * frame_size + freq_pos * sub_frame_size;

            copy_block(&cur_mbuf,
                       (uint8_t *) &dpdk_net->args->buf[port][freq]->frames[buffer_id[freq]][copy_location],
                       sub_frame_size,
                       &pkt_offset);
        }
    }
}

static inline uint64_t get_mbuf_seq_num(struct rte_mbuf * cur_mbuf) {
    return (uint64_t)(*(uint32_t *)(rte_pktmbuf_mtod(cur_mbuf, char *) + 54)) +
            (((uint64_t) (0xFFFF & (*(uint32_t *)(rte_pktmbuf_mtod(cur_mbuf, char *) + 50)))) << 32);
}

static inline uint16_t get_mbuf_stream_id(struct rte_mbuf * cur_mbuf) {
    return *(uint16_t *)(rte_pktmbuf_mtod(cur_mbuf, char *) + 44);
}

static void check_data_zero(struct NetworkDPDK * dpdk_net, int port, uint8_t * frame_start, int len);

static inline void set_vdif_header_options(struct NetworkDPDK * dpdk_net,
                                            int vdif_frame_location,
                                            int num_elements, int vdif_packet_len,
                                            int invalid, uint64_t seq, int port) {

    int buffer_id = dpdk_net->link_data[port][0].vdif_buffer_id;
    for(int time_step = 0;
            time_step < dpdk_net->args->timesamples_per_packet; ++time_step) {
        for (int elem = 0; elem < num_elements; ++elem) {
            int header_idx = vdif_frame_location +
                vdif_packet_len * num_elements * time_step +
                vdif_packet_len * elem;

            assert(header_idx < dpdk_net->args->vdif_buf->frame_size);

            struct VDIFHeader * vdif_header =
                (struct VDIFHeader *)&dpdk_net->args->vdif_buf->frames[buffer_id][header_idx];

            vdif_header->legacy = 0;
            vdif_header->vdif_version = 1;
            vdif_header->data_type = 1;
            vdif_header->unused = 0;
            vdif_header->ref_epoch = 0;
            vdif_header->frame_len = 132;
            vdif_header->log_num_chan = 10;
            vdif_header->bits_depth = 3;
            vdif_header->edv = 0;
            vdif_header->eud1 = 0;
            vdif_header->eud2 = 0;
            vdif_header->eud3 = 0;
            vdif_header->eud4 = 0;
            // TODO make this dynamic
            vdif_header->station_id = 0x4151; // 0x5141 AQ check which order is correct
            vdif_header->thread_id = elem;
            // Only set the invalid bit if it is invalid, since it is preset to valid
            if (invalid == 1)
                vdif_header->invalid = invalid;
            if (likely(dpdk_net->vdif_time_set)) {
                vdif_header->seconds =
                    (seq + time_step - dpdk_net->vdif_offset) / 390625 +
                    dpdk_net->vdif_base_time;
                vdif_header->data_frame =
                    (seq + time_step - dpdk_net->vdif_offset) % 390625;
            } else {
                vdif_header->invalid = 1;
                vdif_header->seconds = 0;
                vdif_header->data_frame = 0;
            }

        }
    }
}

static inline void copy_data_to_vdif(struct NetworkDPDK * dpdk_net,
                                        struct rte_mbuf * cur_mbuf,
                                        int port) {
    // TODO make some of these more dynamic.
    const int64_t fpga_header_len = 58;
    const int64_t vdif_header_len = 32;
    const int64_t vdif_packet_len = vdif_header_len + 1024;
    const int64_t total_num_elements = 16;
    const int64_t num_elements = 2; // This is also the number of threads.
    const int64_t frame_size = vdif_packet_len * num_elements;
    const int64_t offset = 0;

    int buffer_id = dpdk_net->link_data[port][0].vdif_buffer_id;

    int64_t vdif_frame_location = dpdk_net->link_data[port][0].seq -
                                  get_fpga_seq_num(dpdk_net->args->vdif_buf,
                                                   dpdk_net->link_data[port][0].vdif_buffer_id);

    if (unlikely(vdif_frame_location * frame_size == dpdk_net->args->vdif_buf->frame_size)) {
        advance_vdif_frame(dpdk_net, port, dpdk_net->link_data[port][0].seq);
        vdif_frame_location = 0;
        buffer_id = dpdk_net->link_data[port][0].vdif_buffer_id;
    }

    stream_id_t stream_id = dpdk_net->link_data[port][0].s_stream_ID;

    //if (port == 0) DEBUG("vdif_frame_location * frame_size = %lld; buffer size = %lld; frame_size = %lld; seq = %lld ",
    //        vdif_frame_location * frame_size, dpdk_net->args->vdif_buf->frame_size,
    //        frame_size, dpdk_net->link_data[port][0].seq);
    assert(((vdif_frame_location + dpdk_net->args->timesamples_per_packet)* frame_size) <= dpdk_net->args->vdif_buf->frame_size);

    // Setup the VDIF headers
    if (port == 0) {
        set_vdif_header_options(dpdk_net, vdif_frame_location * frame_size,
                                num_elements, vdif_packet_len, 0,
                                dpdk_net->link_data[port][0].seq, port);
    }

    // Create the parts of the VDIF frame that are in this packet.

    int from_idx = fpga_header_len + offset;
    int mbuf_len = cur_mbuf->data_len;
    for (int time_step = 0;
            time_step < dpdk_net->args->timesamples_per_packet; ++time_step ){
        for (int freq = 0; freq < 128; ++freq) {
            for (int elem = 0; elem < num_elements; ++elem) {

                // Advance to the next mbuf in the chain.
                if (unlikely(from_idx >= mbuf_len)) {
                    cur_mbuf = cur_mbuf->next;
                    assert(cur_mbuf);
                    from_idx -= mbuf_len;  // Subtract the last mbuf_len from the current idx.
                    mbuf_len = cur_mbuf->data_len;
                }

                int output_idx = vdif_frame_location * frame_size + // Frame location in output buffer.
                    vdif_packet_len * num_elements * time_step + // Time step in output frame.
                    vdif_packet_len * elem + // VDIF pack for the correct element (ThreadID).
                    vdif_header_len + // Offset for the vdif header.
                    bin_number_16_elem(&stream_id, freq); // Location in the VDIF packet is just frequency.
                    // TODO on the last point, make sure that works with VDIF endianness.

                // After all that indexing copy one byte :)
                dpdk_net->args->vdif_buf->frames[buffer_id][output_idx] =
                        *(rte_pktmbuf_mtod(cur_mbuf, char *) + from_idx);

                from_idx += 1;
            }
            // If only take 2 elements, then we have to skip 14
            from_idx += total_num_elements - num_elements;
        }
    }
}

static inline void copy_data_no_shuffle(struct NetworkDPDK * dpdk_net,
                                        struct rte_mbuf * cur_mbuf,
                                        int port) {
    int offset = 58;  //FPGA/UDP/IP/Ethernet headers

    // TODO Don't hard code.
    const int frame_size = 2048;
    const int packet_data_size = frame_size * dpdk_net->args->timesamples_per_packet;

    int buffer_id = dpdk_net->link_data[port][0].buffer_id;

    int64_t frame_location = dpdk_net->link_data[port][0].seq -
                            get_fpga_seq_num(dpdk_net->args->buf[port][0],
                                               dpdk_net->link_data[port][0].buffer_id);

    if (unlikely(frame_location * frame_size == dpdk_net->args->buf[port][0]->frame_size)) {
        advance_frame(dpdk_net, port, 0, dpdk_net->link_data[port][0].seq);
        frame_location = 0;
        buffer_id = dpdk_net->link_data[port][0].buffer_id;
    }

    copy_block(&cur_mbuf,
               (uint8_t*)&dpdk_net->args->buf[port][0]->frames[buffer_id][frame_location * frame_size],
               packet_data_size,
               &offset);
}

static void check_data_zero(struct NetworkDPDK * dpdk_net, int port, uint8_t * frame_start, int len)  {
    uint64_t * packet_array = (uint64_t *)  frame_start;
    for (int i = 0; i < len/8; ++i) {
        if (packet_array[i] != 0x8888888888888888) {
            fprintf(stderr, "location %d", i);
            assert(0==1);
	    }
    }
}

static void setup_for_first_packet(struct NetworkDPDK * dpdk_net, int port) {

    // Since this is first packet we can expect this to be an instant call
    if (dpdk_net->args->buf != NULL) {
        for (int freq = 0; freq < NUM_FREQ; ++freq) {
            wait_for_empty_frame(dpdk_net->args->buf[port][freq],
                                  dpdk_net->args->producer_names[port],
                                  dpdk_net->link_data[port][freq].buffer_id);
        }
    }
    if (dpdk_net->args->vdif_buf != NULL) {
        wait_for_empty_frame(dpdk_net->args->vdif_buf,
                              dpdk_net->args->producer_names[port], 0);
    }

}

static inline int align_first_packet(struct NetworkDPDK * dpdk_net,
                                      struct rte_mbuf * cur_mbuf,
                                      int port) {
    uint64_t seq = get_mbuf_seq_num(cur_mbuf);
    uint16_t stream_id = get_mbuf_stream_id(cur_mbuf);
    uint64_t integration_period = dpdk_net->args->samples_per_data_set *
                                    dpdk_net->args->num_data_sets *
                                    dpdk_net->args->num_gpu_frames;

    if ( ((seq % integration_period) <= 100) && ((seq % integration_period) >= 0 )) {

        struct timeval now;
        gettimeofday(&now, NULL);

        stream_id_t s_stream_id;

        for (int freq = 0; freq < NUM_FREQ; ++freq) {
            s_stream_id = extract_stream_id(stream_id);
            INFO("dpdk: port %d; Got StreamID: crate: %d, slot: %d, link: %d, unused: %d\n",
                    port, s_stream_id.crate_id, s_stream_id.slot_id, s_stream_id.link_id, s_stream_id.unused);
            if (dpdk_net->args->fake_stream_ids == 1) {
                s_stream_id.unused = freq;
                // HACK for 2048 with one pair of crates
                s_stream_id.crate_id = port * 2;
                s_stream_id.link_id = 0;
                INFO("dpdk: Faked StreamID: crate: %d, slot: %d, link: %d, unused: %d\n",
                        s_stream_id.crate_id, s_stream_id.slot_id, s_stream_id.link_id, s_stream_id.unused);
            }

            // Store the frequency (position in the frame that this stream is using)
            s_stream_id.unused = freq;
            stream_id = encode_stream_id(s_stream_id);

            dpdk_net->link_data[port][freq].stream_ID = stream_id;
            dpdk_net->link_data[port][freq].s_stream_ID = s_stream_id;

            dpdk_net->link_data[port][freq].last_seq = seq - seq % integration_period;
            dpdk_net->link_data[port][freq].seq = seq;

            if (dpdk_net->args->buf != NULL) {
                allocate_new_metadata_object(dpdk_net->args->buf[port][freq],
                                    dpdk_net->link_data[port][freq].buffer_id);

                set_fpga_seq_num(dpdk_net->args->buf[port][freq],
                                 dpdk_net->link_data[port][freq].buffer_id,
                                 seq - seq % integration_period);
                set_first_packet_recv_time(dpdk_net->args->buf[port][freq],
                                        dpdk_net->link_data[port][freq].buffer_id,
                                        now);
                if (is_gps_global_time_set() == 1) {
                    struct timespec gps_time = compute_gps_time(seq - seq % integration_period);
                    set_gps_time(dpdk_net->args->buf[port][freq],
                                 dpdk_net->link_data[port][freq].buffer_id,
                                 gps_time);
                }

                // We take the stream ID only from the first pair of crates,
                // to avoid overwriting it on different ports.
                // This makes the stream ID unique for down stream processes.
                if (dpdk_net->link_data[port][freq].s_stream_ID.crate_id / 2 == 0)
                    set_stream_id(dpdk_net->args->buf[port][freq],
                                  dpdk_net->link_data[port][freq].buffer_id,
                                  stream_id);
            }
        }

        if (dpdk_net->args->vdif_buf != NULL) {
            allocate_new_metadata_object(dpdk_net->args->vdif_buf,
                             dpdk_net->link_data[port][0].vdif_buffer_id);

            set_fpga_seq_num(dpdk_net->args->vdif_buf,
                             dpdk_net->link_data[port][0].vdif_buffer_id,
                             seq - seq % integration_period);
            set_first_packet_recv_time(dpdk_net->args->vdif_buf,
                                    dpdk_net->link_data[port][0].vdif_buffer_id,
                                    now);
            if (is_gps_global_time_set() == 1) {
                struct timespec gps_time = compute_gps_time(seq - seq % integration_period);
                set_gps_time(dpdk_net->args->vdif_buf,
                             dpdk_net->link_data[port][0].vdif_buffer_id,
                             gps_time);
            }
            set_stream_id(dpdk_net->args->vdif_buf,
                          dpdk_net->link_data[port][0].vdif_buffer_id,
                          stream_id);

            if (port == 0) {
                // We solve for a solution to the congruence
                // (seq - usec * 5^8) === offset mod 5^8
                dpdk_net->vdif_offset = ((uint64_t)floor(seq - 390625.0*((double)now.tv_usec/1000000.0))) % 390625;
                // This allows us to take a future (seq - offset) mod 5^8 to get the VDIF data frame.

                // Now we get the VDIF second
                // TODO check that this offset it correct and accounts for the leap seconds correctly
                // 946684800 => 2000-01-01T12:00:00+00:00
                dpdk_net->vdif_base_time = now.tv_sec - 946684800 - ((seq - dpdk_net->vdif_offset) / 390625);
                // To get the current time stamp with the 2000-01-01 epoch:
                // seconds = (seq - offset) / 5^8 + vdif_base_time

                // Indicate that we have this data set for other threads
                dpdk_net->vdif_time_set = 1;

                // Debug test to make sure this works.
 //ikt - commented out to test performance without DEBUG calls.               
 //               DEBUG("Set VDIF time offsets: base_time: %f; VDIF seconds %" PRIu64 ", data frame %" PRIu64 ", vdif_time: %f",
 //                       (double)now.tv_sec+(double)now.tv_usec/1000000.0,
 //                       dpdk_net->vdif_base_time + ((seq - dpdk_net->vdif_offset) / 390625),
 //                       (seq - dpdk_net->vdif_offset) % 390625,
 //                       (double)(((seq - dpdk_net->vdif_offset) / 390625) + 946684800) +
 //                       (double)dpdk_net->vdif_base_time +
 //                       (double)((seq - dpdk_net->vdif_offset) % 390625)/390625.0 );
            }
        }
        INFO("Got first packet: port: %d, seq: %" PRId64 "\n",
                port, dpdk_net->link_data[port][0].seq);

        return 1;
    }
    return 0;
}

static void handle_lost_packets(struct NetworkDPDK * dpdk_net, int port) {

    for (int freq = 0; freq < NUM_FREQ; ++freq) {
        // TODO Consider extracting this to another thread since it is non-deterministic.
        int lost_frames = dpdk_net->link_data[port][freq].seq - dpdk_net->link_data[port][freq].last_seq;
        const int64_t timesamples_per_packet = dpdk_net->args->timesamples_per_packet;
        const int64_t frame_size = 2048;
        const int64_t sub_frame_size = frame_size / NUM_FREQ;

        int64_t frame_location = dpdk_net->link_data[port][freq].last_seq +
            timesamples_per_packet -
            get_fpga_seq_num(dpdk_net->args->buf[port][freq],
                               dpdk_net->link_data[port][freq].buffer_id);
        int64_t cur_seq_num = dpdk_net->link_data[port][freq].last_seq + timesamples_per_packet;

        int buffer_id = dpdk_net->link_data[port][freq].buffer_id;

        atomic_add_lost_timesamples(dpdk_net->args->buf[port][freq], buffer_id, lost_frames);

        //fprintf(stderr, "Number of lost frames: %d\n", lost_frames);
        while (lost_frames > 0) {
            if (unlikely(frame_location * frame_size == dpdk_net->args->buf[port][freq]->frame_size)) {
                advance_frame(dpdk_net, port, freq, cur_seq_num);
                frame_location = 0;
            }
            for (int i = 0; i < timesamples_per_packet; ++ i) {
                nt_memset((void *)&dpdk_net->args->buf[port][freq]->frames[buffer_id][frame_location * frame_size + i*frame_size + freq*sub_frame_size],
                      0x88,
                      sub_frame_size);
            }
            cur_seq_num += timesamples_per_packet;
            frame_location += timesamples_per_packet;
            lost_frames -= timesamples_per_packet;
        }
    }
}

static void handle_lost_raw_packets(struct NetworkDPDK * dpdk_net, int port) {

    // TODO Consider extracting this to another thread since it is non-deterministic.
    int lost_frames = dpdk_net->link_data[port][0].seq - dpdk_net->link_data[port][0].last_seq;
    const int64_t timesamples_per_packet = dpdk_net->args->timesamples_per_packet;
    const int vdif_header_len = 32;
    const int vdif_packet_len = vdif_header_len + 1024;
    const int num_elements = 2; // This is also the number of threads.
    const int frame_size = vdif_packet_len * num_elements;

    int64_t frame_location = dpdk_net->link_data[port][0].last_seq +
        timesamples_per_packet -
        get_fpga_seq_num(dpdk_net->args->vdif_buf,
                           dpdk_net->link_data[port][0].vdif_buffer_id);
    int64_t cur_seq_num = dpdk_net->link_data[port][0].last_seq + timesamples_per_packet;

    int buffer_id = dpdk_net->link_data[port][0].vdif_buffer_id;

    atomic_add_lost_timesamples(dpdk_net->args->vdif_buf, buffer_id, lost_frames);

    //fprintf(stderr, "Number of lost frames: %d\n", lost_frames);
    while (lost_frames > 0) {
        if (unlikely(frame_location * frame_size == dpdk_net->args->vdif_buf->frame_size)) {
            advance_vdif_frame(dpdk_net, port, cur_seq_num);
            frame_location = 0;
        }
        set_vdif_header_options(dpdk_net, frame_location * frame_size,
                                num_elements, vdif_packet_len, 1, cur_seq_num, port);
        // TODO zero the corresponding values?
        cur_seq_num += timesamples_per_packet;
        frame_location += timesamples_per_packet;
        lost_frames -= timesamples_per_packet;
    }
}

int lcore_recv_pkt_dump(void *args) {

    INFO("Reached lcore_recv_pkt_dump");

    struct rte_mbuf *mbufs[BURST_SIZE];

    struct NetworkDPDK * dpdk_net = (struct NetworkDPDK *)args;

    uint8_t port;
    unsigned int lcore;
    int64_t lost_frames[dpdk_net->args->num_links];
    for (int i = 0; i < dpdk_net->args->num_links; ++i){
        lost_frames[i] = 0;
    }

    lcore = rte_lcore_id();
    INFO("lcore ID: %d", lcore);
    // Because of the way that we launch the network thread we run the master cores out
    // side of the DPDK RTE framework, so the lcore id of the master core becomes -1.
    if (lcore == -1)
        lcore = 0;

    const int port_offset = dpdk_net->args->port_offset[lcore];
    for (port = port_offset;
         port < dpdk_net->args->num_links_per_lcore + port_offset;
         ++port) {
        setup_for_first_packet(dpdk_net, port);
        INFO("port reached %d", port);
    }

    uint64_t integration_period = dpdk_net->args->samples_per_data_set *
                                    dpdk_net->args->num_data_sets *
                                    dpdk_net->args->num_gpu_frames;

    for (;;) { // Main DPDK loop.

        // For each port.
        for (port = port_offset;
             port < dpdk_net->args->num_links_per_lcore + port_offset;
             ++port) {

            const int32_t nb_rx = rte_eth_rx_burst(port, 0, mbufs, BURST_SIZE);

            if (unlikely(dpdk_net->args->stop_capture == 1)) {
                for (int i = 0; i < nb_rx; ++i) {
                    rte_pktmbuf_free(mbufs[i]);
                }
                goto exit_dpdk_lcore_loop;
            }

            // For each packet on that port.
            for (int i = 0; i < nb_rx; ++i) {

                if (unlikely(dpdk_net->link_data[port][0].finished_buffer == 1)) {
                    goto release_frame;
                }

                if (unlikely((mbufs[i]->ol_flags | PKT_RX_IP_CKSUM_BAD) == 1)) {
                    ERROR("network_dpdk: Got bad packet checksum!");
                    goto release_frame;
                }

                if (unlikely( mbufs[i]->pkt_len
                        != dpdk_net->args->udp_packet_size)) {
                    WARN("Got packet with incorrect length: %d; expected: %d",
                            mbufs[i]->pkt_len,
                            dpdk_net->args->udp_packet_size);
                    goto release_frame;
                }

                //INFO("Got packet on port %d, size %d", port, mbufs[i]->pkt_len);
                uint64_t seq = get_mbuf_seq_num(mbufs[i]);
                int buffer_id = dpdk_net->link_data[port][0].buffer_id;

                // Align first frame
                if (unlikely(dpdk_net->link_data[port][0].first_packet == 1)) {
                    if ( ((seq % integration_period) <= 100) && ((seq % integration_period) >= 0 )) {
                        dpdk_net->link_data[port][0].first_packet = 0;
                        INFO("Got first packet on port %d, with seq %" PRIu64 " ", port, seq);
                        dpdk_net->link_data[port][0].last_seq = seq - dpdk_net->args->timesamples_per_packet;

                        // It's useful to display the stream information
                        uint16_t stream_id = get_mbuf_stream_id(mbufs[i]);
                        stream_id_t s_stream_id = extract_stream_id(stream_id);
                        INFO("dpdk: port %d; Got StreamID: crate: %d, slot: %d, link: %d, unused: %d\n",
                                port, s_stream_id.crate_id, s_stream_id.slot_id, s_stream_id.link_id, s_stream_id.unused);
                        allocate_new_metadata_object(dpdk_net->args->buf[port][0], buffer_id);
                    } else {
                        goto release_frame;
                    }
                }

                // Assumes that packet numbers only go up...
                // TODO add case to handle FPGA reset
                int64_t diff = seq - dpdk_net->link_data[port][0].last_seq;
                lost_frames[port] += diff - dpdk_net->args->timesamples_per_packet;
                dpdk_net->link_data[port][0].last_seq = seq;
                if (unlikely((seq % 65536) == 0)) {
                    INFO("Lost frames: Port %d; lost_frames %" PRIi64 ",  %lf%% of total", port,
			lost_frames[port], 100.0*((double)lost_frames[port]/(double)65536) );
                    lost_frames[port] = 0;
                }

                int dump_location = dpdk_net->link_data[port][0].dump_location;
                int offset = 0;

                //assert((dump_location + dpdk_net->args->udp_packet_size)
                //        <= dpdk_net->args->buf[port][0]->frame_size);

                struct rte_mbuf * pkt = mbufs[i];
                copy_block(&pkt,
                           (uint8_t *)&dpdk_net->args->buf[port][0]->frames[buffer_id][dump_location],
                           dpdk_net->args->udp_packet_size,
                           (int *)&offset);

                dpdk_net->link_data[port][0].dump_location += dpdk_net->args->udp_packet_size;

                //INFO("Port %d dump location %d, buffer size %d", port, dpdk_net->link_data[port][0].dump_location, dpdk_net->args->buf[port][0]->frame_size);

                if (dpdk_net->link_data[port][0].dump_location ==
                        dpdk_net->args->buf[port][0]->frame_size) {

                    mark_frame_full(dpdk_net->args->buf[port][0],
                                     dpdk_net->args->producer_names[port],
                                     buffer_id);

                    buffer_id = dpdk_net->link_data[port][0].buffer_id =
                            (dpdk_net->link_data[port][0].buffer_id + 1) %
                            dpdk_net->args->buf[port][0]->num_frames;

                    if (is_frame_empty(dpdk_net->args->buf[port][0], buffer_id) == 0) {
                        INFO("dpdk: finishing capture on port %d", port);
                        dpdk_net->link_data[port][0].finished_buffer = 1;
                        goto release_frame;
                    }

                    wait_for_empty_frame(dpdk_net->args->buf[port][0],
                                          dpdk_net->args->producer_names[port],
                                          buffer_id);
                    allocate_new_metadata_object(dpdk_net->args->buf[port][0], buffer_id);
                    dpdk_net->link_data[port][0].dump_location = 0;
                }

                release_frame:
                rte_pktmbuf_free(mbufs[i]);
            }
        }
    } // Main DPDK lcore loop
    exit_dpdk_lcore_loop:
    INFO("Existing DPDK on lcore: %d", lcore);
    for (port = port_offset;
             port < dpdk_net->args->num_links_per_lcore + port_offset;
             ++port) {
    }
    return 0;
}

/*
 * The lcore main. This is the main thread that does the work, reading from
 * an input port and writing to an output port.
 */
int lcore_recv_pkt(void *args)
{
    struct rte_mbuf *mbufs[BURST_SIZE];

    struct NetworkDPDK * dpdk_net = (struct NetworkDPDK *)args;

    uint8_t port;
    unsigned int lcore;

    lcore = rte_lcore_id();
    INFO("lcore ID: %d", lcore);
    // Because of the way that we launch the network thread we run the master cores out
    // side of the DPDK RTE framework, so the lcore id of the master core becomes -1.
    if (lcore == -1)
        lcore = 0;

    const int port_offset = dpdk_net->args->port_offset[lcore];
    for (port = port_offset;
         port < dpdk_net->args->num_links_per_lcore + port_offset;
         ++port) {
        setup_for_first_packet(dpdk_net, port);
        INFO("port reached %d", port);
    }

    // Main DPDK lcore loop
    for (;;) {

        // For each port.
        for (port = port_offset;
             port < dpdk_net->args->num_links_per_lcore + port_offset;
             ++port) {

            const int32_t nb_rx = rte_eth_rx_burst(port, 0, mbufs, BURST_SIZE);

            if (unlikely(dpdk_net->args->stop_capture == 1)) {
                for (int i = 0; i < nb_rx; ++i) {
                    rte_pktmbuf_free(mbufs[i]);
                }
                goto exit_dpdk_lcore_loop;
            }

            // For each packet on that port.
            for (int i = 0; i < nb_rx; ++i) {

                if (unlikely((mbufs[i]->ol_flags | PKT_RX_IP_CKSUM_BAD) == 1)) {
                    ERROR("network_dpdk: Got bad packet checksum!");
                    goto release_frame;
                }

                if (unlikely( mbufs[i]->pkt_len
                        != dpdk_net->args->udp_packet_size)) {
                    WARN("Got packet with incorrect length: %d; expected: %d",
                            mbufs[i]->pkt_len,
                            dpdk_net->args->udp_packet_size);
                    goto release_frame;
                }

                //INFO("Got packet on port %d, size %d", port, mbufs[i]->pkt_len);

                if (unlikely(dpdk_net->link_data[port][0].first_packet == 1)) {
                    if (likely((align_first_packet(dpdk_net, mbufs[i], port) == 0))) {
                        goto release_frame;
                    }
                    for (int freq = 0; freq < NUM_FREQ; ++freq)
                        dpdk_net->link_data[port][freq].first_packet = 0;
                }

                for (int freq = 0; freq < NUM_FREQ; ++freq)
                    dpdk_net->link_data[port][freq].seq = get_mbuf_seq_num(mbufs[i]);

                // There is only possible diff for all freqs.  TODO: Idealy this value would be a per port only.
                int64_t diff = (int64_t)dpdk_net->link_data[port][0].seq - (int64_t)dpdk_net->link_data[port][0].last_seq;
                if (unlikely(diff < 0)) {
 //it - commented out to test performance without DEBUG calls.                   
 //                   DEBUG("Port: %d; Diff %" PRId64 " less than zero, duplicate, bad, or out-of-order packet; last %" PRIu64 "; cur: %" PRIu64 "",
 //                           port, diff, dpdk_net->link_data[port][0].last_seq, dpdk_net->link_data[port][0].seq);
                    goto release_frame;
                }

                // This allows us to not do the normal GPU buffer operations.
                if (dpdk_net->args->buf != NULL) {
                    if (unlikely(diff > (int64_t)dpdk_net->args->timesamples_per_packet)) {
//it - commented out to test performance without INFO calls.                   
//                        INFO("PACKET LOSS, port: %d, diff: %" PRIu64 "\n", port, diff);
                        handle_lost_packets(dpdk_net, port);
                    }

                    // Copy the packet to the GPU staging buffer.
                    if (dpdk_net->args->enable_shuffle == 1) {
                        copy_data_with_shuffle(dpdk_net, mbufs[i], port);
                    } else {
                        copy_data_no_shuffle(dpdk_net, mbufs[i], port);
                    }
                }
                if (dpdk_net->args->vdif_buf != NULL) {
                    if (unlikely(diff > (int64_t)dpdk_net->args->timesamples_per_packet)) {
                        handle_lost_raw_packets(dpdk_net, port);
                    }
                    copy_data_to_vdif(dpdk_net, mbufs[i], port);
                }

                for (int freq = 0; freq < NUM_FREQ; ++freq)
                    dpdk_net->link_data[port][freq].last_seq = dpdk_net->link_data[port][freq].seq;

                release_frame:
                rte_pktmbuf_free(mbufs[i]);
            }
        }
    } // Main DPDK lcore loop
    exit_dpdk_lcore_loop:
    INFO("Existing DPDK on lcore: %d", lcore);
    return 0;
}

/*
 * The main function, which does initialization and calls the per-lcore
 * functions.
 */
void*
network_dpdk_thread(void * args)
{

    INFO("reached dpdk thread");

    struct NetworkDPDK dpdk_net;

    dpdk_net.args = (struct networkDPDKArg *)args;

    // Shared between all threads.
    dpdk_net.vdif_time_set = 0;

    init_network_object(&dpdk_net);

    if (__dpdk_internal_started == 0) {

        check_port_socket_assignment();

        struct rte_mempool *mbuf_pool;
        unsigned nb_ports;
        uint8_t portid;

        /* Check that there is an even number of ports to send/receive on. */
        nb_ports = rte_eth_dev_count();
        INFO("Number of ports: %d", nb_ports);

        /* Creates a new mempool in memory to hold the mbufs. */
        mbuf_pool = rte_mempool_create("MBUF_POOL",
                                       NUM_MBUFS * nb_ports,
                                       MBUF_SIZE,
                                       MBUF_CACHE_SIZE,
                                       sizeof(struct rte_pktmbuf_pool_private),
                                       rte_pktmbuf_pool_init, NULL,
                                       rte_pktmbuf_init,      NULL,
                                       rte_socket_id(),
                                       0);

        if (mbuf_pool == NULL)
            rte_exit(EXIT_FAILURE, "Cannot create mbuf pool\n");

        /* Initialize all ports. */
        for (portid = 0; portid < nb_ports; portid++){
            if (port_init(portid, mbuf_pool) != 0) {
                rte_exit(EXIT_FAILURE, "Cannot init port %"PRIu8 "\n", portid);
            }
        }

        if (rte_lcore_count() != dpdk_net.args->num_lcores) {
            INFO("WARNING: The number of lcores %d doesn't match the expected value %d", rte_lcore_count(), dpdk_net.args->num_lcores);
        }
    }
    __dpdk_internal_started = 1;

    INFO("DPDK: Starting lcores!")

    // Start the packet receiving lcores (basically pthreads)
    if (dpdk_net.args->dump_full_packets == 1) {
        rte_eal_mp_remote_launch(lcore_recv_pkt_dump, (void *) &dpdk_net, CALL_MASTER);
    } else {
        rte_eal_mp_remote_launch(lcore_recv_pkt, (void *) &dpdk_net, CALL_MASTER);
    }

    rte_eal_mp_wait_lcore();

    INFO("DPDK stoped lcores!");

    return NULL;
}<|MERGE_RESOLUTION|>--- conflicted
+++ resolved
@@ -158,11 +158,8 @@
 
 static inline void print_eth_stats(const uint32_t port) {
 
-<<<<<<< HEAD
-   /* static struct rte_eth_stats rx_stats[4];
-=======
+
     //static struct rte_eth_stats rx_stats[4];
->>>>>>> 7cb5d297
 
     INFO("print_eth_stats needed to be updated");
     /*rte_eth_stats_get(port, &rx_stats[port]);
