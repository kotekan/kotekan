--- conflicted
+++ resolved
@@ -70,12 +70,7 @@
                        bufferContainer &buffer_container, int port) :
     dpdkRXhandler(config, unique_name, buffer_container, port) {
 
-<<<<<<< HEAD
-    out_buf = buffer_container.get_buffer(
-                config.get<std::string>(unique_name, "out_buf"));
-=======
     out_buf = buffer_container.get_buffer(config.get<std::string>(unique_name, "out_buf"));
->>>>>>> 97ade67c
     register_producer(out_buf, unique_name.c_str());
 
     packet_size = config.get<uint32_t>(unique_name, "packet_size");
