/**
 * @file
 * @brief Capture of a single stream of IceBoard packets feeding them into one buffer
 * - iceBoardStandard : public iceBoardHandler
 */

#ifndef ICE_BOARD_STANDARD_HPP
#define ICE_BOARD_STANDARD_HPP

#include "Config.hpp"
#include "ICETelescope.hpp"
#include "Telescope.hpp"
#include "buffer.h"
#include "bufferContainer.hpp"
#include "chimeMetadata.hpp"
#include "iceBoardHandler.hpp"
#include "packet_copy.h"
#include "prometheusMetrics.hpp"
#include "restServer.hpp"
#include "util.h"

/**
 * @brief DPDK Packet handler for capturing one port's data and placing it in one buffer
 *        with deterministic memory positioning (based on seq number) and missing frame zeroing.
 *
 * This handler strips header and footers and only places the data part of the
 * packet in the output frame in a location determined by the seq number in the header.
 * This means the location in the output frame corresponds to an exact seq number and time.
 *
 * @note It is important that this handler is paired with a zeroSample stage to zero out
 *       memory which this handler did not fill because the packet was lost or invalid.
 *
 * @par REST Endpoints
 * @endpoint /\<unique_name\>/port_data ``[GET]`` Returns stats about the PORT and the packets
 * received on it.
 *
 * @par Buffers
 * @buffer out_buf  Kotekan buffer to place the packets in.
 *       @buffer_format unit8_t array of FPGA packet contents
 *       @buffer_metadata chimeMetadata
 * @buffer lost_samples_buf Kotekan buffer of flags (one per time sample)
 *       @buffer_format unit8_t array of flags
 *       @buffer_metadata none
 *
 * @conf  fpga_dataset          String. The dataset ID for the data being received from
 *                              the F-engine.
 *
 * @author Andre Renard
 */
class iceBoardStandard : public iceBoardHandler {

public:
    iceBoardStandard(kotekan::Config& config, const std::string& unique_name,
                     kotekan::bufferContainer& buffer_container, int port);

    virtual int handle_packet(rte_mbuf* mbuf) override;

protected:
    bool advance_frame(uint64_t new_seq, bool first_time = false);

    bool handle_lost_samples(int64_t lost_samples);

    bool copy_packet(struct rte_mbuf* mbuf);

    /// The output buffer
    struct Buffer* out_buf;

    /// The current frame.
    uint8_t* out_frame;

    /// The ID of the current frame
    int32_t out_frame_id = 0;

    /// The flag buffer tracking lost samples
    struct Buffer* lost_samples_buf;

    // Parameters saved from the config files
    dset_id_t fpga_dataset;

    /// The active lost sample frame
    uint8_t* lost_samples_frame;

    /// Frame IDs
    int lost_samples_frame_id = 0;

    /// Number of frames captured
    uint64_t num_frames_captured;

    /// Maximum number of frames to capture (used for burst captures), 0 = unlimited
    uint64_t capture_n_frames;
};

iceBoardStandard::iceBoardStandard(kotekan::Config& config, const std::string& unique_name,
                                   kotekan::bufferContainer& buffer_container, int port) :
    iceBoardHandler(config, unique_name, buffer_container, port) {

    DEBUG("iceBoardStandard: {:s}", unique_name);

    out_buf = buffer_container.get_buffer(config.get<std::string>(unique_name, "out_buf"));
    register_producer(out_buf, unique_name.c_str());

    lost_samples_buf =
        buffer_container.get_buffer(config.get<std::string>(unique_name, "lost_samples_buf"));
    register_producer(lost_samples_buf, unique_name.c_str());
    // We want to make sure the flag buffers are zeroed between uses.
    zero_frames(lost_samples_buf);

<<<<<<< HEAD
    fpga_dataset = config.get_default<dset_id_t>("/fpga_dataset", "id", dset_id_t::null);
=======
    // Number of frames to capture before stopping, 0 = unlimited
    capture_n_frames = config.get_default<uint64_t>(unique_name, "capture_n_frames", 0);
>>>>>>> 7c00a75c

    // TODO Some parts of this function are common to the various ICEboard
    // handlers, and could likely be factored out.
    std::string endpoint_name = unique_name + "/port_data";
    kotekan::restServer::instance().register_get_callback(
        endpoint_name, [&](kotekan::connectionInstance& conn) {
            nlohmann::json info = get_json_port_info();
            conn.send_json_reply(info);
        });
}

inline int iceBoardStandard::handle_packet(struct rte_mbuf* mbuf) {

    // Check if the packet is valid
    if (!iceBoardHandler::check_packet(mbuf))
        return 0; // Discards the packet.

    if (unlikely(!got_first_packet)) {
        if (likely(!iceBoardHandler::align_first_packet(mbuf)))
            return 0; // Not the first packet.

        // Setup the first buffer frame for copying data into
        if (!iceBoardStandard::advance_frame(last_seq, true))
            return -1; // This catches the exit condition.
    } else {
        cur_seq = iceBoardHandler::get_mbuf_seq_num(mbuf);
    }

    int64_t diff = iceBoardHandler::get_packet_diff();

    // This checks if the FPGAs have reset the seq number count
    if (unlikely(!iceBoardHandler::check_for_reset(diff)))
        return -1;

    // Check if we have an out-of-order or duplicate packet
    if (unlikely(!iceBoardHandler::check_order(diff)))
        return 0; // For not we just disgard any dublicate/out-of-order packets.

    // Handle lost packets
    if (unlikely(diff > samples_per_packet))
        if (unlikely(!iceBoardStandard::handle_lost_samples(diff - samples_per_packet)))
            return -1;


    // copy packet
    if (unlikely(!iceBoardStandard::copy_packet(mbuf)))
        return -1;

    last_seq = cur_seq;

    return 0;
}

inline bool iceBoardStandard::advance_frame(uint64_t new_seq, bool first_time) {

    auto& tel = Telescope::instance();

    struct timeval now;
    gettimeofday(&now, nullptr);

    // Advance the frame
    if (!first_time) {
        mark_frame_full(out_buf, unique_name.c_str(), out_frame_id);
        out_frame_id = (out_frame_id + 1) % out_buf->num_frames;

        // Advance the lost samples frame
        mark_frame_full(lost_samples_buf, unique_name.c_str(), lost_samples_frame_id);
        lost_samples_frame_id = (lost_samples_frame_id + 1) % lost_samples_buf->num_frames;
    }

    // Check if we have captured enough frames
    num_frames_captured++;
    if (capture_n_frames != 0 && num_frames_captured > capture_n_frames) {
        return false;
    }

    // Get new output frame
    out_frame = wait_for_empty_frame(out_buf, unique_name.c_str(), out_frame_id);
    if (out_frame == nullptr)
        return false;

    // Get new lost samples frame
    lost_samples_frame =
        wait_for_empty_frame(lost_samples_buf, unique_name.c_str(), lost_samples_frame_id);
    if (lost_samples_frame == nullptr)
        return false;

    // Set metadata values.
    allocate_new_metadata_object(out_buf, out_frame_id);

    set_first_packet_recv_time(out_buf, out_frame_id, now);

    if (tel.gps_time_enabled()) {
        struct timespec gps_time = tel.to_time(new_seq);
        set_gps_time(out_buf, out_frame_id, gps_time);
    }

    ice_set_stream_id_t(out_buf, out_frame_id, port_stream_id);
    set_fpga_seq_num(out_buf, out_frame_id, new_seq);
    set_dataset_id(out_buf, out_frame_id, fpga_dataset);

    return true;
}

// Note this function is almost identical to the handle_lost_samples function in the
// iceboardshuffle except for the call to advance_frame().  It might be possible to
// refactor some of this code.
inline bool iceBoardStandard::handle_lost_samples(int64_t lost_samples) {

    int64_t lost_sample_location =
        last_seq + samples_per_packet - get_fpga_seq_num(out_buf, out_frame_id);
    uint64_t temp_seq = last_seq + samples_per_packet;

    // TODO this could be made more efficient by breaking it down into blocks of memsets.
    while (lost_samples > 0) {
        if (unlikely(lost_sample_location * sample_size == out_buf->frame_size)) {
            if (!advance_frame(temp_seq)) {
                return false;
            }
            lost_sample_location = 0;
        }

        // Set the lost samples flags in the lost samples frame.
        lost_samples_frame[lost_sample_location] = 1;
        lost_sample_location += 1;
        lost_samples -= 1;
        rx_lost_samples_total += 1;
        temp_seq += 1;
    }
    return true;
}

inline bool iceBoardStandard::copy_packet(struct rte_mbuf* mbuf) {

    // Note this assumes that frame_size is divisable by samples_per_packet,
    // or the assert below will fail.
    int64_t sample_location = cur_seq - get_fpga_seq_num(out_buf, out_frame_id);
    assert(sample_location * sample_size <= out_buf->frame_size);

    // Check if we are at the end of the current frame
    if (unlikely(sample_location * sample_size == out_buf->frame_size)) {
        // If there are no new frames to fill, we are just dropping the packet
        if (!advance_frame(cur_seq))
            return false;
        sample_location = 0;
    }

    // Initial packet offset, advances with each call to copy_block.
    int pkt_offset = header_offset;

    copy_block(&mbuf, (uint8_t*)&out_frame[sample_location * sample_size],
               sample_size * samples_per_packet, &pkt_offset);
    return true;
}

#endif<|MERGE_RESOLUTION|>--- conflicted
+++ resolved
@@ -105,12 +105,10 @@
     // We want to make sure the flag buffers are zeroed between uses.
     zero_frames(lost_samples_buf);
 
-<<<<<<< HEAD
     fpga_dataset = config.get_default<dset_id_t>("/fpga_dataset", "id", dset_id_t::null);
-=======
+
     // Number of frames to capture before stopping, 0 = unlimited
     capture_n_frames = config.get_default<uint64_t>(unique_name, "capture_n_frames", 0);
->>>>>>> 7c00a75c
 
     // TODO Some parts of this function are common to the various ICEboard
     // handlers, and could likely be factored out.
