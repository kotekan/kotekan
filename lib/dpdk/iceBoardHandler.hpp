--- conflicted
+++ resolved
@@ -10,11 +10,8 @@
 #include "dpdkCore.hpp"
 #include "fpga_header_functions.h"
 #include "prometheusMetrics.hpp"
-<<<<<<< HEAD
 #include "configEval.hpp"
-=======
 #include "json.hpp"
->>>>>>> cc4b539b
 
 /**
  * @brief Abstract class which contains things which are common to processing
@@ -278,14 +275,9 @@
     samples_per_packet = config.get_default<uint32_t>(
                 unique_name, "samples_per_packet", 2);
 
-<<<<<<< HEAD
+    num_local_freq = config.get_default<int32_t>(unique_name, "num_local_freq", 1);
     alignment = configEval<uint64_t>(config, unique_name, "alignment")
             .compute_result();
-=======
-    num_local_freq = config.get_int_default(unique_name, "num_local_freq", 1);
-
-    alignment = config.get_int_eval(unique_name, "alignment");
->>>>>>> cc4b539b
 }
 
 json iceBoardHandler::get_json_port_info() {
