--- conflicted
+++ resolved
@@ -10,12 +10,9 @@
 #include "dpdkCore.hpp"
 #include "fpga_header_functions.h"
 #include "prometheusMetrics.hpp"
-<<<<<<< HEAD
-#include "configEval.hpp"
-=======
 #include "json.hpp"
 #include <mutex>
->>>>>>> 0350f091
+#include "configEval.hpp"
 
 /**
  * @brief Abstract class which contains things which are common to processing
@@ -335,14 +332,10 @@
     samples_per_packet = config.get_default<uint32_t>(
                 unique_name, "samples_per_packet", 2);
 
-<<<<<<< HEAD
+    num_local_freq = config.get_default<int32_t>(
+                unique_name, "num_local_freq", 1);
     alignment = configEval<uint64_t>(config, unique_name, "alignment")
             .compute_result();
-=======
-    num_local_freq = config.get_int_default(unique_name, "num_local_freq", 1);
-
-    alignment = config.get_int_eval(unique_name, "alignment");
-
     check_cross_handler_alignment(std::numeric_limits<uint64_t>::max());
 }
 
@@ -390,7 +383,6 @@
     info["freq_mhz"] = freq_mhz;
 
     return info;
->>>>>>> 0350f091
 }
 
 inline void iceBoardHandler::update_stats() {
