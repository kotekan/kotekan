/**
 * @file
 * @brief The base class for handlers which work with the McGill ICE FPGA boards
 * - iceBoardHandler : public dpdkRXhandler
 */

#ifndef ICE_BOARD_HANDLER_HPP
#define ICE_BOARD_HANDLER_HPP

#include "dpdkCore.hpp"
#include "fpga_header_functions.h"
#include "prometheusMetrics.hpp"
<<<<<<< HEAD
#include "json.hpp"
=======
#include <mutex>
>>>>>>> d48e7ae8

/**
 * @brief Abstract class which contains things which are common to processing
 *        packets from the McGill ICE FPGA boards.
 *
 * This needs to be subclassed to actualy do something with the packets, it
 * just provides a common set of functions that are needed for ICEBoard packets
 *
 * @config   alignment         Int. Align each output frame of data to this FPGA seq number edge.
 *                                  Note it could be larger than the output frame size
 *                                  (in number of FPGA samples) but must be a multiple of that.
 * @config   sample_size       Int. Default 2048. Size of a time samples (unlikely to change)
 * @config   fpga_packet_size  Int. Default 4928. Full size of the FPGA packet, including Ethernet,
 *                                                IP, UDP, and FPGA frame headers, FPGA data payload,
 *                                                FPGA footer flags, and any padding
 *                                                (but not the Ethernet CRC).
 * @config   samples_per_packet Int. Default 2.   The number of time samples per FPGA packet
 *
 * @par Metrics
 * @metric kotekan_dpdk_rx_packets_total
 *         The number of Rx packets processed since starting
 * @metric kotekan_dpdk_rx_samples_total
 *         The number of timesamples processed since starting
 *         This is basically kotekan_dpdk_rx_packets_total * samples_per_packet
 * @metric kotekan_dpdk_rx_lost_packets_total
 *         The number of lost packets since starting
 * @metric kotekan_dpdk_lost_samples_total
 *         The number of lost time smaples since starting
 * @metric kotekan_dpdk_rx_bytes_total
 *         The number of bytes processed since starting
 * @metric kotekan_dpdk_rx_errors_total
 *         The total number of all errors since starting
 *         (not including packets lost on the wire/NIC)
 * @metric kotekan_dpdk_rx_ip_cksum_errors_total
 *         The total number of IP check sum errors since starting
 * @metric kotekan_dpdk_rx_packet_len_errors_total
 *         The number of packets with incorrect lenght
 * @metric kotekan_dpdk_rx_out_of_order_errors_total
 *         The number of times we got a packet in the wrong order
 *
 * @author Andre Renard
 */
class iceBoardHandler : public dpdkRXhandler {
public:
    /// Default constructor
    iceBoardHandler(Config &config, const std::string &unique_name,
                    bufferContainer &buffer_container, int port);

    /// Same abstract function as in @c dpdkRXhandler
    virtual int handle_packet(struct rte_mbuf *mbuf) = 0;

    /// Update common stats, this should be called by subclasses implementing this function as well
    virtual void update_stats();

protected:

    /**
     * @brief Aligns the first packet.
     *
     * This function should only be used at startup to find the first packet to start processing
     *
     * Should be called by every handler.
     *
     * @param mbuf The packet to check for allignment
     * @return True if the packet is within 100 of the alignment edge,
     *         False otherwise.
     */
    bool align_first_packet(struct rte_mbuf *mbuf) {
        uint64_t seq = iceBoardHandler::get_mbuf_seq_num(mbuf);
        stream_id_t stream_id = extract_stream_id(iceBoardHandler::get_mbuf_stream_id(mbuf));

        // We allow for the fact we might miss the first packet by upto 100 FPGA frames,
        // if this happens then the missing frames at the start of the buffer frame are filled
        // in as lost packets.
        if ( ((seq % alignment) <= 100) && ((seq % alignment) >= 0 )) {

<<<<<<< HEAD
            INFO("Port %d; Got StreamID: crate: %d, slot: %d, link: %d, unused: %d, seq: %" PRIu64 "",
                port, stream_id.crate_id, stream_id.slot_id, stream_id.link_id, stream_id.unused, seq);

=======
>>>>>>> d48e7ae8
            last_seq = seq - seq % alignment;
            cur_seq = seq;
            port_stream_id = stream_id;
            got_first_packet = true;

            INFO("Port %d; Got StreamID: crate: %d, slot: %d, link: %d, unused: %d, start seq num: %" PRIu64 " current seq num: %" PRIu64 "",
                port, stream_id.crate_id, stream_id.slot_id, stream_id.link_id, stream_id.unused, last_seq, seq);

            if (!check_cross_handler_alignment(last_seq)) {
                ERROR("DPDK failed to align packets between handlers, closing kotekan!");
                raise(SIGINT);
                return false;
            }

            return true;
        }

        return false;
    }

    /**
     * @brief Gets the FPGA seq number from the given packet
     *
     * @param cur_mbuf The rte_mbuf containing the packet
     * @return uint64_t The FPGA seq number
     */
    inline uint64_t get_mbuf_seq_num(struct rte_mbuf * cur_mbuf) {
        return (uint64_t)(*(uint32_t *)(rte_pktmbuf_mtod(cur_mbuf, char *) + 54)) +
               (((uint64_t) (0xFFFF & (*(uint32_t *)(rte_pktmbuf_mtod(cur_mbuf, char *) + 50)))) << 32);
    }

    /**
     * @brief Gets the FPGA stream ID from the given packet
     *
     * @param cur_mbuf The rte_mbuf containing the packet
     * @return uint16_t The encoded streamID
     */
    inline uint16_t get_mbuf_stream_id(struct rte_mbuf * cur_mbuf) {
        return *(uint16_t *)(rte_pktmbuf_mtod(cur_mbuf, char *) + 44);
    }

    /**
     * @brief Checks the given packet against common errors.
     *
     * Errors include:
     * - IP Check sum failure
     * - Expected packet size
     *
     * Should be called by every handler.
     *
     * @param cur_mbuf The rte_mbuf containing the packet
     * @return True if the packet doesn't have errors and false otherwise.
     */
    inline bool check_packet(struct rte_mbuf * cur_mbuf) {
        if (unlikely((cur_mbuf->ol_flags | PKT_RX_IP_CKSUM_BAD) == 1)) {
            WARN("dpdk: Got bad packet checksum on port %d", port);
            rx_ip_cksum_errors_total += 1;
            rx_errors_total += 1;
            return false;
        }
        if (unlikely(fpga_packet_size != cur_mbuf->pkt_len)) {
            ERROR("Got packet with incorrect length: %d, expected %d",
                  cur_mbuf->pkt_len, fpga_packet_size);

            // Getting a packet with the wrong length is almost always
            // a configuration/FPGA problem that needs to be addressed.
            // So for now we just exit kotekan with an error message.
            raise(SIGINT);

            rx_packet_len_errors_total += 1;
            rx_errors_total += 1;
            return false;
        }

        // Add to common stats
        rx_packets_total += 1;
        rx_bytes_total += cur_mbuf->pkt_len;

        return true;
    }

    /**
     * @brief Checks the packet seq number hasn't gone backwards
     *
     * This check is done by looking at the @c diff value given
     * which should be the difference betwene the current FPGA seq being processed
     * and the last one seen before that.
     * @param diff The seq diff as explained above
     * @return true If the packet seq isn't older than expected, false otherwise
     */
    inline bool check_order(int64_t diff) {
        if (unlikely(diff < 0)) {
            WARN("Port: %d; Diff %" PRId64 " less than zero, duplicate, bad, or out-of-order packet; last %" PRIu64 "; cur: %" PRIu64 "",
                 port, diff, last_seq, cur_seq);
            rx_out_of_order_errors_total += 1;
            rx_errors_total += 1;
            return false;
        }
        return true;
    }

    /**
     * @brief Checks if the seq number seems like it was reset
     *
     * This would likely be the result of an FPGA reset.
     *
     * This check is done by looking at the @c diff value given
     * which should be the difference betwene the current FPGA seq being processed
     * and the last one seen before that.
     * @param diff The seq diff as explained above
     * @return true If the packet seq isn't older than expected, false otherwise
     */
    inline bool check_for_reset(int64_t diff) {
        if (unlikely(diff < -1000)) {
            ERROR("The FPGAs likely reset, kotekan stopping... (FPGA seq number was less than 1000 of highest number seen.)");
            raise(SIGINT);
            return false;
        }
        return true;
    }

    /**
     * @brief Get the difference between the current FPGA seq number and the last one seen.
     *
     * Requires the internal variables cur_seq and last_seq be set.
     *
     * @return int64_t The difference between the current FPGA seq number and the last one seen
     */
    inline int64_t get_packet_diff() {
        // Since the seq number is actually an unsigned 48-bit numdber, this cast will always be safe.
        return (int64_t)cur_seq - (int64_t)last_seq;
    }

    /**
<<<<<<< HEAD
     * @brief Builds and returns a json object with all the port info
     *
     * @return The json object containing port info
     */
    json get_json_port_info();
=======
     * @brief Function to ensure all handlers align to the same FPGA seq number
     *
     * This function must be called at least once with
     * @c check_cross_handler_alignment(std::numeric_limits<uint64_t>::max());
     * In order to initalize the alignment seq number
     *
     * @param seq_num The seq number which should be aligned too.
     * @return true if the alignment is good, or this is the first handler to call this function
     *         false if the alignment fails.
     */
    inline bool check_cross_handler_alignment(uint64_t seq_num) {

        /// Alignment mutex
        static std::mutex alignment_mutex;

        /// The first seq number seen by each handler
        static uint64_t alignment_first_seq;

        std::lock_guard<std::mutex> alignment_lock(alignment_mutex);

        // This provides a way to init the alignment_first_seq to a fixed constand before we start
        // getting packets.
        if (seq_num == std::numeric_limits<uint64_t>::max()) {
            alignment_first_seq = std::numeric_limits<uint64_t>::max();
            DEBUG("Setting alignment value to MAX=%" PRIu64 "", alignment_first_seq);
            return true;
        }

        // This case deals with the first handler setting it's seq number.
        if (seq_num != alignment_first_seq &&
            alignment_first_seq == std::numeric_limits<uint64_t>::max()) {
            DEBUG("Port %d: Got first alignemnt value of %" PRIu64 "", port, seq_num);
            alignment_first_seq = seq_num;
            return true;
        }

        // This case deals with each addational handler checking if it has the same
        // first seq number.
        if (seq_num != alignment_first_seq) {
            ERROR("Port %d: Got alignemnt value of %" PRIu64 ", but expected %d" PRIu64 "",
                  port, seq_num, alignment_first_seq);
            return false;
        }

        // Addational handler(s) got the same first seq number.
        DEBUG("Port %d: Got alignemnt value of %" PRIu64 "", port, seq_num);
        return true;
    }
>>>>>>> d48e7ae8

    /// The FPAG seq number of the current packet being processed
    uint64_t cur_seq = 0;

    /// The FPGA seq number of the last packet seen (before the current one)
    uint64_t last_seq = 0;

    /// The streamID seen by this port handler
    stream_id_t port_stream_id;

    /// Set to true after the first packet is alligned.
    bool got_first_packet = false;

    /// Expected size of a time sample
    uint32_t sample_size;

    /// Expected size of an FPGA packet
    uint32_t fpga_packet_size;

    /// Expected number of time samples in each packet.
    uint32_t samples_per_packet;

    /// This is the value that we will align the first frame too.
    uint64_t alignment;

    /// Offset into the first byte of data after the Ethernet/UP/UDP/FPGA packet headers
    /// this shouldn't change, so we don't expose this to the config.
    const int32_t header_offset = 58;

    /// *** Stats (move into struct?) ***
    uint64_t rx_errors_total = 0;
    uint64_t rx_ip_cksum_errors_total = 0;
    uint64_t rx_packet_len_errors_total = 0;
    uint64_t rx_packets_total = 0;
    uint64_t rx_bytes_total = 0;
    uint64_t rx_out_of_order_errors_total = 0;
    uint64_t rx_lost_samples_total = 0;

    /// The number of frequences in the output stream
    int32_t num_local_freq;

};

inline iceBoardHandler::iceBoardHandler(Config &config, const std::string &unique_name,
                       bufferContainer &buffer_container, int port) :
    dpdkRXhandler(config, unique_name, buffer_container, port) {

    sample_size = config.get_int_default(unique_name, "sample_size", 2048);
    fpga_packet_size = config.get_int_default(unique_name, "fpga_packet_size", 4928);
    samples_per_packet = config.get_int_default(unique_name, "samples_per_packet", 2);

    num_local_freq = config.get_int_default(unique_name, "num_local_freq", 1);

    alignment = config.get_int_eval(unique_name, "alignment");

    check_cross_handler_alignment(std::numeric_limits<uint64_t>::max());
}

json iceBoardHandler::get_json_port_info() {
    json info;

    info["fpga_stream_id"] = {{"crate", port_stream_id.crate_id},
                            {"slot", port_stream_id.slot_id},
                            {"link", port_stream_id.link_id}};
    info["lost_packets"] = rx_lost_samples_total / samples_per_packet;
    info["lost_samples"] = rx_lost_samples_total;

    info["ip_cksum_errors"] = rx_ip_cksum_errors_total;
    info["out_of_order_errors"] = rx_out_of_order_errors_total;

    // This is the total number of errors from all sources other than missed packets
    // i.e. natural packet loss.
    info["errors_total"] = rx_errors_total;

    info["nic_port"] = this->port;

    vector<uint32_t> freq_bins;
    vector<float> freq_mhz;
    stream_id_t temp_stream_id = port_stream_id;
    temp_stream_id.crate_id = port_stream_id.crate_id % 2;
    for (int32_t i = 0; i < num_local_freq; ++i) {
        if (num_local_freq == 1) { // CHIME
            // Even though CHIME sets num_local_freq == 1
            // The packets actually have 4 frequencies and 512 elements before the transpose
            for (int j = 0; j < 4; ++j) {
                temp_stream_id.unused = j;
                freq_bins.push_back(bin_number_chime(&temp_stream_id));
                freq_mhz.push_back(freq_from_bin(bin_number_chime(&temp_stream_id)));
            }
        } else if (num_local_freq == 8) { // 256 element system (Pathfinder)
            freq_bins.push_back(bin_number(&temp_stream_id, i));
            freq_mhz.push_back(freq_from_bin(bin_number(&temp_stream_id, i)));
        } else if (num_local_freq == 128) { // 16 element system
            freq_bins.push_back(bin_number_16_elem(&temp_stream_id, i));
            freq_mhz.push_back(freq_from_bin(bin_number_16_elem(&temp_stream_id, i)));
        }
    }

    info["freq_bins"] = freq_bins;
    info["freq_mhz"] = freq_mhz;

    return info;
}

inline void iceBoardHandler::update_stats() {
    prometheusMetrics &metrics = prometheusMetrics::instance();

    std::string tags = "port=\"" + std::to_string(port) + "\"";

    metrics.add_process_metric("kotekan_dpdk_rx_packets_total",
                                unique_name,
                                rx_packets_total,
                                tags);
    metrics.add_process_metric("kotekan_dpdk_rx_samples_total",
                                unique_name,
                                rx_packets_total * samples_per_packet,
                                tags);

    metrics.add_process_metric("kotekan_dpdk_rx_lost_packets_total",
                                unique_name,
                                (int)(rx_lost_samples_total / samples_per_packet),
                                tags);
    metrics.add_process_metric("kotekan_dpdk_lost_samples_total",
                                unique_name,
                                rx_lost_samples_total,
                                tags);

    metrics.add_process_metric("kotekan_dpdk_rx_bytes_total",
                                unique_name,
                                rx_bytes_total,
                                tags);
    metrics.add_process_metric("kotekan_dpdk_rx_errors_total",
                                unique_name,
                                rx_errors_total,
                                tags);

    metrics.add_process_metric("kotekan_dpdk_rx_ip_cksum_errors_total",
                                unique_name,
                                rx_ip_cksum_errors_total,
                                tags);
    metrics.add_process_metric("kotekan_dpdk_rx_packet_len_errors_total",
                                unique_name,
                                rx_packet_len_errors_total,
                                tags);
    metrics.add_process_metric("kotekan_dpdk_rx_out_of_order_errors_total",
                                unique_name,
                                rx_out_of_order_errors_total,
                                tags);
}

#endif<|MERGE_RESOLUTION|>--- conflicted
+++ resolved
@@ -10,11 +10,8 @@
 #include "dpdkCore.hpp"
 #include "fpga_header_functions.h"
 #include "prometheusMetrics.hpp"
-<<<<<<< HEAD
 #include "json.hpp"
-=======
 #include <mutex>
->>>>>>> d48e7ae8
 
 /**
  * @brief Abstract class which contains things which are common to processing
@@ -91,12 +88,6 @@
         // in as lost packets.
         if ( ((seq % alignment) <= 100) && ((seq % alignment) >= 0 )) {
 
-<<<<<<< HEAD
-            INFO("Port %d; Got StreamID: crate: %d, slot: %d, link: %d, unused: %d, seq: %" PRIu64 "",
-                port, stream_id.crate_id, stream_id.slot_id, stream_id.link_id, stream_id.unused, seq);
-
-=======
->>>>>>> d48e7ae8
             last_seq = seq - seq % alignment;
             cur_seq = seq;
             port_stream_id = stream_id;
@@ -231,13 +222,13 @@
     }
 
     /**
-<<<<<<< HEAD
      * @brief Builds and returns a json object with all the port info
      *
      * @return The json object containing port info
      */
     json get_json_port_info();
-=======
+
+    /**
      * @brief Function to ensure all handlers align to the same FPGA seq number
      *
      * This function must be called at least once with
@@ -286,7 +277,6 @@
         DEBUG("Port %d: Got alignemnt value of %" PRIu64 "", port, seq_num);
         return true;
     }
->>>>>>> d48e7ae8
 
     /// The FPAG seq number of the current packet being processed
     uint64_t cur_seq = 0;
@@ -437,4 +427,4 @@
                                 tags);
 }
 
-#endif+#endif
