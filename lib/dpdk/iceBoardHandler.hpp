/**
 * @file
 * @brief The base class for handlers which work with the McGill ICE FPGA boards
 * - iceBoardHandler : public dpdkRXhandler
 */

#ifndef ICE_BOARD_HANDLER_HPP
#define ICE_BOARD_HANDLER_HPP

#include "dpdkCore.hpp"
#include "fpga_header_functions.h"
#include "prometheusMetrics.hpp"
#include "configEval.hpp"
#include "json.hpp"
#include <mutex>

/**
 * @brief Abstract class which contains things which are common to processing
 *        packets from the McGill ICE FPGA boards.
 *
 * This needs to be subclassed to actualy do something with the packets, it
 * just provides a common set of functions that are needed for ICEBoard packets
 *
 * @config   alignment         Int. Align each output frame of data to this FPGA seq number edge.
 *                                  Note it could be larger than the output frame size
 *                                  (in number of FPGA samples) but must be a multiple of that.
 * @config   sample_size       Int. Default 2048. Size of a time samples (unlikely to change)
 * @config   fpga_packet_size  Int. Default 4928. Full size of the FPGA packet, including Ethernet,
 *                                                IP, UDP, and FPGA frame headers, FPGA data payload,
 *                                                FPGA footer flags, and any padding
 *                                                (but not the Ethernet CRC).
 * @config   samples_per_packet Int. Default 2.   The number of time samples per FPGA packet
 *
 * @par Metrics
 * @metric kotekan_dpdk_rx_packets_total
 *         The number of Rx packets processed since starting
 * @metric kotekan_dpdk_rx_samples_total
 *         The number of timesamples processed since starting
 *         This is basically kotekan_dpdk_rx_packets_total * samples_per_packet
 * @metric kotekan_dpdk_rx_lost_packets_total
 *         The number of lost packets since starting
 * @metric kotekan_dpdk_lost_samples_total
 *         The number of lost time smaples since starting
 * @metric kotekan_dpdk_rx_bytes_total
 *         The number of bytes processed since starting
 * @metric kotekan_dpdk_rx_errors_total
 *         The total number of all errors since starting
 *         (not including packets lost on the wire/NIC)
 * @metric kotekan_dpdk_rx_ip_cksum_errors_total
 *         The total number of IP check sum errors since starting
 * @metric kotekan_dpdk_rx_packet_len_errors_total
 *         The number of packets with incorrect lenght
 * @metric kotekan_dpdk_rx_out_of_order_errors_total
 *         The number of times we got a packet in the wrong order
 *
 * @author Andre Renard
 */
class iceBoardHandler : public dpdkRXhandler {
public:
    /// Default constructor
    iceBoardHandler(Config &config, const std::string &unique_name,
                    bufferContainer &buffer_container, int port);

    /// Same abstract function as in @c dpdkRXhandler
    virtual int handle_packet(struct rte_mbuf *mbuf) = 0;

    /// Update common stats, this should be called by subclasses implementing this function as well
    virtual void update_stats();

protected:

    /**
     * @brief Aligns the first packet.
     *
     * This function should only be used at startup to find the first packet to start processing
     *
     * Should be called by every handler.
     *
     * @param mbuf The packet to check for allignment
     * @return True if the packet is within 100 of the alignment edge,
     *         False otherwise.
     */
    bool align_first_packet(struct rte_mbuf *mbuf) {
        uint64_t seq = iceBoardHandler::get_mbuf_seq_num(mbuf);
        stream_id_t stream_id = extract_stream_id(iceBoardHandler::get_mbuf_stream_id(mbuf));

        // We allow for the fact we might miss the first packet by upto 100 FPGA frames,
        // if this happens then the missing frames at the start of the buffer frame are filled
        // in as lost packets.
        if ( ((seq % alignment) <= 100) && ((seq % alignment) >= 0 )) {

            last_seq = seq - seq % alignment;
            cur_seq = seq;
            port_stream_id = stream_id;
            got_first_packet = true;

            INFO("Port %d; Got StreamID: crate: %d, slot: %d, link: %d, unused: %d, start seq num: %" PRIu64 " current seq num: %" PRIu64 "",
                port, stream_id.crate_id, stream_id.slot_id, stream_id.link_id, stream_id.unused, last_seq, seq);

            if (!check_cross_handler_alignment(last_seq)) {
                ERROR("DPDK failed to align packets between handlers, closing kotekan!");
                raise(SIGINT);
                return false;
            }

            return true;
        }

        return false;
    }

    /**
     * @brief Gets the FPGA seq number from the given packet
     *
     * @param cur_mbuf The rte_mbuf containing the packet
     * @return uint64_t The FPGA seq number
     */
    inline uint64_t get_mbuf_seq_num(struct rte_mbuf * cur_mbuf) {
        return (uint64_t)(*(uint32_t *)(rte_pktmbuf_mtod(cur_mbuf, char *) + 54)) +
               (((uint64_t) (0xFFFF & (*(uint32_t *)(rte_pktmbuf_mtod(cur_mbuf, char *) + 50)))) << 32);
    }

    /**
     * @brief Gets the FPGA stream ID from the given packet
     *
     * @param cur_mbuf The rte_mbuf containing the packet
     * @return uint16_t The encoded streamID
     */
    inline uint16_t get_mbuf_stream_id(struct rte_mbuf * cur_mbuf) {
        return *(uint16_t *)(rte_pktmbuf_mtod(cur_mbuf, char *) + 44);
    }

    /**
     * @brief Checks the given packet against common errors.
     *
     * Errors include:
     * - IP Check sum failure
     * - Expected packet size
     *
     * Should be called by every handler.
     *
     * @param cur_mbuf The rte_mbuf containing the packet
     * @return True if the packet doesn't have errors and false otherwise.
     */
    inline bool check_packet(struct rte_mbuf * cur_mbuf) {
        if (unlikely((cur_mbuf->ol_flags | PKT_RX_IP_CKSUM_BAD) == 1)) {
            WARN("dpdk: Got bad packet checksum on port %d", port);
            rx_ip_cksum_errors_total += 1;
            rx_errors_total += 1;
            return false;
        }
        if (unlikely(fpga_packet_size != cur_mbuf->pkt_len)) {
            ERROR("Got packet with incorrect length: %d, expected %d",
                  cur_mbuf->pkt_len, fpga_packet_size);

            // Getting a packet with the wrong length is almost always
            // a configuration/FPGA problem that needs to be addressed.
            // So for now we just exit kotekan with an error message.
            raise(SIGINT);

            rx_packet_len_errors_total += 1;
            rx_errors_total += 1;
            return false;
        }

        // Add to common stats
        rx_packets_total += 1;
        rx_bytes_total += cur_mbuf->pkt_len;

        return true;
    }

    /**
     * @brief Checks the packet seq number hasn't gone backwards
     *
     * This check is done by looking at the @c diff value given
     * which should be the difference betwene the current FPGA seq being processed
     * and the last one seen before that.
     * @param diff The seq diff as explained above
     * @return true If the packet seq isn't older than expected, false otherwise
     */
    inline bool check_order(int64_t diff) {
        if (unlikely(diff < 0)) {
            WARN("Port: %d; Diff %" PRId64 " less than zero, duplicate, bad, or out-of-order packet; last %" PRIu64 "; cur: %" PRIu64 "",
                 port, diff, last_seq, cur_seq);
            rx_out_of_order_errors_total += 1;
            rx_errors_total += 1;
            return false;
        }
        return true;
    }

    /**
     * @brief Checks if the seq number seems like it was reset
     *
     * This would likely be the result of an FPGA reset.
     *
     * This check is done by looking at the @c diff value given
     * which should be the difference betwene the current FPGA seq being processed
     * and the last one seen before that.
     * @param diff The seq diff as explained above
     * @return true If the packet seq isn't older than expected, false otherwise
     */
    inline bool check_for_reset(int64_t diff) {
        if (unlikely(diff < -1000)) {
            ERROR("The FPGAs likely reset, kotekan stopping... (FPGA seq number was less than 1000 of highest number seen.)");
            raise(SIGINT);
            return false;
        }
        return true;
    }

    /**
     * @brief Get the difference between the current FPGA seq number and the last one seen.
     *
     * Requires the internal variables cur_seq and last_seq be set.
     *
     * @return int64_t The difference between the current FPGA seq number and the last one seen
     */
    inline int64_t get_packet_diff() {
        // Since the seq number is actually an unsigned 48-bit numdber, this cast will always be safe.
        return (int64_t)cur_seq - (int64_t)last_seq;
    }

    /**
     * @brief Builds and returns a json object with all the port info
     *
     * @return The json object containing port info
     */
    json get_json_port_info();

    /**
     * @brief Function to ensure all handlers align to the same FPGA seq number
     *
     * This function must be called at least once with
     * @c check_cross_handler_alignment(std::numeric_limits<uint64_t>::max());
     * In order to initalize the alignment seq number
     *
     * @param seq_num The seq number which should be aligned too.
     * @return true if the alignment is good, or this is the first handler to call this function
     *         false if the alignment fails.
     */
    inline bool check_cross_handler_alignment(uint64_t seq_num) {

        /// Alignment mutex
        static std::mutex alignment_mutex;

        /// The first seq number seen by each handler
        static uint64_t alignment_first_seq;

        std::lock_guard<std::mutex> alignment_lock(alignment_mutex);

        // This provides a way to init the alignment_first_seq to a fixed constand before we start
        // getting packets.
        if (seq_num == std::numeric_limits<uint64_t>::max()) {
            alignment_first_seq = std::numeric_limits<uint64_t>::max();
            DEBUG("Setting alignment value to MAX=%" PRIu64 "", alignment_first_seq);
            return true;
        }

        // This case deals with the first handler setting it's seq number.
        if (seq_num != alignment_first_seq &&
            alignment_first_seq == std::numeric_limits<uint64_t>::max()) {
            DEBUG("Port %d: Got first alignemnt value of %" PRIu64 "", port, seq_num);
            alignment_first_seq = seq_num;
            return true;
        }

        // This case deals with each addational handler checking if it has the same
        // first seq number.
        if (seq_num != alignment_first_seq) {
            ERROR("Port %d: Got alignemnt value of %" PRIu64 ", but expected %d" PRIu64 "",
                  port, seq_num, alignment_first_seq);
            return false;
        }

        // Addational handler(s) got the same first seq number.
        DEBUG("Port %d: Got alignemnt value of %" PRIu64 "", port, seq_num);
        return true;
    }

    /// The FPAG seq number of the current packet being processed
    uint64_t cur_seq = 0;

    /// The FPGA seq number of the last packet seen (before the current one)
    uint64_t last_seq = 0;

    /// The streamID seen by this port handler
    stream_id_t port_stream_id;

    /// Set to true after the first packet is alligned.
    bool got_first_packet = false;

    /// Expected size of a time sample
    uint32_t sample_size;

    /// Expected size of an FPGA packet
    uint32_t fpga_packet_size;

    /// Expected number of time samples in each packet.
    uint32_t samples_per_packet;

    /// This is the value that we will align the first frame too.
    uint64_t alignment;

    /// Offset into the first byte of data after the Ethernet/UP/UDP/FPGA packet headers
    /// this shouldn't change, so we don't expose this to the config.
    const int32_t header_offset = 58;

    /// *** Stats (move into struct?) ***
    uint64_t rx_errors_total = 0;
    uint64_t rx_ip_cksum_errors_total = 0;
    uint64_t rx_packet_len_errors_total = 0;
    uint64_t rx_packets_total = 0;
    uint64_t rx_bytes_total = 0;
    uint64_t rx_out_of_order_errors_total = 0;
    uint64_t rx_lost_samples_total = 0;

    /// The number of frequences in the output stream
    int32_t num_local_freq;

};

inline iceBoardHandler::iceBoardHandler(Config &config, const std::string &unique_name,
                       bufferContainer &buffer_container, int port) :
    dpdkRXhandler(config, unique_name, buffer_container, port) {

    sample_size = config.get_default<uint32_t>(
                unique_name, "sample_size", 2048);
    fpga_packet_size = config.get_default<uint32_t>(
                unique_name, "fpga_packet_size", 4928);
    samples_per_packet = config.get_default<uint32_t>(
                unique_name, "samples_per_packet", 2);

<<<<<<< HEAD
    num_local_freq = config.get_default<int32_t>(unique_name, "num_local_freq", 1);
    alignment = configEval<uint64_t>(config, unique_name, "alignment")
            .compute_result();
=======
    num_local_freq = config.get_default<int32_t>(
                unique_name, "num_local_freq", 1);
    alignment = config.get<uint64_t>(unique_name, "alignment");
>>>>>>> 97ade67c
    check_cross_handler_alignment(std::numeric_limits<uint64_t>::max());
}

json iceBoardHandler::get_json_port_info() {
    json info;

    info["fpga_stream_id"] = {{"crate", port_stream_id.crate_id},
                            {"slot", port_stream_id.slot_id},
                            {"link", port_stream_id.link_id}};
    info["lost_packets"] = rx_lost_samples_total / samples_per_packet;
    info["lost_samples"] = rx_lost_samples_total;

    info["ip_cksum_errors"] = rx_ip_cksum_errors_total;
    info["out_of_order_errors"] = rx_out_of_order_errors_total;

    // This is the total number of errors from all sources other than missed packets
    // i.e. natural packet loss.
    info["errors_total"] = rx_errors_total;

    info["nic_port"] = this->port;

    vector<uint32_t> freq_bins;
    vector<float> freq_mhz;
    stream_id_t temp_stream_id = port_stream_id;
    temp_stream_id.crate_id = port_stream_id.crate_id % 2;
    for (int32_t i = 0; i < num_local_freq; ++i) {
        if (num_local_freq == 1) { // CHIME
            // Even though CHIME sets num_local_freq == 1
            // The packets actually have 4 frequencies and 512 elements before the transpose
            for (int j = 0; j < 4; ++j) {
                temp_stream_id.unused = j;
                freq_bins.push_back(bin_number_chime(&temp_stream_id));
                freq_mhz.push_back(freq_from_bin(bin_number_chime(&temp_stream_id)));
            }
        } else if (num_local_freq == 8) { // 256 element system (Pathfinder)
            freq_bins.push_back(bin_number(&temp_stream_id, i));
            freq_mhz.push_back(freq_from_bin(bin_number(&temp_stream_id, i)));
        } else if (num_local_freq == 128) { // 16 element system
            freq_bins.push_back(bin_number_16_elem(&temp_stream_id, i));
            freq_mhz.push_back(freq_from_bin(bin_number_16_elem(&temp_stream_id, i)));
        }
    }

    info["freq_bins"] = freq_bins;
    info["freq_mhz"] = freq_mhz;

    return info;
}

inline void iceBoardHandler::update_stats() {
    prometheusMetrics &metrics = prometheusMetrics::instance();

    std::string tags = "port=\"" + std::to_string(port) + "\"";

    metrics.add_process_metric("kotekan_dpdk_rx_packets_total",
                                unique_name,
                                rx_packets_total,
                                tags);
    metrics.add_process_metric("kotekan_dpdk_rx_samples_total",
                                unique_name,
                                rx_packets_total * samples_per_packet,
                                tags);

    metrics.add_process_metric("kotekan_dpdk_rx_lost_packets_total",
                                unique_name,
                                (int)(rx_lost_samples_total / samples_per_packet),
                                tags);
    metrics.add_process_metric("kotekan_dpdk_lost_samples_total",
                                unique_name,
                                rx_lost_samples_total,
                                tags);

    metrics.add_process_metric("kotekan_dpdk_rx_bytes_total",
                                unique_name,
                                rx_bytes_total,
                                tags);
    metrics.add_process_metric("kotekan_dpdk_rx_errors_total",
                                unique_name,
                                rx_errors_total,
                                tags);

    metrics.add_process_metric("kotekan_dpdk_rx_ip_cksum_errors_total",
                                unique_name,
                                rx_ip_cksum_errors_total,
                                tags);
    metrics.add_process_metric("kotekan_dpdk_rx_packet_len_errors_total",
                                unique_name,
                                rx_packet_len_errors_total,
                                tags);
    metrics.add_process_metric("kotekan_dpdk_rx_out_of_order_errors_total",
                                unique_name,
                                rx_out_of_order_errors_total,
                                tags);
}

#endif<|MERGE_RESOLUTION|>--- conflicted
+++ resolved
@@ -10,7 +10,6 @@
 #include "dpdkCore.hpp"
 #include "fpga_header_functions.h"
 #include "prometheusMetrics.hpp"
-#include "configEval.hpp"
 #include "json.hpp"
 #include <mutex>
 
@@ -332,15 +331,9 @@
     samples_per_packet = config.get_default<uint32_t>(
                 unique_name, "samples_per_packet", 2);
 
-<<<<<<< HEAD
-    num_local_freq = config.get_default<int32_t>(unique_name, "num_local_freq", 1);
-    alignment = configEval<uint64_t>(config, unique_name, "alignment")
-            .compute_result();
-=======
     num_local_freq = config.get_default<int32_t>(
                 unique_name, "num_local_freq", 1);
     alignment = config.get<uint64_t>(unique_name, "alignment");
->>>>>>> 97ade67c
     check_cross_handler_alignment(std::numeric_limits<uint64_t>::max());
 }
 
@@ -436,4 +429,4 @@
                                 tags);
 }
 
-#endif+#endif
