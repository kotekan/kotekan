#include "dpdkCore.hpp"

#include "fmt.hpp"
#include "json.hpp"

#include <numa.h>
#include <signal.h>
#include <stdexcept>
#include <unistd.h>
#include <vector>

using nlohmann::json;
using std::string;
using std::to_string;
using std::vector;

#include "captureHandler.hpp"
#include "iceBoardShuffle.hpp"
#include "iceBoardStandard.hpp"
#include "iceBoardVDIF.hpp"


using kotekan::bufferContainer;
using kotekan::Config;
using kotekan::Stage;

REGISTER_KOTEKAN_STAGE(dpdkCore);

static bool __eal_initalized = false;

dpdkCore::dpdkCore(Config& config, const string& unique_name, bufferContainer& buffer_container) :
    Stage(config, unique_name, buffer_container, std::bind(&dpdkCore::main_thread, this)) {

    uint32_t num_mbufs = config.get_default<uint32_t>(unique_name, "num_mbufs", 1024);
    const uint32_t mbuf_cache_size =
        config.get_default<uint32_t>(unique_name, "mbuf_cache_size", 250);
    burst_size = config.get_default<uint32_t>(unique_name, "burst_size", 32);
    rx_ring_size = config.get_default<uint32_t>(unique_name, "rx_ring_size", 512);
    tx_ring_size = config.get_default<uint32_t>(unique_name, "tx_ring_size", 512);

    num_mem_channels = config.get_default<uint32_t>(unique_name, "num_mem_channels", 4);
    init_mem_alloc = config.get_default<uint32_t>(unique_name, "init_mem_alloc", 256);

    // Setup the lcore mappings
    // Basically this is mapping the DPDK EAL framework way of assigning threads
    // into the kotekan framework.
    vector<int> lcore_cpu_map = config.get<std::vector<int>>(unique_name, "lcore_cpu_map");
    uint32_t master_lcore_cpu = config.get<uint32_t>(unique_name, "master_lcore_cpu");

    num_lcores = lcore_cpu_map.size();

    dpdk_init(lcore_cpu_map, master_lcore_cpu);

    num_system_ports = rte_eth_dev_count();

    // This default works well for ICE boards,
    // but we might change this to something more genertic
    memset((void*)&port_conf, 0, sizeof(struct rte_eth_conf));
    port_conf.rxmode.max_rx_pkt_len =
        config.get_default<uint32_t>(unique_name, "max_rx_pkt_len", 5000);
    port_conf.rxmode.jumbo_frame =
        (uint16_t)config.get_default<bool>(unique_name, "jumbo_frame", true);
    port_conf.rxmode.hw_strip_crc = 0;
    port_conf.rxmode.header_split = 0;
    port_conf.rxmode.hw_ip_checksum = 1;

    // TODO reference why this needs to be 2048
    const uint32_t max_data_size = 2048;
    const uint32_t mbuf_size = max_data_size + sizeof(struct rte_mbuf) + RTE_PKTMBUF_HEADROOM;

    // Convert the lcore to port map into a simple c style struct
    // This is basically done to remove overhead in the critial packet processing loop.
    // TODO check there are no ports assigned twice
    lcore_port_list = (struct portList*)malloc(num_lcores * sizeof(struct portList));
    CHECK_MEM(lcore_port_list);
    int lcore_id = 0;
    num_ports = 0;
    json lcore_port_map = config.get_value(unique_name, "lcore_port_map");
    for (vector<int> ports : lcore_port_map) {
        lcore_port_list[lcore_id].ports = (uint32_t*)malloc(ports.size() * sizeof(uint32_t));
        CHECK_MEM(lcore_port_list[lcore_id].ports);
        int port_id = 0;
        for (uint32_t port : ports) {
            lcore_port_list[lcore_id].ports[port_id++] = port;
        }
        lcore_port_list[lcore_id].num_ports = ports.size();
        num_ports += ports.size();
        lcore_id++;
    }

    create_handlers(buffer_container);

    if (num_ports > num_system_ports) {
        throw std::runtime_error(
            fmt::format(fmt("Trying to create more ports: {:d}, than DPDK found: {:d}"), num_ports,
                        num_system_ports));
    }

    // The plus one is for the master lcore.
    if (rte_lcore_count() != num_lcores + 1) {
        ERROR("Mismatch in the number of lcores");
        throw std::runtime_error(fmt::format(
            fmt("Num lcores set to: {:d} in the config, but the DPDK run time has: {:d} lcores."),
            num_lcores, rte_lcore_count()));
    }

    // Get the number of ports on each numa node an create an mbuf pool for that node.
    for (int node_id = 0; node_id < numa_num_configured_nodes(); ++node_id) {
        int num_ports_on_node = 0;
        for (size_t j = 0; j < lcore_cpu_map.size(); ++j) {
            auto lcore_id = lcore_cpu_map.at(j);
            if (numa_node_of_cpu(lcore_id) == -1) {
                throw std::runtime_error("lcore_id '" + to_string(lcore_id)
                    + "' failed to map to numa node, is this a valid CPU core id?");
            }
            if (numa_node_of_cpu(lcore_id) == node_id) {
                num_ports_on_node += lcore_port_list[j].num_ports;
            }
        }
        DEBUG("Number of ports on numa node %d = %d", node_id, num_ports_on_node);
        struct rte_mempool * pool = rte_mempool_create(("MBUF_POOL_" + to_string(node_id)).c_str(),
                                    num_mbufs * num_ports_on_node, mbuf_size, mbuf_cache_size,
                                    sizeof(struct rte_pktmbuf_pool_private), rte_pktmbuf_pool_init,
                                    NULL, rte_pktmbuf_init, NULL, node_id, 0);
        if (pool == NULL) {
            throw std::runtime_error("Cannot create DPDK mbuf pool.");
        }
        mbuf_pools.push_back(pool);
    }

    // Init ports referenced in the lcore port mapping
    int i = 0; // Index into lcore_cpu_map
    for (vector<int> ports : lcore_port_map) {
        for (uint32_t port : ports) {
            // TODO This will fail in a strange way if a port is listed more than once in the
            // config. We should have a check that each port assignment is unique.
<<<<<<< HEAD
            if (port_init(port, lcore_cpu_map.at(i)) != 0) {
                throw std::runtime_error("DPDK Cannot init port: " + to_string(port));
=======
            if (port_init(port) != 0) {
                throw std::runtime_error(fmt::format(fmt("DPDK Cannot init port: {:d}"), port));
>>>>>>> 24c0b893
            }
        }
        i++;
    }
}

void dpdkCore::create_handlers(bufferContainer& buffer_container) {
    // Create the handlers
    // TODO This could likely be refactored out of this system.
    // The one problem is that we are using header only builds for efficency,
    // so the normal factory model doesn't work here.
    vector<json> handlers_block = config.get<std::vector<json>>(unique_name, "handlers");
    uint32_t port = 0;
    if (handlers_block.size() != num_system_ports) {
        throw std::runtime_error(fmt::format(fmt("The number of DPDK handlers ({:d}) must be equal "
                                                 "to the number of system ports ({:d})"),
                                             handlers_block.size(), num_system_ports));
    }
    handlers = (dpdkRXhandler**)malloc(num_system_ports * sizeof(dpdkRXhandler*));
    CHECK_MEM(handlers);
    for (json& handler : handlers_block) {

        string handler_name = handler["dpdk_handler"];
        string handler_unique_name = fmt::format(fmt("{:s}/handlers/{:d}"), unique_name, port);

        if (handler_name == "iceBoardShuffle") {
            handlers[port] =
                new iceBoardShuffle(config, handler_unique_name, buffer_container, port);
        } else if (handler_name == "iceBoardStandard") {
            handlers[port] =
                new iceBoardStandard(config, handler_unique_name, buffer_container, port);
        } else if (handler_name == "iceBoardVDIF") {
            handlers[port] = new iceBoardVDIF(config, handler_unique_name, buffer_container, port);
        } else if (handler_name == "captureHandler") {
            handlers[port] =
                new captureHandler(config, handler_unique_name, buffer_container, port);
        } else if (handler_name == "none") {
            handlers[port] = nullptr;
        } else {
            throw std::runtime_error(
                fmt::format(fmt("The dpdk handler type '{:s}' does not exist."), handler_name));
        }

        port++;
    }
}

void dpdkCore::dpdk_init(vector<int> lcore_cpu_map, uint32_t master_lcore_cpu) {

    string dpdk_lcore_map = fmt::format(fmt("0@{:d},"), master_lcore_cpu);
    int i = 1;
    for (int& core_id : lcore_cpu_map) {
        dpdk_lcore_map += fmt::format(fmt("{:d}@{:d},"), i++, core_id);
    }
    dpdk_lcore_map.pop_back(); // Remove the last ","

    DEBUG("Using DPDK lcore map: {:s}", dpdk_lcore_map);

    // App name, this can be anything.
    char arg0[] = "kotekan";
    // Number of memory channels
    char arg1[] = "-n";
    char* arg2 = (char*)malloc(std::to_string(num_mem_channels).length() + 1);
    strncpy(arg2, std::to_string(num_mem_channels).c_str(),
        std::to_string(num_mem_channels).length() + 1);
    // Lcore map
    char arg3[] = "--lcores";
    char* arg4 = (char*)malloc(dpdk_lcore_map.length() + 1);
    strncpy(arg4, dpdk_lcore_map.c_str(), dpdk_lcore_map.length() + 1);
    // Initial memory allocation
    char arg5[] = "-m";
    char* arg6 = (char*)malloc(std::to_string(init_mem_alloc).length() + 1);
    strncpy(arg6, std::to_string(init_mem_alloc).c_str(),
        std::to_string(init_mem_alloc).length() + 1);
    // Generate final options string for EAL initialization
    char* argv2[] = {&arg0[0], &arg1[0], &arg2[0], &arg3[0], &arg4[0], &arg5[0], &arg6[0], NULL};
    int argc2 = (int)(sizeof(argv2) / sizeof(argv2[0])) - 1;

    // Initialize the Environment Abstraction Layer (EAL).
    // Currently closing DPDKs EAL isn't offically supported,
    // so we only do it once.
    if (!__eal_initalized) {
        int ret = rte_eal_init(argc2, argv2);
        if (ret < 0)
            throw std::runtime_error(
                fmt::format(fmt("Failed to init DPDK EAL with error code: {:d}"), ret));
        __eal_initalized = true;
    }
}

void dpdkCore::main_thread() {

    // Start the packet receiving lcores (basically pthreads)
    rte_eal_mp_remote_launch(dpdkCore::lcore_rx, (void*)this, SKIP_MASTER);

    while (!stop_thread) {
        sleep(1);

        // Get the handlers to update their stats about packets
        // Some of these stats might be moved to this class, but
        // it seemed like it was worth leaving it upto the handler
        // to say which stats we actually care about recording.
        for (uint32_t i = 0; i < num_system_ports; ++i) {
            if (handlers[i] != nullptr)
                handlers[i]->update_stats();
        }

        // Check port status
    }

    // Wait for the lcores to join
    rte_eal_mp_wait_lcore();
}

dpdkCore::~dpdkCore() {
    // TODO Make sure DPDK is stopped
    // Requires an experimental feature not yet the version of DPDK used by kotekan

    for (auto &pool : mbuf_pools) {
        rte_mempool_free(pool);
    }

    // Free the handlers
    for (uint32_t i = 0; i < num_system_ports; ++i) {
        if (handlers[i] != nullptr)
            delete handlers[i];
    }
    free(handlers);
}

int32_t dpdkCore::port_init(uint8_t port, uint32_t lcore_id) {
    const uint16_t rx_rings = 1, tx_rings = 1;
    int retval;
    uint16_t q;

    if (port >= num_system_ports)
        return -1;

    // Configure the Ethernet device.
    retval = rte_eth_dev_configure(port, rx_rings, tx_rings, &port_conf);
    if (retval != 0) {
        ERROR("Failed to configure device, port {:d}, error: {:d}", port, retval);
        return retval;
    }

    // Allocate and set up 1 RX queue per Ethernet port.
    for (q = 0; q < rx_rings; q++) {
        retval = rte_eth_rx_queue_setup(port, q, rx_ring_size, rte_eth_dev_socket_id(port), NULL,
                                        mbuf_pools.at(numa_node_of_cpu(lcore_id)));
        if (retval < 0) {
            ERROR("Failed to setupt RX queue for port {:d}, error: {:d}", port, retval);
            return retval;
        }
    }

    // Allocate and set up 1 TX queue per Ethernet port.
    // TODO Do we need this?
    for (q = 0; q < tx_rings; q++) {
        retval = rte_eth_tx_queue_setup(port, q, tx_ring_size, rte_eth_dev_socket_id(port), NULL);
        if (retval < 0) {
            ERROR("Failed to setupt TX queue for port {:d}, error: {:d}", port, retval);
            return retval;
        }
    }

    // Start the Ethernet port.
    retval = rte_eth_dev_start(port);
    if (retval < 0) {
        ERROR("Failed to start port: {:d}", port);
        return retval;
    }

    // Report the port MAC address.
    // TODO record the MAC address for export to JSON
    struct ether_addr addr;
    rte_eth_macaddr_get(port, &addr);
<<<<<<< HEAD
    INFO("Port %u MAC: %02" PRIx8 " %02" PRIx8 " %02" PRIx8 " %02" PRIx8 " %02" PRIx8 " %02" PRIx8
         " memory assigned to lcore %d on numa_node %d",
         (unsigned)port, addr.addr_bytes[0], addr.addr_bytes[1], addr.addr_bytes[2],
         addr.addr_bytes[3], addr.addr_bytes[4], addr.addr_bytes[5], lcore_id,
         numa_node_of_cpu(lcore_id));
=======
    INFO("Port {:d} MAC: {:02x} {:02x} {:02x} {:02x} {:02x} {:02x}", (unsigned)port,
         addr.addr_bytes[0], addr.addr_bytes[1], addr.addr_bytes[2], addr.addr_bytes[3],
         addr.addr_bytes[4], addr.addr_bytes[5]);
>>>>>>> 24c0b893

    // Enable promiscuous mode.
    rte_eth_promiscuous_enable(port);

    return 0;
}

int dpdkCore::lcore_rx(void* args) {
    dpdkCore* core = (dpdkCore*)args;

    struct rte_mbuf* mbufs[core->burst_size];

    // non-master cores start at 1, but it's easier to 0 base here
    uint32_t lcore = rte_lcore_id() - 1;
    fprintf(stderr, "lcore ID: %u\n", lcore);
    if (lcore > core->num_lcores) {
        throw std::runtime_error("lcore mapping error");
    }

    // The list of ports this thread processes
    struct dpdkCore::portList port_list = core->lcore_port_list[lcore];
    const uint32_t num_local_ports = port_list.num_ports;
    const uint32_t* ports = port_list.ports;
    const uint32_t burst_size = core->burst_size;

    for (uint32_t i = 0; i < num_local_ports; ++i) {
        uint32_t port = ports[i];
        if (core->handlers[port] == nullptr) {
            // This is the one place (static member function) where normal logging does work.
            fprintf(stderr, "No valid handler provided for port %d", port);
            //raise(SIGINT);
            return 0;
        }
    }

    while (!core->stop_thread) {
        for (uint32_t i = 0; i < num_local_ports; ++i) {
            uint32_t port = ports[i];

            const uint16_t num_rx = rte_eth_rx_burst(port, 0, mbufs, burst_size);

            for (uint16_t j = 0; j < num_rx; ++j) {

                // Process the packet with the required handler
                // NOTE: Ideally this wouldn't be a call to a virtual function,
                // but it's an overhead that's hard to avoid here.
                if (unlikely(core->handlers[port]->handle_packet(mbufs[j]) != 0)) {
                    goto exit_lcore;
                }

                rte_pktmbuf_free(mbufs[j]);
            }
        }
    }
exit_lcore:
    return 0;
}<|MERGE_RESOLUTION|>--- conflicted
+++ resolved
@@ -134,13 +134,8 @@
         for (uint32_t port : ports) {
             // TODO This will fail in a strange way if a port is listed more than once in the
             // config. We should have a check that each port assignment is unique.
-<<<<<<< HEAD
             if (port_init(port, lcore_cpu_map.at(i)) != 0) {
-                throw std::runtime_error("DPDK Cannot init port: " + to_string(port));
-=======
-            if (port_init(port) != 0) {
                 throw std::runtime_error(fmt::format(fmt("DPDK Cannot init port: {:d}"), port));
->>>>>>> 24c0b893
             }
         }
         i++;
@@ -317,17 +312,9 @@
     // TODO record the MAC address for export to JSON
     struct ether_addr addr;
     rte_eth_macaddr_get(port, &addr);
-<<<<<<< HEAD
-    INFO("Port %u MAC: %02" PRIx8 " %02" PRIx8 " %02" PRIx8 " %02" PRIx8 " %02" PRIx8 " %02" PRIx8
-         " memory assigned to lcore %d on numa_node %d",
+    INFO("Port {:d} MAC: {:02x} {:02x} {:02x} {:02x} {:02x} {:02x} memory assigned to numa_node {}",
          (unsigned)port, addr.addr_bytes[0], addr.addr_bytes[1], addr.addr_bytes[2],
-         addr.addr_bytes[3], addr.addr_bytes[4], addr.addr_bytes[5], lcore_id,
-         numa_node_of_cpu(lcore_id));
-=======
-    INFO("Port {:d} MAC: {:02x} {:02x} {:02x} {:02x} {:02x} {:02x}", (unsigned)port,
-         addr.addr_bytes[0], addr.addr_bytes[1], addr.addr_bytes[2], addr.addr_bytes[3],
-         addr.addr_bytes[4], addr.addr_bytes[5]);
->>>>>>> 24c0b893
+         addr.addr_bytes[3], addr.addr_bytes[4], addr.addr_bytes[5], numa_node_of_cpu(lcore_id));
 
     // Enable promiscuous mode.
     rte_eth_promiscuous_enable(port);
