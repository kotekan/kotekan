--- conflicted
+++ resolved
@@ -14,10 +14,8 @@
 #include "iceBoardShuffle.hpp"
 #include "iceBoardStandard.hpp"
 #include "iceBoardVDIF.hpp"
-<<<<<<< HEAD
 #include "captureHandler.hpp"
-=======
->>>>>>> d76b7f83
+
 
 REGISTER_KOTEKAN_PROCESS(dpdkCore);
 
@@ -147,12 +145,9 @@
         } else if (handler_name == "iceBoardVDIF") {
             handlers[port] = new iceBoardVDIF(config, handler_unique_name,
                                                   buffer_container, port);
-<<<<<<< HEAD
         } else if (handler_name == "captureHandler") {
             handlers[port] = new captureHandler(config, handler_unique_name,
                                                   buffer_container, port);
-=======
->>>>>>> d76b7f83
         } else if (handler_name == "none") {
             handlers[port] = nullptr;
         } else {
