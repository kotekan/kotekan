#include "dpdkCore.hpp"

<<<<<<< HEAD
#include "Config.hpp"              // for Config
#include "StageFactory.hpp"        // for REGISTER_KOTEKAN_STAGE, StageMakerTemplate
#include "captureHandler.hpp"      // for captureHandler
#include "fpga_header_functions.h" // for stream_id_t
#include "iceBoardShuffle.hpp"     // for iceBoardShuffle, iceBoardShuffle::shuffle_size
#include "iceBoardStandard.hpp"    // for iceBoardStandard
#include "iceBoardVDIF.hpp"        // for iceBoardVDIF

#include "fmt.hpp"  // for format, fmt
#include "json.hpp" // for json, basic_json<>::object_t, basic_json, basic_json<...

=======
#include "fmt.hpp"  // for format, fmt
#include "json.hpp" // for json, basic_json<>::object_t, basic_json, basic_json<...

#ifdef WITH_NUMA
#include <numa.h> // for numa_node_of_cpu, numa_num_configured_nodes
#endif
#include "Config.hpp" // for Config
#include "ICETelescope.hpp"
#include "StageFactory.hpp"     // for REGISTER_KOTEKAN_STAGE, StageMakerTemplate
#include "captureHandler.hpp"   // for captureHandler
#include "iceBoardShuffle.hpp"  // for iceBoardShuffle, iceBoardShuffle::shuffle_size
#include "iceBoardStandard.hpp" // for iceBoardStandard
#include "iceBoardVDIF.hpp"     // for iceBoardVDIF

>>>>>>> ca1a367a
#include <algorithm>               // for max
#include <atomic>                  // for atomic_bool
#include <functional>              // for _Bind_helper<>::type, bind, function
#include <numa.h>                  // for numa_node_of_cpu, numa_num_configured_nodes
#include <regex>                   // for match_results<>::_Base_type
#include <rte_branch_prediction.h> // for unlikely
#include <rte_config.h>            // for RTE_PKTMBUF_HEADROOM
#include <rte_eal.h>               // for rte_eal_init
#include <rte_ether.h>             // for ether_addr
#include <rte_launch.h>            // for rte_eal_mp_remote_launch, rte_eal_mp_wait_lcore, SKIP...
#include <rte_lcore.h>             // for rte_lcore_count, rte_lcore_id
#include <rte_mbuf.h>              // for rte_mbuf, rte_pktmbuf_free, rte_pktmbuf_init, rte_pkt...
#include <rte_mempool.h>           // for rte_mempool, rte_mempool_create, rte_mempool_free
#include <stdexcept>               // for runtime_error
#include <stdio.h>                 // for fprintf, size_t, stderr
#include <stdlib.h>                // for malloc, free
#include <string.h>                // for strncpy, memset
#include <unistd.h>                // for sleep
#include <vector>                  // for vector

using nlohmann::json;
using std::string;
using std::to_string;
using std::vector;

using kotekan::bufferContainer;
using kotekan::Config;
using kotekan::Stage;

/// TODO move this to an inline static once we go to C++17
ice_stream_id_t iceBoardShuffle::all_stream_ids[iceBoardShuffle::shuffle_size];

REGISTER_KOTEKAN_STAGE(dpdkCore);

static bool __eal_initalized = false;

dpdkCore::dpdkCore(Config& config, const string& unique_name, bufferContainer& buffer_container) :
    Stage(config, unique_name, buffer_container, std::bind(&dpdkCore::main_thread, this)) {

    uint32_t num_mbufs = config.get_default<uint32_t>(unique_name, "num_mbufs", 1024);
    const uint32_t mbuf_cache_size =
        config.get_default<uint32_t>(unique_name, "mbuf_cache_size", 250);
    burst_size = config.get_default<uint32_t>(unique_name, "burst_size", 32);
    rx_ring_size = config.get_default<uint32_t>(unique_name, "rx_ring_size", 512);
    tx_ring_size = config.get_default<uint32_t>(unique_name, "tx_ring_size", 512);

    num_mem_channels = config.get_default<uint32_t>(unique_name, "num_mem_channels", 4);
    init_mem_alloc = config.get_default<uint32_t>(unique_name, "init_mem_alloc", 256);

    // Setup the lcore mappings
    // Basically this is mapping the DPDK EAL framework way of assigning threads
    // into the kotekan framework.
    vector<int> lcore_cpu_map = config.get<std::vector<int>>(unique_name, "lcore_cpu_map");
    uint32_t master_lcore_cpu = config.get<uint32_t>(unique_name, "master_lcore_cpu");

    num_lcores = lcore_cpu_map.size();

    dpdk_init(lcore_cpu_map, master_lcore_cpu);

    num_system_ports = rte_eth_dev_count();

    // This default works well for ICE boards,
    // but we might change this to something more genertic
    memset((void*)&port_conf, 0, sizeof(struct rte_eth_conf));
    port_conf.rxmode.max_rx_pkt_len =
        config.get_default<uint32_t>(unique_name, "max_rx_pkt_len", 5000);
    port_conf.rxmode.jumbo_frame =
        (uint16_t)config.get_default<bool>(unique_name, "jumbo_frame", true);
    port_conf.rxmode.hw_strip_crc = 0;
    port_conf.rxmode.header_split = 0;
    port_conf.rxmode.hw_ip_checksum = 1;

    // TODO reference why this needs to be 2048
    const uint32_t max_data_size = 2048;
    const uint32_t mbuf_size = max_data_size + sizeof(struct rte_mbuf) + RTE_PKTMBUF_HEADROOM;

    // Convert the lcore to port map into a simple c style struct
    // This is basically done to remove overhead in the critial packet processing loop.
    // TODO check there are no ports assigned twice
    lcore_port_list = (struct portList*)malloc(num_lcores * sizeof(struct portList));
    CHECK_MEM(lcore_port_list);
    int lcore_id = 0;
    num_ports = 0;
    json lcore_port_map = config.get_value(unique_name, "lcore_port_map");
    for (vector<int> ports : lcore_port_map) {
        lcore_port_list[lcore_id].ports = (uint32_t*)malloc(ports.size() * sizeof(uint32_t));
        CHECK_MEM(lcore_port_list[lcore_id].ports);
        int port_id = 0;
        for (uint32_t port : ports) {
            lcore_port_list[lcore_id].ports[port_id++] = port;
        }
        lcore_port_list[lcore_id].num_ports = ports.size();
        num_ports += ports.size();
        lcore_id++;
    }

    create_handlers(buffer_container);

    if (num_ports > num_system_ports) {
        throw std::runtime_error(
            fmt::format(fmt("Trying to create more ports: {:d}, than DPDK found: {:d}"), num_ports,
                        num_system_ports));
    }

    // The plus one is for the master lcore.
    if (rte_lcore_count() != num_lcores + 1) {
        ERROR("Mismatch in the number of lcores");
        throw std::runtime_error(fmt::format(
            fmt("Num lcores set to: {:d} in the config, but the DPDK run time has: {:d} lcores."),
            num_lcores, rte_lcore_count()));
    }

    // Get the number of ports on each numa node and create an mbuf pool for that node.
    for (int node_id = 0; node_id < numa_num_configured_nodes(); ++node_id) {
        int num_ports_on_node = 0;
        for (size_t j = 0; j < lcore_cpu_map.size(); ++j) {
            auto lcore_id = lcore_cpu_map.at(j);
            if (numa_node_of_cpu(lcore_id) == -1) {
                throw std::runtime_error(
                    "lcore_id '" + to_string(lcore_id)
                    + "' failed to map to numa node, is this a valid CPU core id?");
            }
            if (numa_node_of_cpu(lcore_id) == node_id) {
                num_ports_on_node += lcore_port_list[j].num_ports;
            }
        }
        DEBUG("Number of ports on numa node {:d}: {:d}", node_id, num_ports_on_node);
        struct rte_mempool* pool = nullptr;
        if (num_ports_on_node > 0) {
            pool = rte_mempool_create(
                ("MBUF_POOL_" + to_string(node_id)).c_str(), num_mbufs * num_ports_on_node,
                mbuf_size, mbuf_cache_size, sizeof(struct rte_pktmbuf_pool_private),
                rte_pktmbuf_pool_init, nullptr, rte_pktmbuf_init, nullptr, node_id, 0);
            if (pool == nullptr) {
                throw std::runtime_error("Cannot create DPDK mbuf pool.");
            }
        }
        mbuf_pools.push_back(pool);
    }

    // Init ports referenced in the lcore port mapping
    int i = 0; // Index into lcore_cpu_map
    for (vector<int> ports : lcore_port_map) {
        for (uint32_t port : ports) {
            // TODO This will fail in a strange way if a port is listed more than once in the
            // config. We should have a check that each port assignment is unique.
            if (port_init(port, lcore_cpu_map.at(i)) != 0) {
                throw std::runtime_error(fmt::format(fmt("DPDK Cannot init port: {:d}"), port));
            }
        }
        i++;
    }
}

void dpdkCore::create_handlers(bufferContainer& buffer_container) {
    // Create the handlers
    // TODO This could likely be refactored out of this system.
    // The one problem is that we are using header only builds for efficency,
    // so the normal factory model doesn't work here.
    vector<json> handlers_block = config.get<std::vector<json>>(unique_name, "handlers");
    uint32_t port = 0;
    if (handlers_block.size() != num_system_ports) {
        throw std::runtime_error(fmt::format(fmt("The number of DPDK handlers ({:d}) must be equal "
                                                 "to the number of system ports ({:d})"),
                                             handlers_block.size(), num_system_ports));
    }
    handlers = (dpdkRXhandler**)malloc(num_system_ports * sizeof(dpdkRXhandler*));
    CHECK_MEM(handlers);
    for (json& handler : handlers_block) {

        string handler_name = handler["dpdk_handler"];
        string handler_unique_name = fmt::format(fmt("{:s}/handlers/{:d}"), unique_name, port);

        if (handler_name == "iceBoardShuffle") {
            handlers[port] =
                new iceBoardShuffle(config, handler_unique_name, buffer_container, port);
        } else if (handler_name == "iceBoardStandard") {
            handlers[port] =
                new iceBoardStandard(config, handler_unique_name, buffer_container, port);
        } else if (handler_name == "iceBoardVDIF") {
            handlers[port] = new iceBoardVDIF(config, handler_unique_name, buffer_container, port);
        } else if (handler_name == "captureHandler") {
            handlers[port] =
                new captureHandler(config, handler_unique_name, buffer_container, port);
        } else if (handler_name == "none") {
            handlers[port] = nullptr;
        } else {
            throw std::runtime_error(
                fmt::format(fmt("The dpdk handler type '{:s}' does not exist."), handler_name));
        }

        port++;
    }
}

void dpdkCore::dpdk_init(vector<int> lcore_cpu_map, uint32_t master_lcore_cpu) {

    string dpdk_lcore_map = fmt::format(fmt("0@{:d},"), master_lcore_cpu);
    int i = 1;
    for (int& core_id : lcore_cpu_map) {
        dpdk_lcore_map += fmt::format(fmt("{:d}@{:d},"), i++, core_id);
    }
    dpdk_lcore_map.pop_back(); // Remove the last ","

    DEBUG("Using DPDK lcore map: {:s}", dpdk_lcore_map);

    // App name, this can be anything.
    char arg0[] = "kotekan";
    // Number of memory channels
    char arg1[] = "-n";
    char* arg2 = (char*)malloc(std::to_string(num_mem_channels).length() + 1);
    strncpy(arg2, std::to_string(num_mem_channels).c_str(),
            std::to_string(num_mem_channels).length() + 1);
    // Lcore map
    char arg3[] = "--lcores";
    char* arg4 = (char*)malloc(dpdk_lcore_map.length() + 1);
    strncpy(arg4, dpdk_lcore_map.c_str(), dpdk_lcore_map.length() + 1);
    // Initial memory allocation
    char arg5[] = "-m";
    char* arg6 = (char*)malloc(std::to_string(init_mem_alloc).length() + 1);
    strncpy(arg6, std::to_string(init_mem_alloc).c_str(),
            std::to_string(init_mem_alloc).length() + 1);
    // Generate final options string for EAL initialization
    char* argv2[] = {&arg0[0], &arg1[0], &arg2[0], &arg3[0], &arg4[0], &arg5[0], &arg6[0], nullptr};
    int argc2 = (int)(sizeof(argv2) / sizeof(argv2[0])) - 1;

    // Initialize the Environment Abstraction Layer (EAL).
    // Currently closing DPDKs EAL isn't offically supported,
    // so we only do it once.
    if (!__eal_initalized) {
        int ret = rte_eal_init(argc2, argv2);
        if (ret < 0)
            throw std::runtime_error(
                fmt::format(fmt("Failed to init DPDK EAL with error code: {:d}"), ret));
        __eal_initalized = true;
    }
}

void dpdkCore::main_thread() {

    // Start the packet receiving lcores (basically pthreads)
    rte_eal_mp_remote_launch(dpdkCore::lcore_rx, (void*)this, SKIP_MASTER);

    while (!stop_thread) {
        sleep(1);

        // Get the handlers to update their stats about packets
        // Some of these stats might be moved to this class, but
        // it seemed like it was worth leaving it upto the handler
        // to say which stats we actually care about recording.
        for (uint32_t i = 0; i < num_system_ports; ++i) {
            if (handlers[i] != nullptr)
                handlers[i]->update_stats();
        }

        // Check port status
    }

    // Wait for the lcores to join
    rte_eal_mp_wait_lcore();
}

dpdkCore::~dpdkCore() {
    // TODO Make sure DPDK is stopped
    // Requires an experimental feature not yet the version of DPDK used by kotekan

    for (auto& pool : mbuf_pools) {
        rte_mempool_free(pool);
    }

    // Free the handlers
    for (uint32_t i = 0; i < num_system_ports; ++i) {
        if (handlers[i] != nullptr)
            delete handlers[i];
    }
    free(handlers);
}

int32_t dpdkCore::port_init(uint8_t port, uint32_t lcore_id) {
    const uint16_t rx_rings = 1, tx_rings = 1;
    int retval;
    uint16_t q;

    if (port >= num_system_ports)
        return -1;

    // Configure the Ethernet device.
    retval = rte_eth_dev_configure(port, rx_rings, tx_rings, &port_conf);
    if (retval != 0) {
        ERROR("Failed to configure device, port {:d}, error: {:d}", port, retval);
        return retval;
    }

    // Allocate and set up 1 RX queue per Ethernet port.
    for (q = 0; q < rx_rings; q++) {
        retval = rte_eth_rx_queue_setup(port, q, rx_ring_size, rte_eth_dev_socket_id(port), nullptr,
                                        mbuf_pools.at(numa_node_of_cpu(lcore_id)));
        if (retval < 0) {
            ERROR("Failed to setupt RX queue for port {:d}, error: {:d}", port, retval);
            return retval;
        }
    }

    // Allocate and set up 1 TX queue per Ethernet port.
    // TODO Do we need this?
    for (q = 0; q < tx_rings; q++) {
        retval =
            rte_eth_tx_queue_setup(port, q, tx_ring_size, rte_eth_dev_socket_id(port), nullptr);
        if (retval < 0) {
            ERROR("Failed to setupt TX queue for port {:d}, error: {:d}", port, retval);
            return retval;
        }
    }

    // Start the Ethernet port.
    retval = rte_eth_dev_start(port);
    if (retval < 0) {
        ERROR("Failed to start port: {:d}", port);
        return retval;
    }

    // Report the port MAC address.
    // TODO record the MAC address for export to JSON
    struct ether_addr addr;
    rte_eth_macaddr_get(port, &addr);
    INFO("Port {:d} MAC: {:02x} {:02x} {:02x} {:02x} {:02x} {:02x} "
         "memory assigned to numa_node {:d}",
         (unsigned)port, addr.addr_bytes[0], addr.addr_bytes[1], addr.addr_bytes[2],
         addr.addr_bytes[3], addr.addr_bytes[4], addr.addr_bytes[5], numa_node_of_cpu(lcore_id));

    // Enable promiscuous mode.
    rte_eth_promiscuous_enable(port);

    return 0;
}

int dpdkCore::lcore_rx(void* args) {
    dpdkCore* core = (dpdkCore*)args;

    struct rte_mbuf* mbufs[core->burst_size];

    // non-master cores start at 1, but it's easier to 0 base here
    uint32_t lcore = rte_lcore_id() - 1;
    fprintf(stderr, "lcore ID: %u\n", lcore);
    if (lcore > core->num_lcores) {
        throw std::runtime_error("lcore mapping error");
    }

    // The list of ports this thread processes
    struct dpdkCore::portList port_list = core->lcore_port_list[lcore];
    const uint32_t num_local_ports = port_list.num_ports;
    const uint32_t* ports = port_list.ports;
    const uint32_t burst_size = core->burst_size;

    for (uint32_t i = 0; i < num_local_ports; ++i) {
        uint32_t port = ports[i];
        if (core->handlers[port] == nullptr) {
            WARN_NON_OO("No valid handler provided for port {:d}", port);
            return 0;
        }
    }

    while (!core->stop_thread) {
        for (uint32_t i = 0; i < num_local_ports; ++i) {
            uint32_t port = ports[i];

            const uint16_t num_rx = rte_eth_rx_burst(port, 0, mbufs, burst_size);

            for (uint16_t j = 0; j < num_rx; ++j) {

                // Process the packet with the required handler
                // NOTE: Ideally this wouldn't be a call to a virtual function,
                // but it's an overhead that's hard to avoid here.
                if (unlikely(core->handlers[port]->handle_packet(mbufs[j]) != 0)) {
                    goto exit_lcore;
                }

                rte_pktmbuf_free(mbufs[j]);
            }
        }
    }
exit_lcore:
    return 0;
}<|MERGE_RESOLUTION|>--- conflicted
+++ resolved
@@ -1,10 +1,9 @@
 #include "dpdkCore.hpp"
 
-<<<<<<< HEAD
 #include "Config.hpp"              // for Config
+#include "ICETelescope.hpp"
 #include "StageFactory.hpp"        // for REGISTER_KOTEKAN_STAGE, StageMakerTemplate
 #include "captureHandler.hpp"      // for captureHandler
-#include "fpga_header_functions.h" // for stream_id_t
 #include "iceBoardShuffle.hpp"     // for iceBoardShuffle, iceBoardShuffle::shuffle_size
 #include "iceBoardStandard.hpp"    // for iceBoardStandard
 #include "iceBoardVDIF.hpp"        // for iceBoardVDIF
@@ -12,22 +11,6 @@
 #include "fmt.hpp"  // for format, fmt
 #include "json.hpp" // for json, basic_json<>::object_t, basic_json, basic_json<...
 
-=======
-#include "fmt.hpp"  // for format, fmt
-#include "json.hpp" // for json, basic_json<>::object_t, basic_json, basic_json<...
-
-#ifdef WITH_NUMA
-#include <numa.h> // for numa_node_of_cpu, numa_num_configured_nodes
-#endif
-#include "Config.hpp" // for Config
-#include "ICETelescope.hpp"
-#include "StageFactory.hpp"     // for REGISTER_KOTEKAN_STAGE, StageMakerTemplate
-#include "captureHandler.hpp"   // for captureHandler
-#include "iceBoardShuffle.hpp"  // for iceBoardShuffle, iceBoardShuffle::shuffle_size
-#include "iceBoardStandard.hpp" // for iceBoardStandard
-#include "iceBoardVDIF.hpp"     // for iceBoardVDIF
-
->>>>>>> ca1a367a
 #include <algorithm>               // for max
 #include <atomic>                  // for atomic_bool
 #include <functional>              // for _Bind_helper<>::type, bind, function
