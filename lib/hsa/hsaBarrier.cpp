--- conflicted
+++ resolved
@@ -11,15 +11,9 @@
 
 REGISTER_HSA_COMMAND(hsaBarrier);
 
-<<<<<<< HEAD
 hsaBarrier::hsaBarrier(Config& config, const string& unique_name, bufferContainer& host_buffers,
                        hsaDeviceInterface& device) :
     hsaCommand(config, unique_name, host_buffers, device, "hsaBarrier", "") {
-=======
-hsaBarrier::hsaBarrier(Config& config, const std::string& unique_name,
-                       bufferContainer& host_buffers, hsaDeviceInterface& device) :
-    hsaCommand(config, unique_name, host_buffers, device, "", "") {
->>>>>>> dbde06fe
     command_type = gpuCommandType::BARRIER;
 }
 
