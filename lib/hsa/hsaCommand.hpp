#ifndef GPU_HSA_COMMAND_H
#define GPU_HSA_COMMAND_H

#include "Config.hpp"
#include "buffer.h"
#include "bufferContainer.hpp"
#include "chimeMetadata.h"
#include "errors.h"
#include "factory.hpp"
#include "gpuCommand.hpp"
#include "hsa/hsa.h"
#include "hsa/hsa_ext_amd.h"
#include "hsa/hsa_ext_finalize.h"
#include "hsaBase.h"
#include "hsaDeviceInterface.hpp"
#include "kotekanLogging.hpp"

#include <assert.h>
#include <fstream>
#include <iostream>
#include <stdio.h>
#include <stdlib.h>
#include <string.h>
#include <string>
#include <unistd.h>

<<<<<<< HEAD
// Use old symbol naming convention if 
=======
// Use old symbol naming convention if
>>>>>>> 926d86f9
// compiled with ROCM version 2.3 or older
#ifdef USE_OLD_ROCM
#define KERNEL_EXT ""
#else
#define KERNEL_EXT ".kd"
#endif

struct kernelParams {
    uint16_t workgroup_size_x;
    uint16_t workgroup_size_y;
    uint16_t workgroup_size_z;
    uint32_t grid_size_x;
    uint32_t grid_size_y;
    uint32_t grid_size_z;
    uint16_t num_dims; // Could this be automatically generated from above?
    uint16_t private_segment_size;
    uint16_t group_segment_size;
};

// Note there are _gpu_buffer_depth frames, which can be thought of as distinct
// blocks of input, output, and kernel arg memory for each chain in the
// gpu pipeline which looks something like:
//
// copy-in[0] --v      copy-in[1] --v      copy-in[2] --v
//              |--> kernel[0] --v  |--> kernel[1] --v  |--> kernel[2] --v
//                               |--> copy-out[0]    |--> copy-out[1]    |--> copy-out[2]
//
// This allow us to have host->gpu copies, kernels, and gpu->host copies
// running co-currently, at the expense of some complexity and extra memory.

class hsaCommand : public gpuCommand {
public:
    // Kernel file name is optional.
    hsaCommand(kotekan::Config& config, const string& unique_name,
               kotekan::bufferContainer& host_buffers, hsaDeviceInterface& device,
               const string& default_kernel_command = "",
               const string& default_kernel_file_name = "");
    virtual ~hsaCommand();

    // Adds either a copy or kernel to one of the hardware queues.
    virtual hsa_signal_t execute(int gpu_frame_id, hsa_signal_t precede_signal) = 0;

    // Should clean any signals used by the command.
    // Note that as a byproduct of this, one shouldn't use the signal after this
    // function has been cased.
    virtual void finalize_frame(int frame_id);

    gpuCommandType get_command_type();

    string get_kernel_file_name();

protected:
    // Extract the code handle for the specified kernelName from the specified fileName
    // Returns a 64-bit code object which can be used with an AQL packet
    uint64_t load_hsaco_file(string& file_name, string& kernel_name);

    // Creates the memory needed for the kernel args.
    void allocate_kernel_arg_memory(int max_size);

    // Requires that kernel_args[frame_id] has been populated with the
    // kernel arguments.
    hsa_signal_t enqueue_kernel(const kernelParams& dims, const int gpu_frame_id);

    // Final signals array
    // Note a value of zero for one of the signals means that
    // it isn't currently set.
    hsa_signal_t* signals;

    hsaDeviceInterface& device;

    // Pointers to kernel args
    // Note, not used for all commands, only kernel commands.
    // It's possible we might want to break this into two classes,
    // but for now this works.
    void** kernel_args;

    // Pointer to the kernel
    uint64_t kernel_object = 0;

    // Helper functions from HSA docs for kernel packet queueing.
    // Some (or all) of this could likely be moved into enqueue_kernel()
    void packet_store_release(uint32_t* packet, uint16_t header, uint16_t rest);
    uint16_t header(hsa_packet_type_t type);
};

// Create a factory for hsaCommands
CREATE_FACTORY(hsaCommand, // const string &, const string &,
               kotekan::Config&, const string&, kotekan::bufferContainer&, hsaDeviceInterface&);
#define REGISTER_HSA_COMMAND(newCommand)                                                           \
    REGISTER_NAMED_TYPE_WITH_FACTORY(hsaCommand, newCommand, #newCommand)


#endif // GPU_COMMAND_H<|MERGE_RESOLUTION|>--- conflicted
+++ resolved
@@ -24,11 +24,7 @@
 #include <string>
 #include <unistd.h>
 
-<<<<<<< HEAD
-// Use old symbol naming convention if 
-=======
 // Use old symbol naming convention if
->>>>>>> 926d86f9
 // compiled with ROCM version 2.3 or older
 #ifdef USE_OLD_ROCM
 #define KERNEL_EXT ""
