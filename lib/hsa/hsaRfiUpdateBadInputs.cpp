--- conflicted
+++ resolved
@@ -32,21 +32,15 @@
     _network_buf_execute_id = 0;
     _network_buf_finalize_id = 0;
 
-<<<<<<< HEAD
     _in_buf_len = num_elements * sizeof(uint8_t);
     _in_buf = host_buffers.get_buffer("bad_inputs_buf");
     register_consumer(_in_buf, unique_name.c_str());
     _in_buf_id = 0;
     _in_buf_finalize_id = 0;
     _in_buf_precondition_id = 0;
-    frame_to_fill = 0;
-    frame_to_fill_finalize = 0;
     filling_frame = false;
     first_pass = true;
 
-    update_bad_inputs = false;
-=======
->>>>>>> 279be2eb
     frames_to_update = 0;
     frame_copy_active.insert(std::begin(frame_copy_active), device.get_gpu_buffer_depth(), false);
 
@@ -70,8 +64,7 @@
             return -1;
         _in_buf_precondition_id = (_in_buf_precondition_id + 1) % _in_buf->num_frames;
         first_pass = false;
-        frame_to_fill = device.get_gpu_buffer_depth();
-        frame_to_fill_finalize = frame_to_fill;
+        frames_to_update = device.get_gpu_buffer_depth();
         filling_frame = true;
     } else {
         // Check for new bad inputs only if filled all gpu frames (not currently filling frame)
@@ -83,8 +76,7 @@
                   _in_buf_precondition_id, status);
             if (status == 0) {
                 filling_frame = true;
-                frame_to_fill = device.get_gpu_buffer_depth();
-                frame_to_fill_finalize = frame_to_fill;
+                frames_to_update = device.get_gpu_buffer_depth();
                 _in_buf_precondition_id = (_in_buf_precondition_id + 1) % _in_buf->num_frames;
             }
             if (status == -1)
@@ -106,16 +98,9 @@
         frame_copy_active.at(gpu_frame_id) = true;
 
         // Copy memory to GPU
-<<<<<<< HEAD
-        DEBUG("Copying bad input list to GPU[{:d}], frames to update: {:d}, update: {}, cylinder "
-              "order: {}, correlator order: {}",
-              device.get_gpu_id(), frames_to_update, update_bad_inputs, bad_inputs_cylinder,
-              bad_inputs_correlator);
-=======
         DEBUG("Coping bad input list to GPU[{:d}], frames to update: {:d}, cylinder order: {},"
               " correlator order: {}",
               device.get_gpu_id(), frames_to_update, bad_inputs_cylinder, bad_inputs_correlator);
->>>>>>> 279be2eb
         void* gpu_mem = device.get_gpu_memory_array("input_mask", gpu_frame_id, input_mask_len);
         device.async_copy_host_to_gpu(gpu_mem, (void*)host_mask, input_mask_len, precede_signal,
                                       signals[gpu_frame_id]);
@@ -136,61 +121,4 @@
 
     mark_frame_empty(_network_buf, unique_name.c_str(), _network_buf_finalize_id);
     _network_buf_finalize_id = (_network_buf_finalize_id + 1) % _network_buf->num_frames;
-<<<<<<< HEAD
-=======
-}
-
-bool hsaRfiUpdateBadInputs::update_bad_inputs_callback(nlohmann::json& json) {
-
-    // It might be possible to reduce the scope of this lock.
-    // However all the operations in this command object are async, so it should be fast.
-    std::lock_guard<std::mutex> lock(update_mutex);
-
-    // TODO this isn't ideal, we could read off a buffer and then apply bad inputs coming from
-    // that buffer fed by a stage.  However for the bad inputs list, we are very unlikely to hit
-    // this condition. This will be fixed when we refactor the command objects and create
-    // a generic command object for optional memory array copies.
-    // Note for this to happen we'd need two bad input list updates within less than ~0.5 seconds.
-    bool current_update_active = false;
-    for (bool in_use : frame_copy_active) {
-        if (in_use) {
-            current_update_active = true;
-            break;
-        }
-    }
-    if (frames_to_update > 0 || current_update_active) {
-        WARN("Got new bad inputs list before applying the last list, not applying new bad inputs!");
-        return true;
-    }
-
-    try {
-        bad_inputs_cylinder = json["bad_inputs"].get<std::vector<int>>();
-    } catch (std::exception const& e) {
-        ERROR("Failed to parse bad input list {:s}", e.what());
-        return false;
-    }
-
-    // Reorder list
-    bad_inputs_correlator.clear();
-    for (auto element : bad_inputs_cylinder)
-        bad_inputs_correlator.push_back(input_remap[element]);
-
-    // Zero bad inputs mask
-    for (uint32_t i = 0; i < input_mask_len; ++i) {
-        host_mask[i] = 1;
-    }
-
-    // Add current bad input mask
-    for (auto element : bad_inputs_correlator) {
-        if (element < (int)input_mask_len && element >= 0) {
-            host_mask[element] = 0;
-        } else {
-            ERROR("Got a bad input with invalid index");
-            return false;
-        }
-    }
-
-    frames_to_update = device.get_gpu_buffer_depth();
-    return true;
->>>>>>> 279be2eb
 }