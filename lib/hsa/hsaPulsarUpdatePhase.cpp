--- conflicted
+++ resolved
@@ -57,11 +57,6 @@
     freq_MHz = -1;
 
     first_pass = true;
-<<<<<<< HEAD
-=======
-    gain_len = 2 * _num_beams * _num_elements * sizeof(float);
-    host_gain = (float*)hsa_host_malloc(gain_len, device.get_gpu_numa_node());
->>>>>>> b23a9011
 
     // Gain stuff here
     gain_len = 2 * 2048 * _num_beams * sizeof(float);
