// curl localhost:12048/updatable_config/pulsar_pointing/0  -X POST -H 'Content-Type:
// application/json' -d '{"ra":100.3, "dec":34.23, "scaling":99.0}'

#include "hsaPulsarUpdatePhase.hpp"

<<<<<<< HEAD
#include "Config.hpp"              // for Config
#include "buffer.h"                // for mark_frame_empty, Buffer, register_consumer, wait_for...
#include "bufferContainer.hpp"     // for bufferContainer
#include "configUpdater.hpp"       // for configUpdater
#include "fpga_header_functions.h" // for bin_number_chime, freq_from_bin, stream_id_t
#include "hsaBase.h"               // for hsa_host_free, hsa_host_malloc
#include "hsaDeviceInterface.hpp"  // for hsaDeviceInterface, Config
#include "kotekanLogging.hpp"      // for DEBUG, WARN, ERROR, INFO
#include "restServer.hpp"          // for restServer, HTTP_RESPONSE, connectionInstance
#include "visUtil.hpp"             // for double_to_ts

#include <cmath>      // for cos, sin, fmod, acos, asin, sqrt, atan2, pow
#include <cstdint>    // for int32_t
#include <exception>  // for exception
#include <functional> // for placeholders
#include <regex>      // for match_results<>::_Base_type
#include <string.h>   // for memcpy
#include <string>     // for string, allocator, operator+, to_string, char_traits
#include <time.h>     // for tm, timespec, localtime
#include <vector>     // for vector
=======
#include "buffer.h"
#include "bufferContainer.hpp"
#include "configUpdater.hpp"
#include "hsaBase.h"
#include "restServer.hpp"

#include <algorithm>
#include <math.h>
#include <signal.h>
#include <string>
#include <time.h>
#include <utils/visUtil.hpp>

#define likely(x) __builtin_expect(!!(x), 1)
#define unlikely(x) __builtin_expect(!!(x), 0)
>>>>>>> 527e05e0

#define PI 3.14159265
#define light 299792458.
#define one_over_c 0.0033356
#define R2D 180. / PI
#define D2R PI / 180.
#define TAU 2 * PI
#define inst_long -119.6175
#define inst_lat 49.3203

using kotekan::bufferContainer;
using kotekan::Config;
using kotekan::configUpdater;

using kotekan::connectionInstance;
using kotekan::HTTP_RESPONSE;
using kotekan::restServer;

REGISTER_HSA_COMMAND(hsaPulsarUpdatePhase);

hsaPulsarUpdatePhase::hsaPulsarUpdatePhase(Config& config, const std::string& unique_name,
                                           bufferContainer& host_buffers,
                                           hsaDeviceInterface& device) :
    hsaCommand(config, unique_name, host_buffers, device, "", "") {

    _num_elements = config.get<int32_t>(unique_name, "num_elements");
    _num_beams = config.get<int16_t>(unique_name, "num_beams");

    _feed_sep_NS = config.get<float>(unique_name, "feed_sep_NS");
    _feed_sep_EW = config.get<int32_t>(unique_name, "feed_sep_EW");

    // Just for metadata manipulation
    metadata_buf = host_buffers.get_buffer("network_buf");
    metadata_buffer_id = 0;
    metadata_buffer_precondition_id = 0;
    register_consumer(metadata_buf, unique_name.c_str());
    freq_idx = -1;
    freq_MHz = -1;

    first_pass = true;

    // Gain stuff here
    gain_len = 2 * 2048 * _num_beams * sizeof(float);
    host_gain = (float*)hsa_host_malloc(gain_len, device.get_gpu_numa_node());
    gain_buf = host_buffers.get_buffer("gain_psr_buf");
    register_consumer(gain_buf, unique_name.c_str());
    gain_buf_id = 0;

    // Phase here
    phase_frame_len = _num_elements * _num_beams * 2 * sizeof(float);
    // Two alternating banks
    host_phase_0 = (float*)hsa_host_malloc(phase_frame_len, device.get_gpu_numa_node());
    host_phase_1 = (float*)hsa_host_malloc(phase_frame_len, device.get_gpu_numa_node());
    int index = 0;
    for (uint b = 0; b < _num_beams * _num_elements; b++) {
        host_phase_0[index++] = 0;
        host_phase_0[index++] = 0;
    }

    bankID = (uint*)hsa_host_malloc(device.get_gpu_buffer_depth(), device.get_gpu_numa_node());
    bank_use_0 = 0;
    bank_use_1 = 0;
    second_last = 0;

    // Register function to listen for new pulsar, and update ra and dec
    using namespace std::placeholders;
    for (int beam_id = 0; beam_id < _num_beams; beam_id++) {
        configUpdater::instance().subscribe(
            config.get<std::string>(unique_name, "updatable_config/psr_pt") + "/"
                + std::to_string(beam_id),
            [beam_id, this](nlohmann::json& json_msg) -> bool {
                return pulsar_grab_callback(json_msg, beam_id);
            });
    }
}

hsaPulsarUpdatePhase::~hsaPulsarUpdatePhase() {
    restServer::instance().remove_json_callback(endpoint_psrcoord);
    hsa_host_free(host_phase_0);
    hsa_host_free(host_phase_1);
    hsa_host_free(bankID);
    hsa_host_free(host_gain);
}

int hsaPulsarUpdatePhase::wait_on_precondition(int gpu_frame_id) {
    (void)gpu_frame_id;
    uint8_t* frame =
        wait_for_full_frame(metadata_buf, unique_name.c_str(), metadata_buffer_precondition_id);
    if (frame == nullptr)
        return -1;
    metadata_buffer_precondition_id =
        (metadata_buffer_precondition_id + 1) % metadata_buf->num_frames;


    // Wait for new gain
    if (first_pass) {
        uint8_t* frame = wait_for_full_frame(gain_buf, unique_name.c_str(), gain_buf_id);
        if (frame == nullptr)
            return -1;
        DEBUG("Applying inital host gains from {:s}[{:d}]", gain_buf->buffer_name, gain_buf_id);
        std::lock_guard<std::mutex> lock(_pulsar_lock);
        memcpy(host_gain, (float*)gain_buf->frames[gain_buf_id], gain_len);
        update_phase = true;
        mark_frame_empty(gain_buf, unique_name.c_str(), gain_buf_id);
        gain_buf_id = (gain_buf_id + 1) % gain_buf->num_frames;
    } else {
        auto timeout = double_to_ts(0);
        int status =
            wait_for_full_frame_timeout(gain_buf, unique_name.c_str(), gain_buf_id, timeout);
        if (status == 0) {
            DEBUG("Applying new host gains from {:s}[{:d}]", gain_buf->buffer_name, gain_buf_id);
            std::lock_guard<std::mutex> lock(_pulsar_lock);
            memcpy(host_gain, (float*)gain_buf->frames[gain_buf_id], gain_len);
            update_phase = true;
            mark_frame_empty(gain_buf, unique_name.c_str(), gain_buf_id);
            gain_buf_id = (gain_buf_id + 1) % gain_buf->num_frames;
        }
        if (status == -1)
            return -1;
    }
    return 0;
}

void hsaPulsarUpdatePhase::calculate_phase(struct psrCoord psr_coord, timespec time_now,
                                           float freq_now, float* gains, float* output) {

    float FREQ = freq_now;
    struct tm* timeinfo;
    timeinfo = localtime(&time_now.tv_sec);
    uint year = timeinfo->tm_year + 1900;
    uint month = timeinfo->tm_mon + 1;
    if (month < 3) {
        month = month + 12;
        year = year - 1;
    }
    uint day = timeinfo->tm_mday;
    float JD = 2 - int(year / 100.) + int(int(year / 100.) / 4.) + int(365.25 * year)
               + int(30.6001 * (month + 1)) + day + 1720994.5;
    double T = (JD - 2451545.0)
               / 36525.0; // Works if time after year 2000, otherwise T is -ve and might break
    double T0 = fmod((6.697374558 + (2400.051336 * T) + (0.000025862 * T * T)), 24.);
    double UT = (timeinfo->tm_hour) + (timeinfo->tm_min / 60.)
                + (timeinfo->tm_sec + time_now.tv_nsec / 1.e9) / 3600.;
    double GST = fmod((T0 + UT * 1.002737909), 24.);
    double LST = GST + inst_long / 15.;
    while (LST < 0) {
        LST = LST + 24;
    }
    LST = fmod(LST, 24);
    for (int b = 0; b < _num_beams; b++) {
        if (psr_coord.scaling[b] == 1) {
            for (uint32_t i = 0; i < _num_elements * 2; ++i) {
                output[b * _num_elements * 2 + i] = gains[b * _num_elements * 2 + i];
            }
            continue;
        }
        double hour_angle = LST * 15. - psr_coord.ra[b];
        double alt = sin(psr_coord.dec[b] * D2R) * sin(inst_lat * D2R)
                     + cos(psr_coord.dec[b] * D2R) * cos(inst_lat * D2R) * cos(hour_angle * D2R);
        alt = asin(std::clamp(alt, -1.0, 1.0));
        double az = (sin(psr_coord.dec[b] * D2R) - sin(alt) * sin(inst_lat * D2R))
                    / (cos(alt) * cos(inst_lat * D2R));
        az = acos(std::clamp(az, -1.0, 1.0));
        if (sin(hour_angle * D2R) >= 0) {
            az = TAU - az;
        }
        double projection_angle, effective_angle, offset_distance;
        for (int i = 0; i < 4; i++) {       // loop 4 cylinders
            for (int j = 0; j < 256; j++) { // loop 256 feeds
                float dist_y = j * _feed_sep_NS;
                float dist_x = i * _feed_sep_EW;
                projection_angle = 90 * D2R - atan2(dist_y, dist_x);
                offset_distance = sqrt(pow(dist_y, 2) + pow(dist_x, 2));
                effective_angle = projection_angle - az;
                float delay_real = cos(TAU * cos(effective_angle) * cos(alt) * offset_distance
                                       * FREQ * one_over_c);
                float delay_imag = -sin(TAU * cos(effective_angle) * cos(-alt) * offset_distance
                                        * FREQ * one_over_c);
                for (int p = 0; p < 2; p++) { // loop 2 pol
                    uint elem_id = p * 1024 + i * 256 + j;
                    // Not scrembled, assume reordering kernel has been run
                    output[(b * _num_elements + elem_id) * 2] =
                        delay_real * gains[(b * _num_elements + elem_id) * 2]
                        - delay_imag * gains[(b * _num_elements + elem_id) * 2 + 1];
                    output[(b * _num_elements + elem_id) * 2 + 1] =
                        delay_real * gains[(b * _num_elements + elem_id) * 2 + 1]
                        + delay_imag * gains[(b * _num_elements + elem_id) * 2];
                }
            }
        }
    }
}

hsa_signal_t hsaPulsarUpdatePhase::execute(int gpu_frame_id, hsa_signal_t precede_signal) {
    // Update phase every one second
    const uint64_t phase_update_period = 390625;
    uint64_t current_seq = get_fpga_seq_num(metadata_buf, metadata_buffer_id);
    second_now = (current_seq / phase_update_period) % 2;
    if (second_now != second_last) {
        update_phase = true;
    }
    second_last = second_now;

    if (first_pass) {
        first_pass = false;
        // From the metadata, figure out the frequency
        stream_id_t stream_id = get_stream_id_t(metadata_buf, metadata_buffer_id);
        freq_idx = bin_number_chime(&stream_id);
        freq_MHz = freq_from_bin(freq_idx);
        update_phase = true;
    }

    if (update_phase) {
        // GPS time, need ch_master
        DEBUG("updating phase gain={:f} {:f}", host_gain[0], host_gain[1]);
        time_now_gps = get_gps_time(metadata_buf, metadata_buffer_id);
        if (time_now_gps.tv_sec == 0) {
            ERROR("GPS time appears to be zero, bad news for pulsar timing!");
        }
        // use whichever bank that has no lock
        if (bank_use_0 == 0) { // no more outstanding async copy using bank0
            std::lock_guard<std::mutex> lock(_pulsar_lock);
            psr_coord = psr_coord_latest_update;
            calculate_phase(psr_coord, time_now_gps, freq_MHz, host_gain, host_phase_0);
            bank_active = 0;
            update_phase = false;
        } else if (bank_use_1 == 0) { // no more outstanding async copy using bank1
            std::lock_guard<std::mutex> lock(_pulsar_lock);
            psr_coord = psr_coord_latest_update;
            calculate_phase(psr_coord, time_now_gps, freq_MHz, host_gain, host_phase_1);
            bank_active = 1;
            update_phase = false;
        }
    }

    bankID[gpu_frame_id] = bank_active; // update or not, read from the latest bank
    set_psr_coord(metadata_buf, metadata_buffer_id, psr_coord);
    mark_frame_empty(metadata_buf, unique_name.c_str(), metadata_buffer_id);
    metadata_buffer_id = (metadata_buffer_id + 1) % metadata_buf->num_frames;

    // Do the data copy. Now I am doing async everytime there is new data
    //(i.e., when main_thread is being called, in principle I just need to copy in
    // when there is an update, which is of slower cadence. Down the road optimization

    // Get the gpu memory pointer. i will need multiple frame through the use of get_gpu_mem_array,
    // because while it has been sent away for async copy, the next update might be happening.
    void* gpu_memory_frame =
        device.get_gpu_memory_array("beamform_phase", gpu_frame_id, phase_frame_len);

    if (bankID[gpu_frame_id] == 0) {
        device.async_copy_host_to_gpu(gpu_memory_frame, (void*)host_phase_0, phase_frame_len,
                                      precede_signal, signals[gpu_frame_id]);
        bank_use_0 = bank_use_0 + 1;
    }
    if (bankID[gpu_frame_id] == 1) {
        device.async_copy_host_to_gpu(gpu_memory_frame, (void*)host_phase_1, phase_frame_len,
                                      precede_signal, signals[gpu_frame_id]);
        bank_use_1 = bank_use_1 + 1;
    }
    return signals[gpu_frame_id];
}

void hsaPulsarUpdatePhase::finalize_frame(int frame_id) {
    hsaCommand::finalize_frame(frame_id);
    if (bankID[frame_id] == 1) {
        bank_use_1 = bank_use_1 - 1;
    }
    if (bankID[frame_id] == 0) {
        bank_use_0 = bank_use_0 - 1;
    }
}

bool hsaPulsarUpdatePhase::pulsar_grab_callback(nlohmann::json& json, const uint8_t beam_id) {
    {
        std::lock_guard<std::mutex> lock(_pulsar_lock);
        try {
            psr_coord_latest_update.ra[beam_id] = json.at("ra").get<float>();
        } catch (std::exception const& e) {
            WARN("[PSR] Pointing update fail to read RA {:s}", e.what());
            return false;
        }
        try {
            psr_coord_latest_update.dec[beam_id] = json.at("dec").get<float>();
        } catch (std::exception const& e) {
            WARN("[PSR] Pointing update fail to read DEC {:s}", e.what());
            return false;
        }
        try {
            psr_coord_latest_update.scaling[beam_id] = json.at("scaling").get<int>();
        } catch (std::exception const& e) {
            WARN("[PSR] Pointing update fail to read scaling factor {:s}", e.what());
            return false;
        }
        INFO("[psr] Updated Beam={:d} RA={:.2f} Dec={:.2f} Scl={:d}", beam_id,
             psr_coord_latest_update.ra[beam_id], psr_coord_latest_update.dec[beam_id],
             psr_coord_latest_update.scaling[beam_id]);
        update_phase = true;
    }
    return true;
}<|MERGE_RESOLUTION|>--- conflicted
+++ resolved
@@ -3,7 +3,6 @@
 
 #include "hsaPulsarUpdatePhase.hpp"
 
-<<<<<<< HEAD
 #include "Config.hpp"              // for Config
 #include "buffer.h"                // for mark_frame_empty, Buffer, register_consumer, wait_for...
 #include "bufferContainer.hpp"     // for bufferContainer
@@ -15,6 +14,7 @@
 #include "restServer.hpp"          // for restServer, HTTP_RESPONSE, connectionInstance
 #include "visUtil.hpp"             // for double_to_ts
 
+#include <algorithm>
 #include <cmath>      // for cos, sin, fmod, acos, asin, sqrt, atan2, pow
 #include <cstdint>    // for int32_t
 #include <exception>  // for exception
@@ -24,23 +24,6 @@
 #include <string>     // for string, allocator, operator+, to_string, char_traits
 #include <time.h>     // for tm, timespec, localtime
 #include <vector>     // for vector
-=======
-#include "buffer.h"
-#include "bufferContainer.hpp"
-#include "configUpdater.hpp"
-#include "hsaBase.h"
-#include "restServer.hpp"
-
-#include <algorithm>
-#include <math.h>
-#include <signal.h>
-#include <string>
-#include <time.h>
-#include <utils/visUtil.hpp>
-
-#define likely(x) __builtin_expect(!!(x), 1)
-#define unlikely(x) __builtin_expect(!!(x), 0)
->>>>>>> 527e05e0
 
 #define PI 3.14159265
 #define light 299792458.
