--- conflicted
+++ resolved
@@ -140,21 +140,14 @@
                                            float freq_now, float* gains, float* output) {
 
     float FREQ = freq_now;
-<<<<<<< HEAD
-    struct tm * timeinfo;
+    struct tm* timeinfo;
     timeinfo = localtime (&time_now.tv_sec);
-    uint year = timeinfo->tm_year+1900;
-    uint month = timeinfo->tm_mon+1;
-    if (month <3) {
-        month = month +12;
-        year = year -1;
-    }
-=======
-    struct tm* timeinfo;
-    timeinfo = localtime(&time_now.tv_sec);
     uint year = timeinfo->tm_year + 1900;
     uint month = timeinfo->tm_mon + 1;
->>>>>>> b4ddad55
+    if (month <3) {
+        month = month + 12;
+        year = year - 1;
+    }
     uint day = timeinfo->tm_mday;
     float JD = 2 - int(year / 100.) + int(int(year / 100.) / 4.) + int(365.25 * year)
                + int(30.6001 * (month + 1)) + day + 1720994.5;
