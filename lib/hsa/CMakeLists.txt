<<<<<<< HEAD
project(libkotekan_hsa)

add_library(
    kotekan_hsa
    hsaEventContainer.cpp
    hsaBase.c
    hsaCommand.cpp
    hsaDeviceInterface.cpp
    hsaProcess.cpp
    hsaSubframeCommand.cpp
    # Copy-in & general-purpose:
    hsaInputData.cpp
    hsaHostToDeviceCopy.cpp
    hsaBarrier.cpp
    hsaAsyncCopyGain.cpp
    # RFI Kernels & copy-out:
    hsaRfiVdif.cpp
    hsaRfiTimeSum.cpp
    hsaRfiInputSum.cpp
    hsaRfiBadInput.cpp
    hsaRfiZeroData.cpp
    hsaRfiBadInputOutput.cpp
    hsaRfiMaskOutput.cpp
    hsaRfiOutput.cpp
    hsaRfiVarOutput.cpp
    hsaRfiUpdateBadInputs.cpp
    # CHIME N2 Kernels & copy-out:
    hsaOutputDataZero.cpp
    hsaPresumZero.cpp
    hsaPresumKernel.cpp
    hsaCorrelatorKernel.cpp
    hsaOutputData.cpp
    # CHIME/FRB Kernels & copy-out:
    hsaBeamformReorder.cpp
    hsaBeamformKernel.cpp
    hsaBeamformTranspose.cpp
    hsaBeamformUpchan.cpp
    hsaBeamformUpchanHFB.cpp
    hsaBeamformOutput.cpp
    hsaBeamformHFBOutput.cpp
    hsaBeamformHFBSum.cpp
    # CHIME/Pulsar Kernels & copy-out:
    hsaBeamformPulsar.cpp
    hsaBeamformPulsarOutput.cpp
    hsaPulsarUpdatePhase.cpp)

target_link_libraries(kotekan_hsa libexternal kotekan_utils)
target_include_directories(
    kotekan_hsa
    PUBLIC . /opt/rocm/hsa/include/
    INTERFACE hsa-runtime64)
=======
project( libkotekan_hsa )

include_directories (${KOTEKAN_SOURCE_DIR}/lib)
include_directories (${KOTEKAN_SOURCE_DIR}/lib/gpu)
include_directories (${KOTEKAN_SOURCE_DIR}/lib/hsa)

include_directories ( /opt/rocm/hsa/include/ )

set ( KOTEKAN_HSA_SOURCES
      hsaEventContainer.cpp
      hsaBase.c
      hsaCommand.cpp
      hsaDeviceInterface.cpp
      hsaProcess.cpp
      hsaSubframeCommand.cpp

# Copy-in & general-purpose:
      hsaInputData.cpp
      hsaHostToDeviceCopy.cpp
      hsaBarrier.cpp
      hsaAsyncCopyGain.cpp

# RFI Kernels & copy-out:
      hsaRfiVdif.cpp
      hsaRfiTimeSum.cpp
      hsaRfiInputSum.cpp
      hsaRfiBadInput.cpp
      hsaRfiZeroData.cpp
      hsaRfiBadInputOutput.cpp
      hsaRfiMaskOutput.cpp
      hsaRfiOutput.cpp
      hsaRfiVarOutput.cpp
      hsaRfiUpdateBadInputs.cpp

# CHIME N2 Kernels & copy-out:
      hsaOutputDataZero.cpp
      hsaPresumZero.cpp
      hsaPresumKernel.cpp
      hsaCorrelatorKernel.cpp
      hsaOutputData.cpp

# CHIME/FRB Kernels & copy-out:
      hsaBeamformReorder.cpp
      hsaBeamformKernel.cpp
      hsaBeamformTranspose.cpp
      hsaBeamformUpchan.cpp
      hsaBeamformUpchanHFB.cpp
      hsaBeamformOutput.cpp
      hsaBeamformHFBOutput.cpp
      hsaBeamformHFBSum.cpp

# CHIME/Pulsar Kernels & copy-out:
      hsaTrackingBeamform.cpp
      hsaTrackingBeamformOutput.cpp
      hsaTrackingUpdatePhase.cpp
    )

add_library ( kotekan_hsa
              ${KOTEKAN_HSA_SOURCES})

target_link_libraries( kotekan_hsa libexternal )
target_link_libraries( kotekan_hsa kotekan_utils )
>>>>>>> dafc6536

add_subdirectory(kernels)
add_dependencies(kotekan_hsa makeHSACOKernels)<|MERGE_RESOLUTION|>--- conflicted
+++ resolved
@@ -1,4 +1,3 @@
-<<<<<<< HEAD
 project(libkotekan_hsa)
 
 add_library(
@@ -41,79 +40,15 @@
     hsaBeamformHFBOutput.cpp
     hsaBeamformHFBSum.cpp
     # CHIME/Pulsar Kernels & copy-out:
-    hsaBeamformPulsar.cpp
-    hsaBeamformPulsarOutput.cpp
-    hsaPulsarUpdatePhase.cpp)
+    hsaTrackingBeamform.cpp
+    hsaTrackingBeamformOutput.cpp
+    hsaTrackingUpdatePhase.cpp)
 
 target_link_libraries(kotekan_hsa libexternal kotekan_utils)
 target_include_directories(
     kotekan_hsa
     PUBLIC . /opt/rocm/hsa/include/
     INTERFACE hsa-runtime64)
-=======
-project( libkotekan_hsa )
-
-include_directories (${KOTEKAN_SOURCE_DIR}/lib)
-include_directories (${KOTEKAN_SOURCE_DIR}/lib/gpu)
-include_directories (${KOTEKAN_SOURCE_DIR}/lib/hsa)
-
-include_directories ( /opt/rocm/hsa/include/ )
-
-set ( KOTEKAN_HSA_SOURCES
-      hsaEventContainer.cpp
-      hsaBase.c
-      hsaCommand.cpp
-      hsaDeviceInterface.cpp
-      hsaProcess.cpp
-      hsaSubframeCommand.cpp
-
-# Copy-in & general-purpose:
-      hsaInputData.cpp
-      hsaHostToDeviceCopy.cpp
-      hsaBarrier.cpp
-      hsaAsyncCopyGain.cpp
-
-# RFI Kernels & copy-out:
-      hsaRfiVdif.cpp
-      hsaRfiTimeSum.cpp
-      hsaRfiInputSum.cpp
-      hsaRfiBadInput.cpp
-      hsaRfiZeroData.cpp
-      hsaRfiBadInputOutput.cpp
-      hsaRfiMaskOutput.cpp
-      hsaRfiOutput.cpp
-      hsaRfiVarOutput.cpp
-      hsaRfiUpdateBadInputs.cpp
-
-# CHIME N2 Kernels & copy-out:
-      hsaOutputDataZero.cpp
-      hsaPresumZero.cpp
-      hsaPresumKernel.cpp
-      hsaCorrelatorKernel.cpp
-      hsaOutputData.cpp
-
-# CHIME/FRB Kernels & copy-out:
-      hsaBeamformReorder.cpp
-      hsaBeamformKernel.cpp
-      hsaBeamformTranspose.cpp
-      hsaBeamformUpchan.cpp
-      hsaBeamformUpchanHFB.cpp
-      hsaBeamformOutput.cpp
-      hsaBeamformHFBOutput.cpp
-      hsaBeamformHFBSum.cpp
-
-# CHIME/Pulsar Kernels & copy-out:
-      hsaTrackingBeamform.cpp
-      hsaTrackingBeamformOutput.cpp
-      hsaTrackingUpdatePhase.cpp
-    )
-
-add_library ( kotekan_hsa
-              ${KOTEKAN_HSA_SOURCES})
-
-target_link_libraries( kotekan_hsa libexternal )
-target_link_libraries( kotekan_hsa kotekan_utils )
->>>>>>> dafc6536
 
 add_subdirectory(kernels)
 add_dependencies(kotekan_hsa makeHSACOKernels)