cmake_minimum_required( VERSION 2.8 )
project( libkotekan_hsa )

include_directories (${KOTEKAN_SOURCE_DIR}/include)
include_directories (${KOTEKAN_SOURCE_DIR}/lib)
include_directories (${KOTEKAN_SOURCE_DIR}/lib/gpu)
include_directories (${KOTEKAN_SOURCE_DIR}/lib/hsa)

include_directories ( /opt/rocm/hsa/include/ )

set ( KOTEKAN_HSA_SOURCES
      hsaEventContainer.cpp
      hsaBase.c
      hsaCommand.cpp
      hsaDeviceInterface.cpp
      hsaProcess.cpp
      hsaSubframeCommand.cpp

# Copy-in & general-purpose:
      hsaInputData.cpp
      hsaInputLostSamples.cpp
      hsaBarrier.cpp

# RFI Kernels & copy-out:
      hsaRfiVdif.cpp
      hsaRfiTimeSum.cpp
      hsaRfiInputSum.cpp
      hsaRfiBadInput.cpp
      hsaRfiZeroData.cpp
      hsaRfiBadInputOutput.cpp
      hsaRfiMaskOutput.cpp
      hsaRfiOutput.cpp
<<<<<<< HEAD
      hsaRfiVarOutput.cpp
=======
      hsaRfiUpdateBadInputs.cpp
>>>>>>> f9cff2e6

# CHIME N2 Kernels & copy-out:
      hsaOutputDataZero.cpp
      hsaPresumZero.cpp
      hsaPresumKernel.cpp
      hsaCorrelatorKernel.cpp
      hsaOutputData.cpp

# CHIME/FRB Kernels & copy-out:
      hsaBeamformReorder.cpp
      hsaBeamformKernel.cpp
      hsaBeamformTranspose.cpp
      hsaBeamformUpchan.cpp
      hsaBeamformOutput.cpp

# CHIME/Pulsar Kernels & copy-out:
      hsaBeamformPulsar.cpp
      hsaBeamformPulsarOutput.cpp
      hsaPulsarUpdatePhase.cpp
    )

add_library ( kotekan_hsa
              ${KOTEKAN_HSA_SOURCES})

target_link_libraries( kotekan_hsa kotekan_utils )

add_subdirectory(kernels)
add_dependencies( kotekan_hsa makeHSACOKernels )



<|MERGE_RESOLUTION|>--- conflicted
+++ resolved
@@ -30,11 +30,8 @@
       hsaRfiBadInputOutput.cpp
       hsaRfiMaskOutput.cpp
       hsaRfiOutput.cpp
-<<<<<<< HEAD
       hsaRfiVarOutput.cpp
-=======
       hsaRfiUpdateBadInputs.cpp
->>>>>>> f9cff2e6
 
 # CHIME N2 Kernels & copy-out:
       hsaOutputDataZero.cpp
