--- conflicted
+++ resolved
@@ -42,24 +42,7 @@
     // TODO Free device memory allocations.
 }
 
-<<<<<<< HEAD
-int hsaBeamformKernel::wait_on_precondition(int gpu_frame_id)
-{
-=======
-void hsaBeamformKernel::apply_config(const uint64_t& fpga_seq) {
-    hsaCommand::apply_config(fpga_seq);
-
-    _num_elements = config.get_int(unique_name, "num_elements");
-    _num_local_freq = config.get_int(unique_name, "num_local_freq");
-    _samples_per_data_set = config.get_int(unique_name, "samples_per_data_set");
-    _gain_dir = config.get_string(unique_name, "gain_dir");
-
-    input_frame_len = _num_elements * _num_local_freq * _samples_per_data_set;
-    output_frame_len = _num_elements * _samples_per_data_set * 2 * sizeof(float);
-}
-
 int hsaBeamformKernel::wait_on_precondition(int gpu_frame_id) {
->>>>>>> fc38a0a1
     uint8_t * frame = wait_for_full_frame(metadata_buf, unique_name.c_str(), metadata_buffer_precondition_id);
     if (frame == NULL) return -1;
     metadata_buffer_precondition_id = (metadata_buffer_precondition_id + 1) % metadata_buf->num_frames;
