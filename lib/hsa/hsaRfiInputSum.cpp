#include "hsaRfiInputSum.hpp"
#include "hsaBase.h"
#include <math.h>
#include <mutex>

REGISTER_HSA_COMMAND(hsaRfiInputSum);

hsaRfiInputSum::hsaRfiInputSum(Config& config,
                       const string &unique_name,
                       bufferContainer& host_buffers,
                       hsaDeviceInterface& device) :
    //Note, the rfi_chime_inputsum_private.hsaco kernel may be used in the future.
    hsaCommand("rfi_chime_inputsum", "rfi_chime_inputsum.hsaco", config, unique_name, host_buffers, device) {
    command_type = CommandType::KERNEL;
    //Retrieve parameters from kotekan config
    //Data Parameters
    _num_elements = config.get<uint32_t>(unique_name, "num_elements");
    _num_local_freq = config.get<uint32_t>(unique_name, "num_local_freq");
    _samples_per_data_set = config.get<uint32_t>(
                unique_name, "samples_per_data_set");
    //RFI Config Parameters
<<<<<<< HEAD
    _sk_step = config.get_int_default(unique_name, "sk_step", 256);
    _num_sigma = config.get_int_default(unique_name, "num_sigma", 5);
=======
    _sk_step = config.get_default<uint32_t>(unique_name, "sk_step", 256);
>>>>>>> cb133789
    //Compute Buffer lengths
    input_frame_len = sizeof(float)*_num_elements*_num_local_freq*_samples_per_data_set/_sk_step;
    output_frame_len = sizeof(float)*_num_local_freq*_samples_per_data_set/_sk_step;
    input_mask_len = sizeof(uint8_t)*_num_elements;
    output_mask_len = sizeof(uint8_t)*_num_local_freq*_samples_per_data_set/_sk_step;
    correction_frame_len = sizeof(uint32_t)*_samples_per_data_set/_sk_step;
    _bad_inputs = config.get<std::vector<int32_t>>(unique_name, "bad_inputs");
    //Local Parameters
    rebuild_input_mask = true;
    //Allocate memory for input mask
    input_mask = (uint8_t *)hsa_host_malloc(input_mask_len);
    //Register rest server endpoint
    using namespace std::placeholders;
    restServer &rest_server = restServer::instance();
    endpoint = unique_name + "/update_bad_inputs";
    rest_server.register_post_callback(endpoint,
            std::bind(&hsaRfiInputSum::rest_callback, this, _1, _2));
}

hsaRfiInputSum::~hsaRfiInputSum() {
    restServer::instance().remove_json_callback(endpoint);
    //Free allocated memory
    hsa_host_free(input_mask);
}

void hsaRfiInputSum::rest_callback(connectionInstance& conn, json& json_request) {
    //Lock Mutex
    std::lock_guard<std::mutex> lock(rest_callback_mutex);
    INFO("RFI Input Sum Callback Received... Changing Parameters")
    //Change internal parameters
    _bad_inputs.clear();
    for(uint32_t i = 0; i < json_request["bad_inputs"].size(); i++){
        _bad_inputs.push_back(json_request["bad_inputs"][i].get<int>());
    }
    //Flag for input mask rebuild
    rebuild_input_mask = true;
    //Send reply
    conn.send_empty_reply(HTTP_RESPONSE::OK);
    config.update_value(unique_name, "bad_inputs", _bad_inputs);
}

hsa_signal_t hsaRfiInputSum::execute(int gpu_frame_id, const uint64_t& fpga_seq, hsa_signal_t precede_signal) {
    //Lock rest server callback mutex
    std::lock_guard<std::mutex> lock(rest_callback_mutex);
    //Build Input mask when needed (after rest callback or on first execution)
    if (rebuild_input_mask) {
        rebuild_input_mask = false;
        //Fill input mask based on config parameters
        uint32_t j = 0;
        for(uint32_t i = 0; i < input_mask_len/sizeof(uint8_t); i++){
            input_mask[i] = (uint8_t)0;
            if(_bad_inputs.size() > 0 && (int32_t)i == _bad_inputs[j]){
                input_mask[i] = (uint8_t)1;
                j++;
            }
        }
        //Copy to gpu memory
        void * input_mask_map = device.get_gpu_memory("input_mask", input_mask_len);
        device.sync_copy_host_to_gpu(input_mask_map, (void *)input_mask, input_mask_len);
    }
    //Struct for hsa arguments
    struct __attribute__ ((aligned(16))) args_t {
        void *input;
        void *output;
        void *input_mask;
        void *output_mask;
     //   void *LostSampleCorrection;
        uint32_t num_elements;
        uint32_t num_bad_inputs;
        uint32_t sk_step;
        uint32_t num_sigma;
    } args;
    //Initialize arguments
    memset(&args, 0, sizeof(args));
    //Set arguments
    args.input = device.get_gpu_memory("timesum", input_frame_len);
    args.output = device.get_gpu_memory_array("rfi_output", gpu_frame_id, output_frame_len);
    args.input_mask = device.get_gpu_memory("input_mask", input_mask_len);
    args.output_mask = device.get_gpu_memory_array("rfi_mask_output", gpu_frame_id, output_mask_len);
    //args.LostSampleCorrection = device.get_gpu_memory("lost_sample_correction", correction_frame_len);
    args.num_elements = _num_elements;
    args.num_bad_inputs = _bad_inputs.size();
    args.sk_step = _sk_step;
    args.num_sigma = _num_sigma;
    // Allocate the kernel argument buffer from the correct region.
    memcpy(kernel_args[gpu_frame_id], &args, sizeof(args));
    //Set kernel execution parameters
    kernelParams params;
    params.workgroup_size_x = 256;
    params.workgroup_size_y = 1;
    params.workgroup_size_z = 1;
    params.grid_size_x = 256;
    params.grid_size_y = _num_local_freq;
    params.grid_size_z = _samples_per_data_set/_sk_step;
    params.num_dims = 3;
    params.private_segment_size = 0;
    params.group_segment_size = 16384;
    //Parameters for rfi_chime_inputsum_private.hsaco, for easy switching if needed in future
/*    params.workgroup_size_x = _num_local_freq;
    params.workgroup_size_y = 1;
    params.workgroup_size_z = 1;
    params.grid_size_x = _num_local_freq;
    params.grid_size_y = (_samples_per_data_set/_sk_step)/24;
    params.grid_size_z = 24;
    params.num_dims = 3;
    params.private_segment_size = 0;
    params.group_segment_size = 16384;*/
    //Execute kernel
    signals[gpu_frame_id] = enqueue_kernel(params, gpu_frame_id);
    //Return signal
    return signals[gpu_frame_id];
}<|MERGE_RESOLUTION|>--- conflicted
+++ resolved
@@ -19,12 +19,8 @@
     _samples_per_data_set = config.get<uint32_t>(
                 unique_name, "samples_per_data_set");
     //RFI Config Parameters
-<<<<<<< HEAD
     _sk_step = config.get_int_default(unique_name, "sk_step", 256);
     _num_sigma = config.get_int_default(unique_name, "num_sigma", 5);
-=======
-    _sk_step = config.get_default<uint32_t>(unique_name, "sk_step", 256);
->>>>>>> cb133789
     //Compute Buffer lengths
     input_frame_len = sizeof(float)*_num_elements*_num_local_freq*_samples_per_data_set/_sk_step;
     output_frame_len = sizeof(float)*_num_local_freq*_samples_per_data_set/_sk_step;
