--- conflicted
+++ resolved
@@ -90,10 +90,7 @@
     /// The no. of bad inputs.
     uint32_t num_bad_inputs;
 
-<<<<<<< HEAD
     /// Stores whether the first bad input update has occurred
-=======
->>>>>>> f34edb5b
     bool first_pass;
 };
 
