#include "hsaProcess.hpp"
#include "unistd.h"
#include "vdif_functions.h"
#include "fpga_header_functions.h"
#include "KotekanProcess.hpp"
#include "util.h"

#include <iostream>
#include <sys/time.h>
#include <memory>

REGISTER_KOTEKAN_PROCESS(hsaProcess);

hsaProcess::hsaProcess(Config& config, const string& unique_name,
                     bufferContainer &buffer_container):
<<<<<<< HEAD
    gpuProcess(config, unique_name, buffer_container)
{
=======
        KotekanProcess(config, unique_name, buffer_container,
                     std::bind(&hsaProcess::main_thread, this)) {

    // Get config values.
    _gpu_buffer_depth = config.get<uint32_t>(unique_name, "buffer_depth");
    gpu_id = config.get<uint32_t>(unique_name, "gpu_id");
    frame_arrival_period = config.get<double>(unique_name, "frame_arrival_period");

    final_signals.resize(_gpu_buffer_depth);
    std::fill(final_signals.begin(), final_signals.end(), std::make_shared<signalContainer>());

    json in_bufs = config.get_value(unique_name, "in_buffers");
    for (json::iterator it = in_bufs.begin(); it != in_bufs.end(); ++it) {
        string internal_name = it.key();
        string global_buffer_name = it.value();
        struct Buffer * buf = buffer_container.get_buffer(global_buffer_name);
        local_buffer_container.add_buffer(internal_name, buf);
        register_consumer(buf, unique_name.c_str());
    }

    json out_bufs = config.get_value(unique_name, "out_buffers");
    for (json::iterator it = out_bufs.begin(); it != out_bufs.end(); ++it) {
        string internal_name = it.key();
        string global_buffer_name = it.value();
        struct Buffer * buf = buffer_container.get_buffer(global_buffer_name);
        local_buffer_container.add_buffer(internal_name, buf);
        register_producer(buf, unique_name.c_str());
    }

    log_profiling = config.get_default<bool>(
                unique_name, "log_profiling", false);

>>>>>>> f7a9018a
    device = new hsaDeviceInterface(config, gpu_id, _gpu_buffer_depth);
    dev = device;
    init();
}

<<<<<<< HEAD
gpuEventContainer *hsaProcess::create_signal(){
    return new hsaEventContainer();
}

=======
>>>>>>> f7a9018a
hsaProcess::~hsaProcess() {
    delete device;
}

gpuCommand *hsaProcess::create_command(json cmd_info)
{
    auto cmd = FACTORY(hsaCommand)::create_bare(cmd_info["name"], config, unique_name, local_buffer_container, *device);
    return cmd;
}

void hsaProcess::queue_commands(int gpu_frame_id)
{
<<<<<<< HEAD
    hsa_signal_t signal;
    signal.handle = 0;
    for (auto &command : commands) {
        // Feed the last signal into the next operation
        signal = ((hsaCommand*)command)->execute(gpu_frame_id, 0, signal);
    }
    final_signals[gpu_frame_id]->set_signal(&signal);
}
=======
    vector<hsaCommand *> &commands = factory->get_commands();

//    using namespace std::placeholders;
    restServer &rest_server = restServer::instance();
    rest_server.register_get_callback(endpoint,
            std::bind(&hsaProcess::profile_callback, this, std::placeholders::_1));

    // Start with the first GPU frame;
    int gpu_frame_id = 0;
    bool first_run = true;

    while (!stop_thread) {

        // Wait for all the required preconditions
        // This is things like waiting for the input buffer to have data
        // and for there to be free space in the output buffers.
        //INFO("Waiting on preconditions for GPU[%d][%d]", gpu_id, gpu_frame_id);
        for (uint32_t i = 0; i < commands.size(); ++i) {
            if (commands[i]->wait_on_precondition(gpu_frame_id) != 0){
                INFO("Received exit in HSA command precondition! (Command %i, '%s')",i,commands[i]->get_name().c_str());
                break;
            }
        }

        //INFO("Waiting for free slot for GPU[%d][%d]", gpu_id, gpu_frame_id);
        // We make sure we aren't using a gpu frame that's currently in-flight.
        final_signals[gpu_frame_id]->wait_for_free_slot();

        hsa_signal_t signal;
        signal.handle = 0;
        //INFO("Adding commands to GPU[%d][%d] queues", gpu_id, gpu_frame_id);

        for (uint32_t i = 0; i < commands.size(); i++) {
            // Feed the last signal into the next operation
            signal = commands[i]->execute(gpu_frame_id, signal);
            //usleep(10);
        }
        final_signals[gpu_frame_id]->set_signal(signal);

        if (first_run) {
            results_thread_handle = std::thread(&hsaProcess::results_thread, std::ref(*this));

            // Requires Linux, this could possibly be made more general someday.
            // TODO Move to config
            cpu_set_t cpuset;
            CPU_ZERO(&cpuset);
            for (int j = 4; j < 12; j++)
                CPU_SET(j, &cpuset);
            pthread_setaffinity_np(results_thread_handle.native_handle(),
                                    sizeof(cpu_set_t), &cpuset);
            first_run = false;
        }

        gpu_frame_id = (gpu_frame_id + 1) % _gpu_buffer_depth;
    }
    for (auto &sig_container : final_signals) {
        sig_container->stop();
    }
    INFO("Waiting for HSA packet queues to finish up before freeing memory.");
    results_thread_handle.join();
}

void hsaProcess::results_thread() {

    vector<hsaCommand *> &commands = factory->get_commands();

    // Start with the first GPU frame;
    int gpu_frame_id = 0;

    while (true) {

        // Wait for a signal to be completed
        DEBUG2("Waiting for signal for gpu[%d], frame %d, time: %f", gpu_id, gpu_frame_id, e_time());
        if (final_signals[gpu_frame_id]->wait_for_signal() == -1) {
            // If wait_for_signal returns -1, then we don't have a signal to wait on,
            // but we have been given a shutdown request, so break this loop.
            break;
        }
        DEBUG2("Got final signal for gpu[%d], frame %d, time: %f", gpu_id, gpu_frame_id, e_time());

        for (uint32_t i = 0; i < commands.size(); ++i) {
            commands[i]->finalize_frame(gpu_frame_id);
        }
        DEBUG2("Finished finalizing frames for gpu[%d][%d]", gpu_id, gpu_frame_id);

        if (log_profiling) {
            string output = "";
            for (uint32_t i = 0; i < commands.size(); ++i) {
                if (commands[i]->get_command_type() == CommandType::KERNEL) {
                    output += "kernel: " + commands[i]->get_name() +
                              " time: " + std::to_string(commands[i]->get_last_gpu_execution_time()) + "; ";
                }
            }
            INFO("GPU[%d] Profiling: %s", gpu_id, output.c_str());
        }

        final_signals[gpu_frame_id]->reset();

        gpu_frame_id = (gpu_frame_id + 1) % _gpu_buffer_depth;
    }
}
>>>>>>> f7a9018a
<|MERGE_RESOLUTION|>--- conflicted
+++ resolved
@@ -13,55 +13,17 @@
 
 hsaProcess::hsaProcess(Config& config, const string& unique_name,
                      bufferContainer &buffer_container):
-<<<<<<< HEAD
     gpuProcess(config, unique_name, buffer_container)
 {
-=======
-        KotekanProcess(config, unique_name, buffer_container,
-                     std::bind(&hsaProcess::main_thread, this)) {
-
-    // Get config values.
-    _gpu_buffer_depth = config.get<uint32_t>(unique_name, "buffer_depth");
-    gpu_id = config.get<uint32_t>(unique_name, "gpu_id");
-    frame_arrival_period = config.get<double>(unique_name, "frame_arrival_period");
-
-    final_signals.resize(_gpu_buffer_depth);
-    std::fill(final_signals.begin(), final_signals.end(), std::make_shared<signalContainer>());
-
-    json in_bufs = config.get_value(unique_name, "in_buffers");
-    for (json::iterator it = in_bufs.begin(); it != in_bufs.end(); ++it) {
-        string internal_name = it.key();
-        string global_buffer_name = it.value();
-        struct Buffer * buf = buffer_container.get_buffer(global_buffer_name);
-        local_buffer_container.add_buffer(internal_name, buf);
-        register_consumer(buf, unique_name.c_str());
-    }
-
-    json out_bufs = config.get_value(unique_name, "out_buffers");
-    for (json::iterator it = out_bufs.begin(); it != out_bufs.end(); ++it) {
-        string internal_name = it.key();
-        string global_buffer_name = it.value();
-        struct Buffer * buf = buffer_container.get_buffer(global_buffer_name);
-        local_buffer_container.add_buffer(internal_name, buf);
-        register_producer(buf, unique_name.c_str());
-    }
-
-    log_profiling = config.get_default<bool>(
-                unique_name, "log_profiling", false);
-
->>>>>>> f7a9018a
     device = new hsaDeviceInterface(config, gpu_id, _gpu_buffer_depth);
     dev = device;
     init();
 }
 
-<<<<<<< HEAD
 gpuEventContainer *hsaProcess::create_signal(){
     return new hsaEventContainer();
 }
 
-=======
->>>>>>> f7a9018a
 hsaProcess::~hsaProcess() {
     delete device;
 }
@@ -74,7 +36,6 @@
 
 void hsaProcess::queue_commands(int gpu_frame_id)
 {
-<<<<<<< HEAD
     hsa_signal_t signal;
     signal.handle = 0;
     for (auto &command : commands) {
@@ -83,106 +44,3 @@
     }
     final_signals[gpu_frame_id]->set_signal(&signal);
 }
-=======
-    vector<hsaCommand *> &commands = factory->get_commands();
-
-//    using namespace std::placeholders;
-    restServer &rest_server = restServer::instance();
-    rest_server.register_get_callback(endpoint,
-            std::bind(&hsaProcess::profile_callback, this, std::placeholders::_1));
-
-    // Start with the first GPU frame;
-    int gpu_frame_id = 0;
-    bool first_run = true;
-
-    while (!stop_thread) {
-
-        // Wait for all the required preconditions
-        // This is things like waiting for the input buffer to have data
-        // and for there to be free space in the output buffers.
-        //INFO("Waiting on preconditions for GPU[%d][%d]", gpu_id, gpu_frame_id);
-        for (uint32_t i = 0; i < commands.size(); ++i) {
-            if (commands[i]->wait_on_precondition(gpu_frame_id) != 0){
-                INFO("Received exit in HSA command precondition! (Command %i, '%s')",i,commands[i]->get_name().c_str());
-                break;
-            }
-        }
-
-        //INFO("Waiting for free slot for GPU[%d][%d]", gpu_id, gpu_frame_id);
-        // We make sure we aren't using a gpu frame that's currently in-flight.
-        final_signals[gpu_frame_id]->wait_for_free_slot();
-
-        hsa_signal_t signal;
-        signal.handle = 0;
-        //INFO("Adding commands to GPU[%d][%d] queues", gpu_id, gpu_frame_id);
-
-        for (uint32_t i = 0; i < commands.size(); i++) {
-            // Feed the last signal into the next operation
-            signal = commands[i]->execute(gpu_frame_id, signal);
-            //usleep(10);
-        }
-        final_signals[gpu_frame_id]->set_signal(signal);
-
-        if (first_run) {
-            results_thread_handle = std::thread(&hsaProcess::results_thread, std::ref(*this));
-
-            // Requires Linux, this could possibly be made more general someday.
-            // TODO Move to config
-            cpu_set_t cpuset;
-            CPU_ZERO(&cpuset);
-            for (int j = 4; j < 12; j++)
-                CPU_SET(j, &cpuset);
-            pthread_setaffinity_np(results_thread_handle.native_handle(),
-                                    sizeof(cpu_set_t), &cpuset);
-            first_run = false;
-        }
-
-        gpu_frame_id = (gpu_frame_id + 1) % _gpu_buffer_depth;
-    }
-    for (auto &sig_container : final_signals) {
-        sig_container->stop();
-    }
-    INFO("Waiting for HSA packet queues to finish up before freeing memory.");
-    results_thread_handle.join();
-}
-
-void hsaProcess::results_thread() {
-
-    vector<hsaCommand *> &commands = factory->get_commands();
-
-    // Start with the first GPU frame;
-    int gpu_frame_id = 0;
-
-    while (true) {
-
-        // Wait for a signal to be completed
-        DEBUG2("Waiting for signal for gpu[%d], frame %d, time: %f", gpu_id, gpu_frame_id, e_time());
-        if (final_signals[gpu_frame_id]->wait_for_signal() == -1) {
-            // If wait_for_signal returns -1, then we don't have a signal to wait on,
-            // but we have been given a shutdown request, so break this loop.
-            break;
-        }
-        DEBUG2("Got final signal for gpu[%d], frame %d, time: %f", gpu_id, gpu_frame_id, e_time());
-
-        for (uint32_t i = 0; i < commands.size(); ++i) {
-            commands[i]->finalize_frame(gpu_frame_id);
-        }
-        DEBUG2("Finished finalizing frames for gpu[%d][%d]", gpu_id, gpu_frame_id);
-
-        if (log_profiling) {
-            string output = "";
-            for (uint32_t i = 0; i < commands.size(); ++i) {
-                if (commands[i]->get_command_type() == CommandType::KERNEL) {
-                    output += "kernel: " + commands[i]->get_name() +
-                              " time: " + std::to_string(commands[i]->get_last_gpu_execution_time()) + "; ";
-                }
-            }
-            INFO("GPU[%d] Profiling: %s", gpu_id, output.c_str());
-        }
-
-        final_signals[gpu_frame_id]->reset();
-
-        gpu_frame_id = (gpu_frame_id + 1) % _gpu_buffer_depth;
-    }
-}
->>>>>>> f7a9018a
