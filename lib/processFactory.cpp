--- conflicted
+++ resolved
@@ -36,14 +36,10 @@
 #include "accumulate.hpp"
 #include "hexDump.hpp"
 #include "chimeMetadataDump.hpp"
-<<<<<<< HEAD
 #include "bufferSend.hpp"
 #include "bufferRecv.hpp"
 #include "simpleAutocorr.hpp"
-=======
-#include "visWriter.hpp"
 #include "fakeVis.hpp"
->>>>>>> 6c8beb8b
 
 #ifdef WITH_HDF5
     #include "visWriter.hpp"
@@ -275,17 +271,16 @@
         return (KotekanProcess *) new visDebug(config, location, buffer_container);
     }
 
-<<<<<<< HEAD
-    if (name == "bufferSend") {
-        return (KotekanProcess *) new bufferSend(config, location, buffer_container);
-    }
-    if (name == "bufferRecv") {
-        return (KotekanProcess *) new bufferRecv(config, location, buffer_container);
-=======
     // Generate fake visbilities
     if (name == "fakeVis") {
         return (KotekanProcess *) new fakeVis(config, location, buffer_container);
->>>>>>> 6c8beb8b
+    }
+
+    if (name == "bufferSend") {
+        return (KotekanProcess *) new bufferSend(config, location, buffer_container);
+    }
+    if (name == "bufferRecv") {
+        return (KotekanProcess *) new bufferRecv(config, location, buffer_container);
     }
 
     // OpenCL
