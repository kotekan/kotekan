/**
 * @file
 * @brief CUDA command to copy data from the GPU to the host
 *  - cudaOutputData : public cudaCommand
 */

#include "cudaOutputData.hpp"

using kotekan::bufferContainer;
using kotekan::Config;

REGISTER_CUDA_COMMAND(cudaOutputData);

cudaOutputData::cudaOutputData(Config& config, const std::string& unique_name,
                               bufferContainer& host_buffers, cudaDeviceInterface& device) :
    cudaCommand(config, unique_name, host_buffers, device, "", "") {

    in_buffer = host_buffers.get_buffer(config.get<std::string>(unique_name, "in_buf"));
    register_consumer(in_buffer, unique_name.c_str());

    output_buffer = host_buffers.get_buffer(config.get<std::string>(unique_name, "out_buf"));
    register_producer(output_buffer, unique_name.c_str());

    for (int i = 0; i < output_buffer->num_frames; i++) {
        uint flags;
        // only register the memory if it isn't already...
        if (cudaErrorInvalidValue == cudaHostGetFlags(&flags, output_buffer->frames[i])) {
            CHECK_CUDA_ERROR(
                cudaHostRegister(output_buffer->frames[i], output_buffer->frame_size, 0));
        }
    }

    _gpu_mem = config.get<std::string>(unique_name, "gpu_mem");

    output_buffer_execute_id = 0;
    output_buffer_precondition_id = 0;

    output_buffer_id = 0;
    in_buffer_id = 0;

<<<<<<< HEAD
    set_command_type(gpuCommandType::COPY_OUT);
=======
    command_type = gpuCommandType::COPY_OUT;

    kernel_command = "cudaOutputData: " + _gpu_mem;
>>>>>>> 01185afd
}

cudaOutputData::~cudaOutputData() {
    for (int i = 0; i < output_buffer->num_frames; i++) {
        uint flags;
        // only register the memory if it isn't already...
        if (cudaErrorInvalidValue == cudaHostGetFlags(&flags, output_buffer->frames[i])) {
            CHECK_CUDA_ERROR(cudaHostUnregister(output_buffer->frames[i]));
        }
    }
}

int cudaOutputData::wait_on_precondition(int gpu_frame_id) {
    (void)gpu_frame_id;
    // Wait for there to be data in the input (output) buffer.
    uint8_t* frame =
        wait_for_empty_frame(output_buffer, unique_name.c_str(), output_buffer_precondition_id);
    if (frame == nullptr) {
        DEBUG("FAILED to wait_for_empty_frame on output_buffer {:s}[:d]", unique_name.c_str(),
              output_buffer_precondition_id);
        return -1;
    }

    output_buffer_precondition_id = (output_buffer_precondition_id + 1) % output_buffer->num_frames;
    return 0;
}


cudaEvent_t cudaOutputData::execute(int gpu_frame_id, const std::vector<cudaEvent_t>& pre_events) {
    pre_execute(gpu_frame_id);

    size_t output_len = output_buffer->frame_size;

    void* gpu_output_frame = device.get_gpu_memory_array(_gpu_mem, gpu_frame_id, output_len);
    void* host_output_frame = (void*)output_buffer->frames[output_buffer_execute_id];

    device.async_copy_gpu_to_host(host_output_frame, gpu_output_frame, output_len, cuda_stream_id,
                                  pre_events[cuda_stream_id], start_events[gpu_frame_id],
                                  end_events[gpu_frame_id]);

    output_buffer_execute_id = (output_buffer_execute_id + 1) % output_buffer->num_frames;
    return end_events[gpu_frame_id];
}

void cudaOutputData::finalize_frame(int frame_id) {
    cudaCommand::finalize_frame(frame_id);

    DEBUG("Passing metadata from input {:s}[{:d}] to {:s}[{:d}]", in_buffer->buffer_name,
          in_buffer_id, output_buffer->buffer_name, output_buffer_id);
    pass_metadata(in_buffer, in_buffer_id, output_buffer, output_buffer_id);

    mark_frame_empty(in_buffer, unique_name.c_str(), in_buffer_id);
    in_buffer_id = (in_buffer_id + 1) % in_buffer->num_frames;

    mark_frame_full(output_buffer, unique_name.c_str(), output_buffer_id);
    output_buffer_id = (output_buffer_id + 1) % output_buffer->num_frames;
}

std::string cudaOutputData::get_performance_metric_string() {
    double transfer_speed =
        (double)output_buffer->frame_size / (double)get_last_gpu_execution_time() * 1e-9;
    return fmt::format("Speed: {:.2f} GB/s ({:.2f} Gb/s)", transfer_speed, transfer_speed * 8);
}<|MERGE_RESOLUTION|>--- conflicted
+++ resolved
@@ -38,13 +38,9 @@
     output_buffer_id = 0;
     in_buffer_id = 0;
 
-<<<<<<< HEAD
     set_command_type(gpuCommandType::COPY_OUT);
-=======
-    command_type = gpuCommandType::COPY_OUT;
 
     kernel_command = "cudaOutputData: " + _gpu_mem;
->>>>>>> 01185afd
 }
 
 cudaOutputData::~cudaOutputData() {
