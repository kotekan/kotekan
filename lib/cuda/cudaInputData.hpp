--- conflicted
+++ resolved
@@ -34,10 +34,7 @@
     void finalize_frame(int frame_id) override;
 
     std::string get_performance_metric_string() override;
-<<<<<<< HEAD
-=======
 
->>>>>>> 84aa90cf
 protected:
     cudaEvent_t* data_staged_event;
 
