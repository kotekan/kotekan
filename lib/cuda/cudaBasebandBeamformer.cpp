/**
 * @file
 * @brief CUDA BasebandBeamformer kernel
 *
 * This file has been generated automatically.
 * Do not modify this C++ file, your changes will be lost.
 */

#include "cudaCommand.hpp"
#include "cudaDeviceInterface.hpp"

#include <array>
#include <bufferContainer.hpp>
#include <fmt.hpp>
#include <stdexcept>
#include <string>
#include <vector>

using kotekan::bufferContainer;
using kotekan::Config;

/**
 * @class cudaBasebandBeamformer
 * @brief cudaCommand for BasebandBeamformer
 */
class cudaBasebandBeamformer : public cudaCommand {
public:
    cudaBasebandBeamformer(Config& config, const std::string& unique_name,
                           bufferContainer& host_buffers, cudaDeviceInterface& device);
    virtual ~cudaBasebandBeamformer();

    // int wait_on_precondition(int gpu_frame_id) override;
    cudaEvent_t execute(int gpu_frame_id, const std::vector<cudaEvent_t>& pre_events,
                        bool* quit) override;
    // void finalize_frame(int gpu_frame_id) override;

private:
    // Julia's `CuDevArray` type
    template<typename T, std::int64_t N>
    struct CuDeviceArray {
        T* ptr;
        std::int64_t maxsize; // bytes
        std::int64_t dims[N]; // elements
        std::int64_t len;     // elements
        CuDeviceArray(void* const ptr, const std::size_t bytes) :
            ptr(static_cast<T*>(ptr)), maxsize(bytes), dims{std::int64_t(maxsize / sizeof(T))},
            len(maxsize / sizeof(T)) {}
    };
    using kernel_arg = CuDeviceArray<int32_t, 1>;

    // Kernel design parameters:
    static constexpr int cuda_number_of_beams = 96;
    static constexpr int cuda_number_of_complex_components = 2;
    static constexpr int cuda_number_of_dishes = 512;
    static constexpr int cuda_number_of_frequencies = 16;
    static constexpr int cuda_number_of_polarizations = 2;
    static constexpr int cuda_number_of_timesamples = 32768;
    static constexpr int cuda_shift_parameter_sigma = 3;

    // Kernel compile parameters:
    static constexpr int minthreads = 768;
    static constexpr int blocks_per_sm = 1;

    // Kernel call parameters:
    static constexpr int threads_x = 32;
    static constexpr int threads_y = 24;
    static constexpr int blocks = 512;
    static constexpr int shmem_bytes = 67712;

    // Kernel name:
    const char* const kernel_symbol =
        "_Z13julia_bb_357913CuDeviceArrayI6Int8x4Li1ELi1EES_I6Int4x8Li1ELi1EES_I5Int32Li1ELi1EES_"
        "IS1_Li1ELi1EES_IS2_Li1ELi1EE";

    // Kernel arguments:
    static constexpr std::size_t A_length = 3145728UL;
    static constexpr std::size_t E_length = 536870912UL;
    static constexpr std::size_t s_length = 12288UL;
    static constexpr std::size_t J_length = 100663296UL;
    static constexpr std::size_t info_length = 1572864UL;

    // Runtime parameters:

    // GPU memory:
    const std::string A_memname;
    const std::string E_memname;
    const std::string s_memname;
    const std::string J_memname;
    const std::string info_memname;
};

REGISTER_CUDA_COMMAND(cudaBasebandBeamformer);

cudaBasebandBeamformer::cudaBasebandBeamformer(Config& config, const std::string& unique_name,
                                               bufferContainer& host_buffers,
                                               cudaDeviceInterface& device) :
<<<<<<< HEAD
    cudaCommand(config, unique_name, host_buffers, device, "baseband_beamformer", "bb.ptx") {
    _num_elements = config.get<int>(unique_name, "num_elements");
    _num_local_freq = config.get<int>(unique_name, "num_local_freq");
    _samples_per_data_set = config.get<int>(unique_name, "samples_per_data_set");
    _num_beams = config.get<int>(unique_name, "num_beams");
    _gpu_mem_voltage = config.get<std::string>(unique_name, "gpu_mem_voltage");
    _gpu_mem_phase = config.get<std::string>(unique_name, "gpu_mem_phase");
    _gpu_mem_output_scaling = config.get<std::string>(unique_name, "gpu_mem_output_scaling");
    _gpu_mem_formed_beams = config.get<std::string>(unique_name, "gpu_mem_formed_beams");
    _gpu_mem_info = unique_name + "/info";

    gpu_buffers_used.push_back(std::make_tuple(_gpu_mem_voltage, true, true, false));
    gpu_buffers_used.push_back(std::make_tuple(_gpu_mem_phase, true, true, false));
    gpu_buffers_used.push_back(std::make_tuple(_gpu_mem_output_scaling, true, true, false));
    gpu_buffers_used.push_back(std::make_tuple(_gpu_mem_formed_beams, true, false, true));
    gpu_buffers_used.push_back(std::make_tuple(get_name() + "_info", false, true, true));

    if (_num_elements != cuda_nelements)
        throw std::runtime_error("The num_elements config setting must be "
                                 + std::to_string(cuda_nelements)
                                 + " for the CUDA baseband beamformer");
    if (_num_local_freq != cuda_nfreq)
=======
    cudaCommand(config, unique_name, host_buffers, device, "BasebandBeamformer",
                "BasebandBeamformer.ptx"),
    A_memname(config.get<std::string>(unique_name, "gpu_mem_phase")),
    E_memname(config.get<std::string>(unique_name, "gpu_mem_voltage")),
    s_memname(config.get<std::string>(unique_name, "gpu_mem_output_scaling")),
    J_memname(config.get<std::string>(unique_name, "gpu_mem_formed_beams")),
    info_memname(config.get<std::string>(unique_name, "gpu_mem_info")) {
    const int num_elements = config.get<int>(unique_name, "num_elements");
    if (num_elements != (cuda_number_of_dishes * cuda_number_of_polarizations))
        throw std::runtime_error(
            "The num_elements config setting must be "
            + std::to_string(cuda_number_of_dishes * cuda_number_of_polarizations)
            + " for the CUDA Baseband Beamformer");
    const int num_local_freq = config.get<int>(unique_name, "num_local_freq");
    if (num_local_freq != (cuda_number_of_frequencies))
>>>>>>> 5dc82efd
        throw std::runtime_error("The num_local_freq config setting must be "
                                 + std::to_string(cuda_number_of_frequencies)
                                 + " for the CUDA Baseband Beamformer");
    const int samples_per_data_set = config.get<int>(unique_name, "samples_per_data_set");
    if (samples_per_data_set != (cuda_number_of_timesamples))
        throw std::runtime_error("The samples_per_data_set config setting must be "
                                 + std::to_string(cuda_number_of_timesamples)
                                 + " for the CUDA Baseband Beamformer");
    const int num_beams = config.get<int>(unique_name, "num_beams");
    if (num_beams != (cuda_number_of_beams))
        throw std::runtime_error("The num_beams config setting must be "
                                 + std::to_string(cuda_number_of_beams)
                                 + " for the CUDA Baseband Beamformer");


    set_command_type(gpuCommandType::KERNEL);
    const std::vector<std::string> opts = {
        "--gpu-name=sm_86",
        "--verbose",
    };
    build_ptx({kernel_symbol}, opts);

    //
    // const std::string A_buffer_name = "host_" + A_memname;
    // Buffer* const A_buffer = host_buffers.get_buffer(A_buffer_name.c_str());
    // assert(A_buffer);
    //
    // register_consumer(A_buffer, unique_name.c_str());
    //
    //
    //
    // const std::string E_buffer_name = "host_" + E_memname;
    // Buffer* const E_buffer = host_buffers.get_buffer(E_buffer_name.c_str());
    // assert(E_buffer);
    //
    // register_consumer(E_buffer, unique_name.c_str());
    //
    //
    //
    // const std::string s_buffer_name = "host_" + s_memname;
    // Buffer* const s_buffer = host_buffers.get_buffer(s_buffer_name.c_str());
    // assert(s_buffer);
    //
    // register_consumer(s_buffer, unique_name.c_str());
    //
    //
    //
    // const std::string J_buffer_name = "host_" + J_memname;
    // Buffer* const J_buffer = host_buffers.get_buffer(J_buffer_name.c_str());
    // assert(J_buffer);
    //
    //
    // register_producer(J_buffer, unique_name.c_str());
    //
    //
    // const std::string info_buffer_name = "host_" + info_memname;
    // Buffer* const info_buffer = host_buffers.get_buffer(info_buffer_name.c_str());
    // assert(info_buffer);
    //
    //
    // register_producer(info_buffer, unique_name.c_str());
    //
    //
}

cudaBasebandBeamformer::~cudaBasebandBeamformer() {}

// int cudaBasebandBeamformer::wait_on_precondition(const int gpu_frame_id) {
//
//
//     const std::string A_buffer_name = "host_" + A_memname;
//     Buffer* const A_buffer = host_buffers.get_buffer(A_buffer_name.c_str());
//     assert(A_buffer);
//     uint8_t* const A_frame = wait_for_full_frame(A_buffer, unique_name.c_str(), gpu_frame_id);
//     if (!A_frame)
//         return -1;
//
//
//
//     const std::string E_buffer_name = "host_" + E_memname;
//     Buffer* const E_buffer = host_buffers.get_buffer(E_buffer_name.c_str());
//     assert(E_buffer);
//     uint8_t* const E_frame = wait_for_full_frame(E_buffer, unique_name.c_str(), gpu_frame_id);
//     if (!E_frame)
//         return -1;
//
//
//
//     const std::string s_buffer_name = "host_" + s_memname;
//     Buffer* const s_buffer = host_buffers.get_buffer(s_buffer_name.c_str());
//     assert(s_buffer);
//     uint8_t* const s_frame = wait_for_full_frame(s_buffer, unique_name.c_str(), gpu_frame_id);
//     if (!s_frame)
//         return -1;
//
//
//
//
//
//
//
//     return 0;
// }

<<<<<<< HEAD
// This struct is Erik's interpretation of what Julia is expecting for its "CuDevArray" type.
template<typename T, int64_t N>
struct CuDeviceArray {
    T* ptr;
    int64_t maxsize;
    int64_t dims[N];
    int64_t len;
};
typedef CuDeviceArray<int32_t, 1> kernel_arg;

cudaEvent_t cudaBasebandBeamformer::execute(cudaPipelineState& pipestate,
                                            const std::vector<cudaEvent_t>& pre_events) {
    (void)pre_events;
    pre_execute(pipestate.gpu_frame_id);

    void* voltage_memory =
        device.get_gpu_memory_array(_gpu_mem_voltage, pipestate.gpu_frame_id, voltage_len);
    int8_t* phase_memory =
        (int8_t*)device.get_gpu_memory_array(_gpu_mem_phase, pipestate.gpu_frame_id, phase_len);
    int32_t* shift_memory = (int32_t*)device.get_gpu_memory_array(
        _gpu_mem_output_scaling, pipestate.gpu_frame_id, shift_len);
    void* output_memory =
        device.get_gpu_memory_array(_gpu_mem_formed_beams, pipestate.gpu_frame_id, output_len);
    int32_t* info_memory = (int32_t*)device.get_gpu_memory(_gpu_mem_info, info_len);

    host_info.resize(_gpu_buffer_depth);
    for (int i = 0; i < _gpu_buffer_depth; i++)
        host_info[i].resize(info_len / sizeof(int32_t));

    record_start_event(pipestate.gpu_frame_id);
=======
cudaEvent_t cudaBasebandBeamformer::execute(const int gpu_frame_id,
                                            const std::vector<cudaEvent_t>& /*pre_events*/,
                                            bool* const /*quit*/) {
    pre_execute(gpu_frame_id);

    void* const A_memory = device.get_gpu_memory_array(A_memname, gpu_frame_id, A_length);
    void* const E_memory = device.get_gpu_memory_array(E_memname, gpu_frame_id, E_length);
    void* const s_memory = device.get_gpu_memory_array(s_memname, gpu_frame_id, s_length);
    void* const J_memory = device.get_gpu_memory_array(J_memname, gpu_frame_id, J_length);
    void* const info_memory = device.get_gpu_memory_array(info_memname, gpu_frame_id, info_length);
>>>>>>> 5dc82efd

    // Initialize info_memory return codes
    CHECK_CUDA_ERROR(
        cudaMemsetAsync(info_memory, 0xff, info_len, device.getStream(cuda_stream_id)));

<<<<<<< HEAD
    // A, E, s, J
    const char* exc = "exception";
    kernel_arg arr[5];

    arr[0].ptr = (int32_t*)phase_memory;
    arr[0].maxsize = phase_len;
    arr[0].dims[0] = phase_len;
    arr[0].len = phase_len;

    arr[1].ptr = (int32_t*)voltage_memory;
    arr[1].maxsize = voltage_len;
    arr[1].dims[0] = voltage_len;
    arr[1].len = voltage_len;

    arr[2].ptr = shift_memory;
    arr[2].maxsize = shift_len;
    arr[2].dims[0] = shift_len / sizeof(int32_t);
    arr[2].len = shift_len / sizeof(int32_t);

    arr[3].ptr = (int32_t*)output_memory;
    arr[3].maxsize = output_len;
    arr[3].dims[0] = output_len;
    arr[3].len = output_len;

    arr[4].ptr = (int32_t*)info_memory;
    arr[4].maxsize = info_len;
    arr[4].dims[0] = info_len / sizeof(int32_t);
    arr[4].len = info_len / sizeof(int32_t);

    void* parameters[] = {
        &(exc), &(arr[0]), &(arr[1]), &(arr[2]), &(arr[3]), &(arr[4]),
=======
    const char* exc_arg = "exception";
    kernel_arg A_arg(A_memory, A_length);
    kernel_arg E_arg(E_memory, E_length);
    kernel_arg s_arg(s_memory, s_length);
    kernel_arg J_arg(J_memory, J_length);
    kernel_arg info_arg(info_memory, info_length);
    void* args[] = {
        &exc_arg, &A_arg, &E_arg, &s_arg, &J_arg, &info_arg,
>>>>>>> 5dc82efd
    };

    DEBUG("kernel_symbol: {}", kernel_symbol);
    DEBUG("runtime_kernels[kernel_symbol]: {}", static_cast<void*>(runtime_kernels[kernel_symbol]));
    CHECK_CU_ERROR(cuFuncSetAttribute(runtime_kernels[kernel_symbol],
                                      CU_FUNC_ATTRIBUTE_MAX_DYNAMIC_SHARED_SIZE_BYTES,
                                      shmem_bytes));

<<<<<<< HEAD
    DEBUG("Running CUDA Baseband Beamformer on GPU frame {:d}", pipestate.gpu_frame_id);
    CHECK_CU_ERROR(cuLaunchKernel(runtime_kernels[kernel_name], blocks_x, blocks_y, 1, threads_x,
                                  threads_y, 1, shared_mem_bytes, device.getStream(cuda_stream_id),
                                  parameters, NULL));

    // Copy "info" result code back to host memory
    CHECK_CUDA_ERROR(cudaMemcpyAsync(host_info[pipestate.gpu_frame_id].data(), info_memory,
                                     info_len, cudaMemcpyDeviceToHost,
                                     device.getStream(cuda_stream_id)));

    return record_end_event(pipestate.gpu_frame_id);
}

void cudaBasebandBeamformer::finalize_frame(int gpu_frame_id) {
    cudaCommand::finalize_frame(gpu_frame_id);
    for (size_t i = 0; i < host_info[gpu_frame_id].size(); i++)
        if (host_info[gpu_frame_id][i] != 0)
            ERROR(
                "cudaBasebandBeamformer returned 'info' value {:d} at index {:d} (zero indicates no"
                "error)",
                host_info[gpu_frame_id][i], i);
}
=======
    DEBUG("Running CUDA BasebandBeamformer on GPU frame {:d}", gpu_frame_id);
    const CUresult err =
        cuLaunchKernel(runtime_kernels[kernel_symbol], blocks, 1, 1, threads_x, threads_y, 1,
                       shmem_bytes, device.getStream(cuda_stream_id), args, NULL);

    if (err != CUDA_SUCCESS) {
        const char* errStr;
        cuGetErrorString(err, &errStr);
        INFO("Error number: {}", err);
        ERROR("cuLaunchKernel: {}", errStr);
    }

    return record_end_event(gpu_frame_id);
}

// void cudaBasebandBeamformer::finalize_frame(const int gpu_frame_id) {
//
//
//
//
//
//
//
//
//     const std::string J_buffer_name = "host_" + J_memname;
//     Buffer* const J_buffer = host_buffers.get_buffer(J_buffer_name.c_str());
//     assert(J_buffer);
//     mark_frame_full(J_buffer, unique_name.c_str(), gpu_frame_id);
//
//
//
//     const std::string info_buffer_name = "host_" + info_memname;
//     Buffer* const info_buffer = host_buffers.get_buffer(info_buffer_name.c_str());
//     assert(info_buffer);
//     mark_frame_full(info_buffer, unique_name.c_str(), gpu_frame_id);
//
//
// }
>>>>>>> 5dc82efd
<|MERGE_RESOLUTION|>--- conflicted
+++ resolved
@@ -94,37 +94,23 @@
 cudaBasebandBeamformer::cudaBasebandBeamformer(Config& config, const std::string& unique_name,
                                                bufferContainer& host_buffers,
                                                cudaDeviceInterface& device) :
-<<<<<<< HEAD
-    cudaCommand(config, unique_name, host_buffers, device, "baseband_beamformer", "bb.ptx") {
-    _num_elements = config.get<int>(unique_name, "num_elements");
-    _num_local_freq = config.get<int>(unique_name, "num_local_freq");
-    _samples_per_data_set = config.get<int>(unique_name, "samples_per_data_set");
-    _num_beams = config.get<int>(unique_name, "num_beams");
-    _gpu_mem_voltage = config.get<std::string>(unique_name, "gpu_mem_voltage");
-    _gpu_mem_phase = config.get<std::string>(unique_name, "gpu_mem_phase");
-    _gpu_mem_output_scaling = config.get<std::string>(unique_name, "gpu_mem_output_scaling");
-    _gpu_mem_formed_beams = config.get<std::string>(unique_name, "gpu_mem_formed_beams");
-    _gpu_mem_info = unique_name + "/info";
-
-    gpu_buffers_used.push_back(std::make_tuple(_gpu_mem_voltage, true, true, false));
-    gpu_buffers_used.push_back(std::make_tuple(_gpu_mem_phase, true, true, false));
-    gpu_buffers_used.push_back(std::make_tuple(_gpu_mem_output_scaling, true, true, false));
-    gpu_buffers_used.push_back(std::make_tuple(_gpu_mem_formed_beams, true, false, true));
-    gpu_buffers_used.push_back(std::make_tuple(get_name() + "_info", false, true, true));
-
-    if (_num_elements != cuda_nelements)
-        throw std::runtime_error("The num_elements config setting must be "
-                                 + std::to_string(cuda_nelements)
-                                 + " for the CUDA baseband beamformer");
-    if (_num_local_freq != cuda_nfreq)
-=======
     cudaCommand(config, unique_name, host_buffers, device, "BasebandBeamformer",
                 "BasebandBeamformer.ptx"),
     A_memname(config.get<std::string>(unique_name, "gpu_mem_phase")),
     E_memname(config.get<std::string>(unique_name, "gpu_mem_voltage")),
     s_memname(config.get<std::string>(unique_name, "gpu_mem_output_scaling")),
     J_memname(config.get<std::string>(unique_name, "gpu_mem_formed_beams")),
-    info_memname(config.get<std::string>(unique_name, "gpu_mem_info")) {
+
+        //info_memname(config.get<std::string>(unique_name, "gpu_mem_info")) {
+    _gpu_mem_info = unique_name + "/info";
+
+    // Add Graphviz entries for the GPU buffers used by this kernel.
+    gpu_buffers_used.push_back(std::make_tuple(E_memname, true, true, false));
+    gpu_buffers_used.push_back(std::make_tuple(A_memname, true, true, false));
+    gpu_buffers_used.push_back(std::make_tuple(s_memname, true, true, false));
+    gpu_buffers_used.push_back(std::make_tuple(J_memname, true, false, true));
+    gpu_buffers_used.push_back(std::make_tuple(get_name() + "_info", false, true, true));
+
     const int num_elements = config.get<int>(unique_name, "num_elements");
     if (num_elements != (cuda_number_of_dishes * cuda_number_of_polarizations))
         throw std::runtime_error(
@@ -133,7 +119,6 @@
             + " for the CUDA Baseband Beamformer");
     const int num_local_freq = config.get<int>(unique_name, "num_local_freq");
     if (num_local_freq != (cuda_number_of_frequencies))
->>>>>>> 5dc82efd
         throw std::runtime_error("The num_local_freq config setting must be "
                                  + std::to_string(cuda_number_of_frequencies)
                                  + " for the CUDA Baseband Beamformer");
@@ -238,87 +223,28 @@
 //     return 0;
 // }
 
-<<<<<<< HEAD
-// This struct is Erik's interpretation of what Julia is expecting for its "CuDevArray" type.
-template<typename T, int64_t N>
-struct CuDeviceArray {
-    T* ptr;
-    int64_t maxsize;
-    int64_t dims[N];
-    int64_t len;
-};
-typedef CuDeviceArray<int32_t, 1> kernel_arg;
-
 cudaEvent_t cudaBasebandBeamformer::execute(cudaPipelineState& pipestate,
-                                            const std::vector<cudaEvent_t>& pre_events) {
-    (void)pre_events;
-    pre_execute(pipestate.gpu_frame_id);
-
-    void* voltage_memory =
-        device.get_gpu_memory_array(_gpu_mem_voltage, pipestate.gpu_frame_id, voltage_len);
-    int8_t* phase_memory =
-        (int8_t*)device.get_gpu_memory_array(_gpu_mem_phase, pipestate.gpu_frame_id, phase_len);
-    int32_t* shift_memory = (int32_t*)device.get_gpu_memory_array(
-        _gpu_mem_output_scaling, pipestate.gpu_frame_id, shift_len);
-    void* output_memory =
-        device.get_gpu_memory_array(_gpu_mem_formed_beams, pipestate.gpu_frame_id, output_len);
+                                            const std::vector<cudaEvent_t>& /*pre_events*/) {
+    pre_execute(gpu_frame_id);
+
+    void* const A_memory = device.get_gpu_memory_array(A_memname, pipestate.gpu_frame_id, A_length);
+    void* const E_memory = device.get_gpu_memory_array(E_memname, pipestate.gpu_frame_id, E_length);
+    void* const s_memory = device.get_gpu_memory_array(s_memname, pipestate.gpu_frame_id, s_length);
+    void* const J_memory = device.get_gpu_memory_array(J_memname, pipestate.gpu_frame_id, J_length);
+
     int32_t* info_memory = (int32_t*)device.get_gpu_memory(_gpu_mem_info, info_len);
+    //void* const info_memory = device.get_gpu_memory_array(info_memname, gpu_frame_id, info_length);
 
     host_info.resize(_gpu_buffer_depth);
     for (int i = 0; i < _gpu_buffer_depth; i++)
         host_info[i].resize(info_len / sizeof(int32_t));
 
     record_start_event(pipestate.gpu_frame_id);
-=======
-cudaEvent_t cudaBasebandBeamformer::execute(const int gpu_frame_id,
-                                            const std::vector<cudaEvent_t>& /*pre_events*/,
-                                            bool* const /*quit*/) {
-    pre_execute(gpu_frame_id);
-
-    void* const A_memory = device.get_gpu_memory_array(A_memname, gpu_frame_id, A_length);
-    void* const E_memory = device.get_gpu_memory_array(E_memname, gpu_frame_id, E_length);
-    void* const s_memory = device.get_gpu_memory_array(s_memname, gpu_frame_id, s_length);
-    void* const J_memory = device.get_gpu_memory_array(J_memname, gpu_frame_id, J_length);
-    void* const info_memory = device.get_gpu_memory_array(info_memname, gpu_frame_id, info_length);
->>>>>>> 5dc82efd
 
     // Initialize info_memory return codes
     CHECK_CUDA_ERROR(
         cudaMemsetAsync(info_memory, 0xff, info_len, device.getStream(cuda_stream_id)));
 
-<<<<<<< HEAD
-    // A, E, s, J
-    const char* exc = "exception";
-    kernel_arg arr[5];
-
-    arr[0].ptr = (int32_t*)phase_memory;
-    arr[0].maxsize = phase_len;
-    arr[0].dims[0] = phase_len;
-    arr[0].len = phase_len;
-
-    arr[1].ptr = (int32_t*)voltage_memory;
-    arr[1].maxsize = voltage_len;
-    arr[1].dims[0] = voltage_len;
-    arr[1].len = voltage_len;
-
-    arr[2].ptr = shift_memory;
-    arr[2].maxsize = shift_len;
-    arr[2].dims[0] = shift_len / sizeof(int32_t);
-    arr[2].len = shift_len / sizeof(int32_t);
-
-    arr[3].ptr = (int32_t*)output_memory;
-    arr[3].maxsize = output_len;
-    arr[3].dims[0] = output_len;
-    arr[3].len = output_len;
-
-    arr[4].ptr = (int32_t*)info_memory;
-    arr[4].maxsize = info_len;
-    arr[4].dims[0] = info_len / sizeof(int32_t);
-    arr[4].len = info_len / sizeof(int32_t);
-
-    void* parameters[] = {
-        &(exc), &(arr[0]), &(arr[1]), &(arr[2]), &(arr[3]), &(arr[4]),
-=======
     const char* exc_arg = "exception";
     kernel_arg A_arg(A_memory, A_length);
     kernel_arg E_arg(E_memory, E_length);
@@ -327,7 +253,6 @@
     kernel_arg info_arg(info_memory, info_length);
     void* args[] = {
         &exc_arg, &A_arg, &E_arg, &s_arg, &J_arg, &info_arg,
->>>>>>> 5dc82efd
     };
 
     DEBUG("kernel_symbol: {}", kernel_symbol);
@@ -336,11 +261,17 @@
                                       CU_FUNC_ATTRIBUTE_MAX_DYNAMIC_SHARED_SIZE_BYTES,
                                       shmem_bytes));
 
-<<<<<<< HEAD
-    DEBUG("Running CUDA Baseband Beamformer on GPU frame {:d}", pipestate.gpu_frame_id);
-    CHECK_CU_ERROR(cuLaunchKernel(runtime_kernels[kernel_name], blocks_x, blocks_y, 1, threads_x,
-                                  threads_y, 1, shared_mem_bytes, device.getStream(cuda_stream_id),
-                                  parameters, NULL));
+    DEBUG("Running CUDA BasebandBeamformer on GPU frame {:d}", pipestate.gpu_frame_id);
+    const CUresult err =
+        cuLaunchKernel(runtime_kernels[kernel_symbol], blocks, 1, 1, threads_x, threads_y, 1,
+                       shmem_bytes, device.getStream(cuda_stream_id), args, NULL);
+
+    if (err != CUDA_SUCCESS) {
+        const char* errStr;
+        cuGetErrorString(err, &errStr);
+        INFO("Error number: {}", err);
+        ERROR("cuLaunchKernel: {}", errStr);
+    }
 
     // Copy "info" result code back to host memory
     CHECK_CUDA_ERROR(cudaMemcpyAsync(host_info[pipestate.gpu_frame_id].data(), info_memory,
@@ -359,21 +290,6 @@
                 "error)",
                 host_info[gpu_frame_id][i], i);
 }
-=======
-    DEBUG("Running CUDA BasebandBeamformer on GPU frame {:d}", gpu_frame_id);
-    const CUresult err =
-        cuLaunchKernel(runtime_kernels[kernel_symbol], blocks, 1, 1, threads_x, threads_y, 1,
-                       shmem_bytes, device.getStream(cuda_stream_id), args, NULL);
-
-    if (err != CUDA_SUCCESS) {
-        const char* errStr;
-        cuGetErrorString(err, &errStr);
-        INFO("Error number: {}", err);
-        ERROR("cuLaunchKernel: {}", errStr);
-    }
-
-    return record_end_event(gpu_frame_id);
-}
 
 // void cudaBasebandBeamformer::finalize_frame(const int gpu_frame_id) {
 //
@@ -397,5 +313,4 @@
 //     mark_frame_full(info_buffer, unique_name.c_str(), gpu_frame_id);
 //
 //
-// }
->>>>>>> 5dc82efd
+// }