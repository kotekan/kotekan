/**
 * @file
 * @brief Stage for running a set of CUDA commands
 *  - cudaProcess : public gpuProcess
 */

#ifndef CUDA_PROCESS_H
#define CUDA_PROCESS_H

#define HI_NIBBLE(b) (((b) >> 4) & 0x0F)
#define LO_NIBBLE(b) ((b)&0x0F)

#include "cudaCommand.hpp"
#include "cudaDeviceInterface.hpp"
#include "cudaEventContainer.hpp"
#include "gpuProcess.hpp"

class cudaProcess final : public gpuProcess {
public:
    cudaProcess(kotekan::Config& config, const std::string& unique_name,
                kotekan::bufferContainer& buffer_container);
    virtual ~cudaProcess();

    gpuCommand* create_command(const std::string& cmd_name,
                               const std::string& unique_name) override;
    gpuEventContainer* create_signal() override;
    void queue_commands(int gpu_frame_id) override;

<<<<<<< HEAD
    void register_host_memory(struct Buffer * host_buffer) override;
=======
    void register_host_memory(struct Buffer* host_buffer) override;
>>>>>>> 84aa90cf

    cudaDeviceInterface* device;
};

#endif // CUDA_PROCESS_H<|MERGE_RESOLUTION|>--- conflicted
+++ resolved
@@ -26,11 +26,7 @@
     gpuEventContainer* create_signal() override;
     void queue_commands(int gpu_frame_id) override;
 
-<<<<<<< HEAD
-    void register_host_memory(struct Buffer * host_buffer) override;
-=======
     void register_host_memory(struct Buffer* host_buffer) override;
->>>>>>> 84aa90cf
 
     cudaDeviceInterface* device;
 };
