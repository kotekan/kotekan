--- conflicted
+++ resolved
@@ -42,14 +42,6 @@
     return new cudaEventContainer();
 }
 
-<<<<<<< HEAD
-gpuCommand* cudaProcess::create_command(const std::string& cmd_name,
-                                        const std::string& unique_name) {
-    INFO("CudaProcess creating command: {:s}, {:s}", unique_name, cmd_name);
-
-    auto cmd = FACTORY(cudaCommand)::create_bare(cmd_name, config, unique_name,
-                                                 local_buffer_container, *device);
-=======
 std::vector<gpuCommand*> cudaProcess::create_command(const std::string& cmd_name,
                                                      const std::string& unique_name) {
     std::vector<gpuCommand*> cmds;
@@ -68,7 +60,6 @@
                                                     local_buffer_container, *device, i);
         cmds.push_back(cmd);
     }
->>>>>>> 40f45e75
     DEBUG("Command added: {:s}", cmd_name.c_str());
     return cmds;
 }
@@ -78,30 +69,22 @@
     events.resize(device->get_num_streams(), nullptr);
     cudaEvent_t final_event = nullptr;
 
-<<<<<<< HEAD
+    int icommand = gpu_frame_counter % _gpu_buffer_depth;
     {
         // Grab the lock for queuing GPU commands
         std::lock_guard<std::recursive_mutex> lock(device->gpu_command_mutex);
 
+        // Create the state object that will get passed through this pipeline
+        cudaPipelineState pipestate(gpu_frame_counter);
+
         for (auto& command : commands) {
             // Feed the last signal into the next operation
-            cudaEvent_t event = ((cudaCommand*)command)->execute_base(pipestate, events);
+            cudaEvent_t event = ((cudaCommand*)command[icommand])->execute_base(pipestate, events);
             if (event != nullptr) {
-                int32_t command_stream_id = ((cudaCommand*)command)->get_cuda_stream_id();
+                int32_t command_stream_id = ((cudaCommand*)command[icommand])->get_cuda_stream_id();
                 events[command_stream_id] = event;
                 final_event = event;
             }
-=======
-    cudaPipelineState pipestate(gpu_frame_counter);
-    int icommand = gpu_frame_counter % _gpu_buffer_depth;
-    for (auto& command : commands) {
-        // Feed the last signal into the next operation
-        cudaEvent_t event = ((cudaCommand*)command[icommand])->execute_base(pipestate, events);
-        if (event != nullptr) {
-            int32_t command_stream_id = ((cudaCommand*)command[icommand])->get_cuda_stream_id();
-            events[command_stream_id] = event;
-            final_event = event;
->>>>>>> 40f45e75
         }
     }
     // Wait on the very last event from the last command.
