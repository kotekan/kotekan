--- conflicted
+++ resolved
@@ -130,7 +130,7 @@
     const std::string info_memname;
 
     // Host-side buffer arrays
-    std::vector<std::uint8_t> info_host;
+    std::vector<std::vector<std::uint8_t>> info_host;
 };
 
 REGISTER_CUDA_COMMAND(cudaTransposeKernel_pathfinder);
@@ -147,7 +147,7 @@
     info_memname(unique_name + "/gpu_mem_info")
 
     ,
-    info_host(info_length) {
+    info_host(_gpu_buffer_depth) {
     // Add Graphviz entries for the GPU buffers used by this kernel
     gpu_buffers_used.push_back(std::make_tuple(Ein_memname, true, true, false));
     gpu_buffers_used.push_back(std::make_tuple(E_memname, true, true, false));
@@ -170,24 +170,22 @@
 cudaEvent_t
 cudaTransposeKernel_pathfinder::execute(cudaPipelineState& /*pipestate*/,
                                         const std::vector<cudaEvent_t>& /*pre_events*/) {
+    const int gpu_frame_index = gpu_frame_id % _gpu_buffer_depth;
+
     pre_execute();
 
     void* const Ein_memory =
         device.get_gpu_memory_array(Ein_memname, gpu_frame_id, _gpu_buffer_depth, Ein_length);
     void* const E_memory =
         device.get_gpu_memory_array(E_memname, gpu_frame_id, _gpu_buffer_depth, E_length);
+    info_host.at(gpu_frame_index).resize(info_length);
     void* const info_memory = device.get_gpu_memory(info_memname, info_length);
 
-<<<<<<< HEAD
-    /// Ein is an input buffer: check metadata
-    std::shared_ptr<metadataObject> const Ein_mc =
-=======
     // Ein is an input buffer: check metadata
     const metadataContainer* const Ein_mc =
->>>>>>> 13357279
         device.get_gpu_memory_array_metadata(Ein_memname, gpu_frame_id);
-    assert(Ein_mc && metadata_is_chord(Ein_mc));
-    const std::shared_ptr<chordMetadata> Ein_meta = get_chord_metadata(Ein_mc);
+    assert(Ein_mc && metadata_container_is_chord(Ein_mc));
+    const chordMetadata* const Ein_meta = get_chord_metadata(Ein_mc);
     INFO("input Ein array: {:s} {:s}", Ein_meta->get_type_string(),
          Ein_meta->get_dimensions_string());
     assert(Ein_meta->type == Ein_type);
@@ -199,15 +197,10 @@
         assert(Ein_meta->dim[dim] == int(Ein_lengths[Ein_rank - 1 - dim]));
     }
     //
-<<<<<<< HEAD
-    /// E is an output buffer: set metadata
-    std::shared_ptr<metadataObject> const E_mc =
-=======
     // E is an output buffer: set metadata
     metadataContainer* const E_mc =
->>>>>>> 13357279
         device.create_gpu_memory_array_metadata(E_memname, gpu_frame_id, Ein_mc->parent_pool);
-    std::shared_ptr<chordMetadata> const E_meta = get_chord_metadata(E_mc);
+    chordMetadata* const E_meta = get_chord_metadata(E_mc);
     chord_metadata_copy(E_meta, E_meta);
     E_meta->type = E_type;
     E_meta->dims = E_rank;
@@ -254,34 +247,35 @@
     if (err != CUDA_SUCCESS) {
         const char* errStr;
         cuGetErrorString(err, &errStr);
-        ERROR("cuLaunchKernel: Error number: {}: {}", (int)err, errStr);
+        ERROR("cuLaunchKernel: Error number: {}: {}", err, errStr);
     }
 
     // Copy results back to host memory
     // TODO: Skip this for performance
-    CHECK_CUDA_ERROR(cudaMemcpyAsync(info_host.data(), info_memory, info_length,
+    CHECK_CUDA_ERROR(cudaMemcpyAsync(info_host.at(gpu_frame_index).data(), info_memory, info_length,
                                      cudaMemcpyDeviceToHost, device.getStream(cuda_stream_id)));
 
     // Check error codes
     // TODO: Skip this for performance
     CHECK_CUDA_ERROR(cudaStreamSynchronize(device.getStream(cuda_stream_id)));
-    const std::int32_t error_code = *std::max_element((const std::int32_t*)&*info_host.begin(),
-                                                      (const std::int32_t*)&*info_host.end());
+    const std::int32_t error_code =
+        *std::max_element((const std::int32_t*)&*info_host.at(gpu_frame_index).begin(),
+                          (const std::int32_t*)&*info_host.at(gpu_frame_index).end());
     if (error_code != 0)
         ERROR("CUDA kernel returned error code cuLaunchKernel: {}", error_code);
 
-    for (std::size_t i = 0; i < info_host.size(); ++i)
-        if (info_host[i] != 0)
+    for (std::size_t i = 0; i < info_host.at(gpu_frame_index).size(); ++i)
+        if (info_host.at(gpu_frame_index)[i] != 0)
             ERROR("cudaTransposeKernel_pathfinder returned 'info' value {:d} at index {:d} (zero "
                   "indicates no error)",
-                  info_host[i], i);
+                  info_host.at(gpu_frame_index)[i], i);
 
     return record_end_event();
 }
 
 void cudaTransposeKernel_pathfinder::finalize_frame() {
-    // device.release_gpu_memory_array_metadata(Ein_memname, gpu_frame_id);
-    // device.release_gpu_memory_array_metadata(E_memname, gpu_frame_id);
+    device.release_gpu_memory_array_metadata(Ein_memname, gpu_frame_id);
+    device.release_gpu_memory_array_metadata(E_memname, gpu_frame_id);
 
     cudaCommand::finalize_frame();
 }