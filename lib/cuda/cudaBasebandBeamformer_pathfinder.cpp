/**
 * @file
 * @brief CUDA BasebandBeamformer_pathfinder kernel
 *
 * This file has been generated automatically.
 * Do not modify this C++ file, your changes will be lost.
 */

#include <algorithm>
#include <array>
#include <bufferContainer.hpp>
#include <cassert>
#include <chordMetadata.hpp>
#include <cstring>
#include <cudaCommand.hpp>
#include <cudaDeviceInterface.hpp>
#include <fmt.hpp>
#include <limits>
#include <stdexcept>
#include <string>
#include <vector>

using kotekan::bufferContainer;
using kotekan::Config;

/**
 * @class cudaBasebandBeamformer_pathfinder
 * @brief cudaCommand for BasebandBeamformer_pathfinder
 */
class cudaBasebandBeamformer_pathfinder : public cudaCommand {
public:
    cudaBasebandBeamformer_pathfinder(Config& config, const std::string& unique_name,
                                      bufferContainer& host_buffers, cudaDeviceInterface& device,
                                      const int inst);
    virtual ~cudaBasebandBeamformer_pathfinder();

    cudaEvent_t execute(cudaPipelineState& pipestate,
                        const std::vector<cudaEvent_t>& pre_events) override;
    void finalize_frame() override;

private:
    // Julia's `CuDevArray` type
    template<typename T, std::int64_t N>
    struct CuDeviceArray {
        T* ptr;
        std::int64_t maxsize; // bytes
        std::int64_t dims[N]; // elements
        std::int64_t len;     // elements
        CuDeviceArray(void* const ptr, const std::size_t bytes) :
            ptr(static_cast<T*>(ptr)), maxsize(bytes), dims{std::int64_t(maxsize / sizeof(T))},
            len(maxsize / sizeof(T)) {}
    };
    using kernel_arg = CuDeviceArray<int32_t, 1>;

    // Kernel design parameters:
    static constexpr int cuda_number_of_beams = 16;
    static constexpr int cuda_number_of_complex_components = 2;
    static constexpr int cuda_number_of_dishes = 64;
    static constexpr int cuda_number_of_frequencies = 128;
    static constexpr int cuda_number_of_polarizations = 2;
    static constexpr int cuda_number_of_timesamples = 32768;
    static constexpr int cuda_shift_parameter_sigma = 2;

    // Kernel compile parameters:
    static constexpr int minthreads = 128;
    static constexpr int blocks_per_sm = 8;

    // Kernel call parameters:
    static constexpr int threads_x = 32;
    static constexpr int threads_y = 4;
    static constexpr int blocks = 2048;
    static constexpr int shmem_bytes = 9472;

    // Kernel name:
    const char* const kernel_symbol = "_Z2bb13CuDeviceArrayI6Int8x4Li1ELi1EES_I6Int4x8Li1ELi1EES_"
                                      "I5Int32Li1ELi1EES_IS1_Li1ELi1EES_IS2_Li1ELi1EE";

    // Kernel arguments:
    // A: gpu_mem_phase
    static constexpr chordDataType A_type = int8;
    static constexpr std::size_t A_rank = 0 + 1 + 1 + 1 + 1 + 1;
    static constexpr std::array<const char*, A_rank> A_labels = {
        "C", "D", "B", "P", "F",
    };
    static constexpr std::array<std::size_t, A_rank> A_lengths = {
        2, 64, 16, 2, 128,
    };
    static constexpr std::size_t A_length = chord_datatype_bytes(A_type) * 2 * 64 * 16 * 2 * 128;
    static_assert(A_length <= std::size_t(std::numeric_limits<int>::max()));
    //
    // E: gpu_mem_voltage
    static constexpr chordDataType E_type = int4p4;
    static constexpr std::size_t E_rank = 0 + 1 + 1 + 1 + 1;
    static constexpr std::array<const char*, E_rank> E_labels = {
        "D",
        "P",
        "F",
        "T",
    };
    static constexpr std::array<std::size_t, E_rank> E_lengths = {
        64,
        2,
        128,
        32768,
    };
    static constexpr std::size_t E_length = chord_datatype_bytes(E_type) * 64 * 2 * 128 * 32768;
    static_assert(E_length <= std::size_t(std::numeric_limits<int>::max()));
    //
    // s: gpu_mem_output_scaling
    static constexpr chordDataType s_type = int32;
    static constexpr std::size_t s_rank = 0 + 1 + 1 + 1;
    static constexpr std::array<const char*, s_rank> s_labels = {
        "B",
        "P",
        "F",
    };
    static constexpr std::array<std::size_t, s_rank> s_lengths = {
        16,
        2,
        128,
    };
    static constexpr std::size_t s_length = chord_datatype_bytes(s_type) * 16 * 2 * 128;
    static_assert(s_length <= std::size_t(std::numeric_limits<int>::max()));
    //
    // J: gpu_mem_formed_beams
    static constexpr chordDataType J_type = int4p4;
    static constexpr std::size_t J_rank = 0 + 1 + 1 + 1 + 1;
    static constexpr std::array<const char*, J_rank> J_labels = {
        "T",
        "P",
        "F",
        "B",
    };
    static constexpr std::array<std::size_t, J_rank> J_lengths = {
        32768,
        2,
        128,
        16,
    };
    static constexpr std::size_t J_length = chord_datatype_bytes(J_type) * 32768 * 2 * 128 * 16;
    static_assert(J_length <= std::size_t(std::numeric_limits<int>::max()));
    //
    // info: gpu_mem_info
    static constexpr chordDataType info_type = int32;
    static constexpr std::size_t info_rank = 0 + 1 + 1 + 1;
    static constexpr std::array<const char*, info_rank> info_labels = {
        "thread",
        "warp",
        "block",
    };
    static constexpr std::array<std::size_t, info_rank> info_lengths = {
        32,
        4,
        2048,
    };
    static constexpr std::size_t info_length = chord_datatype_bytes(info_type) * 32 * 4 * 2048;
    static_assert(info_length <= std::size_t(std::numeric_limits<int>::max()));
    //

    // Kotekan buffer names

    const std::string A_memname;

    const std::string E_memname;

    const std::string s_memname;

    const std::string J_memname;

    const std::string info_memname;

    // Host-side buffer arrays
    std::vector<std::vector<std::uint8_t>> info_host;
};

REGISTER_CUDA_COMMAND(cudaBasebandBeamformer_pathfinder);

cudaBasebandBeamformer_pathfinder::cudaBasebandBeamformer_pathfinder(Config& config,
                                                                     const std::string& unique_name,
                                                                     bufferContainer& host_buffers,
                                                                     cudaDeviceInterface& device,
                                                                     const int inst) :
    cudaCommand(config, unique_name, host_buffers, device, inst, no_cuda_command_state,
                "BasebandBeamformer_pathfinder", "BasebandBeamformer_pathfinder.ptx"),
    A_memname(config.get<std::string>(unique_name, "gpu_mem_phase")),
    E_memname(config.get<std::string>(unique_name, "gpu_mem_voltage")),
    s_memname(config.get<std::string>(unique_name, "gpu_mem_output_scaling")),
    J_memname(config.get<std::string>(unique_name, "gpu_mem_formed_beams")),
    info_memname(unique_name + "/gpu_mem_info")

    ,
    info_host(_gpu_buffer_depth) {
    // Add Graphviz entries for the GPU buffers used by this kernel
    gpu_buffers_used.push_back(std::make_tuple(A_memname, true, true, false));
    gpu_buffers_used.push_back(std::make_tuple(E_memname, true, true, false));
    gpu_buffers_used.push_back(std::make_tuple(s_memname, true, true, false));
    gpu_buffers_used.push_back(std::make_tuple(J_memname, true, true, false));
    gpu_buffers_used.push_back(std::make_tuple(get_name() + "_gpu_mem_info", false, true, true));

    set_command_type(gpuCommandType::KERNEL);

    // Only one of the instances of this pipeline stage need to build the kernel
    if (inst == 0) {
        const std::vector<std::string> opts = {
            "--gpu-name=sm_86",
            "--verbose",
        };
        device.build_ptx(kernel_file_name, {kernel_symbol}, opts);
    }
}

cudaBasebandBeamformer_pathfinder::~cudaBasebandBeamformer_pathfinder() {}

cudaEvent_t
cudaBasebandBeamformer_pathfinder::execute(cudaPipelineState& /*pipestate*/,
                                           const std::vector<cudaEvent_t>& /*pre_events*/) {
    const int gpu_frame_index = gpu_frame_id % _gpu_buffer_depth;

    pre_execute();

<<<<<<< HEAD
    void* const A_memory =
        device.get_gpu_memory_array(A_memname, pipestate.gpu_frame_id, _gpu_buffer_depth, A_length);
    void* const E_memory =
        device.get_gpu_memory_array(E_memname, pipestate.gpu_frame_id, _gpu_buffer_depth, E_length);
    void* const s_memory =
        device.get_gpu_memory_array(s_memname, pipestate.gpu_frame_id, _gpu_buffer_depth, s_length);
    void* const J_memory =
        device.get_gpu_memory_array(J_memname, pipestate.gpu_frame_id, _gpu_buffer_depth, J_length);
    host_info[pipestate.gpu_frame_id].resize(info_length);
=======
    void* const A_memory = device.get_gpu_memory_array(A_memname, gpu_frame_id, A_length);
    void* const E_memory = device.get_gpu_memory_array(E_memname, gpu_frame_id, E_length);
    void* const s_memory = device.get_gpu_memory_array(s_memname, gpu_frame_id, s_length);
    void* const J_memory = device.get_gpu_memory_array(J_memname, gpu_frame_id, J_length);
    info_host.at(gpu_frame_index).resize(info_length);
>>>>>>> 654d005e
    void* const info_memory = device.get_gpu_memory(info_memname, info_length);

    /// A is an input buffer: check metadata
    const metadataContainer* const A_mc =
        device.get_gpu_memory_array_metadata(A_memname, gpu_frame_id);
    assert(A_mc && metadata_container_is_chord(A_mc));
    const chordMetadata* const A_meta = get_chord_metadata(A_mc);
    INFO("input A array: {:s} {:s}", A_meta->get_type_string(), A_meta->get_dimensions_string());
    assert(A_meta->type == A_type);
    assert(A_meta->dims == A_rank);
    for (std::size_t dim = 0; dim < A_rank; ++dim) {
        assert(std::strncmp(A_meta->dim_name[dim], A_labels[A_rank - 1 - dim],
                            sizeof A_meta->dim_name[dim])
               == 0);
        assert(A_meta->dim[dim] == int(A_lengths[A_rank - 1 - dim]));
    }
    //
    /// E is an input buffer: check metadata
    const metadataContainer* const E_mc =
        device.get_gpu_memory_array_metadata(E_memname, gpu_frame_id);
    assert(E_mc && metadata_container_is_chord(E_mc));
    const chordMetadata* const E_meta = get_chord_metadata(E_mc);
    INFO("input E array: {:s} {:s}", E_meta->get_type_string(), E_meta->get_dimensions_string());
    assert(E_meta->type == E_type);
    assert(E_meta->dims == E_rank);
    for (std::size_t dim = 0; dim < E_rank; ++dim) {
        assert(std::strncmp(E_meta->dim_name[dim], E_labels[E_rank - 1 - dim],
                            sizeof E_meta->dim_name[dim])
               == 0);
        assert(E_meta->dim[dim] == int(E_lengths[E_rank - 1 - dim]));
    }
    //
    /// s is an input buffer: check metadata
    const metadataContainer* const s_mc =
        device.get_gpu_memory_array_metadata(s_memname, gpu_frame_id);
    assert(s_mc && metadata_container_is_chord(s_mc));
    const chordMetadata* const s_meta = get_chord_metadata(s_mc);
    INFO("input s array: {:s} {:s}", s_meta->get_type_string(), s_meta->get_dimensions_string());
    assert(s_meta->type == s_type);
    assert(s_meta->dims == s_rank);
    for (std::size_t dim = 0; dim < s_rank; ++dim) {
        assert(std::strncmp(s_meta->dim_name[dim], s_labels[s_rank - 1 - dim],
                            sizeof s_meta->dim_name[dim])
               == 0);
        assert(s_meta->dim[dim] == int(s_lengths[s_rank - 1 - dim]));
    }
    //
    /// J is an output buffer: set metadata
    metadataContainer* const J_mc =
        device.create_gpu_memory_array_metadata(J_memname, gpu_frame_id, E_mc->parent_pool);
    chordMetadata* const J_meta = get_chord_metadata(J_mc);
    chord_metadata_copy(J_meta, E_meta);
    J_meta->type = J_type;
    J_meta->dims = J_rank;
    for (std::size_t dim = 0; dim < J_rank; ++dim) {
        std::strncpy(J_meta->dim_name[dim], J_labels[J_rank - 1 - dim],
                     sizeof J_meta->dim_name[dim]);
        J_meta->dim[dim] = J_lengths[J_rank - 1 - dim];
    }
    INFO("output J array: {:s} {:s}", J_meta->get_type_string(), J_meta->get_dimensions_string());
    //

    record_start_event();

    const char* exc_arg = "exception";
    kernel_arg A_arg(A_memory, A_length);
    kernel_arg E_arg(E_memory, E_length);
    kernel_arg s_arg(s_memory, s_length);
    kernel_arg J_arg(J_memory, J_length);
    kernel_arg info_arg(info_memory, info_length);
    void* args[] = {
        &exc_arg, &A_arg, &E_arg, &s_arg, &J_arg, &info_arg,
    };

    // Copy inputs to device memory

    // Initialize host-side buffer arrays
    // TODO: Skip this for performance
    CHECK_CUDA_ERROR(
        cudaMemsetAsync(info_memory, 0xff, info_length, device.getStream(cuda_stream_id)));

    DEBUG("kernel_symbol: {}", kernel_symbol);
    DEBUG("runtime_kernels[kernel_symbol]: {}",
          static_cast<void*>(device.runtime_kernels[kernel_symbol]));
    CHECK_CU_ERROR(cuFuncSetAttribute(device.runtime_kernels[kernel_symbol],
                                      CU_FUNC_ATTRIBUTE_MAX_DYNAMIC_SHARED_SIZE_BYTES,
                                      shmem_bytes));

    DEBUG("Running CUDA BasebandBeamformer_pathfinder on GPU frame {:d}", gpu_frame_id);
    const CUresult err =
        cuLaunchKernel(device.runtime_kernels[kernel_symbol], blocks, 1, 1, threads_x, threads_y, 1,
                       shmem_bytes, device.getStream(cuda_stream_id), args, NULL);

    if (err != CUDA_SUCCESS) {
        const char* errStr;
        cuGetErrorString(err, &errStr);
        ERROR("cuLaunchKernel: Error number: {}: {}", err, errStr);
    }

    // Copy results back to host memory
    // TODO: Skip this for performance
    CHECK_CUDA_ERROR(cudaMemcpyAsync(info_host.at(gpu_frame_index).data(), info_memory, info_length,
                                     cudaMemcpyDeviceToHost, device.getStream(cuda_stream_id)));

    // Check error codes
    // TODO: Skip this for performance
    CHECK_CUDA_ERROR(cudaStreamSynchronize(device.getStream(cuda_stream_id)));
    const std::int32_t error_code =
        *std::max_element((const std::int32_t*)&*info_host.at(gpu_frame_index).begin(),
                          (const std::int32_t*)&*info_host.at(gpu_frame_index).end());
    if (error_code != 0)
        ERROR("CUDA kernel returned error code cuLaunchKernel: {}", error_code);

    for (std::size_t i = 0; i < info_host.at(gpu_frame_index).size(); ++i)
        if (info_host.at(gpu_frame_index)[i] != 0)
            ERROR("cudaBasebandBeamformer_pathfinder returned 'info' value {:d} at index {:d} "
                  "(zero indicates no error)",
                  info_host.at(gpu_frame_index)[i], i);

    return record_end_event();
}

void cudaBasebandBeamformer_pathfinder::finalize_frame() {
    device.release_gpu_memory_array_metadata(A_memname, gpu_frame_id);
    device.release_gpu_memory_array_metadata(E_memname, gpu_frame_id);
    device.release_gpu_memory_array_metadata(s_memname, gpu_frame_id);
    device.release_gpu_memory_array_metadata(J_memname, gpu_frame_id);

    cudaCommand::finalize_frame();
}<|MERGE_RESOLUTION|>--- conflicted
+++ resolved
@@ -218,7 +218,6 @@
 
     pre_execute();
 
-<<<<<<< HEAD
     void* const A_memory =
         device.get_gpu_memory_array(A_memname, pipestate.gpu_frame_id, _gpu_buffer_depth, A_length);
     void* const E_memory =
@@ -227,14 +226,7 @@
         device.get_gpu_memory_array(s_memname, pipestate.gpu_frame_id, _gpu_buffer_depth, s_length);
     void* const J_memory =
         device.get_gpu_memory_array(J_memname, pipestate.gpu_frame_id, _gpu_buffer_depth, J_length);
-    host_info[pipestate.gpu_frame_id].resize(info_length);
-=======
-    void* const A_memory = device.get_gpu_memory_array(A_memname, gpu_frame_id, A_length);
-    void* const E_memory = device.get_gpu_memory_array(E_memname, gpu_frame_id, E_length);
-    void* const s_memory = device.get_gpu_memory_array(s_memname, gpu_frame_id, s_length);
-    void* const J_memory = device.get_gpu_memory_array(J_memname, gpu_frame_id, J_length);
     info_host.at(gpu_frame_index).resize(info_length);
->>>>>>> 654d005e
     void* const info_memory = device.get_gpu_memory(info_memname, info_length);
 
     /// A is an input buffer: check metadata
