--- conflicted
+++ resolved
@@ -35,11 +35,6 @@
     if(${N2K_FOUND})
         message("n2k support enabled")
         target_include_directories(kotekan_cuda SYSTEM PRIVATE ${N2K_INCLUDE_DIR})
-<<<<<<< HEAD
-=======
-        # It feels dirty to specify the full path to the SO file here, but wrestling with CMake to
-        # do otherwise was not fruitful.
->>>>>>> 01185afd
         target_link_libraries(kotekan_cuda INTERFACE ${N2K_LIBRARY})
         target_sources(kotekan_cuda PRIVATE cudaCorrelator.cpp)
     else()
