--- conflicted
+++ resolved
@@ -18,61 +18,11 @@
     PRIVATE libexternal kotekan_libs -lstdc++
     INTERFACE ${CUDA_LIBRARIES})
 
-<<<<<<< HEAD
-#set(CUDA_PROPAGATE_HOST_FLAGS OFF)
-#set_property(TARGET kotekan_cuda PROPERTY INTERFACE_COMPILE_OPTIONS "")
-
-set (CMAKE_CUDA_FLAGS "${CMAKE_CUDA_FLAGS} --forward-unknown-to-host-compiler")
-=======
 set(CMAKE_CUDA_FLAGS "${CMAKE_CUDA_FLAGS} --forward-unknown-to-host-compiler")
->>>>>>> 84aa90cf
 
 target_include_directories(kotekan_cuda PUBLIC . ${CUDA_INCLUDE_DIR} ${CUDA_INCLUDE_DIRS})
 
 target_compile_options(kotekan_cuda PRIVATE $<$<COMPILE_LANGUAGE:CUDA>:-gencode
                                             arch=compute_86,code=sm_86 -lineinfo>)
-<<<<<<< HEAD
 
-add_dependencies(kotekan_cuda kotekan_gpu)
-
-
-=======
->>>>>>> 84aa90cf
-
-#project( kotekan_cuda )
-#
-#include_directories(${CUDA_INCLUDE_DIR})
-#
-#include_directories (${KOTEKAN_SOURCE_DIR}/include)
-#
-#include_directories (${KOTEKAN_SOURCE_DIR}/lib)
-#include_directories (${KOTEKAN_SOURCE_DIR}/lib/gpu)
-#include_directories (${KOTEKAN_SOURCE_DIR}/lib/cuda)
-#include_directories (${KOTEKAN_SOURCE_DIR}/lib/cuda/kernels)
-#
-#set ( KOTEKAN_CUDA_SOURCES
-#      cudaCommand.cpp
-#      cudaDeviceInterface.cpp
-#      cudaEventContainer.cpp
-#      cudaProcess.cpp
-#
-## Copy-in & general-purpose:
-#      cudaInputData.cpp
-#      cudaOutputData.cpp
-#      cudaOutputDataZero.cpp
-#
-## Simple test
-#        cudaCorrelatorKernel.cu
-#        #cudaCorrelatorRomein.cpp
-#    )
-#
-#add_library ( kotekan_cuda ${KOTEKAN_CUDA_SOURCES} )
-#
-#target_compile_options(kotekan_cuda PRIVATE $<$<COMPILE_LANGUAGE:CUDA>:-gencode arch=compute_75,code=sm_75 -lineinfo -src-in-ptx>)
-#
-#add_custom_target(cuda_kernel_copy
-#        COMMAND ${CMAKE_COMMAND} -E copy_directory
-#        "${KOTEKAN_SOURCE_DIR}/lib/cuda/kernels"
-#        "kernels/")
-#
-#add_dependencies( kotekan_cuda cuda_kernel_copy kotekan_gpu )+add_dependencies(kotekan_cuda kotekan_gpu)