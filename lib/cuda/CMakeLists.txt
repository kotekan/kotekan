project(kotekan_cuda)

if(${CUDA_ARCHITECTURE})
    set(CMAKE_CUDA_ARCHITECTURES ${CUDA_ARCHITECTURES})
else()
    # NVIDIA Ampere
    set(CMAKE_CUDA_ARCHITECTURES 86)
endif()

add_library(
    kotekan_cuda
    # Core
    cudaCommand.cpp
    cudaDeviceInterface.cpp
    cudaEventContainer.cpp
    cudaProcess.cpp
    # Copy & general-purpose:
    cudaInputData.cpp
    cudaOutputData.cpp
    cudaOutputDataZero.cpp
    cudaSyncStream.cpp
    cudaSyncInput.cpp
    cudaSyncOutput.cpp
    # Kernels
    cudaCorrelatorAstron.cpp
    cudaShuffleAstron.cu
    cudaBasebandBeamformer.cpp
    cudaFRBBeamformer.cpp
    cudaFRBBeamReformer.cpp
    quantize_kernel_wrapper.cu
    cudaQuantize.cpp
<<<<<<< HEAD
    cudaRechunk.cpp)
=======
    cudaUpchannelize.cpp
    chordMVPSetup.cpp)
>>>>>>> 600e01f4

# C++17
set_property(TARGET kotekan_cuda PROPERTY CUDA_STANDARD 17)

find_package(GPUTILS)
if(${GPUTILS_FOUND})
    message("gputils support enabled")
    find_package(N2K)
    if(${N2K_FOUND})
        message("n2k support enabled")
        target_include_directories(kotekan_cuda SYSTEM PRIVATE ${N2K_INCLUDE_DIR})
        target_link_libraries(kotekan_cuda INTERFACE ${N2K_LIBRARY})
        target_sources(kotekan_cuda PRIVATE cudaCorrelator.cpp)
    else()
        message("n2k not found, support disabled in kotekan_cuda")
    endif()
    target_include_directories(kotekan_cuda SYSTEM PRIVATE ${GPUTILS_INCLUDE_DIR})
    target_link_libraries(kotekan_cuda INTERFACE ${GPUTILS_LIBRARY})

else()
    message("gputils not found, support disabled in kotekan_cuda")
endif()

target_link_libraries(
    kotekan_cuda
    PRIVATE libexternal kotekan_libs -lstdc++
    INTERFACE ${CUDA_LIBRARIES} cublas cuda nvrtc nvptxcompiler_static)

set(CMAKE_CUDA_FLAGS "${CMAKE_CUDA_FLAGS} --forward-unknown-to-host-compiler")

target_include_directories(kotekan_cuda SYSTEM PUBLIC ${CUDA_INCLUDE_DIR} ${CUDA_INCLUDE_DIRS})
target_include_directories(kotekan_cuda PUBLIC .)

target_compile_options(kotekan_cuda PRIVATE $<$<COMPILE_LANGUAGE:CUDA>:-gencode
                                            arch=compute_86,code=sm_86 -lineinfo>)

add_dependencies(kotekan_cuda kotekan_gpu)<|MERGE_RESOLUTION|>--- conflicted
+++ resolved
@@ -29,12 +29,9 @@
     cudaFRBBeamReformer.cpp
     quantize_kernel_wrapper.cu
     cudaQuantize.cpp
-<<<<<<< HEAD
     cudaRechunk.cpp)
-=======
     cudaUpchannelize.cpp
     chordMVPSetup.cpp)
->>>>>>> 600e01f4
 
 # C++17
 set_property(TARGET kotekan_cuda PROPERTY CUDA_STANDARD 17)
