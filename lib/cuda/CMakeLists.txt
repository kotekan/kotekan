--- conflicted
+++ resolved
@@ -31,14 +31,8 @@
     quantize_kernel_wrapper.cu
     cudaQuantize.cpp
     cudaRechunk.cpp
-<<<<<<< HEAD
-    cudaUpchannelizer_U16.cpp
-    cudaUpchannelizer_U32.cpp
-    cudaUpchannelizer_U64.cpp
-    cudaUpchannelizer_U128.cpp
     cudaCopyFromRingbuffer.cpp
     cudaCopyToRingbuffer.cpp
-=======
     cudaTransposeKernel_chord.cpp
     cudaTransposeKernel_pathfinder.cpp
     cudaUpchannelizer_chord_U8.cpp
@@ -52,7 +46,6 @@
     cudaUpchannelizer_pathfinder_U16.cpp
     cudaUpchannelizer_pathfinder_U32.cpp
     cudaUpchannelizer_pathfinder_U64.cpp
->>>>>>> 654d005e
     chordMVPSetup.cpp)
 
 # C++17
