#include "cudaQuantize.hpp"

#include "cudaUtils.hpp"
#include "math.h"
#include "mma.h"

void launch_quantize_kernel(cudaStream_t stream, int nframes, const __half2* in_base,
                            __half2* outf_base, unsigned int* outi_base, const int* index_array);

using kotekan::bufferContainer;
using kotekan::Config;

REGISTER_CUDA_COMMAND(cudaQuantize);

cudaQuantize::cudaQuantize(Config& config, const std::string& unique_name,
                           bufferContainer& host_buffers, cudaDeviceInterface& device, int inst) :
    cudaCommand(config, unique_name, host_buffers, device, inst) {
    _num_chunks = config.get<int>(unique_name, "num_chunks");
    _gpu_mem_input = config.get<std::string>(unique_name, "gpu_mem_input");
    _gpu_mem_output = config.get<std::string>(unique_name, "gpu_mem_output");
    _gpu_mem_meanstd = config.get<std::string>(unique_name, "gpu_mem_meanstd");
    if (_num_chunks % FRAME_SIZE)
        throw std::runtime_error("The num_chunks parameter must be a factor of 32");
    std::string _gpu_mem_index = unique_name + "/index";

    set_command_type(gpuCommandType::KERNEL);
    set_name("cudaQuantize");

    gpu_buffers_used.push_back(std::make_tuple(_gpu_mem_input, true, true, false));
    gpu_buffers_used.push_back(std::make_tuple(_gpu_mem_output, true, false, true));
    gpu_buffers_used.push_back(std::make_tuple(_gpu_mem_meanstd, true, false, true));
    gpu_buffers_used.push_back(std::make_tuple(get_name() + "_index", false, true, true));

    size_t index_array_len = (size_t)_num_chunks * 2 * sizeof(int32_t);
    int32_t* index_array_memory = (int32_t*)device.get_gpu_memory(_gpu_mem_index, index_array_len);

    int32_t* index_array_host = (int32_t*)malloc(index_array_len);
    assert(index_array_host);

    memset(index_array_host, 0, index_array_len);
    for (int f = 0; f < _num_chunks / FRAME_SIZE; f++) {
        for (int i = 0; i < FRAME_SIZE; i++) {
            // offset of the start of the chunk in the input array, for each chunk.
            index_array_host[f * FRAME_SIZE * 2 + i] = (f * FRAME_SIZE + i);
        }
        // offset for the mean/scale outputs per chunk
        index_array_host[f * FRAME_SIZE * 2 + FRAME_SIZE] = f * FRAME_SIZE;
        // offset for the output integers per frame;
        // this is in units of int32s, and the outputs are int4s, hence the divide by 8.
        index_array_host[f * FRAME_SIZE * 2 + FRAME_SIZE + 1] = f * FRAME_SIZE * (CHUNK_SIZE / 8);
    }

    CHECK_CUDA_ERROR(
        cudaMemcpy(index_array_memory, index_array_host, index_array_len, cudaMemcpyHostToDevice));
    free(index_array_host);
}

cudaQuantize::~cudaQuantize() {}

cudaEvent_t cudaQuantize::execute(cudaPipelineState&, const std::vector<cudaEvent_t>&) {
    pre_execute();

    size_t input_frame_len = (size_t)_num_chunks * CHUNK_SIZE * sizeof(float16_t);
<<<<<<< HEAD
    void* input_memory = device.get_gpu_memory_array(_gpu_mem_input, pipestate.gpu_frame_id,
                                                     _gpu_buffer_depth, input_frame_len);
=======
    void* input_memory = device.get_gpu_memory_array(_gpu_mem_input, gpu_frame_id, input_frame_len);
>>>>>>> 40f45e75
    INFO("Input frame length: {:d} x {:d} x 2 = {:d}", _num_chunks, CHUNK_SIZE, input_frame_len);
    //  divide by 2 because of packed int4 outputs
    size_t output_frame_len = (size_t)_num_chunks * CHUNK_SIZE / 2;
    INFO("Output frame length: {:d} x {:d} / 2 = {:d}", _num_chunks, CHUNK_SIZE, output_frame_len);
<<<<<<< HEAD
    int32_t* output_memory = (int32_t*)device.get_gpu_memory_array(
        _gpu_mem_output, pipestate.gpu_frame_id, _gpu_buffer_depth, output_frame_len);

    size_t meanstd_frame_len = (size_t)_num_chunks * 2 * sizeof(float16_t);
    void* meanstd_memory = device.get_gpu_memory_array(_gpu_mem_meanstd, pipestate.gpu_frame_id,
                                                       _gpu_buffer_depth, meanstd_frame_len);
=======
    int32_t* output_memory =
        (int32_t*)device.get_gpu_memory_array(_gpu_mem_output, gpu_frame_id, output_frame_len);

    size_t meanstd_frame_len = (size_t)_num_chunks * 2 * sizeof(float16_t);
    void* meanstd_memory =
        device.get_gpu_memory_array(_gpu_mem_meanstd, gpu_frame_id, meanstd_frame_len);
>>>>>>> 40f45e75

    std::string _gpu_mem_index = unique_name + "/index";
    size_t index_array_len = (size_t)_num_chunks * 2 * sizeof(int32_t);
    int32_t* index_array_memory = (int32_t*)device.get_gpu_memory(_gpu_mem_index, index_array_len);

    record_start_event();

    launch_quantize_kernel(device.getStream(cuda_stream_id), _num_chunks / FRAME_SIZE,
                           (const __half2*)input_memory, (__half2*)meanstd_memory,
                           (unsigned int*)output_memory, index_array_memory);
    CHECK_CUDA_ERROR(cudaGetLastError());

    return record_end_event();
}<|MERGE_RESOLUTION|>--- conflicted
+++ resolved
@@ -61,31 +61,18 @@
     pre_execute();
 
     size_t input_frame_len = (size_t)_num_chunks * CHUNK_SIZE * sizeof(float16_t);
-<<<<<<< HEAD
-    void* input_memory = device.get_gpu_memory_array(_gpu_mem_input, pipestate.gpu_frame_id,
+    void* input_memory = device.get_gpu_memory_array(_gpu_mem_input, gpu_frame_id,
                                                      _gpu_buffer_depth, input_frame_len);
-=======
-    void* input_memory = device.get_gpu_memory_array(_gpu_mem_input, gpu_frame_id, input_frame_len);
->>>>>>> 40f45e75
     INFO("Input frame length: {:d} x {:d} x 2 = {:d}", _num_chunks, CHUNK_SIZE, input_frame_len);
     //  divide by 2 because of packed int4 outputs
     size_t output_frame_len = (size_t)_num_chunks * CHUNK_SIZE / 2;
     INFO("Output frame length: {:d} x {:d} / 2 = {:d}", _num_chunks, CHUNK_SIZE, output_frame_len);
-<<<<<<< HEAD
     int32_t* output_memory = (int32_t*)device.get_gpu_memory_array(
-        _gpu_mem_output, pipestate.gpu_frame_id, _gpu_buffer_depth, output_frame_len);
+        _gpu_mem_output, gpu_frame_id, _gpu_buffer_depth, output_frame_len);
 
     size_t meanstd_frame_len = (size_t)_num_chunks * 2 * sizeof(float16_t);
-    void* meanstd_memory = device.get_gpu_memory_array(_gpu_mem_meanstd, pipestate.gpu_frame_id,
+    void* meanstd_memory = device.get_gpu_memory_array(_gpu_mem_meanstd, gpu_frame_id,
                                                        _gpu_buffer_depth, meanstd_frame_len);
-=======
-    int32_t* output_memory =
-        (int32_t*)device.get_gpu_memory_array(_gpu_mem_output, gpu_frame_id, output_frame_len);
-
-    size_t meanstd_frame_len = (size_t)_num_chunks * 2 * sizeof(float16_t);
-    void* meanstd_memory =
-        device.get_gpu_memory_array(_gpu_mem_meanstd, gpu_frame_id, meanstd_frame_len);
->>>>>>> 40f45e75
 
     std::string _gpu_mem_index = unique_name + "/index";
     size_t index_array_len = (size_t)_num_chunks * 2 * sizeof(int32_t);
