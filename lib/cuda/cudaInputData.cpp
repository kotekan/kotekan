#include "cudaInputData.hpp"

using kotekan::bufferContainer;
using kotekan::Config;

REGISTER_CUDA_COMMAND(cudaInputData);

cudaInputData::cudaInputData(Config& config, const std::string& unique_name,
                             bufferContainer& host_buffers, cudaDeviceInterface& device) :
    cudaCommand(config, unique_name, host_buffers, device, "", "") {

    in_buf = host_buffers.get_buffer("in_buf");
    register_consumer(in_buf, unique_name.c_str());

    for (int i = 0; i < in_buf->num_frames; i++) {
        uint flags;
        // only register the memory if it isn't already...
        if (cudaErrorInvalidValue == cudaHostGetFlags(&flags, in_buf->frames[i])) {
            CHECK_CUDA_ERROR(cudaHostRegister(in_buf->frames[i], in_buf->frame_size, 0));
        }
    }

    in_buffer_id = 0;
    in_buffer_precondition_id = 0;
    in_buffer_finalize_id = 0;

    command_type = gpuCommandType::COPY_IN;
}

cudaInputData::~cudaInputData() {
    for (int i = 0; i < in_buf->num_frames; i++) {
        uint flags;
        // only unregister if it's already been registered
        if (cudaSuccess == cudaHostGetFlags(&flags, in_buf->frames[i])) {
            CHECK_CUDA_ERROR(cudaHostUnregister(in_buf->frames[i]));
        }
    }
}

int cudaInputData::wait_on_precondition(int gpu_frame_id) {
    (void)gpu_frame_id;

    // Wait for there to be data in the input (network) buffer.
    uint8_t* frame = wait_for_full_frame(in_buf, unique_name.c_str(), in_buffer_precondition_id);
    if (frame == nullptr)
        return -1;

    in_buffer_precondition_id = (in_buffer_precondition_id + 1) % in_buf->num_frames;
    return 0;
}

cudaEvent_t cudaInputData::execute(int gpu_frame_id, cudaEvent_t pre_event) {
    pre_execute(gpu_frame_id);

    uint32_t input_frame_len = in_buf->frame_size;

    void* gpu_memory_frame = device.get_gpu_memory_array("input", gpu_frame_id, input_frame_len);
    void* host_memory_frame = (void*)in_buf->frames[in_buffer_id];

    device.async_copy_host_to_gpu(gpu_memory_frame, host_memory_frame, input_frame_len, pre_event,
                                  pre_events[gpu_frame_id], post_events[gpu_frame_id]);

    in_buffer_id = (in_buffer_id + 1) % in_buf->num_frames;
    return post_events[gpu_frame_id];
}

void cudaInputData::finalize_frame(int frame_id) {
    cudaCommand::finalize_frame(frame_id);
    mark_frame_empty(in_buf, unique_name.c_str(), in_buffer_finalize_id);
    in_buffer_finalize_id = (in_buffer_finalize_id + 1) % in_buf->num_frames;
}

std::string cudaInputData::get_performance_metric_string() {
<<<<<<< HEAD
    double transfer_speed = (double)in_buf->frame_size
                            / (double)get_last_gpu_execution_time() / 1000000000;
=======
    double transfer_speed =
        (double)in_buf->frame_size / (double)get_last_gpu_execution_time() * 1e-9;
>>>>>>> 84aa90cf
    return fmt::format("Speed: {:.2f} GB/s ({:.2f} Gb/s)", transfer_speed, transfer_speed * 8);
}<|MERGE_RESOLUTION|>--- conflicted
+++ resolved
@@ -71,12 +71,7 @@
 }
 
 std::string cudaInputData::get_performance_metric_string() {
-<<<<<<< HEAD
-    double transfer_speed = (double)in_buf->frame_size
-                            / (double)get_last_gpu_execution_time() / 1000000000;
-=======
     double transfer_speed =
         (double)in_buf->frame_size / (double)get_last_gpu_execution_time() * 1e-9;
->>>>>>> 84aa90cf
     return fmt::format("Speed: {:.2f} GB/s ({:.2f} Gb/s)", transfer_speed, transfer_speed * 8);
 }