--- conflicted
+++ resolved
@@ -26,13 +26,9 @@
     in_buffer_precondition_id = 0;
     in_buffer_finalize_id = 0;
 
-<<<<<<< HEAD
     set_command_type(gpuCommandType::COPY_IN);
-=======
-    command_type = gpuCommandType::COPY_IN;
 
     kernel_command = "cudaInputData: " + _gpu_mem;
->>>>>>> 01185afd
 }
 
 cudaInputData::~cudaInputData() {
