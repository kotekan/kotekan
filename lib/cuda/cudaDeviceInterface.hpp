--- conflicted
+++ resolved
@@ -25,12 +25,8 @@
  */
 class cudaDeviceInterface final : public gpuDeviceInterface {
 public:
-<<<<<<< HEAD
-    cudaDeviceInterface(kotekan::Config& config_, const string& unique_name, int32_t gpu_id_, int gpu_buffer_depth_);
-=======
     cudaDeviceInterface(kotekan::Config& config, const std::string& unique_name, int32_t gpu_id,
                         int gpu_buffer_depth);
->>>>>>> 542cdc64
     ~cudaDeviceInterface();
 
     void prepareStreams(uint32_t num_streams);
