/**
 * @file
 * @brief Class to handle CUDA interactions with GPU hardware
 *  - cudaCommand
 */

#ifndef CUDA_DEVICE_INTERFACE_H
#define CUDA_DEVICE_INTERFACE_H

#include "cudaUtils.hpp"
#include "cuda_runtime_api.h"
#include "gpuDeviceInterface.hpp"

#include <cuda.h>

/**
 * @class cudaDeviceInterface
 * @brief Class to handle CUDA interactions with GPU hardware.
 *
 * @par GPU Memory
 * @gpu_mem  bf_output       Output from the FRB pipeline, size 1024x128x16
 *     @gpu_mem_type         staging
 *     @gpu_mem_format       Array of @c float
 *     @gpu_mem_metadata     chimeMetadata
 *
 * @author Keith Vanderlinde
 */
class cudaDeviceInterface final : public gpuDeviceInterface {
public:
    /**
     * @brief Get/create a cudaDeviceInterface for the given gpu_id.
     */
    static std::shared_ptr<cudaDeviceInterface> get(int32_t gpu_id, const std::string& name,
                                                    kotekan::Config& config);

    cudaDeviceInterface(kotekan::Config& config, const std::string& unique_name, int32_t gpu_id);
    ~cudaDeviceInterface();

    void prepareStreams(uint32_t num_streams);
    cudaStream_t getStream(int32_t cuda_stream_id);

    /// Returns the number of streams available
    int32_t get_num_streams();

    /// This function calls cudaSetDevice and must be called from every thread operating with this
    /// gpuDeviceInterface, or making calls directly to one of the cuda streams
    void set_thread_device() override;

    /**
     * @brief Asynchronous copies memory from the host (CPU RAM) to the device GPU (global memory)
     *
     * @param dst The GPU memory pointer
     * @param src The CPU memory pointer
     * @param len The amount of data to copy in bytes
     * @param cuda_stream_id The stream to run the copy on
     * @param pre_event The event before this one to wait on, if NULL will not wait
     * @param copy_start_event The profiling event at the start of this copy
     * @param copy_end_event The event at the end of the copy.
     */
    void async_copy_host_to_gpu(void* dst, void* src, size_t len, uint32_t cuda_stream_id,
                                cudaEvent_t pre_event, cudaEvent_t& copy_start_event,
                                cudaEvent_t& copy_end_event);

    /**
     * @brief Asynchronous Copies memory from the device GPU (global memory) to host (CPU RAM).
     *
     * @param dst The CPU memory pointer
     * @param src The GPU memory pointer
     * @param len The amount of data to copy in bytes
     * @param cuda_stream_id The stream to run the copy on
     * @param pre_event The event before this one to wait on, if NULL will not wait
     * @param copy_start_event The profiling event at the start of this copy
     * @param copy_end_event The event at the end of the copy.
     */
    void async_copy_gpu_to_host(void* dst, void* src, size_t len, uint32_t cuda_stream_id,
                                cudaEvent_t pre_event, cudaEvent_t& copy_start_event,
                                cudaEvent_t& copy_end_event);

<<<<<<< HEAD
    // Mutex for queuing GPU commands
    std::recursive_mutex gpu_command_mutex;
=======
    /**
     * @brief Builds a list of kernels from the file with name: @c kernel_file_name
     *
     * @param kernel_names Vector list of kernel names in the kernel file
     * @param opts         List of options to pass to nvrtc
     **/
    virtual void build(const std::string& kernel_filename,
                       const std::vector<std::string>& kernel_names,
                       const std::vector<std::string>& opts);

    virtual void build_ptx(const std::string& kernel_filename,
                           const std::vector<std::string>& kernel_names,
                           const std::vector<std::string>& opts);

    // Map containing the runtime kernels built with nvrtc from the kernel file (if needed)
    std::map<std::string, CUfunction> runtime_kernels;
>>>>>>> 40f45e75

protected:
    void* alloc_gpu_memory(size_t len) override;
    void free_gpu_memory(void*) override;

    // Cuda Streams
    std::vector<cudaStream_t> streams;

    // Singleton dictionary
    static std::map<int, std::shared_ptr<cudaDeviceInterface>> inst_map;
};

#endif // CUDA_DEVICE_INTERFACE_H<|MERGE_RESOLUTION|>--- conflicted
+++ resolved
@@ -76,10 +76,6 @@
                                 cudaEvent_t pre_event, cudaEvent_t& copy_start_event,
                                 cudaEvent_t& copy_end_event);
 
-<<<<<<< HEAD
-    // Mutex for queuing GPU commands
-    std::recursive_mutex gpu_command_mutex;
-=======
     /**
      * @brief Builds a list of kernels from the file with name: @c kernel_file_name
      *
@@ -96,7 +92,9 @@
 
     // Map containing the runtime kernels built with nvrtc from the kernel file (if needed)
     std::map<std::string, CUfunction> runtime_kernels;
->>>>>>> 40f45e75
+
+    // Mutex for queuing GPU commands
+    std::recursive_mutex gpu_command_mutex;
 
 protected:
     void* alloc_gpu_memory(size_t len) override;
