--- conflicted
+++ resolved
@@ -245,6 +245,7 @@
         float16_t* phase_memory = (float16_t*)device.get_gpu_memory(_gpu_mem_phase, phase_len);
 
         int freqs_per_stream = _num_local_freq / nstreams;
+
         // loop over streams and save the final GPU memory pointers (which we haven't yet
         // filled with data!)
         int bufindex = inst;
@@ -254,47 +255,21 @@
             _gpu_phase_pointers.push_back(ph + i * freqs_per_stream);
         }
 
-<<<<<<< HEAD
-        // loop over gpu frames
-        for (int gpu_frame_id = 0; gpu_frame_id < _gpu_buffer_depth; gpu_frame_id++) {
-            // GPU input & output memory buffers for this gpu frame #.
-            float16_t* gpu_in_base = (float16_t*)device.get_gpu_memory_array(
-                _gpu_mem_beamgrid, gpu_frame_id, _gpu_buffer_depth, beamgrid_len);
-            float16_t* gpu_out_base = (float16_t*)device.get_gpu_memory_array(
-                _gpu_mem_beamout, gpu_frame_id, _gpu_buffer_depth, beamout_len);
-            // Compute the per-frequency matrix offsets.
-            for (int f = 0; f < _num_local_freq; f++) {
-                host_in[gpu_frame_id * _num_local_freq + f] = gpu_in_base + (size_t)f * _Td * rho;
-                host_out[gpu_frame_id * _num_local_freq + f] =
-                    gpu_out_base + (size_t)f * _Td * _num_beams;
-                if (gpu_frame_id == 0)
-                    host_ph[f] = phase_memory + (size_t)f * rho * _num_beams;
-            }
-            // loop over streams and save the final GPU memory pointers (which we haven't yet filled
-            // with data!)
-            for (int i = 0; i < nstreams; i++) {
-                _gpu_in_pointers[gpu_frame_id].push_back(
-                    in + (gpu_frame_id * nstreams + i) * freqs_per_stream);
-                _gpu_out_pointers[gpu_frame_id].push_back(
-                    out + (gpu_frame_id * nstreams + i) * freqs_per_stream);
-                if (gpu_frame_id == 0)
-                    _gpu_phase_pointers.push_back(ph + i * freqs_per_stream);
-=======
         if (inst == 0) {
             // Temporary CPU-memory arrays of pointers to the input &
             // output matrices (which live in GPU memory); these will get
             // copied to in/out/ph.
-            __half* host_in[_gpu_buffer_depth * _num_local_freq];
+            __half* host_in [_gpu_buffer_depth * _num_local_freq];
             __half* host_out[_gpu_buffer_depth * _num_local_freq];
-            __half* host_ph[_gpu_buffer_depth * _num_local_freq];
+            __half* host_ph [_gpu_buffer_depth * _num_local_freq];
 
             // loop over gpu frames
             for (int gpu_frame_id = 0; gpu_frame_id < _gpu_buffer_depth; gpu_frame_id++) {
                 // GPU input & output memory buffers for this gpu frame #.
                 float16_t* gpu_in_base = (float16_t*)device.get_gpu_memory_array(
-                    _gpu_mem_beamgrid, gpu_frame_id, beamgrid_len);
+                                                                                 _gpu_mem_beamgrid, gpu_frame_id, _gpu_buffer_depth, beamgrid_len);
                 float16_t* gpu_out_base = (float16_t*)device.get_gpu_memory_array(
-                    _gpu_mem_beamout, gpu_frame_id, beamout_len);
+                                                                                  _gpu_mem_beamout, gpu_frame_id, _gpu_buffer_depth, beamout_len);
                 // Compute the per-frequency matrix offsets.
                 for (int f = 0; f < _num_local_freq; f++) {
                     host_in[gpu_frame_id * _num_local_freq + f] =
@@ -304,7 +279,6 @@
                     if (gpu_frame_id == 0)
                         host_ph[f] = phase_memory + (size_t)f * rho * _num_beams;
                 }
->>>>>>> 40f45e75
             }
             // Now copy the GPU pointer offsets (that we computed on the CPU) over to the GPU!
             CHECK_CUDA_ERROR(cudaMemcpy(in, host_in,
@@ -333,19 +307,11 @@
 cudaEvent_t cudaFRBBeamReformer::execute(cudaPipelineState&, const std::vector<cudaEvent_t>&) {
     pre_execute();
 
-<<<<<<< HEAD
     float16_t* beamgrid_memory = (float16_t*)device.get_gpu_memory_array(
-        _gpu_mem_beamgrid, pipestate.gpu_frame_id, _gpu_buffer_depth, beamgrid_len);
+        _gpu_mem_beamgrid, gpu_frame_id, _gpu_buffer_depth, beamgrid_len);
     float16_t* phase_memory = (float16_t*)device.get_gpu_memory(_gpu_mem_phase, phase_len);
     float16_t* beamout_memory = (float16_t*)device.get_gpu_memory_array(
-        _gpu_mem_beamout, pipestate.gpu_frame_id, _gpu_buffer_depth, beamout_len);
-=======
-    float16_t* beamgrid_memory =
-        (float16_t*)device.get_gpu_memory_array(_gpu_mem_beamgrid, gpu_frame_id, beamgrid_len);
-    float16_t* phase_memory = (float16_t*)device.get_gpu_memory(_gpu_mem_phase, phase_len);
-    float16_t* beamout_memory =
-        (float16_t*)device.get_gpu_memory_array(_gpu_mem_beamout, gpu_frame_id, beamout_len);
->>>>>>> 40f45e75
+        _gpu_mem_beamout, gpu_frame_id, _gpu_buffer_depth, beamout_len);
 
     record_start_event();
 
