#include "cudaEventContainer.hpp"

#include "buffer.h"
#include "errors.h"

<<<<<<< HEAD
#include <buffer.h>
=======
>>>>>>> 84aa90cf
#include <unistd.h>

void cudaEventContainer::set(void* sig) {
    signal = (cudaEvent_t)sig;
}

void* cudaEventContainer::get() {
    return signal;
}

void cudaEventContainer::unset() {
    signal = nullptr;
}

void cudaEventContainer::wait() {
    CHECK_CUDA_ERROR_NON_OO(cudaEventSynchronize(signal));
}<|MERGE_RESOLUTION|>--- conflicted
+++ resolved
@@ -3,10 +3,6 @@
 #include "buffer.h"
 #include "errors.h"
 
-<<<<<<< HEAD
-#include <buffer.h>
-=======
->>>>>>> 84aa90cf
 #include <unistd.h>
 
 void cudaEventContainer::set(void* sig) {
