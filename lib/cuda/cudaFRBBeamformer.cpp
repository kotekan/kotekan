--- conflicted
+++ resolved
@@ -15,6 +15,7 @@
 #include <cudaCommand.hpp>
 #include <cudaDeviceInterface.hpp>
 #include <fmt.hpp>
+#include <limits>
 #include <stdexcept>
 #include <string>
 #include <vector>
@@ -29,13 +30,13 @@
 class cudaFRBBeamformer : public cudaCommand {
 public:
     cudaFRBBeamformer(Config& config, const std::string& unique_name, bufferContainer& host_buffers,
-                      cudaDeviceInterface& device);
+                      cudaDeviceInterface& device, int inst);
     virtual ~cudaFRBBeamformer();
 
     // int wait_on_precondition(int gpu_frame_id) override;
     cudaEvent_t execute(cudaPipelineState& pipestate,
                         const std::vector<cudaEvent_t>& pre_events) override;
-    void finalize_frame(int gpu_frame_id) override;
+    void finalize_frame() override;
 
 private:
     // Julia's `CuDevArray` type
@@ -79,15 +80,86 @@
         "Li1ELi1EES_I5Int32Li1ELi1EE";
 
     // Kernel arguments:
-    static constexpr std::size_t S_length = 2304UL;
-    static constexpr std::size_t W_length = 1179648UL;
-    static constexpr std::size_t E_length = 541065216UL;
-    static constexpr std::size_t I_length = 60162048UL;
-    static constexpr std::size_t info_length = 786432UL;
-
-    // Runtime parameters:
-
-    // GPU memory:
+    // S: gpu_mem_dishlayout
+    static constexpr chordDataType S_type = int16;
+    static constexpr std::size_t S_rank = 0 + 1 + 1;
+    static constexpr std::array<const char*, S_rank> S_labels = {
+        "MN",
+        "D",
+    };
+    static constexpr std::array<std::size_t, S_rank> S_lengths = {
+        2,
+        576,
+    };
+    static constexpr std::size_t S_length = chord_datatype_bytes(S_type) * 2 * 576;
+    static_assert(S_length <= std::size_t(std::numeric_limits<int>::max()));
+    //
+    // W: gpu_mem_phase
+    static constexpr chordDataType W_type = float16;
+    static constexpr std::size_t W_rank = 0 + 1 + 1 + 1 + 1 + 1;
+    static constexpr std::array<const char*, W_rank> W_labels = {
+        "C", "dishM", "dishN", "P", "F",
+    };
+    static constexpr std::array<std::size_t, W_rank> W_lengths = {
+        2, 24, 24, 2, 256,
+    };
+    static constexpr std::size_t W_length = chord_datatype_bytes(W_type) * 2 * 24 * 24 * 2 * 256;
+    static_assert(W_length <= std::size_t(std::numeric_limits<int>::max()));
+    //
+    // E: gpu_mem_voltage
+    static constexpr chordDataType E_type = int4p4;
+    static constexpr std::size_t E_rank = 0 + 1 + 1 + 1 + 1;
+    static constexpr std::array<const char*, E_rank> E_labels = {
+        "D",
+        "P",
+        "F",
+        "T",
+    };
+    static constexpr std::array<std::size_t, E_rank> E_lengths = {
+        512,
+        2,
+        256,
+        2064,
+    };
+    static constexpr std::size_t E_length = chord_datatype_bytes(E_type) * 512 * 2 * 256 * 2064;
+    static_assert(E_length <= std::size_t(std::numeric_limits<int>::max()));
+    //
+    // I: gpu_mem_beamgrid
+    static constexpr chordDataType I_type = float16;
+    static constexpr std::size_t I_rank = 0 + 1 + 1 + 1 + 1;
+    static constexpr std::array<const char*, I_rank> I_labels = {
+        "beamP",
+        "beamQ",
+        "Tbar",
+        "F",
+    };
+    static constexpr std::array<std::size_t, I_rank> I_lengths = {
+        48,
+        48,
+        51,
+        256,
+    };
+    static constexpr std::size_t I_length = chord_datatype_bytes(I_type) * 48 * 48 * 51 * 256;
+    static_assert(I_length <= std::size_t(std::numeric_limits<int>::max()));
+    //
+    // info: gpu_mem_info
+    static constexpr chordDataType info_type = int32;
+    static constexpr std::size_t info_rank = 0 + 1 + 1 + 1;
+    static constexpr std::array<const char*, info_rank> info_labels = {
+        "thread",
+        "warp",
+        "block",
+    };
+    static constexpr std::array<std::size_t, info_rank> info_lengths = {
+        32,
+        24,
+        256,
+    };
+    static constexpr std::size_t info_length = chord_datatype_bytes(info_type) * 32 * 24 * 256;
+    static_assert(info_length <= std::size_t(std::numeric_limits<int>::max()));
+    //
+
+    // Kotekan buffer names
     const std::string S_memname;
     const std::string W_memname;
     const std::string E_memname;
@@ -96,16 +168,15 @@
 
     // Host-side buffer arrays
     std::vector<std::vector<std::uint8_t>> host_info;
-
-    // Declare extra variables (if any)
 };
 
 REGISTER_CUDA_COMMAND(cudaFRBBeamformer);
 
 cudaFRBBeamformer::cudaFRBBeamformer(Config& config, const std::string& unique_name,
-<<<<<<< HEAD
-                                     bufferContainer& host_buffers, cudaDeviceInterface& device) :
-    cudaCommand(config, unique_name, host_buffers, device, "FRBBeamformer", "FRBBeamformer.ptx"),
+                                     bufferContainer& host_buffers, cudaDeviceInterface& device,
+                                     int inst) :
+    cudaCommand(config, unique_name, host_buffers, device, inst, no_cuda_command_state,
+                "FRBBeamformer", "FRBBeamformer.ptx"),
     S_memname(config.get<std::string>(unique_name, "gpu_mem_dishlayout")),
     W_memname(config.get<std::string>(unique_name, "gpu_mem_phase")),
     E_memname(config.get<std::string>(unique_name, "gpu_mem_voltage")),
@@ -120,145 +191,22 @@
     gpu_buffers_used.push_back(std::make_tuple(E_memname, true, true, false));
     gpu_buffers_used.push_back(std::make_tuple(I_memname, true, true, false));
     gpu_buffers_used.push_back(std::make_tuple(get_name() + "_gpu_mem_info", false, true, true));
-=======
-                                     bufferContainer& host_buffers, cudaDeviceInterface& device,
-                                     int inst) :
-    cudaCommand(config, unique_name, host_buffers, device, inst, no_cuda_command_state,
-                "FRB_beamformer", "frb.ptx") {
-
-    // HACK -- at the very beginning of the run, we pretend we have 40 samples of padding,
-    // so that we get 51 outputs (otherwise we would get 50), so that the rechunker produces
-    // an output frame of 256 outputs after every 5 input frames.
-    padded_samples = 40;
-    // padded_samples = 0;
-
-    _num_dishes = config.get<int>(unique_name, "num_dishes");
-    _dish_grid_size = config.get<int>(unique_name, "dish_grid_size");
-    _num_local_freq = config.get<int>(unique_name, "num_local_freq");
-    // Number of input samples per frame
-    _samples_per_data_set = config.get<int>(unique_name, "samples_per_data_set");
-    // Number of input samples worth of padding on the voltage array
-    _samples_padding = config.get<int>(unique_name, "samples_padding");
-    _time_downsampling = config.get<int>(unique_name, "time_downsampling");
-    _gpu_mem_dishlayout = config.get<std::string>(unique_name, "gpu_mem_dishlayout");
-    _gpu_mem_voltage = config.get<std::string>(unique_name, "gpu_mem_voltage");
-    _gpu_mem_phase = config.get<std::string>(unique_name, "gpu_mem_phase");
-    _gpu_mem_beamgrid = config.get<std::string>(unique_name, "gpu_mem_beamgrid");
-    gpu_mem_info = unique_name + "/info";
-    gpu_mem_length = unique_name + "/length";
-
-    gpu_buffers_used.push_back(std::make_tuple(_gpu_mem_dishlayout, false, true, true));
-    gpu_buffers_used.push_back(std::make_tuple(_gpu_mem_voltage, true, true, false));
-    gpu_buffers_used.push_back(std::make_tuple(_gpu_mem_phase, true, true, false));
-    gpu_buffers_used.push_back(std::make_tuple(_gpu_mem_beamgrid, true, false, true));
-    gpu_buffers_used.push_back(std::make_tuple(get_name() + "_info", false, true, true));
-    gpu_buffers_used.push_back(std::make_tuple(get_name() + "_length", false, true, true));
->>>>>>> 28c0e468
-
-
-<<<<<<< HEAD
+
     set_command_type(gpuCommandType::KERNEL);
     const std::vector<std::string> opts = {
         "--gpu-name=sm_86",
         "--verbose",
     };
-    build_ptx({kernel_symbol}, opts);
+    device.build_ptx("FRBBeamformer.ptx", {kernel_symbol}, opts);
 
     // Initialize extra variables (if necessary)
-=======
-    if (inst == 0) {
-        std::vector<std::string> opts = {
-            "--gpu-name=sm_86",
-            "--verbose",
-        };
-        device.build_ptx(kernel_file_name, {kernel_name}, opts);
-    }
-
-    /*if (_samples_per_data_set != cuda_samples_per_data_set)
-        throw std::runtime_error(fmt::format(
-            "The samples_per_data_set config setting must be {:d} for the CUDA FRB beamformer",
-            cuda_samples_per_data_set));
-    */
-    if (_samples_padding < (cuda_input_chunk + cuda_time_downsampling))
-        throw std::runtime_error(fmt::format(
-            "The samples_padding config setting must be >= {:d} for the CUDA FRB beamformer",
-            cuda_input_chunk + cuda_time_downsampling));
-    if (_time_downsampling != cuda_time_downsampling)
-        throw std::runtime_error(fmt::format(
-            "The time_downsampling config setting must be {:d} for the CUDA FRB beamformer",
-            cuda_time_downsampling));
-    if (_num_dishes != cuda_num_dishes)
-        throw std::runtime_error(
-            fmt::format("The num_dishes config setting must be {:d} for the CUDA FRB beamformer",
-                        cuda_num_dishes));
-    if (_dish_grid_size != cuda_dish_grid_size)
-        throw std::runtime_error(fmt::format(
-            "The dish_grid_size config setting must be {:d} for the CUDA FRB beamformer",
-            cuda_dish_grid_size));
-    if (_num_local_freq != cuda_num_local_freq)
-        throw std::runtime_error(fmt::format(
-            "The num_local_freq config setting must be {:d} for the CUDA FRB beamformer",
-            cuda_num_local_freq));
-
-    // Assumption:
-    int32_t dish_m = _dish_grid_size;
-    int32_t dish_n = _dish_grid_size;
-    int32_t beam_p = _dish_grid_size * 2;
-    int32_t beam_q = _dish_grid_size * 2;
-    if (dish_m * dish_n < _num_dishes)
-        throw std::runtime_error("Config parameter dish_grid_size^2 must be >= num_dishes");
-    int32_t Td = (_samples_per_data_set + _time_downsampling - 1) / _time_downsampling;
-
-    dishlayout_len = (size_t)dish_m * dish_n * 2 * sizeof(int16_t);
-    // 2 polarizations x 2 for complex
-    phase_len = (size_t)dish_m * dish_n * _num_local_freq * 2 * 2 * sizeof_float16_t;
-    // 2 polarizations
-    voltage_len_per_sample = (size_t)_num_dishes * _num_local_freq * 2;
-    voltage_len = voltage_len_per_sample * (_samples_per_data_set + _samples_padding);
-    beamgrid_len = (size_t)beam_p * beam_q * _num_local_freq * Td * sizeof_float16_t;
-    info_len = (size_t)(threads_x * threads_y * blocks_x * sizeof(int32_t));
-    length_len = sizeof(int32_t);
-
-    host_info.resize(_gpu_buffer_depth);
-    for (int i = 0; i < _gpu_buffer_depth; i++)
-        host_info[i].resize(info_len / sizeof(int32_t));
-
-    host_length.resize(_gpu_buffer_depth);
-
-    // Allocate GPU memory for dish-layout array, and fill from the config file entry!
-    int16_t* dishlayout_memory =
-        (int16_t*)device.get_gpu_memory(_gpu_mem_dishlayout, dishlayout_len);
-    std::vector<int> dishlayout_config =
-        config.get<std::vector<int>>(unique_name, "frb_beamformer_dish_layout");
-    if (dishlayout_config.size() != (size_t)(dish_m * dish_n * 2))
-        throw std::runtime_error(fmt::format("Config parameter frb_beamformer_dish_layout (length "
-                                             "{}) must have length = 2 * dish_grid_size^2 = {}",
-                                             dishlayout_config.size(), 2 * dish_m * dish_n));
-    int16_t* dishlayout_cpu_memory = (int16_t*)malloc(dishlayout_len);
-    for (size_t i = 0; i < dishlayout_len / sizeof(int16_t); i++)
-        dishlayout_cpu_memory[i] = dishlayout_config[i];
-    CHECK_CUDA_ERROR(cudaMemcpy(dishlayout_memory, dishlayout_cpu_memory, dishlayout_len,
-                                cudaMemcpyHostToDevice));
-    free(dishlayout_cpu_memory);
-
-    // DEBUG
-    if (inst == 0) {
-        for (int i = 0; i < _gpu_buffer_depth; i++) {
-            void* voltage_memory = device.get_gpu_memory_array(_gpu_mem_voltage, i, voltage_len);
-            DEBUG("GPUMEM memory_array({:p}, {:d}, {:d}, \"{:s}\", \"{:s}\", "
-                  "\"frb_bf_input_voltage[{:d}]\")",
-                  voltage_memory, voltage_len, i, get_name(), _gpu_mem_voltage, i);
-        }
-    }
->>>>>>> 28c0e468
 }
 
 cudaFRBBeamformer::~cudaFRBBeamformer() {}
 
 cudaEvent_t cudaFRBBeamformer::execute(cudaPipelineState& pipestate,
-<<<<<<< HEAD
                                        const std::vector<cudaEvent_t>& /*pre_events*/) {
-    pre_execute(pipestate.gpu_frame_id);
+    pre_execute();
 
     void* const S_memory = device.get_gpu_memory_array(S_memname, pipestate.gpu_frame_id, S_length);
     void* const W_memory = device.get_gpu_memory_array(W_memname, pipestate.gpu_frame_id, W_length);
@@ -267,85 +215,68 @@
     host_info[pipestate.gpu_frame_id].resize(info_length);
     void* const info_memory = device.get_gpu_memory(info_memname, info_length);
 
-    const char* const axislabels_S[] = {"MN", "D"};
-    const std::size_t axislengths_S[] = {2, 576};
-    const std::size_t ndims_S = sizeof axislabels_S / sizeof *axislabels_S;
+    /// S is an input buffer: check metadata
     const metadataContainer* const mc_S =
         device.get_gpu_memory_array_metadata(S_memname, pipestate.gpu_frame_id);
     assert(mc_S && metadata_container_is_chord(mc_S));
     const chordMetadata* const meta_S = get_chord_metadata(mc_S);
     INFO("input S array: {:s} {:s}", meta_S->get_type_string(), meta_S->get_dimensions_string());
-    assert(meta_S->type == int16);
-    assert(meta_S->dims == ndims_S);
-    for (std::size_t dim = 0; dim < ndims_S; ++dim) {
-        assert(std::strncmp(meta_S->dim_name[dim], axislabels_S[ndims_S - 1 - dim],
+    assert(meta_S->type == S_type);
+    assert(meta_S->dims == S_rank);
+    for (std::size_t dim = 0; dim < S_rank; ++dim) {
+        assert(std::strncmp(meta_S->dim_name[dim], S_labels[S_rank - 1 - dim],
                             sizeof meta_S->dim_name[dim])
                == 0);
-        assert(meta_S->dim[dim] == int(axislengths_S[ndims_S - 1 - dim]));
-    }
-    const char* const axislabels_W[] = {"C", "dishM", "dishN", "P", "F"};
-    const std::size_t axislengths_W[] = {2, 24, 24, 2, 256};
-    const std::size_t ndims_W = sizeof axislabels_W / sizeof *axislabels_W;
+        assert(meta_S->dim[dim] == int(S_lengths[S_rank - 1 - dim]));
+    }
+    //
+    /// W is an input buffer: check metadata
     const metadataContainer* const mc_W =
         device.get_gpu_memory_array_metadata(W_memname, pipestate.gpu_frame_id);
     assert(mc_W && metadata_container_is_chord(mc_W));
     const chordMetadata* const meta_W = get_chord_metadata(mc_W);
     INFO("input W array: {:s} {:s}", meta_W->get_type_string(), meta_W->get_dimensions_string());
-    assert(meta_W->type == float16);
-    assert(meta_W->dims == ndims_W);
-    for (std::size_t dim = 0; dim < ndims_W; ++dim) {
-        assert(std::strncmp(meta_W->dim_name[dim], axislabels_W[ndims_W - 1 - dim],
+    assert(meta_W->type == W_type);
+    assert(meta_W->dims == W_rank);
+    for (std::size_t dim = 0; dim < W_rank; ++dim) {
+        assert(std::strncmp(meta_W->dim_name[dim], W_labels[W_rank - 1 - dim],
                             sizeof meta_W->dim_name[dim])
                == 0);
-        assert(meta_W->dim[dim] == int(axislengths_W[ndims_W - 1 - dim]));
-    }
-    const char* const axislabels_E[] = {"D", "P", "F", "T"};
-    const std::size_t axislengths_E[] = {512, 2, 256, 2064};
-    const std::size_t ndims_E = sizeof axislabels_E / sizeof *axislabels_E;
+        assert(meta_W->dim[dim] == int(W_lengths[W_rank - 1 - dim]));
+    }
+    //
+    /// E is an input buffer: check metadata
     const metadataContainer* const mc_E =
         device.get_gpu_memory_array_metadata(E_memname, pipestate.gpu_frame_id);
     assert(mc_E && metadata_container_is_chord(mc_E));
     const chordMetadata* const meta_E = get_chord_metadata(mc_E);
     INFO("input E array: {:s} {:s}", meta_E->get_type_string(), meta_E->get_dimensions_string());
-    assert(meta_E->type == int4p4);
-    assert(meta_E->dims == ndims_E);
-    for (std::size_t dim = 0; dim < ndims_E; ++dim) {
-        assert(std::strncmp(meta_E->dim_name[dim], axislabels_E[ndims_E - 1 - dim],
+    assert(meta_E->type == E_type);
+    assert(meta_E->dims == E_rank);
+    for (std::size_t dim = 0; dim < E_rank; ++dim) {
+        assert(std::strncmp(meta_E->dim_name[dim], E_labels[E_rank - 1 - dim],
                             sizeof meta_E->dim_name[dim])
                == 0);
-        assert(meta_E->dim[dim] == int(axislengths_E[ndims_E - 1 - dim]));
-    }
-    const char* const axislabels_I[] = {"beamP", "beamQ", "Tbar", "F"};
-    const std::size_t axislengths_I[] = {48, 48, 51, 256};
-    const std::size_t ndims_I = sizeof axislabels_I / sizeof *axislabels_I;
+        assert(meta_E->dim[dim] == int(E_lengths[E_rank - 1 - dim]));
+    }
+    //
+    /// I is an output buffer: set metadata
     metadataContainer* const mc_I = device.create_gpu_memory_array_metadata(
         I_memname, pipestate.gpu_frame_id, mc_E->parent_pool);
     chordMetadata* const meta_I = get_chord_metadata(mc_I);
     chord_metadata_copy(meta_I, meta_E);
-    meta_I->type = float16;
-    meta_I->dims = ndims_I;
-    for (std::size_t dim = 0; dim < ndims_I; ++dim) {
-        std::strncpy(meta_I->dim_name[dim], axislabels_I[ndims_I - 1 - dim],
+    meta_I->type = I_type;
+    meta_I->dims = I_rank;
+    for (std::size_t dim = 0; dim < I_rank; ++dim) {
+        std::strncpy(meta_I->dim_name[dim], I_labels[I_rank - 1 - dim],
                      sizeof meta_I->dim_name[dim]);
-        meta_I->dim[dim] = axislengths_I[ndims_I - 1 - dim];
+        meta_I->dim[dim] = I_lengths[I_rank - 1 - dim];
     }
     INFO("output I array: {:s} {:s}", meta_I->get_type_string(), meta_I->get_dimensions_string());
-=======
-                                       const std::vector<cudaEvent_t>&) {
-    pre_execute();
-
-    void* dishlayout_memory = device.get_gpu_memory(_gpu_mem_dishlayout, dishlayout_len);
-    void* phase_memory = device.get_gpu_memory_array(_gpu_mem_phase, gpu_frame_id, phase_len);
-    void* voltage_memory = device.get_gpu_memory_array(_gpu_mem_voltage, gpu_frame_id, voltage_len);
-    void* beamgrid_memory =
-        device.get_gpu_memory_array(_gpu_mem_beamgrid, gpu_frame_id, beamgrid_len);
-    int32_t* length_memory = (int32_t*)device.get_gpu_memory(gpu_mem_length, length_len);
-    int32_t* info_memory = (int32_t*)device.get_gpu_memory(gpu_mem_info, info_len);
->>>>>>> 28c0e468
+    //
 
     record_start_event();
 
-<<<<<<< HEAD
     const char* exc_arg = "exception";
     kernel_arg S_arg(S_memory, S_length);
     kernel_arg W_arg(W_memory, W_length);
@@ -356,9 +287,6 @@
         &exc_arg, &S_arg, &W_arg, &E_arg, &I_arg, &info_arg,
     };
 
-    // Modify kernel arguments (if necessary)
-
-
     // Copy inputs to device memory
 
     // Initialize host-side buffer arrays
@@ -367,112 +295,15 @@
         cudaMemsetAsync(info_memory, 0xff, info_length, device.getStream(cuda_stream_id)));
 
     DEBUG("kernel_symbol: {}", kernel_symbol);
-    DEBUG("runtime_kernels[kernel_symbol]: {}", static_cast<void*>(runtime_kernels[kernel_symbol]));
-    CHECK_CU_ERROR(cuFuncSetAttribute(runtime_kernels[kernel_symbol],
-=======
-    // Initialize info_memory return codes
-    CHECK_CUDA_ERROR(
-        cudaMemsetAsync(info_memory, 0xff, info_len, device.getStream(cuda_stream_id)));
-
-    int gpu_frame_index = gpu_frame_id % _gpu_buffer_depth;
-
-    int32_t valid = _samples_per_data_set + padded_samples;
-    int32_t process = (valid / cuda_input_chunk) * cuda_input_chunk;
-    int32_t output_frames = (process / cuda_time_downsampling);
-    int32_t output_samples = (process / cuda_time_downsampling) * cuda_time_downsampling;
-    host_length[gpu_frame_index] = process;
-    int32_t padding_next = valid - output_samples;
-    CHECK_CUDA_ERROR(cudaMemcpyAsync(length_memory, host_length.data() + gpu_frame_index,
-                                     length_len, cudaMemcpyHostToDevice,
-                                     device.getStream(cuda_stream_id)));
-
-    // Compute the offset of the voltage array to pass to the GPU kernel.
-    void* voltage_input = (char*)voltage_memory
-                          + (size_t)(_samples_padding - padded_samples) * voltage_len_per_sample;
-    // Compute the length of the voltage array to pass to the GPU kernel.
-    size_t voltage_input_len = (size_t)process * voltage_len_per_sample;
-
-    DEBUG(
-        "CUDA FRB Beamformer, GPU frame {:d}: {:d} new samples + {:d} left over = {:d}, processing "
-        "{:d}, producing {:d} output samples = {:d} input samples, leaving {:d} for next time",
-        gpu_frame_id, _samples_per_data_set, padded_samples, valid, process, output_frames,
-        output_samples, padding_next);
-
-    // Padding for next frame...
-    padded_samples = padding_next;
-    // Copy these padding samples into place!!
-    void* voltage_pad = (char*)voltage_input + (size_t)output_samples * voltage_len_per_sample;
-    void* voltage_next =
-        device.get_gpu_memory_array(_gpu_mem_voltage, gpu_frame_id + 1, voltage_len);
-    voltage_next =
-        (char*)voltage_next + (size_t)(_samples_padding - padded_samples) * voltage_len_per_sample;
-    CHECK_CUDA_ERROR(cudaMemcpyAsync(voltage_next, voltage_pad,
-                                     padded_samples * voltage_len_per_sample,
-                                     cudaMemcpyDeviceToDevice, device.getStream(cuda_stream_id)));
-    DEBUG("GPUMEM copyasync({:p}, {:p}, {:d}, \"{:s}\", \"padding: {:d} samples for frame {:d}\")",
-          voltage_next, voltage_pad, padded_samples * voltage_len_per_sample, get_name(),
-          padded_samples, gpu_frame_id);
-
-    // Set the number of output samples produced!
-    pipestate.set_int("frb_bf_samples", output_frames);
-    int32_t beam_p = _dish_grid_size * 2;
-    int32_t beam_q = _dish_grid_size * 2;
-    pipestate.set_int("frb_bf_bytes_per_freq",
-                      (size_t)output_frames * beam_p * beam_q * sizeof_float16_t);
-
-    // input samples, dishlayout (S), phase (W), voltage (E), beamgrid (I), info
-    const char* exc = "exception";
-    kernel_arg arr[7];
-
-    arr[0].ptr = (int32_t*)length_memory;
-    arr[0].maxsize = length_len;
-    arr[0].dims[0] = length_len / sizeof(int32_t);
-    arr[0].len = length_len / sizeof(int32_t);
-
-    arr[1].ptr = (int32_t*)dishlayout_memory;
-    arr[1].maxsize = dishlayout_len;
-    arr[1].dims[0] = dishlayout_len / sizeof(int16_t);
-    arr[1].len = dishlayout_len / sizeof(int16_t);
-
-    arr[2].ptr = (int32_t*)phase_memory;
-    arr[2].maxsize = phase_len;
-    arr[2].dims[0] = phase_len / sizeof_float16_t;
-    arr[2].len = phase_len / sizeof_float16_t;
-
-    arr[3].ptr = (int32_t*)voltage_input;
-    arr[3].maxsize = voltage_input_len;
-    arr[3].dims[0] = voltage_input_len;
-    arr[3].len = voltage_input_len;
-
-    arr[4].ptr = (int32_t*)beamgrid_memory;
-    arr[4].maxsize = beamgrid_len;
-    arr[4].dims[0] = beamgrid_len / sizeof_float16_t;
-    arr[4].len = beamgrid_len / sizeof_float16_t;
-
-    arr[5].ptr = (int32_t*)info_memory;
-    arr[5].maxsize = info_len;
-    arr[5].dims[0] = info_len / sizeof(int32_t);
-    arr[5].len = info_len / sizeof(int32_t);
-
-    arr[6].ptr = (int32_t*)nullptr;
-    arr[6].maxsize = 0;
-    arr[6].dims[0] = 0;
-    arr[6].len = 0;
-
-    void* parameters[] = {
-        &(exc), //&(arr[0]),
-        &(arr[1]), &(arr[2]), &(arr[3]), &(arr[4]), &(arr[5]), &(arr[6]),
-    };
-
-    CHECK_CU_ERROR(cuFuncSetAttribute(device.runtime_kernels[kernel_name],
->>>>>>> 28c0e468
+    DEBUG("runtime_kernels[kernel_symbol]: {}",
+          static_cast<void*>(device.runtime_kernels[kernel_symbol]));
+    CHECK_CU_ERROR(cuFuncSetAttribute(device.runtime_kernels[kernel_symbol],
                                       CU_FUNC_ATTRIBUTE_MAX_DYNAMIC_SHARED_SIZE_BYTES,
                                       shmem_bytes));
 
-<<<<<<< HEAD
     DEBUG("Running CUDA FRBBeamformer on GPU frame {:d}", pipestate.gpu_frame_id);
     const CUresult err =
-        cuLaunchKernel(runtime_kernels[kernel_symbol], blocks, 1, 1, threads_x, threads_y, 1,
+        cuLaunchKernel(device.runtime_kernels[kernel_symbol], blocks, 1, 1, threads_x, threads_y, 1,
                        shmem_bytes, device.getStream(cuda_stream_id), args, NULL);
 
     if (err != CUDA_SUCCESS) {
@@ -496,39 +327,15 @@
     if (error_code != 0)
         ERROR("CUDA kernel returned error code cuLaunchKernel: {}", error_code);
 
-    return record_end_event(pipestate.gpu_frame_id);
+    return record_end_event();
 }
 
-void cudaFRBBeamformer::finalize_frame(const int gpu_frame_id) {
-    cudaCommand::finalize_frame(gpu_frame_id);
+void cudaFRBBeamformer::finalize_frame() {
+    cudaCommand::finalize_frame();
 
     for (std::size_t i = 0; i < host_info[gpu_frame_id].size(); ++i)
         if (host_info[gpu_frame_id][i] != 0)
             ERROR("cudaFRBBeamformer returned 'info' value {:d} at index {:d} (zero indicates "
                   "noerror)",
                   host_info[gpu_frame_id][i], int(i));
-=======
-    DEBUG("Running CUDA FRB Beamformer on GPU frame {:d}", gpu_frame_id);
-    CHECK_CU_ERROR(cuLaunchKernel(device.runtime_kernels[kernel_name], blocks_x, blocks_y, 1,
-                                  threads_x, threads_y, 1, shared_mem_bytes,
-                                  device.getStream(cuda_stream_id), parameters, NULL));
-
-    DEBUG("GPUMEM kernel_in({:p}, {:d}, \"{:s}\", \"frb beamformer for frame {:d}\")",
-          voltage_input, voltage_input_len, get_name(), gpu_frame_id);
-
-    // Copy "info" result code back to host memory
-    CHECK_CUDA_ERROR(cudaMemcpyAsync(host_info[gpu_frame_index].data(), info_memory, info_len,
-                                     cudaMemcpyDeviceToHost, device.getStream(cuda_stream_id)));
-
-    return record_end_event();
-}
-
-void cudaFRBBeamformer::finalize_frame() {
-    cudaCommand::finalize_frame();
-    for (size_t i = 0; i < host_info[gpu_frame_id % _gpu_buffer_depth].size(); i++)
-        if (host_info[gpu_frame_id % _gpu_buffer_depth][i] != 0)
-            ERROR("cudaFRBBeamformer returned 'info' value {:d} at index {:d} (zero indicates no "
-                  "error)",
-                  host_info[gpu_frame_id % _gpu_buffer_depth][i], i);
->>>>>>> 28c0e468
 }