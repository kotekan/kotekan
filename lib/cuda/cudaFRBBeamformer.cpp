/**
 * @file
 * @brief CUDA FRBBeamformer kernel
 *
 * This file has been generated automatically.
 * Do not modify this C++ file, your changes will be lost.
 */

#include "cudaCommand.hpp"
#include "cudaDeviceInterface.hpp"

#include <array>
#include <bufferContainer.hpp>
#include <fmt.hpp>
#include <stdexcept>
#include <string>
#include <vector>

using kotekan::bufferContainer;
using kotekan::Config;

/**
 * @class cudaFRBBeamformer
 * @brief cudaCommand for FRBBeamformer
 */
class cudaFRBBeamformer : public cudaCommand {
public:
    cudaFRBBeamformer(Config& config, const std::string& unique_name, bufferContainer& host_buffers,
                      cudaDeviceInterface& device);
    virtual ~cudaFRBBeamformer();

    // int wait_on_precondition(int gpu_frame_id) override;
    cudaEvent_t execute(int gpu_frame_id, const std::vector<cudaEvent_t>& pre_events,
                        bool* quit) override;
    void finalize_frame(int gpu_frame_id) override;

private:
    // Julia's `CuDevArray` type
    template<typename T, std::int64_t N>
    struct CuDeviceArray {
        T* ptr;
        std::int64_t maxsize; // bytes
        std::int64_t dims[N]; // elements
        std::int64_t len;     // elements
        CuDeviceArray(void* const ptr, const std::size_t bytes) :
            ptr(static_cast<T*>(ptr)), maxsize(bytes), dims{std::int64_t(maxsize / sizeof(T))},
            len(maxsize / sizeof(T)) {}
    };
    using kernel_arg = CuDeviceArray<int32_t, 1>;

    // Kernel design parameters:
    static constexpr int cuda_beam_layout_M = 48;
    static constexpr int cuda_beam_layout_N = 48;
    static constexpr int cuda_dish_layout_M = 24;
    static constexpr int cuda_dish_layout_N = 24;
    static constexpr int cuda_downsampling_factor = 40;
    static constexpr int cuda_number_of_complex_components = 2;
    static constexpr int cuda_number_of_dishes = 512;
    static constexpr int cuda_number_of_frequencies = 256;
    static constexpr int cuda_number_of_polarizations = 2;
    static constexpr int cuda_number_of_timesamples = 2064;

    // Kernel compile parameters:
    static constexpr int minthreads = 768;
    static constexpr int blocks_per_sm = 1;

    // Kernel call parameters:
    static constexpr int threads_x = 32;
    static constexpr int threads_y = 24;
    static constexpr int blocks = 256;
    static constexpr int shmem_bytes = 76896;

    // Kernel name:
    const char* const kernel_symbol =
        "_Z15julia_frb_1025613CuDeviceArrayI7Int16x2Li1ELi1EES_I9Float16x2Li1ELi1EES_"
        "I6Int4x8Li1ELi1EES_IS1_Li1ELi1EES_I5Int32Li1ELi1EE";

    // Kernel arguments:
    static constexpr std::size_t S_length = 2304UL;
    static constexpr std::size_t W_length = 1179648UL;
    static constexpr std::size_t E_length = 541065216UL;
    static constexpr std::size_t I_length = 239616UL;
    static constexpr std::size_t info_length = 786432UL;

    // Runtime parameters:

    // GPU memory:
    const std::string S_memname;
    const std::string W_memname;
    const std::string E_memname;
    const std::string I_memname;
    const std::string info_memname;

    // Host-side buffer arrays
    std::vector<std::vector<std::int32_t>> host_info;
};

REGISTER_CUDA_COMMAND(cudaFRBBeamformer);

cudaFRBBeamformer::cudaFRBBeamformer(Config& config, const std::string& unique_name,
                                     bufferContainer& host_buffers, cudaDeviceInterface& device) :
<<<<<<< HEAD
    cudaCommand(config, unique_name, host_buffers, device, "FRBBeamformer", "FRBBeamformer.ptx"),
    S_memname(config.get<std::string>(unique_name, "gpu_mem_dishlayout")),
    W_memname(config.get<std::string>(unique_name, "gpu_mem_phase")),
    E_memname(config.get<std::string>(unique_name, "gpu_mem_voltage")),
    I_memname(config.get<std::string>(unique_name, "gpu_mem_beamgrid")),
    info_memname(unique_name + "/info") {
    // // Add Graphviz entries for the GPU buffers used by this kernel.
    //
    //
    // gpu_buffers_used.push_back(std::make_tuple(S_memname, true, true, false));
    //
    //
    //
    //
    // gpu_buffers_used.push_back(std::make_tuple(W_memname, true, true, false));
    //
    //
    //
    //
    // gpu_buffers_used.push_back(std::make_tuple(E_memname, true, true, false));
    //
    //
    //
    //
    // gpu_buffers_used.push_back(std::make_tuple(I_memname, true, true, false));
    //
    //
    //
    //
    //
    // gpu_buffers_used.push_back(std::make_tuple(get_name() + "_info", false, true, true));
    //
    //

    const int num_dishes = config.get<int>(unique_name, "num_dishes");
    if (num_dishes != (cuda_number_of_dishes))
        throw std::runtime_error("The num_dishes config setting must be "
                                 + std::to_string(cuda_number_of_dishes)
                                 + " for the CUDA Baseband Beamformer");
    const int dish_grid_size = config.get<int>(unique_name, "dish_grid_size");
    if (dish_grid_size != (cuda_dish_layout_M))
        throw std::runtime_error("The dish_grid_size config setting must be "
                                 + std::to_string(cuda_dish_layout_M)
                                 + " for the CUDA Baseband Beamformer");
    const int num_local_freq = config.get<int>(unique_name, "num_local_freq");
    if (num_local_freq != (cuda_number_of_frequencies))
        throw std::runtime_error("The num_local_freq config setting must be "
                                 + std::to_string(cuda_number_of_frequencies)
                                 + " for the CUDA Baseband Beamformer");
    const int samples_per_data_set = config.get<int>(unique_name, "samples_per_data_set");
    if (samples_per_data_set != (cuda_number_of_timesamples))
        throw std::runtime_error("The samples_per_data_set config setting must be "
                                 + std::to_string(cuda_number_of_timesamples)
                                 + " for the CUDA Baseband Beamformer");
    const int time_downsampling = config.get<int>(unique_name, "time_downsampling");
    if (time_downsampling != (cuda_downsampling_factor))
        throw std::runtime_error("The time_downsampling config setting must be "
                                 + std::to_string(cuda_downsampling_factor)
                                 + " for the CUDA Baseband Beamformer");
=======
    cudaCommand(config, unique_name, host_buffers, device, "FRB_beamformer", "frb.ptx") {

    // HACK -- at the very beginning of the run, we pretend we have 40 samples of padding,
    // so that we get 51 outputs (otherwise we would get 50), so that the rechunker produces
    // an output frame of 256 outputs after every 5 input frames.
    padded_samples = 40;
    // padded_samples = 0;

    _num_dishes = config.get<int>(unique_name, "num_dishes");
    _dish_grid_size = config.get<int>(unique_name, "dish_grid_size");
    _num_local_freq = config.get<int>(unique_name, "num_local_freq");
    // Number of input samples per frame
    _samples_per_data_set = config.get<int>(unique_name, "samples_per_data_set");
    // Number of input samples worth of padding on the voltage array
    _samples_padding = config.get<int>(unique_name, "samples_padding");
    _time_downsampling = config.get<int>(unique_name, "time_downsampling");
    _gpu_mem_dishlayout = config.get<std::string>(unique_name, "gpu_mem_dishlayout");
    _gpu_mem_voltage = config.get<std::string>(unique_name, "gpu_mem_voltage");
    _gpu_mem_phase = config.get<std::string>(unique_name, "gpu_mem_phase");
    _gpu_mem_beamgrid = config.get<std::string>(unique_name, "gpu_mem_beamgrid");
    gpu_mem_info = unique_name + "/info";
    gpu_mem_length = unique_name + "/length";

    gpu_buffers_used.push_back(std::make_tuple(_gpu_mem_dishlayout, false, true, true));
    gpu_buffers_used.push_back(std::make_tuple(_gpu_mem_voltage, true, true, false));
    gpu_buffers_used.push_back(std::make_tuple(_gpu_mem_phase, true, true, false));
    gpu_buffers_used.push_back(std::make_tuple(_gpu_mem_beamgrid, true, false, true));
    gpu_buffers_used.push_back(std::make_tuple(get_name() + "_info", false, true, true));
    gpu_buffers_used.push_back(std::make_tuple(get_name() + "_length", false, true, true));
>>>>>>> b3a2926a


    set_command_type(gpuCommandType::KERNEL);
    const std::vector<std::string> opts = {
        "--gpu-name=sm_86",
        "--verbose",
    };
<<<<<<< HEAD
    build_ptx({kernel_symbol}, opts);

    //
    // const std::string S_buffer_name = "host_" + S_memname;
    // Buffer* const S_buffer = host_buffers.get_buffer(S_buffer_name.c_str());
    // assert(S_buffer);
    //
    // register_consumer(S_buffer, unique_name.c_str());
    //
    //
    //
    // const std::string W_buffer_name = "host_" + W_memname;
    // Buffer* const W_buffer = host_buffers.get_buffer(W_buffer_name.c_str());
    // assert(W_buffer);
    //
    // register_consumer(W_buffer, unique_name.c_str());
    //
    //
    //
    // const std::string E_buffer_name = "host_" + E_memname;
    // Buffer* const E_buffer = host_buffers.get_buffer(E_buffer_name.c_str());
    // assert(E_buffer);
    //
    // register_consumer(E_buffer, unique_name.c_str());
    //
    //
    //
    // const std::string I_buffer_name = "host_" + I_memname;
    // Buffer* const I_buffer = host_buffers.get_buffer(I_buffer_name.c_str());
    // assert(I_buffer);
    //
    //
    // register_producer(I_buffer, unique_name.c_str());
    //
    //
    // const std::string info_buffer_name = "host_" + info_memname;
    // Buffer* const info_buffer = host_buffers.get_buffer(info_buffer_name.c_str());
    // assert(info_buffer);
    //
    //
    // register_producer(info_buffer, unique_name.c_str());
    //
    //
=======
    build_ptx({kernel_name}, opts);

    /*if (_samples_per_data_set != cuda_samples_per_data_set)
        throw std::runtime_error(fmt::format(
            "The samples_per_data_set config setting must be {:d} for the CUDA FRB beamformer",
            cuda_samples_per_data_set));
    */
    if (_samples_padding < (cuda_input_chunk + cuda_time_downsampling))
        throw std::runtime_error(fmt::format(
            "The samples_padding config setting must be >= {:d} for the CUDA FRB beamformer",
            cuda_input_chunk + cuda_time_downsampling));
    if (_time_downsampling != cuda_time_downsampling)
        throw std::runtime_error(fmt::format(
            "The time_downsampling config setting must be {:d} for the CUDA FRB beamformer",
            cuda_time_downsampling));
    if (_num_dishes != cuda_num_dishes)
        throw std::runtime_error(
            fmt::format("The num_dishes config setting must be {:d} for the CUDA FRB beamformer",
                        cuda_num_dishes));
    if (_dish_grid_size != cuda_dish_grid_size)
        throw std::runtime_error(fmt::format(
            "The dish_grid_size config setting must be {:d} for the CUDA FRB beamformer",
            cuda_dish_grid_size));
    if (_num_local_freq != cuda_num_local_freq)
        throw std::runtime_error(fmt::format(
            "The num_local_freq config setting must be {:d} for the CUDA FRB beamformer",
            cuda_num_local_freq));

    // Assumption:
    int32_t dish_m = _dish_grid_size;
    int32_t dish_n = _dish_grid_size;
    int32_t beam_p = _dish_grid_size * 2;
    int32_t beam_q = _dish_grid_size * 2;
    if (dish_m * dish_n < _num_dishes)
        throw std::runtime_error("Config parameter dish_grid_size^2 must be >= num_dishes");
    int32_t Td = (_samples_per_data_set + _time_downsampling - 1) / _time_downsampling;

    dishlayout_len = (size_t)dish_m * dish_n * 2 * sizeof(int16_t);
    // 2 polarizations x 2 for complex
    phase_len = (size_t)dish_m * dish_n * _num_local_freq * 2 * 2 * sizeof_float16_t;
    // 2 polarizations
    voltage_len_per_sample = (size_t)_num_dishes * _num_local_freq * 2;
    voltage_len = voltage_len_per_sample * (_samples_per_data_set + _samples_padding);
    beamgrid_len = (size_t)beam_p * beam_q * _num_local_freq * Td * sizeof_float16_t;
    info_len = (size_t)(threads_x * threads_y * blocks_x * sizeof(int32_t));
    length_len = sizeof(int32_t);

    host_info.resize(_gpu_buffer_depth);
    for (int i = 0; i < _gpu_buffer_depth; i++)
        host_info[i].resize(info_len / sizeof(int32_t));

    host_length.resize(_gpu_buffer_depth);

    // Allocate GPU memory for dish-layout array, and fill from the config file entry!
    int16_t* dishlayout_memory =
        (int16_t*)device.get_gpu_memory(_gpu_mem_dishlayout, dishlayout_len);
    std::vector<int> dishlayout_config =
        config.get<std::vector<int>>(unique_name, "frb_beamformer_dish_layout");
    if (dishlayout_config.size() != (size_t)(dish_m * dish_n * 2))
        throw std::runtime_error(fmt::format("Config parameter frb_beamformer_dish_layout (length "
                                             "{}) must have length = 2 * dish_grid_size^2 = {}",
                                             dishlayout_config.size(), 2 * dish_m * dish_n));
    int16_t* dishlayout_cpu_memory = (int16_t*)malloc(dishlayout_len);
    for (size_t i = 0; i < dishlayout_len / sizeof(int16_t); i++)
        dishlayout_cpu_memory[i] = dishlayout_config[i];
    CHECK_CUDA_ERROR(cudaMemcpy(dishlayout_memory, dishlayout_cpu_memory, dishlayout_len,
                                cudaMemcpyHostToDevice));
    free(dishlayout_cpu_memory);

    // DEBUG
    for (int i = 0; i < _gpu_buffer_depth; i++) {
        void* voltage_memory = device.get_gpu_memory_array(_gpu_mem_voltage, i, voltage_len);
        DEBUG("GPUMEM memory_array({:p}, {:d}, {:d}, \"{:s}\", \"{:s}\", "
              "\"frb_bf_input_voltage[{:d}]\")",
              voltage_memory, voltage_len, i, get_name(), _gpu_mem_voltage, i);
    }
>>>>>>> b3a2926a
}

cudaFRBBeamformer::~cudaFRBBeamformer() {}

<<<<<<< HEAD
// int cudaFRBBeamformer::wait_on_precondition(const int gpu_frame_id) {
//
//
//     const std::string S_buffer_name = "host_" + S_memname;
//     Buffer* const S_buffer = host_buffers.get_buffer(S_buffer_name.c_str());
//     assert(S_buffer);
//     uint8_t* const S_frame = wait_for_full_frame(S_buffer, unique_name.c_str(), gpu_frame_id);
//     if (!S_frame)
//         return -1;
//
//
//
//     const std::string W_buffer_name = "host_" + W_memname;
//     Buffer* const W_buffer = host_buffers.get_buffer(W_buffer_name.c_str());
//     assert(W_buffer);
//     uint8_t* const W_frame = wait_for_full_frame(W_buffer, unique_name.c_str(), gpu_frame_id);
//     if (!W_frame)
//         return -1;
//
//
//
//     const std::string E_buffer_name = "host_" + E_memname;
//     Buffer* const E_buffer = host_buffers.get_buffer(E_buffer_name.c_str());
//     assert(E_buffer);
//     uint8_t* const E_frame = wait_for_full_frame(E_buffer, unique_name.c_str(), gpu_frame_id);
//     if (!E_frame)
//         return -1;
//
//
//
//
//
//
//
//     return 0;
// }

cudaEvent_t cudaFRBBeamformer::execute(const int gpu_frame_id,
                                       const std::vector<cudaEvent_t>& /*pre_events*/,
                                       bool* const /*quit*/) {
    pre_execute(gpu_frame_id);

    void* const S_memory = device.get_gpu_memory_array(S_memname, gpu_frame_id, S_length);
    void* const W_memory = device.get_gpu_memory_array(W_memname, gpu_frame_id, W_length);
    void* const E_memory = device.get_gpu_memory_array(E_memname, gpu_frame_id, E_length);
    void* const I_memory = device.get_gpu_memory_array(I_memname, gpu_frame_id, I_length);
    std::int32_t* const info_memory =
        static_cast<std::int32_t*>(device.get_gpu_memory(info_memname, info_length));
    host_info.resize(_gpu_buffer_depth);
    for (int i = 0; i < _gpu_buffer_depth; ++i)
        host_info[i].resize(info_length / sizeof(std::int32_t));
=======
// This struct is Erik's interpretation of what Julia is expecting for its "CuDevArray" type.
template<typename T, int64_t N>
struct CuDeviceArray {
    T* ptr;
    int64_t maxsize;
    int64_t dims[N];
    int64_t len;
};
typedef CuDeviceArray<int32_t, 1> kernel_arg;

cudaEvent_t cudaFRBBeamformer::execute(cudaPipelineState& pipestate,
                                       const std::vector<cudaEvent_t>& pre_events) {
    (void)pre_events;
    pre_execute(pipestate.gpu_frame_id);

    void* dishlayout_memory = device.get_gpu_memory(_gpu_mem_dishlayout, dishlayout_len);
    void* phase_memory =
        device.get_gpu_memory_array(_gpu_mem_phase, pipestate.gpu_frame_id, phase_len);
    void* voltage_memory =
        device.get_gpu_memory_array(_gpu_mem_voltage, pipestate.gpu_frame_id, voltage_len);
    void* beamgrid_memory =
        device.get_gpu_memory_array(_gpu_mem_beamgrid, pipestate.gpu_frame_id, beamgrid_len);
    int32_t* length_memory = (int32_t*)device.get_gpu_memory(gpu_mem_length, length_len);
    int32_t* info_memory = (int32_t*)device.get_gpu_memory(gpu_mem_info, info_len);
>>>>>>> b3a2926a

    record_start_event(pipestate.gpu_frame_id);

    // Initialize host-side buffer arrays
    CHECK_CUDA_ERROR(
<<<<<<< HEAD
        cudaMemsetAsync(info_memory, 0xff, info_length, device.getStream(cuda_stream_id)));

    const char* exc_arg = "exception";
    kernel_arg S_arg(S_memory, S_length);
    kernel_arg W_arg(W_memory, W_length);
    kernel_arg E_arg(E_memory, E_length);
    kernel_arg I_arg(I_memory, I_length);
    kernel_arg info_arg(info_memory, info_length);
    void* args[] = {
        &exc_arg, &S_arg, &W_arg, &E_arg, &I_arg, &info_arg,
    };

    DEBUG("kernel_symbol: {}", kernel_symbol);
    DEBUG("runtime_kernels[kernel_symbol]: {}", static_cast<void*>(runtime_kernels[kernel_symbol]));
    CHECK_CU_ERROR(cuFuncSetAttribute(runtime_kernels[kernel_symbol],
                                      CU_FUNC_ATTRIBUTE_MAX_DYNAMIC_SHARED_SIZE_BYTES,
                                      shmem_bytes));

    DEBUG("Running CUDA FRBBeamformer on GPU frame {:d}", gpu_frame_id);
    const CUresult err =
        cuLaunchKernel(runtime_kernels[kernel_symbol], blocks, 1, 1, threads_x, threads_y, 1,
                       shmem_bytes, device.getStream(cuda_stream_id), args, NULL);

    if (err != CUDA_SUCCESS) {
        const char* errStr;
        cuGetErrorString(err, &errStr);
        INFO("Error number: {}", err);
        ERROR("cuLaunchKernel: {}", errStr);
    }

    // Copy results back to host memory
    CHECK_CUDA_ERROR(cudaMemcpyAsync(host_info[gpu_frame_id].data(), info_memory, info_length,
                                     cudaMemcpyDeviceToHost, device.getStream(cuda_stream_id)));
=======
        cudaMemsetAsync(info_memory, 0xff, info_len, device.getStream(cuda_stream_id)));

    int32_t valid = _samples_per_data_set + padded_samples;
    int32_t process = (valid / cuda_input_chunk) * cuda_input_chunk;
    int32_t output_frames = (process / cuda_time_downsampling);
    int32_t output_samples = (process / cuda_time_downsampling) * cuda_time_downsampling;
    host_length[pipestate.gpu_frame_id] = process;
    int32_t padding_next = valid - output_samples;
    CHECK_CUDA_ERROR(cudaMemcpyAsync(length_memory, host_length.data() + pipestate.gpu_frame_id,
                                     length_len, cudaMemcpyHostToDevice,
                                     device.getStream(cuda_stream_id)));

    // Compute the offset of the voltage array to pass to the GPU kernel.
    void* voltage_input = (char*)voltage_memory
                          + (size_t)(_samples_padding - padded_samples) * voltage_len_per_sample;
    // Compute the length of the voltage array to pass to the GPU kernel.
    size_t voltage_input_len = (size_t)process * voltage_len_per_sample;

    DEBUG(
        "CUDA FRB Beamformer, GPU frame {:d}: {:d} new samples + {:d} left over = {:d}, processing "
        "{:d}, producing {:d} output samples = {:d} input samples, leaving {:d} for next time",
        pipestate.gpu_frame_id, _samples_per_data_set, padded_samples, valid, process,
        output_frames, output_samples, padding_next);

    // Padding for next frame...
    padded_samples = padding_next;
    // Copy these padding samples into place!!
    void* voltage_pad = (char*)voltage_input + (size_t)output_samples * voltage_len_per_sample;
    void* voltage_next = device.get_gpu_memory_array(
        _gpu_mem_voltage, (pipestate.gpu_frame_id + 1) % _gpu_buffer_depth, voltage_len);
    voltage_next =
        (char*)voltage_next + (size_t)(_samples_padding - padded_samples) * voltage_len_per_sample;
    CHECK_CUDA_ERROR(cudaMemcpyAsync(voltage_next, voltage_pad,
                                     padded_samples * voltage_len_per_sample,
                                     cudaMemcpyDeviceToDevice, device.getStream(cuda_stream_id)));
    DEBUG("GPUMEM copyasync({:p}, {:p}, {:d}, \"{:s}\", \"padding: {:d} samples for frame {:d}\")",
          voltage_next, voltage_pad, padded_samples * voltage_len_per_sample, get_name(),
          padded_samples, pipestate.get_int("gpu_frame_counter"));

    // Set the number of output samples produced!
    pipestate.set_int("frb_bf_samples", output_frames);
    int32_t beam_p = _dish_grid_size * 2;
    int32_t beam_q = _dish_grid_size * 2;
    pipestate.set_int("frb_bf_bytes_per_freq",
                      (size_t)output_frames * beam_p * beam_q * sizeof_float16_t);

    // input samples, dishlayout (S), phase (W), voltage (E), beamgrid (I), info
    const char* exc = "exception";
    kernel_arg arr[7];

    arr[0].ptr = (int32_t*)length_memory;
    arr[0].maxsize = length_len;
    arr[0].dims[0] = length_len / sizeof(int32_t);
    arr[0].len = length_len / sizeof(int32_t);

    arr[1].ptr = (int32_t*)dishlayout_memory;
    arr[1].maxsize = dishlayout_len;
    arr[1].dims[0] = dishlayout_len / sizeof(int16_t);
    arr[1].len = dishlayout_len / sizeof(int16_t);

    arr[2].ptr = (int32_t*)phase_memory;
    arr[2].maxsize = phase_len;
    arr[2].dims[0] = phase_len / sizeof_float16_t;
    arr[2].len = phase_len / sizeof_float16_t;

    arr[3].ptr = (int32_t*)voltage_input;
    arr[3].maxsize = voltage_input_len;
    arr[3].dims[0] = voltage_input_len;
    arr[3].len = voltage_input_len;

    arr[4].ptr = (int32_t*)beamgrid_memory;
    arr[4].maxsize = beamgrid_len;
    arr[4].dims[0] = beamgrid_len / sizeof_float16_t;
    arr[4].len = beamgrid_len / sizeof_float16_t;

    arr[5].ptr = (int32_t*)info_memory;
    arr[5].maxsize = info_len;
    arr[5].dims[0] = info_len / sizeof(int32_t);
    arr[5].len = info_len / sizeof(int32_t);

    arr[6].ptr = (int32_t*)nullptr;
    arr[6].maxsize = 0;
    arr[6].dims[0] = 0;
    arr[6].len = 0;

    void* parameters[] = {
        &(exc), //&(arr[0]),
        &(arr[1]), &(arr[2]), &(arr[3]), &(arr[4]), &(arr[5]), &(arr[6]),
    };

    CHECK_CU_ERROR(cuFuncSetAttribute(runtime_kernels[kernel_name],
                                      CU_FUNC_ATTRIBUTE_MAX_DYNAMIC_SHARED_SIZE_BYTES,
                                      shared_mem_bytes));

    DEBUG("Running CUDA FRB Beamformer on GPU frame {:d}", pipestate.gpu_frame_id);
    CHECK_CU_ERROR(cuLaunchKernel(runtime_kernels[kernel_name], blocks_x, blocks_y, 1, threads_x,
                                  threads_y, 1, shared_mem_bytes, device.getStream(cuda_stream_id),
                                  parameters, NULL));

    DEBUG("GPUMEM kernel_in({:p}, {:d}, \"{:s}\", \"frb beamformer for frame {:d}\")",
          voltage_input, voltage_input_len, get_name(), pipestate.get_int("gpu_frame_counter"));

    // Copy "info" result code back to host memory
    CHECK_CUDA_ERROR(cudaMemcpyAsync(host_info[pipestate.gpu_frame_id].data(), info_memory,
                                     info_len, cudaMemcpyDeviceToHost,
                                     device.getStream(cuda_stream_id)));
>>>>>>> b3a2926a

    return record_end_event(pipestate.gpu_frame_id);
}

void cudaFRBBeamformer::finalize_frame(const int gpu_frame_id) {
    cudaCommand::finalize_frame(gpu_frame_id);
<<<<<<< HEAD

    //
    //
    //
    //
    // const std::string I_buffer_name = "host_" + I_memname;
    // Buffer* const I_buffer = host_buffers.get_buffer(I_buffer_name.c_str());
    // assert(I_buffer);
    // mark_frame_full(I_buffer, unique_name.c_str(), gpu_frame_id);
    //
    //
    // const std::string info_buffer_name = "host_" + info_memname;
    // Buffer* const info_buffer = host_buffers.get_buffer(info_buffer_name.c_str());
    // assert(info_buffer);
    // mark_frame_full(info_buffer, unique_name.c_str(), gpu_frame_id);
    //
    for (std::size_t i = 0; i < host_info[gpu_frame_id].size(); ++i)
        if (host_info[gpu_frame_id][i] != 0)
            ERROR("cudaFRBBeamformer returned 'info' value {:d} at index {:d} (zero indicates "
                  "noerror)",
                  host_info[gpu_frame_id][i], int(i));
=======
    for (size_t i = 0; i < host_info[gpu_frame_id].size(); i++)
        if (host_info[gpu_frame_id][i] != 0)
            ERROR("cudaFRBBeamformer returned 'info' value {:d} at index {:d} (zero indicates no "
                  "error)",
                  host_info[gpu_frame_id][i], i);
>>>>>>> b3a2926a
}<|MERGE_RESOLUTION|>--- conflicted
+++ resolved
@@ -99,67 +99,6 @@
 
 cudaFRBBeamformer::cudaFRBBeamformer(Config& config, const std::string& unique_name,
                                      bufferContainer& host_buffers, cudaDeviceInterface& device) :
-<<<<<<< HEAD
-    cudaCommand(config, unique_name, host_buffers, device, "FRBBeamformer", "FRBBeamformer.ptx"),
-    S_memname(config.get<std::string>(unique_name, "gpu_mem_dishlayout")),
-    W_memname(config.get<std::string>(unique_name, "gpu_mem_phase")),
-    E_memname(config.get<std::string>(unique_name, "gpu_mem_voltage")),
-    I_memname(config.get<std::string>(unique_name, "gpu_mem_beamgrid")),
-    info_memname(unique_name + "/info") {
-    // // Add Graphviz entries for the GPU buffers used by this kernel.
-    //
-    //
-    // gpu_buffers_used.push_back(std::make_tuple(S_memname, true, true, false));
-    //
-    //
-    //
-    //
-    // gpu_buffers_used.push_back(std::make_tuple(W_memname, true, true, false));
-    //
-    //
-    //
-    //
-    // gpu_buffers_used.push_back(std::make_tuple(E_memname, true, true, false));
-    //
-    //
-    //
-    //
-    // gpu_buffers_used.push_back(std::make_tuple(I_memname, true, true, false));
-    //
-    //
-    //
-    //
-    //
-    // gpu_buffers_used.push_back(std::make_tuple(get_name() + "_info", false, true, true));
-    //
-    //
-
-    const int num_dishes = config.get<int>(unique_name, "num_dishes");
-    if (num_dishes != (cuda_number_of_dishes))
-        throw std::runtime_error("The num_dishes config setting must be "
-                                 + std::to_string(cuda_number_of_dishes)
-                                 + " for the CUDA Baseband Beamformer");
-    const int dish_grid_size = config.get<int>(unique_name, "dish_grid_size");
-    if (dish_grid_size != (cuda_dish_layout_M))
-        throw std::runtime_error("The dish_grid_size config setting must be "
-                                 + std::to_string(cuda_dish_layout_M)
-                                 + " for the CUDA Baseband Beamformer");
-    const int num_local_freq = config.get<int>(unique_name, "num_local_freq");
-    if (num_local_freq != (cuda_number_of_frequencies))
-        throw std::runtime_error("The num_local_freq config setting must be "
-                                 + std::to_string(cuda_number_of_frequencies)
-                                 + " for the CUDA Baseband Beamformer");
-    const int samples_per_data_set = config.get<int>(unique_name, "samples_per_data_set");
-    if (samples_per_data_set != (cuda_number_of_timesamples))
-        throw std::runtime_error("The samples_per_data_set config setting must be "
-                                 + std::to_string(cuda_number_of_timesamples)
-                                 + " for the CUDA Baseband Beamformer");
-    const int time_downsampling = config.get<int>(unique_name, "time_downsampling");
-    if (time_downsampling != (cuda_downsampling_factor))
-        throw std::runtime_error("The time_downsampling config setting must be "
-                                 + std::to_string(cuda_downsampling_factor)
-                                 + " for the CUDA Baseband Beamformer");
-=======
     cudaCommand(config, unique_name, host_buffers, device, "FRB_beamformer", "frb.ptx") {
 
     // HACK -- at the very beginning of the run, we pretend we have 40 samples of padding,
@@ -189,60 +128,13 @@
     gpu_buffers_used.push_back(std::make_tuple(_gpu_mem_beamgrid, true, false, true));
     gpu_buffers_used.push_back(std::make_tuple(get_name() + "_info", false, true, true));
     gpu_buffers_used.push_back(std::make_tuple(get_name() + "_length", false, true, true));
->>>>>>> b3a2926a
-
 
     set_command_type(gpuCommandType::KERNEL);
     const std::vector<std::string> opts = {
         "--gpu-name=sm_86",
         "--verbose",
     };
-<<<<<<< HEAD
     build_ptx({kernel_symbol}, opts);
-
-    //
-    // const std::string S_buffer_name = "host_" + S_memname;
-    // Buffer* const S_buffer = host_buffers.get_buffer(S_buffer_name.c_str());
-    // assert(S_buffer);
-    //
-    // register_consumer(S_buffer, unique_name.c_str());
-    //
-    //
-    //
-    // const std::string W_buffer_name = "host_" + W_memname;
-    // Buffer* const W_buffer = host_buffers.get_buffer(W_buffer_name.c_str());
-    // assert(W_buffer);
-    //
-    // register_consumer(W_buffer, unique_name.c_str());
-    //
-    //
-    //
-    // const std::string E_buffer_name = "host_" + E_memname;
-    // Buffer* const E_buffer = host_buffers.get_buffer(E_buffer_name.c_str());
-    // assert(E_buffer);
-    //
-    // register_consumer(E_buffer, unique_name.c_str());
-    //
-    //
-    //
-    // const std::string I_buffer_name = "host_" + I_memname;
-    // Buffer* const I_buffer = host_buffers.get_buffer(I_buffer_name.c_str());
-    // assert(I_buffer);
-    //
-    //
-    // register_producer(I_buffer, unique_name.c_str());
-    //
-    //
-    // const std::string info_buffer_name = "host_" + info_memname;
-    // Buffer* const info_buffer = host_buffers.get_buffer(info_buffer_name.c_str());
-    // assert(info_buffer);
-    //
-    //
-    // register_producer(info_buffer, unique_name.c_str());
-    //
-    //
-=======
-    build_ptx({kernel_name}, opts);
 
     /*if (_samples_per_data_set != cuda_samples_per_data_set)
         throw std::runtime_error(fmt::format(
@@ -318,12 +210,10 @@
               "\"frb_bf_input_voltage[{:d}]\")",
               voltage_memory, voltage_len, i, get_name(), _gpu_mem_voltage, i);
     }
->>>>>>> b3a2926a
 }
 
 cudaFRBBeamformer::~cudaFRBBeamformer() {}
 
-<<<<<<< HEAD
 // int cudaFRBBeamformer::wait_on_precondition(const int gpu_frame_id) {
 //
 //
@@ -360,31 +250,6 @@
 //
 //     return 0;
 // }
-
-cudaEvent_t cudaFRBBeamformer::execute(const int gpu_frame_id,
-                                       const std::vector<cudaEvent_t>& /*pre_events*/,
-                                       bool* const /*quit*/) {
-    pre_execute(gpu_frame_id);
-
-    void* const S_memory = device.get_gpu_memory_array(S_memname, gpu_frame_id, S_length);
-    void* const W_memory = device.get_gpu_memory_array(W_memname, gpu_frame_id, W_length);
-    void* const E_memory = device.get_gpu_memory_array(E_memname, gpu_frame_id, E_length);
-    void* const I_memory = device.get_gpu_memory_array(I_memname, gpu_frame_id, I_length);
-    std::int32_t* const info_memory =
-        static_cast<std::int32_t*>(device.get_gpu_memory(info_memname, info_length));
-    host_info.resize(_gpu_buffer_depth);
-    for (int i = 0; i < _gpu_buffer_depth; ++i)
-        host_info[i].resize(info_length / sizeof(std::int32_t));
-=======
-// This struct is Erik's interpretation of what Julia is expecting for its "CuDevArray" type.
-template<typename T, int64_t N>
-struct CuDeviceArray {
-    T* ptr;
-    int64_t maxsize;
-    int64_t dims[N];
-    int64_t len;
-};
-typedef CuDeviceArray<int32_t, 1> kernel_arg;
 
 cudaEvent_t cudaFRBBeamformer::execute(cudaPipelineState& pipestate,
                                        const std::vector<cudaEvent_t>& pre_events) {
@@ -400,48 +265,12 @@
         device.get_gpu_memory_array(_gpu_mem_beamgrid, pipestate.gpu_frame_id, beamgrid_len);
     int32_t* length_memory = (int32_t*)device.get_gpu_memory(gpu_mem_length, length_len);
     int32_t* info_memory = (int32_t*)device.get_gpu_memory(gpu_mem_info, info_len);
->>>>>>> b3a2926a
 
     record_start_event(pipestate.gpu_frame_id);
 
     // Initialize host-side buffer arrays
     CHECK_CUDA_ERROR(
-<<<<<<< HEAD
         cudaMemsetAsync(info_memory, 0xff, info_length, device.getStream(cuda_stream_id)));
-
-    const char* exc_arg = "exception";
-    kernel_arg S_arg(S_memory, S_length);
-    kernel_arg W_arg(W_memory, W_length);
-    kernel_arg E_arg(E_memory, E_length);
-    kernel_arg I_arg(I_memory, I_length);
-    kernel_arg info_arg(info_memory, info_length);
-    void* args[] = {
-        &exc_arg, &S_arg, &W_arg, &E_arg, &I_arg, &info_arg,
-    };
-
-    DEBUG("kernel_symbol: {}", kernel_symbol);
-    DEBUG("runtime_kernels[kernel_symbol]: {}", static_cast<void*>(runtime_kernels[kernel_symbol]));
-    CHECK_CU_ERROR(cuFuncSetAttribute(runtime_kernels[kernel_symbol],
-                                      CU_FUNC_ATTRIBUTE_MAX_DYNAMIC_SHARED_SIZE_BYTES,
-                                      shmem_bytes));
-
-    DEBUG("Running CUDA FRBBeamformer on GPU frame {:d}", gpu_frame_id);
-    const CUresult err =
-        cuLaunchKernel(runtime_kernels[kernel_symbol], blocks, 1, 1, threads_x, threads_y, 1,
-                       shmem_bytes, device.getStream(cuda_stream_id), args, NULL);
-
-    if (err != CUDA_SUCCESS) {
-        const char* errStr;
-        cuGetErrorString(err, &errStr);
-        INFO("Error number: {}", err);
-        ERROR("cuLaunchKernel: {}", errStr);
-    }
-
-    // Copy results back to host memory
-    CHECK_CUDA_ERROR(cudaMemcpyAsync(host_info[gpu_frame_id].data(), info_memory, info_length,
-                                     cudaMemcpyDeviceToHost, device.getStream(cuda_stream_id)));
-=======
-        cudaMemsetAsync(info_memory, 0xff, info_len, device.getStream(cuda_stream_id)));
 
     int32_t valid = _samples_per_data_set + padded_samples;
     int32_t process = (valid / cuda_input_chunk) * cuda_input_chunk;
@@ -533,7 +362,7 @@
 
     CHECK_CU_ERROR(cuFuncSetAttribute(runtime_kernels[kernel_name],
                                       CU_FUNC_ATTRIBUTE_MAX_DYNAMIC_SHARED_SIZE_BYTES,
-                                      shared_mem_bytes));
+                                      shmem_bytes));
 
     DEBUG("Running CUDA FRB Beamformer on GPU frame {:d}", pipestate.gpu_frame_id);
     CHECK_CU_ERROR(cuLaunchKernel(runtime_kernels[kernel_name], blocks_x, blocks_y, 1, threads_x,
@@ -547,40 +376,15 @@
     CHECK_CUDA_ERROR(cudaMemcpyAsync(host_info[pipestate.gpu_frame_id].data(), info_memory,
                                      info_len, cudaMemcpyDeviceToHost,
                                      device.getStream(cuda_stream_id)));
->>>>>>> b3a2926a
 
     return record_end_event(pipestate.gpu_frame_id);
 }
 
 void cudaFRBBeamformer::finalize_frame(const int gpu_frame_id) {
     cudaCommand::finalize_frame(gpu_frame_id);
-<<<<<<< HEAD
-
-    //
-    //
-    //
-    //
-    // const std::string I_buffer_name = "host_" + I_memname;
-    // Buffer* const I_buffer = host_buffers.get_buffer(I_buffer_name.c_str());
-    // assert(I_buffer);
-    // mark_frame_full(I_buffer, unique_name.c_str(), gpu_frame_id);
-    //
-    //
-    // const std::string info_buffer_name = "host_" + info_memname;
-    // Buffer* const info_buffer = host_buffers.get_buffer(info_buffer_name.c_str());
-    // assert(info_buffer);
-    // mark_frame_full(info_buffer, unique_name.c_str(), gpu_frame_id);
-    //
-    for (std::size_t i = 0; i < host_info[gpu_frame_id].size(); ++i)
-        if (host_info[gpu_frame_id][i] != 0)
-            ERROR("cudaFRBBeamformer returned 'info' value {:d} at index {:d} (zero indicates "
-                  "noerror)",
-                  host_info[gpu_frame_id][i], int(i));
-=======
     for (size_t i = 0; i < host_info[gpu_frame_id].size(); i++)
         if (host_info[gpu_frame_id][i] != 0)
             ERROR("cudaFRBBeamformer returned 'info' value {:d} at index {:d} (zero indicates no "
                   "error)",
                   host_info[gpu_frame_id][i], i);
->>>>>>> b3a2926a
 }