#include "cudaRechunk.hpp"

#include "cudaUtils.hpp"
#include "math.h"
#include "mma.h"

using kotekan::bufferContainer;
using kotekan::Config;

REGISTER_CUDA_COMMAND_WITH_STATE(cudaRechunk, cudaRechunkState);

cudaRechunk::cudaRechunk(Config& config, const std::string& unique_name,
                         bufferContainer& host_buffers, cudaDeviceInterface& device, int inst,
                         std::shared_ptr<cudaCommandState> state) :
    cudaCommand(config, unique_name, host_buffers, device, inst, state) {
    _cols_input = config.get<int>(unique_name, "cols_input");
    _cols_output = config.get<int>(unique_name, "cols_output");
    _rows = config.get<int>(unique_name, "rows");
    _gpu_mem_input = config.get<std::string>(unique_name, "gpu_mem_input");
    _gpu_mem_output = config.get<std::string>(unique_name, "gpu_mem_output");
    _set_flag = config.get_default<std::string>(unique_name, "set_flag", "");
    _input_columns_field = config.get_default<std::string>(unique_name, "input_columns_field", "");
    _output_async = config.get_default<bool>(unique_name, "output_async", false);
    output_id = 0;
    set_command_type(gpuCommandType::KERNEL);
    set_name("cudaRechunk");

    gpu_mem_accum = unique_name + "/accum";

    gpu_buffers_used.push_back(std::make_tuple(_gpu_mem_input, true, true, false));
    gpu_buffers_used.push_back(std::make_tuple(_gpu_mem_output, true, false, true));
    gpu_buffers_used.push_back(std::make_tuple(get_name() + "/accum", false, true, true));

    // pre-allocate memory buffers
    size_t output_len = _cols_output * _rows;
    device.get_gpu_memory(gpu_mem_accum, output_len);
}

cudaRechunk::~cudaRechunk() {}

cudaRechunkState* cudaRechunk::get_state() {
    return static_cast<cudaRechunkState*>(command_state.get());
}

cudaEvent_t cudaRechunk::execute(cudaPipelineState& pipestate, const std::vector<cudaEvent_t>&) {
    pre_execute();

    size_t input_frame_len = _cols_input * _rows;
<<<<<<< HEAD
    void* input_memory = device.get_gpu_memory_array(_gpu_mem_input, pipestate.gpu_frame_id,
                                                     _gpu_buffer_depth, input_frame_len);
=======
    void* input_memory = device.get_gpu_memory_array(_gpu_mem_input, gpu_frame_id, input_frame_len);
>>>>>>> 40f45e75

    size_t output_len = _cols_output * _rows;
    void* accum_memory = device.get_gpu_memory(gpu_mem_accum, output_len);

    size_t cols_input = _cols_input;
    if (_input_columns_field.length()) {
        cols_input = pipestate.get_int(_input_columns_field);
        DEBUG("cudaRechunk: copying input elements: {:d}, vs avail buffer size {:d}", cols_input,
              _cols_input);
        assert(cols_input <= _cols_input);
    }

    size_t cols_to_copy = cols_input;
    size_t cols_leftover = 0;

    size_t cols_accumulated = get_state()->cols_accumulated;

    if (cols_accumulated + cols_to_copy > _cols_output) {
        cols_to_copy = _cols_output - cols_accumulated;
        // Copy the remainder into the leftover_memory.
        cols_leftover = cols_input - cols_to_copy;
    }

    record_start_event();

    CHECK_CUDA_ERROR(cudaMemcpy2DAsync((void*)((char*)accum_memory + cols_accumulated),
                                       _cols_output, input_memory, cols_input, cols_to_copy, _rows,
                                       cudaMemcpyDeviceToDevice, device.getStream(cuda_stream_id)));
    cols_accumulated += cols_to_copy;
    if (cols_accumulated >= _cols_output) {
        DEBUG("cudaRechunk: accumulated {:d} columns, output columns {:d} -- producing output!",
              cols_accumulated, _cols_output);
        // emit an output frame!
        int out_id = (_output_async ? output_id : pipestate.gpu_frame_id);
        output_id++;
        void* output_memory =
<<<<<<< HEAD
            device.get_gpu_memory_array(_gpu_mem_output, out_id, _gpu_buffer_depth, output_len);
=======
            device.get_gpu_memory_array(_gpu_mem_output, gpu_frame_id, output_len);
>>>>>>> 40f45e75
        CHECK_CUDA_ERROR(cudaMemcpyAsync(output_memory, accum_memory, output_len,
                                         cudaMemcpyDeviceToDevice,
                                         device.getStream(cuda_stream_id)));
        cols_accumulated -= _cols_output;
        // cols_accumulated should be zero at this point!
        assert(cols_accumulated == 0);

        // After copying 'accum' to 'output', if there were any inputs left over, copy them
        // to the start of the 'accum' array for next time.
        if (cols_leftover) {
            CHECK_CUDA_ERROR(cudaMemcpyAsync(
                accum_memory, (void*)((char*)input_memory + cols_to_copy), cols_leftover * _rows,
                cudaMemcpyDeviceToDevice, device.getStream(cuda_stream_id)));
            cols_accumulated = cols_leftover;
        }

        // Set the flag to indicate that we have emitted a frame!
        if (_set_flag.size()) {
            DEBUG("cudaRechunk: set pipeline flag {:s}", _set_flag);
            pipestate.set_flag(_set_flag, true);
        }
    } else {
        DEBUG("cudaRechunk: accumulated {:d} columns, output columns {:d} -- NOT producing output!",
              cols_accumulated, _cols_output);
    }

    get_state()->cols_accumulated = cols_accumulated;

    return record_end_event();
}<|MERGE_RESOLUTION|>--- conflicted
+++ resolved
@@ -46,12 +46,8 @@
     pre_execute();
 
     size_t input_frame_len = _cols_input * _rows;
-<<<<<<< HEAD
-    void* input_memory = device.get_gpu_memory_array(_gpu_mem_input, pipestate.gpu_frame_id,
+    void* input_memory = device.get_gpu_memory_array(_gpu_mem_input, gpu_frame_id,
                                                      _gpu_buffer_depth, input_frame_len);
-=======
-    void* input_memory = device.get_gpu_memory_array(_gpu_mem_input, gpu_frame_id, input_frame_len);
->>>>>>> 40f45e75
 
     size_t output_len = _cols_output * _rows;
     void* accum_memory = device.get_gpu_memory(gpu_mem_accum, output_len);
@@ -88,11 +84,7 @@
         int out_id = (_output_async ? output_id : pipestate.gpu_frame_id);
         output_id++;
         void* output_memory =
-<<<<<<< HEAD
             device.get_gpu_memory_array(_gpu_mem_output, out_id, _gpu_buffer_depth, output_len);
-=======
-            device.get_gpu_memory_array(_gpu_mem_output, gpu_frame_id, output_len);
->>>>>>> 40f45e75
         CHECK_CUDA_ERROR(cudaMemcpyAsync(output_memory, accum_memory, output_len,
                                          cudaMemcpyDeviceToDevice,
                                          device.getStream(cuda_stream_id)));
