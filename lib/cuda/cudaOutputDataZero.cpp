#include "cudaOutputDataZero.hpp"

using kotekan::bufferContainer;
using kotekan::Config;

REGISTER_CUDA_COMMAND(cudaOutputDataZero);

cudaOutputDataZero::cudaOutputDataZero(Config& config, const std::string& unique_name,
                                       bufferContainer& host_buffers, cudaDeviceInterface& device,
                                       int inst) :
    cudaCommand(config, unique_name, host_buffers, device, inst) {

    output_len = config.get<int>(unique_name, "data_length");
    output_zeros = malloc(output_len);
    memset(output_zeros, 0, output_len);
    CHECK_CUDA_ERROR(cudaHostRegister(output_zeros, output_len, 0));

    set_command_type(gpuCommandType::COPY_IN);
}

cudaOutputDataZero::~cudaOutputDataZero() {
    free(output_zeros);
}

cudaEvent_t cudaOutputDataZero::execute(cudaPipelineState&, const std::vector<cudaEvent_t>&) {
    pre_execute();

<<<<<<< HEAD
    void* gpu_memory_frame = device.get_gpu_memory_array("output", pipestate.gpu_frame_id,
                                                         _gpu_buffer_depth, output_len);
=======
    void* gpu_memory_frame = device.get_gpu_memory_array("output", gpu_frame_id, output_len);
>>>>>>> 40f45e75

    record_start_event();

    // Data transfer to GPU
    CHECK_CUDA_ERROR(cudaMemcpyAsync(gpu_memory_frame, output_zeros, output_len,
                                     cudaMemcpyHostToDevice, device.getStream(cuda_stream_id)));

    return record_end_event();
}<|MERGE_RESOLUTION|>--- conflicted
+++ resolved
@@ -25,13 +25,8 @@
 cudaEvent_t cudaOutputDataZero::execute(cudaPipelineState&, const std::vector<cudaEvent_t>&) {
     pre_execute();
 
-<<<<<<< HEAD
-    void* gpu_memory_frame = device.get_gpu_memory_array("output", pipestate.gpu_frame_id,
+    void* gpu_memory_frame = device.get_gpu_memory_array("output", gpu_frame_id,
                                                          _gpu_buffer_depth, output_len);
-=======
-    void* gpu_memory_frame = device.get_gpu_memory_array("output", gpu_frame_id, output_len);
->>>>>>> 40f45e75
-
     record_start_event();
 
     // Data transfer to GPU
