--- conflicted
+++ resolved
@@ -32,13 +32,7 @@
         root_params.update(root_extra)
 
     process_params = {
-<<<<<<< HEAD
-        'freq_ids': writer_params['write_freq'],
-        'node_mode': False
-=======
         'node_mode': False,
-        'write_ev': False
->>>>>>> 7562671c
     }
 
     if process_extra is not None:
