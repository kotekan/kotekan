
import pytest
import numpy as np

from kotekan import runner


merge_params = {
    'num_elements': 4,
    'num_ev': 0,
    'total_frames': 16,
    'cadence': 5.0,
    'mode': 'fill_ij',
    'freq': list(range(3)),
    'buffer_depth': 20,
<<<<<<< HEAD
    'dataset_manager': {
        'use_dataset_broker': False
    },
=======
    'timeout': 0.1
>>>>>>> 54e58184
}


@pytest.fixture(scope="module")
def merge_data(tmpdir_factory):

    tmpdir = tmpdir_factory.mktemp("merge")

    fakevis_buffers = [
        runner.FakeVisBuffer(
            freq_ids=[f],
            num_frames=merge_params['total_frames']
        ) for f in merge_params['freq']
    ]

    dump_buffer = runner.DumpVisBuffer(str(tmpdir))

    test = runner.KotekanProcessTester(
        'bufferMerge', {},
        fakevis_buffers,
        dump_buffer,
        merge_params
    )

    test.run()

    yield dump_buffer.load()

# This test case is designed to test deadlock issues when frames are arriving
# at different rates. If the buffer deadlock occurs then we should only
# receiver 3 frames, otherwise we'll get 6.
@pytest.fixture(scope="module")
def mergewait_data(tmpdir_factory):

    tmpdir = tmpdir_factory.mktemp("mergewait")

    fakevis_fast = runner.FakeVisBuffer(
        freq_ids=[0],
        cadence=0.3,
        wait=True,
        num_frames=5
    )

    fakevis_slow = runner.FakeVisBuffer(
        freq_ids=[1],
        cadence=5.0,
        wait=True,
        num_frames=10
    )

    dump_buffer = runner.DumpVisBuffer(str(tmpdir))

    test = runner.KotekanProcessTester(
        'bufferMerge', {},
        [fakevis_fast, fakevis_slow],
        dump_buffer,
        merge_params
    )

    test.run()

    yield dump_buffer.load()


def test_metadata(merge_data):

    freqs = [frame.metadata.freq_id for frame in merge_data]
    fpga_seq = [frame.metadata.fpga_seq for frame in merge_data]

    # Assert that all the frquencies appeared
    assert (np.bincount(freqs) == merge_params['total_frames']).all()

    # Check that they appeared in the right order (i.e. the timestamps occur
    # in blocks of num freq
    assert (np.ptp(np.array(fpga_seq).reshape(
                merge_params['total_frames'], -1
            ), axis=1) == 0.0).all()


def test_data(merge_data):

    rows, cols = np.triu_indices(merge_params['num_elements'])

    test_pattern = (rows + 1.0J * cols).astype(np.complex64)

    for frame in merge_data:
        assert (frame.vis == test_pattern).all()


# Combine two streams where one produced data far more slowly that the other,
# this test is designed to check that the buffer wait function doesn't get
# stuck
def test_deadlock(mergewait_data):

    assert len(mergewait_data) == 6<|MERGE_RESOLUTION|>--- conflicted
+++ resolved
@@ -13,13 +13,10 @@
     'mode': 'fill_ij',
     'freq': list(range(3)),
     'buffer_depth': 20,
-<<<<<<< HEAD
+    'timeout': 0.1,
     'dataset_manager': {
         'use_dataset_broker': False
     },
-=======
-    'timeout': 0.1
->>>>>>> 54e58184
 }
 
 
