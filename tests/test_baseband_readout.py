import glob
import random
import pytest

import numpy as np
import h5py

import kotekan_runner


default_params = {
    'num_elements': 256,
    'total_frames': 60,
    'stream_id': 0,
    'buffer_depth': 20,
    'num_frames_buffer': 18,
    'type': 'tpluse',
    'value': 153,
    'samples_per_data_set': 1024,
    'rest_mode': 'step',
     }


DATAGEN_PNAME = 'fakenetwork'


def command_rest_frames(num_frames):
    return ('post', DATAGEN_PNAME + '/generate_test_data', {'num_frames': num_frames})


def command_trigger(start, length, file_name, event_id=123456, freq_id=0):
    data = {
            "event_id": event_id,
            "start": start,
            "length": length,
            "file_name": file_name,
            "freq_id": freq_id,
            }
    return ('post', 'baseband', data)


def wait(wait_time):
    return ('wait', wait_time, None)


def run_baseband(tdir_factory, params=None, rest_commands=None):

    p = dict(default_params)
    tmpdir = tdir_factory.mktemp("baseband")
    p['base_dir'] = str(tmpdir) + '/'

    if params:
        p.update(params)

    fake_buffer = kotekan_runner.FakeNetworkBuffer(
            process_name=DATAGEN_PNAME,
            num_frames=p['total_frames'],
            type=p['type'],
            )

    test = kotekan_runner.KotekanProcessTester(
        'basebandReadout', {},
        fake_buffer,
        None,
        p,
        rest_commands=rest_commands,
    )

    test.run()

    dump_files = glob.glob(str(tmpdir) + '/*.h5')
    return dump_files


def test_fails_nonwritable(tmpdir_factory):

    params = {
            "base_dir": "/not/an/actual/directory",
            "rest_mode": "none",
            }

    import subprocess
    with pytest.raises(subprocess.CalledProcessError):
        run_baseband(tmpdir_factory, params)


def test_io_errors_and_max_samples(tmpdir_factory):

    rest_commands = [
            command_rest_frames(1),
            command_trigger(1437, 1839, "doesnt_exist/file1.h5", 10),
            command_trigger(10457, 3237, "file2.h5", 31),
<<<<<<< HEAD
            wait(0.5),
            command_rest_frames(60),
=======
            wait(0.1),
            command_rest_frames(25),
            # Give it some time to write the capture before shutdown.
            wait(1.),
            command_rest_frames(5),
>>>>>>> 9073daf0
            ]
    params = {
            'total_frames': 30,
            'max_dump_samples': 2123,
            }
    dump_files = run_baseband(tmpdir_factory, params, rest_commands)
    assert len(dump_files) == 1
    f = h5py.File(dump_files[0], 'r')
    assert f['baseband'].shape == (params['max_dump_samples'],
                                   default_params['num_elements'])


def test_basic(tmpdir_factory):

    rest_commands = [
            command_rest_frames(1),
            command_trigger(1437, 1839, "file1.h5", 10),
            command_trigger(40457, 3237, "file2.h5", 31),
            command_trigger(51039, 2091, "file3.h5", 17),
            wait(0.5),
            command_rest_frames(60),
            ]
    dump_files = run_baseband(tmpdir_factory, {}, rest_commands)

    num_elements = default_params['num_elements']
    for ii, f in enumerate(sorted(dump_files)):
        f = h5py.File(f, 'r')
        shape = f['baseband'].shape
        assert f.attrs['time0_fpga_count'] == rest_commands[1 + ii][2]['start']
        assert f.attrs['event_id'] == rest_commands[1 + ii][2]['event_id']
        assert f.attrs['freq_id'] == 0
        assert shape == (rest_commands[1 + ii][2]['length'], num_elements)
        assert np.all(f['index_map/input'][:]['chan_id']
                      == np.arange(num_elements))
        edata = f.attrs['time0_fpga_count'] + np.arange(shape[0], dtype=int)
        edata = edata[:, None] + np.arange(shape[1], dtype=int)
        edata = edata % 256
        assert np.all(f['baseband'][:] == edata)


def test_missed(tmpdir_factory):

    good_trigger = (2437, 3123, "file1.h5")
    rest_commands = [
            command_rest_frames(21),
            wait(.5),
            command_trigger(*good_trigger),  # Catch part of this one.
            command_rest_frames(30),
            command_trigger(100, 100, "file2.h5"),       # Miss this one.
            command_trigger(1002, 112, "file3.h5"),      # Miss this one.
            command_trigger(1001, 300, "file4.h5"),      # Miss this one.
            command_trigger(81039, 7091, "file5.h5"),    # This one never arrives.
            command_rest_frames(10),
            ]
    dump_files = run_baseband(tmpdir_factory, {}, rest_commands)

    files = sorted(dump_files)
    assert len(files) == 1
    f = h5py.File(files[0], 'r')
    stime = f.attrs['time0_fpga_count']
    etime = good_trigger[0] + good_trigger[1]
    assert stime > good_trigger[0]
    assert stime < good_trigger[0] + good_trigger[1]
    assert f['baseband'].shape[0] == etime - stime


def test_bigdump(tmpdir_factory):

    rest_commands = [
            command_rest_frames(1),
            command_trigger(5437, 25423, "file1.h5"),    # Bigger than ring buffer.
            command_rest_frames(60),
            ]
    dump_files = run_baseband(tmpdir_factory, {}, rest_commands)
    assert len(dump_files) == 0


def test_overload_no_crash(tmpdir_factory):

    params = dict(default_params)
    params.update({
            'write_throttle': 2.,
            'samples_per_data_set': 16384,
            'num_elements': 128,
            'total_frames': 60,
            })

    rest_commands = [command_rest_frames(1)]
    random.seed()
    tf = params['total_frames']
    spd = params['samples_per_data_set']
    n = 30
    for ii in range(n):
        start = random.randrange(1, (ii * tf / n + 20) * spd)
        lenth = random.randrange(1, spd * 5)
        rest_commands += [command_trigger(start, lenth, "file" + str(ii+1) + ".h5")]
    rest_commands += [command_rest_frames(params['total_frames'])]

    run_baseband(tmpdir_factory, params, rest_commands)<|MERGE_RESOLUTION|>--- conflicted
+++ resolved
@@ -90,16 +90,11 @@
             command_rest_frames(1),
             command_trigger(1437, 1839, "doesnt_exist/file1.h5", 10),
             command_trigger(10457, 3237, "file2.h5", 31),
-<<<<<<< HEAD
-            wait(0.5),
-            command_rest_frames(60),
-=======
             wait(0.1),
             command_rest_frames(25),
             # Give it some time to write the capture before shutdown.
             wait(1.),
             command_rest_frames(5),
->>>>>>> 9073daf0
             ]
     params = {
             'total_frames': 30,
@@ -119,7 +114,7 @@
             command_trigger(1437, 1839, "file1.h5", 10),
             command_trigger(40457, 3237, "file2.h5", 31),
             command_trigger(51039, 2091, "file3.h5", 17),
-            wait(0.5),
+            wait(0.1),
             command_rest_frames(60),
             ]
     dump_files = run_baseband(tmpdir_factory, {}, rest_commands)
