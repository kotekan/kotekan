
import pytest
import numpy as np
import h5py

from kotekan import visbuffer
from kotekan import runner

writer_params = {
    'num_elements': 4,
    'num_ev': 2,
    'cadence': 5.0,
    'total_frames': 10,  # One extra sample to ensure we actually get 256
    'freq': [3, 777, 554],
    'dataset_manager': {
        'use_dataset_broker': False
    },
}

@pytest.fixture(scope="module")
def written_data(tmpdir_factory):

    tmpdir = str(tmpdir_factory.mktemp("writer"))

    fakevis_buffer = runner.FakeVisBuffer(
        freq_ids=writer_params['freq'],
        num_frames=writer_params['total_frames'],
        cadence=writer_params['cadence']
    )

    params = writer_params.copy()
    params['root_path'] = tmpdir

<<<<<<< HEAD
    test = kotekan_runner.KotekanProcessTester(
        'visWriter', {'node_mode': False,
        'write_ev': True, 'file_type': 'raw'},
=======
    test = runner.KotekanProcessTester(
        'visWriter',
        {'freq_ids': params['write_freq'], 'node_mode': False,
         'write_ev': True, 'file_type': 'raw'},
>>>>>>> fb85472c
        fakevis_buffer,
        None,
        params
    )

    test.run()

    import glob

    files = sorted(glob.glob(tmpdir + '/20??????T??????Z_*_corr/*.meta'))

    yield [visbuffer.VisRaw(fname) for fname in files]


def test_vis(written_data):

    for vr in written_data:

        # Construct vis array
        vis = vr.data['vis']

        # Extract metadata
        ftime = vr.time['fpga_count']
        ctime = vr.time['ctime']
        freq = np.array([f['centre'] for f in vr.index_map['freq']])

        # Check the diagonals are correct
        pi = 0
        for ii in range(writer_params['num_elements']):
            assert (vis[:, :, pi].imag == ii).all()
            pi += writer_params['num_elements'] - ii

        # Check the times are correct
        assert (vis[:, :, 0].real == ftime[:, np.newaxis].astype(np.float32)).all()
        assert (vis[:, :, 1].real == ctime[:, np.newaxis].astype(np.float32)).all()

        # Check the frequencies are correct
        vfreq = (800.0 - 400.0 * vis[:, :, 2].real / 1024)
        assert (vfreq == freq[np.newaxis, :]).all()


def test_metadata(written_data):

    nt = writer_params['total_frames']

    for vr in written_data:

        # Extract metadata
        ctime = vr.time['ctime']
        freq = np.array([f['centre'] for f in vr.index_map['freq']])
        input_a = np.array([p[0] for p in vr.index_map['prod']])
        input_b = np.array([p[1] for p in vr.index_map['prod']])

        # Check the number of samples has been written correctly
        assert vr.num_time == nt

        # Check the times
        assert np.allclose(np.diff(ctime), writer_params['cadence'])

        # Check the frequencies
        wfreq = 800.0 - 400.0 * np.array(writer_params['freq']) / 1024
        assert (freq == wfreq).all()

        # Check the products
        ia, ib = np.triu_indices(writer_params['num_elements'])
        assert (input_a == ia).all()
        assert (input_b == ib).all()


def test_eigenvectors(written_data):

    for vr in written_data:

        nt = writer_params['total_frames']
        nf = len(writer_params['freq'])
        ne = writer_params['num_ev']
        ni = writer_params['num_elements']

        evals = vr.data['eval']
        evecs = vr.data['evec']
        erms = vr.data['erms']

        # Check datasets are present
        assert evals.shape == (nt, nf, ne)
        assert evecs.shape == (nt, nf, ne * ni)
        assert erms.shape == (nt, nf)

        evecs = evecs.reshape(nt, nf, ne, ni)

        im_ev = np.array(vr.index_map['ev'])

        print im_ev, ne

        # Check that the index map is there correctly
        assert (im_ev == np.arange(ne)).all()

        # Check that the datasets have the correct values
        assert (evals == np.arange(ne)[np.newaxis, np.newaxis, :]).all()
        assert (evecs.real == np.arange(ne)[np.newaxis, np.newaxis, :, np.newaxis]).all()
        assert (evecs.imag == np.arange(ni)[np.newaxis, np.newaxis, np.newaxis, :]).all()
        assert (erms == 1.0).all()<|MERGE_RESOLUTION|>--- conflicted
+++ resolved
@@ -31,16 +31,10 @@
     params = writer_params.copy()
     params['root_path'] = tmpdir
 
-<<<<<<< HEAD
-    test = kotekan_runner.KotekanProcessTester(
-        'visWriter', {'node_mode': False,
-        'write_ev': True, 'file_type': 'raw'},
-=======
     test = runner.KotekanProcessTester(
         'visWriter',
-        {'freq_ids': params['write_freq'], 'node_mode': False,
-         'write_ev': True, 'file_type': 'raw'},
->>>>>>> fb85472c
+        {'node_mode': False, 'write_ev': True,
+         'file_type': 'raw'},
         fakevis_buffer,
         None,
         params
