--- conflicted
+++ resolved
@@ -34,7 +34,7 @@
     'log_level': "debug2",
 }
 
-PROCESS_NAME = "testpattern_process"
+STAGE_NAME = "testpattern_stage"
 
 def command_test_pattern(name, num_frames, test_pattern):
     return ('post', ENDPOINT_NAME, {'num_frames': num_frames,
@@ -46,14 +46,13 @@
     params['write_dir'] = write_dir
 
     fakevis_buffer = runner.FakeVisBuffer(
-        process_name=PROCESS_NAME,
+        stage_name=STAGE_NAME,
         num_frames=params['total_frames'],
         mode=params['mode'],
         freq_ids=params['freq_ids'],
         wait=True,
     )
 
-<<<<<<< HEAD
     dump_buffer = runner.DumpVisBuffer(write_dir)
 
     if noise:
@@ -62,35 +61,24 @@
         fakevis_dump_conf['file_ext'] = 'dump'
         fakevis_dump_conf['base_dir'] = write_dir
 
-        test = runner.KotekanProcessTester(
+        test = runner.KotekanStageTester(
             'visTestPattern', params,
             buffers_in = fakevis_buffer,
             buffers_out = dump_buffer,
             global_config = params,
-            parallel_process_type = 'rawFileWrite',
-            parallel_process_config = fakevis_dump_conf,
+            parallel_stage_type = 'rawFileWrite',
+            parallel_stage_config = fakevis_dump_conf,
             noise = True,
             rest_commands=rest_commands,
         )
     else:
-        test = runner.KotekanProcessTester(
+        test = runner.KotekanStageTester(
             'visTestPattern', params,
             fakevis_buffer,
             dump_buffer,
             params,
             rest_commands=rest_commands,
         )
-=======
-    dump_buffer = runner.DumpVisBuffer(
-            str(tmpdir))
-
-    test = runner.KotekanStageTester(
-        'visTestPattern', {},
-        fakevis_buffer,
-        dump_buffer,
-        params
-    )
->>>>>>> cc19eb2e
 
     test.run()
 
@@ -156,29 +144,9 @@
         'dm_input_1': [[1, 0], [1, 0], [1, 0]],
     }
 
-<<<<<<< HEAD
     rest_commands = [
         command_test_pattern('simple', 3, simple_test_pattern)
         ]
-=======
-    dump_buffer = runner.DumpVisBuffer(
-            str(tmpdir))
-
-    fakevis_dump_conf = params.copy()
-    fakevis_dump_conf['file_name'] = 'fakevis_dump'
-    fakevis_dump_conf['file_ext'] = 'dump'
-    fakevis_dump_conf['base_dir'] = str(tmpdir)
-
-    test = runner.KotekanStageTester(
-        'visTestPattern', {},
-        buffers_in = fakevis_buffer,
-        buffers_out = dump_buffer,
-        global_config = params,
-        parallel_stage_type = 'rawFileWrite',
-        parallel_stage_config = fakevis_dump_conf,
-        noise = True
-    )
->>>>>>> cc19eb2e
 
     yield run_test(write_dir, rest_commands=rest_commands, noise=True)
 
@@ -255,35 +223,7 @@
         freq_params['freq_values'][i][1] = random.random() * 128
 
     tmpdir = tmpdir_factory.mktemp("test_pattern_freq_no_noise")
-<<<<<<< HEAD
-    write_dir = str(tmpdir)
-=======
-    freq_params['out_file'] = str(tmpdir) + '/report.csv'
-
-    fakevis_buffer = runner.FakeVisBuffer(
-        num_frames=freq_params['total_frames'],
-        mode='test_pattern_freq',
-        freq_ids = freq_params['freq_ids']
-    )
-
-    dump_buffer = runner.DumpVisBuffer(
-            str(tmpdir))
-
-    test = runner.KotekanStageTester(
-        'visTestPattern', {"num_freq": 30},
-        buffers_in = fakevis_buffer,
-        buffers_out = dump_buffer,
-        global_config = freq_params,
-    )
-
-    test.run()
-
-    out_data = []
-    with open(freq_params['out_file']) as csvfile:
-        reader = csv.DictReader(csvfile)
-        for row in reader:
-            out_data.append(row)
->>>>>>> cc19eb2e
+    write_dir = str(tmpdir)
 
     # a complex value for each frequency (4) and each input channel (3)
     freq_test_pattern = {
@@ -332,28 +272,8 @@
 
     freq_test_pattern = [[128, 0]] * 30
 
-<<<<<<< HEAD
     for i in range(len(freq_params['freq_values'])):
         freq_test_pattern[freq_params['frequencies'][i]] = freq_params['freq_values'][i]
-=======
-    dump_buffer = runner.DumpVisBuffer(
-            str(tmpdir))
-
-    fakevis_dump_conf = freq_params.copy()
-    fakevis_dump_conf['file_name'] = 'fakevis_dump'
-    fakevis_dump_conf['file_ext'] = 'dump'
-    fakevis_dump_conf['base_dir'] = str(tmpdir)
-
-    test = runner.KotekanStageTester(
-        'visTestPattern', freq_params,
-        buffers_in = fakevis_buffer,
-        buffers_out = dump_buffer,
-        global_config = freq_params,
-        parallel_stage_type = 'rawFileWrite',
-        parallel_stage_config = fakevis_dump_conf,
-        noise = True
-    )
->>>>>>> cc19eb2e
 
     # a complex value for each frequency (30) and each input channel (3)
     freq_test_pattern = {
