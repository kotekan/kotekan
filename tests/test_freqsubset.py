import pytest
import numpy as np
import os
import re

from kotekan import visbuffer
from kotekan import runner


params = {
    'num_elements': 5,
    'num_ev': 0,
    'total_frames': 16,
    'cadence': 10.0,
    'mode': 'default',
    'buffer_depth': 5,
    'freq_ids': range(50),
    'subset_list': [0, 12, 34, 35],
    'dataset_manager': {
        'use_dataset_broker': False
    },
}

@pytest.fixture(scope="module")
def vis_data(tmpdir_factory):

    tmpdir = tmpdir_factory.mktemp("freqsub")

    fakevis_buffer = runner.FakeVisBuffer(
        num_frames=params['total_frames'],
        mode=params['mode'],
        freq_ids=params['freq_ids'],
        wait=False
    )

    dump_buffer = runner.DumpVisBuffer(
            str(tmpdir))

    test = runner.KotekanProcessTester(
        'freqSubset', {},
        fakevis_buffer,
        dump_buffer,
        params
    )

    test.run()

    yield dump_buffer.load()

@pytest.fixture(scope="module")
def write_data(tmpdir_factory):

    tmpdir = tmpdir_factory.mktemp("freqsub_write")

    fakevis_buffer = runner.FakeVisBuffer(
        num_frames=params['total_frames'],
        mode=params['mode'],
        freq_ids=params['freq_ids'],
        wait=False
    )

<<<<<<< HEAD
    write_buffer = kotekan_runner.VisWriterBuffer(
            str(tmpdir), 'raw')
    test = kotekan_runner.KotekanProcessTester(
=======
    write_buffer = runner.VisWriterBuffer(
            str(tmpdir), 'raw', params['subset_list'],
            extra_config={'use_dataset_manager': True})

    test = runner.KotekanProcessTester(
>>>>>>> fb85472c
        'freqSubset', {},
        fakevis_buffer,
        write_buffer,
        params
    )

    test.run()

    return write_buffer.load()

def test_freqslice(vis_data):

    assert len(vis_data) == params['total_frames'] * len(params['subset_list'])

    # Count frames by frequency
    counts = [ 0 ] * len(params['subset_list'])
    for frame in vis_data:
        # get freq ids from fakeVis
        fid = int(frame.vis[2].real)
        assert fid in params['subset_list']
        # keep track of number of frames so far
        counts[params['subset_list'].index(fid)] += 1

    assert counts == [ params['total_frames'] ] * len(params['subset_list'])

def test_write(write_data):

    counts = [ 0 ] * len(params['subset_list'])
    for t in range(params['total_frames']):
        for f in range(len(params['subset_list'])):
            # get freq ids from fakeVis
            fid = int(write_data.data[t, f]['vis'][2].real)
            assert fid in params['subset_list']
            # Check the order
            assert fid == params['subset_list'][f]
            # keep track of number of frames so far
            counts[params['subset_list'].index(fid)] += 1

    assert counts == [ params['total_frames'] ] * len(params['subset_list'])<|MERGE_RESOLUTION|>--- conflicted
+++ resolved
@@ -59,17 +59,10 @@
         wait=False
     )
 
-<<<<<<< HEAD
-    write_buffer = kotekan_runner.VisWriterBuffer(
+    write_buffer = runner.VisWriterBuffer(
             str(tmpdir), 'raw')
-    test = kotekan_runner.KotekanProcessTester(
-=======
-    write_buffer = runner.VisWriterBuffer(
-            str(tmpdir), 'raw', params['subset_list'],
-            extra_config={'use_dataset_manager': True})
 
     test = runner.KotekanProcessTester(
->>>>>>> fb85472c
         'freqSubset', {},
         fakevis_buffer,
         write_buffer,
