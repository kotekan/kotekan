--- conflicted
+++ resolved
@@ -10,16 +10,11 @@
     'samples_per_data_set': 32768,
     'int_frames': 64,
     'total_frames': 257,  # One extra sample to ensure we actually get 256
-<<<<<<< HEAD
-    'block_size': 2,
+    'block_size': 1,
     'freq': 777,
     'dataset_manager': {
         'use_dataset_broker': False
     },
-=======
-    'block_size': 1,
-    'freq': 777
->>>>>>> 54e58184
 }
 
 gaussian_params = accumulate_params.copy()
