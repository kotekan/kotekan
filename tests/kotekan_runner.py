import os
import itertools
import subprocess
import tempfile
import time

import visbuffer

class KotekanRunner(object):
    """A lightweight class for running Kotekan from Python.

    Parameters
    ----------
    buffers : dict
        Dictionary containing all the buffers and their configuration (as
        dicts). Config is as it is in the config files.
    processs : dict
        Dictionary with all the process definitions.
    config : dict
        Global configuration at the root level.
    """

    def __init__(self, buffers=None, processes=None, config=None,
                 rest_commands=None):

        self._buffers = buffers if buffers is not None else {}
        self._processes = processes if processes is not None else {}
        self._config = config if config is not None else {}
        self._rest_commands = (rest_commands if rest_commands is not None
                               else [])

    def run(self):
        """Run kotekan.

        This configures kotekan by creating a temporary config file.
        """

        import yaml

        rest_header = {"content-type": "application/json"}
        rest_addr = "http://localhost:12048/"

        config_dict = yaml.load(default_config)
        config_dict.update(self._config)

        # At somepoint maybe do more specialised parsing and validation here
        config_dict.update(self._buffers)
        config_dict.update(self._processes)

        kotekan_dir = os.path.normpath(os.path.join(os.path.dirname(__file__),
                                                    "..", "build", "kotekan"))

        with tempfile.NamedTemporaryFile() as fh:
            yaml.dump(config_dict, fh)
            fh.flush()

            print config_dict
<<<<<<< HEAD
            cmd = ["./kotekan", "-c", fh.name]
            p = subprocess.Popen(cmd, cwd=kotekan_dir)
            if self._rest_commands:
                import requests
                import json
                # Wait a moment for rest servers to start up.
                time.sleep(0.5)
                for rtype, endpoint, data in self._rest_commands:
                    if rtype == 'wait':
                        time.sleep(endpoint)
                        continue
                    command = getattr(requests, rtype)
                    command(rest_addr + endpoint,
                            headers=rest_header,
                            data=json.dumps(data),
                            )
            ret = p.wait()
            if ret:
                raise subprocess.CalledProcessError(ret, cmd)
=======
            # Capture output and print it out
            self.output = subprocess.check_output(["./kotekan", "-c", fh.name],
                                                  cwd=kotekan_dir,
                                                  stderr=subprocess.STDOUT)
            print self.output
>>>>>>> 25e1848a


class InputBuffer(object):
    """Base class for an input buffer generator."""
    name = None


class OutputBuffer(object):
    """Base class for an output buffer consumer."""
    name = None


class FakeNetworkBuffer(InputBuffer):
    """Create an input network format buffer and fill it using `testDataGen`.

    Parameters
    ----------
    **kwargs : dict
        Parameters fed straight into the process config. `type` must be
        supplied, as well as `value` for types other than "random".
    """
    _buf_ind = 0

    def __init__(self, **kwargs):

        self.name = 'fakenetwork_buf%i' % self._buf_ind
        if "process_name" in kwargs:
            process_name = kwargs['process_name']
        else:
            process_name = 'fakenetwork%i' % self._buf_ind
        self.__class__._buf_ind += 1

        self.buffer_block = {
            self.name: {
                'kotekan_buffer': 'standard',
                'metadata_pool': 'main_pool',
                'num_frames': 'buffer_depth',
                'frame_size': ('samples_per_data_set * num_elements'
                               '* num_local_freq * num_data_sets'),
            }
        }

        process_config = {
            'kotekan_process': 'testDataGen',
            'network_out_buf': self.name,
        }
        process_config.update(kwargs)

        self.process_block = {process_name: process_config}


class FakeGPUBuffer(InputBuffer):
    """Create an input GPU format buffer and fill it using `fakeGPUBuffer`.

    Parameters
    ----------
    **kwargs : dict
        Parameters fed straight into the process config. `pattern` must be
        supplied.
    """
    _buf_ind = 0

    def __init__(self, **kwargs):

        self.name = 'fakegpu_buf%i' % self._buf_ind
        process_name = 'fakegpu%i' % self._buf_ind
        self.__class__._buf_ind += 1

        self.buffer_block = {
            self.name: {
                'kotekan_buffer': 'standard',
                'metadata_pool': 'main_pool',
                'num_frames': 'buffer_depth',
                'sizeof_int': 4,
                'frame_size': ('sizeof_int * num_local_freq * ((num_elements *'
                               ' num_elements) + (num_elements * block_size))')
            }
        }

        process_config = {
            'kotekan_process': 'fakeGpuBuffer',
            'out_buf': self.name,
            'freq': 0,
            'pre_accumulate': True,
            'wait': False
        }
        process_config.update(kwargs)

        self.process_block = {process_name: process_config}


class FakeVisBuffer(InputBuffer):
    """Create an input visBuffer format buffer and fill it using `fakeVis`.

    Parameters
    ----------
    **kwargs : dict
        Parameters fed straight into the process config.
    """
    _buf_ind = 0

    def __init__(self, **kwargs):

        self.name = 'fakevis_buf%i' % self._buf_ind
        process_name = 'fakevis%i' % self._buf_ind
        self.__class__._buf_ind += 1

        self.buffer_block = {
            self.name: {
                'kotekan_buffer': 'vis',
                'metadata_pool': 'vis_pool',
                'num_frames': 'buffer_depth',
            }
        }

        process_config = {
            'kotekan_process': 'fakeVis',
            'out_buf': self.name,
            'freq_ids': [0],
            'wait': False
        }
        process_config.update(kwargs)

        self.process_block = {process_name: process_config}


class ReadVisBuffer(InputBuffer):
    """Write down a visBuffer and reads it with rawFileRead.

    """
    _buf_ind = 0

    def __init__(self, input_dir, buffer_list):

        self.name = 'rawfileread_buf'
        process_name = 'rawfileread%i' % self._buf_ind
        self.__class__._buf_ind += 1

        self.input_dir = input_dir
        self.buffer_list = buffer_list

        self.buffer_block = {
            self.name: {
                'kotekan_buffer': 'vis',
                'metadata_pool': 'vis_pool',
                'num_frames': 'buffer_depth',
            }
        }

        process_config = {
            'kotekan_process': 'rawFileRead',
            'buf': self.name,
            'base_dir': input_dir,
            'file_ext': 'dump',
            'file_name': self.name,
            'end_interrupt': True
        }

        self.process_block = {process_name: process_config}

    def write(self):
        """Write a list of VisBuffer objects to disk.
        """
        visbuffer.VisBuffer.to_files(self.buffer_list,
                                     self.input_dir + '/' + self.name)


class DumpVisBuffer(OutputBuffer):
    """Consume a visBuffer and provide its contents at `VisBuffer` objects.

    Parameters
    ----------
    output_dir : string
        Temporary directory to output to. The dumped files are not removed.
    """

    _buf_ind = 0

    name = None

    def __init__(self, output_dir):

        self.name = 'dumpvis_buf%i' % self._buf_ind
        process_name = 'dump%i' % self._buf_ind
        self.__class__._buf_ind += 1

        self.output_dir = output_dir

        self.buffer_block = {
            self.name: {
                'kotekan_buffer': 'vis',
                'metadata_pool': 'vis_pool',
                'num_frames': 'buffer_depth',
            }
        }

        process_config = {
            'kotekan_process': 'rawFileWrite',
            'in_buf': self.name,
            'file_name': self.name,
            'file_ext': 'dump',
            'base_dir': output_dir
        }

        self.process_block = {process_name: process_config}

    def load(self):
        """Load the output data from the buffer.

        Returns
        -------
        dumps : list of VisBuffer
            The buffer output.
        """
        return visbuffer.VisBuffer.load_files("%s/*%s*.dump" %
                                              (self.output_dir, self.name))


class KotekanProcessTester(KotekanRunner):
    """Construct a test around a single Kotekan process.

    This sets up a Kotekan run to test a specific process by connecting
    `InputBuffer` generators to its inputs and `OutputBuffer` consumers to
    its outputs.

    Parameters
    ----------
    process_type : string
        Type of the process to start (this must be the name registered in
        kotekan).
    process_config : dict
        Any configuration for the process.
    buffers_in : `InputBuffer` or list of
        Input buffers (and generator processes) to connect to the test process.
    buffers_out : `OutputBuffer` or list of
        Output buffers (and consumers processes) to connect.
    global_config : dict
        Any global configuration to run with.
    parallel_process_type : str
        Name of the process to be run in parallel with the process under test (It will use the same in buffers).
    parallel_process_config : dict
        any configurations to the parallel process
    """

    def __init__(self, process_type, process_config, buffers_in,
                 buffers_out, global_config={}, parallel_process_type=None,
                 parallel_process_config={}, rest_commands=None):

        config = process_config.copy()
        parallel_config = parallel_process_config.copy()

        if buffers_in is None:
            buffers_in = []
        elif isinstance(buffers_in, (list, tuple)):
            config['in_bufs'] = [buf.name for buf in buffers_in]
            parallel_config['in_bufs'] = [buf.name for buf in buffers_in]
        else:
            config['in_buf'] = buffers_in.name
            parallel_config['in_buf'] = buffers_in.name
            buffers_in = [buffers_in]

        if buffers_out is None:
            buffers_out = []
        elif isinstance(buffers_out, (list, tuple)):
            config['out_bufs'] = [buf.name for buf in buffers_out]
        else:
            config['out_buf'] = buffers_out.name
            buffers_out = [buffers_out]

        config['kotekan_process'] = process_type

        process_block = {(process_type + "_test"): config}
        buffer_block = {}

        for buf in itertools.chain(buffers_in, buffers_out):
            process_block.update(buf.process_block)
            buffer_block.update(buf.buffer_block)

        if parallel_process_type is not None:
            parallel_config['kotekan_process'] = parallel_process_type
            process_block.update(
                {(parallel_process_type + "_test_parallel"): parallel_config})

        super(KotekanProcessTester, self).__init__(buffer_block, process_block,
                                                   global_config, rest_commands)


default_config = """
---
type: config
log_level: info
num_elements: 10
num_local_freq: 1
num_data_sets: 1
samples_per_data_set: 32768
buffer_depth: 4
num_gpu_frames: 64
block_size: 2
cpu_affinity: []

# Metadata pool
main_pool:
    kotekan_metadata_pool: chimeMetadata
    num_metadata_objects: 30 * buffer_depth

vis_pool:
    kotekan_metadata_pool: visMetadata
    num_metadata_objects: 30 * buffer_depth
"""<|MERGE_RESOLUTION|>--- conflicted
+++ resolved
@@ -18,6 +18,8 @@
         Dictionary with all the process definitions.
     config : dict
         Global configuration at the root level.
+    rest_commands : list
+        REST commands to run packed as `(request_type, endpoint, json_data)`.
     """
 
     def __init__(self, buffers=None, processes=None, config=None,
@@ -54,10 +56,11 @@
             yaml.dump(config_dict, fh)
             fh.flush()
 
-            print config_dict
-<<<<<<< HEAD
             cmd = ["./kotekan", "-c", fh.name]
-            p = subprocess.Popen(cmd, cwd=kotekan_dir)
+            p = subprocess.Popen(cmd, cwd=kotekan_dir,
+                                 stdout=subprocess.PIPE, stderr=subprocess.STDOUT)
+
+            # Run any requested REST commands
             if self._rest_commands:
                 import requests
                 import json
@@ -67,21 +70,25 @@
                     if rtype == 'wait':
                         time.sleep(endpoint)
                         continue
-                    command = getattr(requests, rtype)
+
+                    try:
+                        command = getattr(requests, rtype)
+                    except AttributeError:
+                        raise ValueError('REST command not found')
+
                     command(rest_addr + endpoint,
                             headers=rest_header,
-                            data=json.dumps(data),
-                            )
-            ret = p.wait()
-            if ret:
-                raise subprocess.CalledProcessError(ret, cmd)
-=======
-            # Capture output and print it out
-            self.output = subprocess.check_output(["./kotekan", "-c", fh.name],
-                                                  cwd=kotekan_dir,
-                                                  stderr=subprocess.STDOUT)
+                            data=json.dumps(data))
+
+            # Wait for kotekan to finish and capture the output
+            self.output, _ = p.communicate()
+
+            # Print out the output from Kotekan for debugging
             print self.output
->>>>>>> 25e1848a
+
+            # Throw an exception if we don't exit cleanly
+            if p.returncode:
+                raise subprocess.CalledProcessError(p.returncode, cmd)
 
 
 class InputBuffer(object):
