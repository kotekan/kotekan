import os
import itertools
import subprocess
import tempfile
import time

import visbuffer


class KotekanRunner(object):
    """A lightweight class for running Kotekan from Python.

    Parameters
    ----------
    buffers : dict
        Dictionary containing all the buffers and their configuration (as
        dicts). Config is as it is in the config files.
    processs : dict
        Dictionary with all the process definitions.
    config : dict
        Global configuration at the root level.
    """

    def __init__(self, buffers=None, processes=None, config=None,
                 rest_commands=None):

        self._buffers = buffers if buffers is not None else {}
        self._processes = processes if processes is not None else {}
        self._config = config if config is not None else {}
        self._rest_commands = (rest_commands if rest_commands is not None
                               else [])

    def run(self):
        """Run kotekan.

        This configures kotekan by creating a temporary config file.
        """

        import yaml

        rest_header = {"content-type": "application/json"}
        rest_addr = "http://localhost:12048/"

        config_dict = yaml.load(default_config)
        config_dict.update(self._config)

        # At somepoint maybe do more specialised parsing and validation here
        config_dict.update(self._buffers)
        config_dict.update(self._processes)

        kotekan_dir = os.path.normpath(os.path.join(os.path.dirname(__file__),
                                                    "..", "build", "kotekan"))

        with tempfile.NamedTemporaryFile() as fh:
            yaml.dump(config_dict, fh)
            fh.flush()
<<<<<<< HEAD
            cmd = ["./kotekan", "-c", fh.name]
            p = subprocess.Popen(cmd, cwd=kotekan_dir)
            if self._rest_commands:
                import requests
                import json
                # Wait a moment for rest servers to start up.
                time.sleep(0.5)
                for rtype, endpoint, data in self._rest_commands:
                    command = getattr(requests, rtype)
                    command(rest_addr + endpoint,
                            headers=rest_header,
                            data=json.dumps(data),
                            )
            ret = p.wait()
            if ret:
                raise subprocess.CalledProcessError(ret, cmd)
=======
            print config_dict
            subprocess.check_call(["./kotekan", "-c", fh.name],
                                  cwd=kotekan_dir)
>>>>>>> deb64245


class InputBuffer(object):
    """Base class for an input buffer generator."""
    name = None


class OutputBuffer(object):
    """Base class for an output buffer consumer."""
    name = None


class FakeNetworkBuffer(InputBuffer):
    """Create an input network format buffer and fill it using `testDataGen`.

    Parameters
    ----------
    **kwargs : dict
        Parameters fed straight into the process config. `type` must be
        supplied, as well as `value` for types other than "random".
    """
    _buf_ind = 0

    def __init__(self, **kwargs):

        self.name = 'fakenetwork_buf%i' % self._buf_ind
        process_name = 'fakenetwork%i' % self._buf_ind
        self.__class__._buf_ind += 1

        self.buffer_block = {
            self.name: {
                'kotekan_buffer': 'standard',
                'metadata_pool': 'main_pool',
                'num_frames': 'buffer_depth',
                'frame_size': ('samples_per_data_set * num_elements'
                               '* num_local_freq * num_data_sets'),
            }
        }

        process_config = {
            'kotekan_process': 'testDataGen',
            'network_out_buf': self.name,
        }
        process_config.update(kwargs)

        self.process_block = {process_name: process_config}


class FakeGPUBuffer(InputBuffer):
    """Create an input GPU format buffer and fill it using `fakeGPUBuffer`.

    Parameters
    ----------
    **kwargs : dict
        Parameters fed straight into the process config. `pattern` must be
        supplied.
    """
    _buf_ind = 0

    def __init__(self, **kwargs):

        self.name = 'fakegpu_buf%i' % self._buf_ind
        process_name = 'fakegpu%i' % self._buf_ind
        self.__class__._buf_ind += 1

        self.buffer_block = {
            self.name: {
                'kotekan_buffer': 'standard',
                'metadata_pool': 'main_pool',
                'num_frames': 'buffer_depth',
                'sizeof_int': 4,
                'frame_size': ('sizeof_int * num_local_freq * ((num_elements *'
                               ' num_elements) + (num_elements * block_size))')
            }
        }

        process_config = {
            'kotekan_process': 'fakeGpuBuffer',
            'out_buf': self.name,
            'freq': 0,
            'pre_accumulate': True,
            'wait': False
        }
        process_config.update(kwargs)

        self.process_block = {process_name: process_config}


class FakeVisBuffer(InputBuffer):
    """Create an input visBuffer format buffer and fill it using `fakeVis`.

    Parameters
    ----------
    **kwargs : dict
        Parameters fed straight into the process config.
    """
    _buf_ind = 0

    def __init__(self, **kwargs):

        self.name = 'fakevis_buf%i' % self._buf_ind
        process_name = 'fakevis%i' % self._buf_ind
        self.__class__._buf_ind += 1

        self.buffer_block = {
            self.name: {
                'kotekan_buffer': 'vis',
                'metadata_pool': 'vis_pool',
                'num_frames': 'buffer_depth',
            }
        }

        process_config = {
            'kotekan_process': 'fakeVis',
            'out_buf': self.name,
            'freq_ids': [0],
            'wait': False
        }
        process_config.update(kwargs)

        self.process_block = {process_name: process_config}


class DumpVisBuffer(OutputBuffer):
    """Consume a visBuffer and provide its contents at `VisBuffer` objects.

    Parameters
    ----------
    output_dir : string
        Temporary directory to output to. The dumped files are not removed.
    """

    _buf_ind = 0

    name = None

    def __init__(self, output_dir):

        self.name = 'dumpvis_buf%i' % self._buf_ind
        process_name = 'dump%i' % self._buf_ind
        self.__class__._buf_ind += 1

        self.output_dir = output_dir

        self.buffer_block = {
            self.name: {
                'kotekan_buffer': 'vis',
                'metadata_pool': 'vis_pool',
                'num_frames': 'buffer_depth',
            }
        }

        process_config = {
            'kotekan_process': 'rawFileWrite',
            'in_buf': self.name,
            'file_name': self.name,
            'file_ext': 'dump',
            'base_dir': output_dir
        }

        self.process_block = {process_name: process_config}

    def load(self):
        """Load the output data from the buffer.

        Returns
        -------
        dumps : list of VisBuffer
            The buffer output.
        """
        return visbuffer.VisBuffer.load_files("%s/*%s*.dump" %
                                              (self.output_dir, self.name))


class KotekanProcessTester(KotekanRunner):
    """Construct a test around a single Kotekan process.

    This sets up a Kotekan run to test a specific process by connecting
    `InputBuffer` generators to its inputs and `OutputBuffer` consumers to
    its outputs.

    Parameters
    ----------
    process_type : string
        Type of the process to start (this must be the name registered in
        kotekan).
    process_config : dict
        Any configuration for the process.
    buffers_in : `InputBuffer` or list of
        Input buffers (and generator processes) to connect to the test process.
    buffers_out : `OutputBuffer` or list of
        Output buffers (and consumers processes) to connect.
    global_config : dict
        Any global configuration to run with.
    """

    def __init__(self, process_type, process_config, buffers_in,
                 buffers_out, global_config={}, rest_commands=None):

        config = process_config.copy()

        if buffers_in is None:
            buffers_in = []
        elif isinstance(buffers_in, (list, tuple)):
            config['in_bufs'] = [buf.name for buf in buffers_in]
        else:
            config['in_buf'] = buffers_in.name
            buffers_in = [buffers_in]

        if buffers_out is None:
            buffers_out = []
        elif isinstance(buffers_out, (list, tuple)):
            config['out_bufs'] = [buf.name for buf in buffers_out]
        else:
            config['out_buf'] = buffers_out.name
            buffers_out = [buffers_out]

        config['kotekan_process'] = process_type

        process_block = {(process_type + "_test"): config}
        buffer_block = {}

        for buf in itertools.chain(buffers_in, buffers_out):
            process_block.update(buf.process_block)
            buffer_block.update(buf.buffer_block)

        super(KotekanProcessTester, self).__init__(buffer_block, process_block,
                                                   global_config, rest_commands)


default_config = """
---
type: config
log_level: info
num_elements: 10
num_local_freq: 1
num_data_sets: 1
samples_per_data_set: 32768
buffer_depth: 4
num_gpu_frames: 64
block_size: 2
cpu_affinity: []

# Metadata pool
main_pool:
    kotekan_metadata_pool: chimeMetadata
    num_metadata_objects: 30 * buffer_depth

vis_pool:
    kotekan_metadata_pool: visMetadata
    num_metadata_objects: 30 * buffer_depth
"""<|MERGE_RESOLUTION|>--- conflicted
+++ resolved
@@ -54,7 +54,7 @@
         with tempfile.NamedTemporaryFile() as fh:
             yaml.dump(config_dict, fh)
             fh.flush()
-<<<<<<< HEAD
+            print config_dict
             cmd = ["./kotekan", "-c", fh.name]
             p = subprocess.Popen(cmd, cwd=kotekan_dir)
             if self._rest_commands:
@@ -71,11 +71,6 @@
             ret = p.wait()
             if ret:
                 raise subprocess.CalledProcessError(ret, cmd)
-=======
-            print config_dict
-            subprocess.check_call(["./kotekan", "-c", fh.name],
-                                  cwd=kotekan_dir)
->>>>>>> deb64245
 
 
 class InputBuffer(object):
