#define BOOST_TEST_MODULE "test_dataset_broker_consumer"

#include "restClient.hpp"
<<<<<<< HEAD
#include "restServer.hpp"
#include "visCompression.hpp"
=======
>>>>>>> 1110f96b
#include "test_utils.hpp"
#include "visCompression.hpp"
#include "visUtil.hpp"

#include "json.hpp"

#include <boost/test/included/unit_test.hpp>
#include <iostream>
#include <string>

// the code to test:
#include "datasetManager.hpp"

// dataset id from producer2
// TODO: pass this here via a file instead
#define DSET_ID 5984564855775988381UL
#define SECOND_ROOT 1355729954233464875UL
#define SECOND_ROOT_UPDATE 13121011210482281245UL

using json = nlohmann::json;

using namespace std::string_literals;

BOOST_FIXTURE_TEST_CASE(_ask_broker_for_ancestors, CompareCTypes) {
    __log_level = 4;
    __enable_syslog = 0;

    // We have to start the restServer here, because the datasetManager uses it.
    restServer::instance().start("127.0.0.1");

    json json_config;
    json json_config_dm;
    json_config_dm["use_dataset_broker"] = true;
    json_config["dataset_manager"] = json_config_dm;

    Config conf;
    conf.update_config(json_config);
    datasetManager& dm = datasetManager::instance(conf);

    // generate datasets:
    std::vector<input_ctype> inputs = {input_ctype(1, "1"), input_ctype(3, "3")};
    std::vector<prod_ctype> prods = {{1, 1}, {2, 2}, {3, 3}};
    std::vector<std::pair<uint32_t, freq_ctype>> freqs = {{1, {1.1, 1}}, {3, {3, 3}}};

    std::cout << dm.summary() << std::endl;

    for (auto s : dm.states())
        std::cout << s.first << " - " << s.second->data_to_json().dump() << std::endl;

    for (auto s : dm.datasets())
        std::cout << s.second.state() << " - " << s.second.base_dset() << std::endl;

    auto i = dm.dataset_state<inputState>(DSET_ID);
    check_equal(i->get_inputs(), inputs);

    auto f = dm.dataset_state<freqState>(DSET_ID);
    check_equal(f->get_freqs(), freqs);

    // for this ancestor it will have to ask the broker again!
    auto p = dm.dataset_state<prodState>(DSET_ID);
    std::cout << dm.summary() << std::endl;

    for (auto s : dm.states())
        std::cout << s.first << " - " << s.second->data_to_json().dump() << std::endl;

    for (auto s : dm.datasets())
        std::cout << s.second.state() << " - " << s.second.base_dset() << std::endl;

    check_equal(p->get_prods(), prods);

    // wait a bit, to make sure we see errors in any late callbacks
    usleep(500000);
}

BOOST_AUTO_TEST_CASE(_dataset_manager_second_root_update) {
    __log_level = 5;
    __enable_syslog = 0;

    json json_config;
    json json_config_dm;
    json_config_dm["use_dataset_broker"] = true;
    json_config["dataset_manager"] = json_config_dm;

    Config conf;
    conf.update_config(json_config);
    datasetManager& dm = datasetManager::instance(conf);

    // generate datasets:
    std::vector<input_ctype> inputs = {input_ctype(1, "4")};
    std::vector<prod_ctype> prods = {{4, 1}};
    std::vector<std::pair<uint32_t, freq_ctype>> freqs = {{4, {1.1, 1}}};

    std::pair<state_id_t, const inputState*> input_state =
        dm.add_state(std::make_unique<inputState>(
            inputs, std::make_unique<prodState>(prods, std::make_unique<freqState>(freqs))));

    dm.add_dataset(SECOND_ROOT, input_state.first);

    // wait a bit, to make sure we see errors in any late callbacks
    usleep(1000000);
}

BOOST_FIXTURE_TEST_CASE(_ask_broker_for_second_root, CompareCTypes) {
    __log_level = 4;
    __enable_syslog = 0;

    json json_config;
    json json_config_dm;
    json_config_dm["use_dataset_broker"] = true;
    json_config["dataset_manager"] = json_config_dm;

    Config conf;
    conf.update_config(json_config);
    datasetManager& dm = datasetManager::instance(conf);

    // generate datasets:
    std::vector<input_ctype> inputs = {input_ctype(1, "4"), input_ctype(3, "3")};
    std::vector<prod_ctype> prods = {{4, 1}, {2, 2}, {3, 3}};
    std::vector<std::pair<uint32_t, freq_ctype>> freqs = {{4, {1.1, 1}}, {3, {3, 3}}};

    std::cout << dm.summary() << std::endl;

    for (auto s : dm.states())
        std::cout << s.first << " - " << s.second->data_to_json().dump() << std::endl;

    for (auto s : dm.datasets())
        std::cout << s.second.state() << " - " << s.second.base_dset() << std::endl;

    auto i = dm.dataset_state<inputState>(SECOND_ROOT);
    check_equal(i->get_inputs(), inputs);

    auto f = dm.dataset_state<freqState>(SECOND_ROOT);
    check_equal(f->get_freqs(), freqs);

    auto p = dm.dataset_state<prodState>(SECOND_ROOT);
    check_equal(p->get_prods(), prods);

    std::cout << dm.summary() << std::endl;

    for (auto s : dm.states())
        std::cout << s.first << " - " << s.second->data_to_json().dump() << std::endl;

    for (auto s : dm.datasets())
        std::cout << s.second.state() << " - " << s.second.base_dset() << std::endl;

    // wait a bit, to make sure we see errors in any late callbacks
    usleep(500000);
}

BOOST_FIXTURE_TEST_CASE(_ask_broker_for_second_root_update, CompareCTypes) {
    __log_level = 4;
    __enable_syslog = 0;

    json json_config;
    json json_config_dm;
    json_config_dm["use_dataset_broker"] = true;
    json_config["dataset_manager"] = json_config_dm;

    Config conf;
    conf.update_config(json_config);
    datasetManager& dm = datasetManager::instance(conf);

    // generate datasets:
    std::vector<input_ctype> inputs = {input_ctype(1, "4")};
    std::vector<prod_ctype> prods = {{4, 1}};
    std::vector<std::pair<uint32_t, freq_ctype>> freqs = {{4, {1.1, 1}}};

    std::cout << dm.summary() << std::endl;

    for (auto s : dm.states())
        std::cout << s.first << " - " << s.second->data_to_json().dump() << std::endl;

    for (auto s : dm.datasets())
        std::cout << s.second.state() << " - " << s.second.base_dset() << std::endl;

    auto i = dm.dataset_state<inputState>(SECOND_ROOT_UPDATE);
    check_equal(i->get_inputs(), inputs);

    auto f = dm.dataset_state<freqState>(SECOND_ROOT_UPDATE);
    check_equal(f->get_freqs(), freqs);

    auto p = dm.dataset_state<prodState>(SECOND_ROOT_UPDATE);
    check_equal(p->get_prods(), prods);

    std::cout << dm.summary() << std::endl;

    for (auto s : dm.states())
        std::cout << s.first << " - " << s.second->data_to_json().dump() << std::endl;

    for (auto s : dm.datasets())
        std::cout << s.second.state() << " - " << s.second.base_dset() << std::endl;

    // Force the dM to register everything again.
    restReply reply = restClient::instance().make_request_blocking(
                "/dataset-manager/force-update");
    BOOST_CHECK(reply.first == true);
    BOOST_CHECK(reply.second == "");


    // wait a bit, to make sure we see errors in any late callbacks
    usleep(600000);
}<|MERGE_RESOLUTION|>--- conflicted
+++ resolved
@@ -1,11 +1,7 @@
 #define BOOST_TEST_MODULE "test_dataset_broker_consumer"
 
 #include "restClient.hpp"
-<<<<<<< HEAD
 #include "restServer.hpp"
-#include "visCompression.hpp"
-=======
->>>>>>> 1110f96b
 #include "test_utils.hpp"
 #include "visCompression.hpp"
 #include "visUtil.hpp"
@@ -196,7 +192,8 @@
         std::cout << s.first << " - " << s.second->data_to_json().dump() << std::endl;
 
     for (auto s : dm.datasets())
-        std::cout << s.second.state() << " - " << s.second.base_dset() << std::endl;
+        std::cout << s.second.state() << " - " << s.second.base_dset() <<
+                     std::endl;
 
     // Force the dM to register everything again.
     restReply reply = restClient::instance().make_request_blocking(
