--- conflicted
+++ resolved
@@ -1,13 +1,6 @@
 #define BOOST_TEST_MODULE "test_dataset_broker_consumer"
 
-<<<<<<< HEAD
-#include <boost/test/included/unit_test.hpp>
-#include <string>
 #include <inttypes.h>
-#include "json.hpp"
-#include "visUtil.hpp"
-=======
->>>>>>> 1110f96b
 #include "restClient.hpp"
 #include "test_utils.hpp"
 #include "visCompression.hpp"
@@ -27,10 +20,7 @@
 #define DSET_ID 5984564855775988381UL
 #define SECOND_ROOT 1355729954233464875UL
 #define SECOND_ROOT_UPDATE 13121011210482281245UL
-<<<<<<< HEAD
 #define GATING_DS 3662088113467306579UL
-=======
->>>>>>> 1110f96b
 
 using json = nlohmann::json;
 
@@ -57,19 +47,12 @@
     INFO("%s", dm.summary().c_str());
 
     for (auto s : dm.states())
-<<<<<<< HEAD
-        INFO("0x%" PRIx64 " - %s", s.first,
-             s.second->data_to_json().dump().c_str());
-
-    for (auto s : dm.datasets())
-        INFO("0x%" PRIx64 " - 0x%" PRIx64 , s.second.state(),
-                     s.second.base_dset());
-=======
-        std::cout << s.first << " - " << s.second->data_to_json().dump() << std::endl;
-
-    for (auto s : dm.datasets())
-        std::cout << s.second.state() << " - " << s.second.base_dset() << std::endl;
->>>>>>> 1110f96b
+        INFO("0x%" PRIx64 " - %s", s.first,
+             s.second->data_to_json().dump().c_str());
+
+    for (auto s : dm.datasets())
+        INFO("0x%" PRIx64 " - 0x%" PRIx64 , s.second.state(),
+                     s.second.base_dset());
 
     auto i = dm.dataset_state<inputState>(DSET_ID);
     check_equal(i->get_inputs(), inputs);
@@ -82,19 +65,12 @@
     INFO("%s", dm.summary().c_str());
 
     for (auto s : dm.states())
-<<<<<<< HEAD
         INFO("0x%" PRIx64 " - %s",
              s.first, s.second->data_to_json().dump().c_str());
 
     for (auto s : dm.datasets())
         INFO("0x%" PRIx64 " - 0x%" PRIx64 , s.second.state(),
                      s.second.base_dset());
-=======
-        std::cout << s.first << " - " << s.second->data_to_json().dump() << std::endl;
-
-    for (auto s : dm.datasets())
-        std::cout << s.second.state() << " - " << s.second.base_dset() << std::endl;
->>>>>>> 1110f96b
 
     check_equal(p->get_prods(), prods);
 
@@ -102,11 +78,7 @@
     usleep(500000);
 }
 
-<<<<<<< HEAD
-BOOST_AUTO_TEST_CASE( _dataset_manager_second_root_update ) {
-=======
 BOOST_AUTO_TEST_CASE(_dataset_manager_second_root_update) {
->>>>>>> 1110f96b
     __log_level = 5;
     __enable_syslog = 0;
 
@@ -125,14 +97,8 @@
     std::vector<std::pair<uint32_t, freq_ctype>> freqs = {{4, {1.1, 1}}};
 
     std::pair<state_id_t, const inputState*> input_state =
-<<<<<<< HEAD
-            dm.add_state(std::make_unique<inputState>
-                         (inputs, std::make_unique<prodState>(prods,
-                          std::make_unique<freqState>(freqs))));
-=======
         dm.add_state(std::make_unique<inputState>(
             inputs, std::make_unique<prodState>(prods, std::make_unique<freqState>(freqs))));
->>>>>>> 1110f96b
 
     dm.add_dataset(SECOND_ROOT, input_state.first);
 
@@ -140,55 +106,33 @@
     usleep(1000000);
 }
 
-<<<<<<< HEAD
-BOOST_FIXTURE_TEST_CASE( _ask_broker_for_second_root, CompareCTypes ) {
-=======
 BOOST_FIXTURE_TEST_CASE(_ask_broker_for_second_root, CompareCTypes) {
->>>>>>> 1110f96b
-    __log_level = 4;
-    __enable_syslog = 0;
-
-    json json_config;
-    json json_config_dm;
-    json_config_dm["use_dataset_broker"] = true;
-    json_config["dataset_manager"] = json_config_dm;
-
-    Config conf;
-    conf.update_config(json_config);
-    datasetManager& dm = datasetManager::instance(conf);
-
-    // generate datasets:
-<<<<<<< HEAD
-    std::vector<input_ctype> inputs = {input_ctype(1, "4"),
-                                       input_ctype(3, "3")};
-    std::vector<prod_ctype> prods = {{4, 1},
-                                     {2, 2},
-                                     {3, 3}};
-    std::vector<std::pair<uint32_t, freq_ctype>> freqs = {{4, {1.1, 1}},
-                                                          {3, {3, 3}}};
-
-    INFO("%s", dm.summary().c_str());
-
-    for (auto s : dm.states())
-        INFO("0x%" PRIx64 " - %s",
-             s.first, s.second->data_to_json().dump().c_str());
-
-    for (auto s : dm.datasets())
-        INFO("0x%" PRIx64 " - 0x%" PRIx64 , s.second.state(),
-             s.second.base_dset());
-=======
+    __log_level = 4;
+    __enable_syslog = 0;
+
+    json json_config;
+    json json_config_dm;
+    json_config_dm["use_dataset_broker"] = true;
+    json_config["dataset_manager"] = json_config_dm;
+
+    Config conf;
+    conf.update_config(json_config);
+    datasetManager& dm = datasetManager::instance(conf);
+
+    // generate datasets:
     std::vector<input_ctype> inputs = {input_ctype(1, "4"), input_ctype(3, "3")};
     std::vector<prod_ctype> prods = {{4, 1}, {2, 2}, {3, 3}};
     std::vector<std::pair<uint32_t, freq_ctype>> freqs = {{4, {1.1, 1}}, {3, {3, 3}}};
 
-    std::cout << dm.summary() << std::endl;
-
-    for (auto s : dm.states())
-        std::cout << s.first << " - " << s.second->data_to_json().dump() << std::endl;
-
-    for (auto s : dm.datasets())
-        std::cout << s.second.state() << " - " << s.second.base_dset() << std::endl;
->>>>>>> 1110f96b
+    INFO("%s", dm.summary().c_str());
+
+    for (auto s : dm.states())
+        INFO("0x%" PRIx64 " - %s",
+             s.first, s.second->data_to_json().dump().c_str());
+
+    for (auto s : dm.datasets())
+        INFO("0x%" PRIx64 " - 0x%" PRIx64 , s.second.state(),
+             s.second.base_dset());
 
     auto i = dm.dataset_state<inputState>(SECOND_ROOT);
     check_equal(i->get_inputs(), inputs);
@@ -199,7 +143,6 @@
     auto p = dm.dataset_state<prodState>(SECOND_ROOT);
     check_equal(p->get_prods(), prods);
 
-<<<<<<< HEAD
     INFO("%s", dm.summary().c_str());
 
     for (auto s : dm.states())
@@ -209,25 +152,12 @@
     for (auto s : dm.datasets())
         INFO("0x%" PRIx64 " - 0x%" PRIx64 , s.second.state(),
              s.second.base_dset());
-=======
-    std::cout << dm.summary() << std::endl;
-
-    for (auto s : dm.states())
-        std::cout << s.first << " - " << s.second->data_to_json().dump() << std::endl;
-
-    for (auto s : dm.datasets())
-        std::cout << s.second.state() << " - " << s.second.base_dset() << std::endl;
->>>>>>> 1110f96b
-
-    // wait a bit, to make sure we see errors in any late callbacks
-    usleep(500000);
-}
-
-<<<<<<< HEAD
-BOOST_FIXTURE_TEST_CASE( _ask_broker_for_second_root_update, CompareCTypes ) {
-=======
+
+    // wait a bit, to make sure we see errors in any late callbacks
+    usleep(500000);
+}
+
 BOOST_FIXTURE_TEST_CASE(_ask_broker_for_second_root_update, CompareCTypes) {
->>>>>>> 1110f96b
     __log_level = 4;
     __enable_syslog = 0;
 
@@ -245,25 +175,15 @@
     std::vector<prod_ctype> prods = {{4, 1}};
     std::vector<std::pair<uint32_t, freq_ctype>> freqs = {{4, {1.1, 1}}};
 
-<<<<<<< HEAD
-    INFO("%s", dm.summary().c_str());
-
-    for (auto s : dm.states())
-        INFO("0x%" PRIx64 " - %s", s.first,
-             s.second->data_to_json().dump().c_str());
-
-    for (auto s : dm.datasets())
-        INFO("0x%" PRIx64 " - 0x%" PRIx64 , s.second.state(),
-                     s.second.base_dset());
-=======
-    std::cout << dm.summary() << std::endl;
-
-    for (auto s : dm.states())
-        std::cout << s.first << " - " << s.second->data_to_json().dump() << std::endl;
-
-    for (auto s : dm.datasets())
-        std::cout << s.second.state() << " - " << s.second.base_dset() << std::endl;
->>>>>>> 1110f96b
+    INFO("%s", dm.summary().c_str());
+
+    for (auto s : dm.states())
+        INFO("0x%" PRIx64 " - %s", s.first,
+             s.second->data_to_json().dump().c_str());
+
+    for (auto s : dm.datasets())
+        INFO("0x%" PRIx64 " - 0x%" PRIx64 , s.second.state(),
+                     s.second.base_dset());
 
     auto i = dm.dataset_state<inputState>(SECOND_ROOT_UPDATE);
     check_equal(i->get_inputs(), inputs);
@@ -274,7 +194,6 @@
     auto p = dm.dataset_state<prodState>(SECOND_ROOT_UPDATE);
     check_equal(p->get_prods(), prods);
 
-<<<<<<< HEAD
     INFO("%s", dm.summary().c_str());
 
     for (auto s : dm.states())
@@ -329,15 +248,6 @@
     for (auto s : dm.datasets())
         INFO("0x%" PRIx64 " - 0x%" PRIx64 , s.second.state(),
                      s.second.base_dset());
-=======
-    std::cout << dm.summary() << std::endl;
-
-    for (auto s : dm.states())
-        std::cout << s.first << " - " << s.second->data_to_json().dump() << std::endl;
-
-    for (auto s : dm.datasets())
-        std::cout << s.second.state() << " - " << s.second.base_dset() << std::endl;
->>>>>>> 1110f96b
 
     // wait a bit, to make sure we see errors in any late callbacks
     usleep(500000);
