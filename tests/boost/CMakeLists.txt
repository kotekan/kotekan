project( kotekan_boost_tests )

# Prep ourselves for compiling boost
find_package(Boost COMPONENTS unit_test_framework REQUIRED)
include_directories (${Boost_INCLUDE_DIRS} $BOOST_TESTS_DIR)
include_directories (${KOTEKAN_SOURCE_DIR}/lib/utils)
include_directories (${KOTEKAN_SOURCE_DIR}/lib/processes)
include_directories (${KOTEKAN_SOURCE_DIR}/lib/core)
include_directories (${KOTEKAN_SOURCE_DIR}/lib)
include_directories (${KOTEKAN_SOURCE_DIR}/lib/metadata)
include_directories (${KOTEKAN_SOURCE_DIR}/include)

<<<<<<< HEAD
# test source files are located in tests/boost/
# list them all here:
set(KOTEKAN_BOOST_TEST_SOURCES
    test_dataset_manager.cpp
    test_dataset_manager_rest.cpp
    test_updatequeue.cpp
    test_truncate.cpp
    test_restclient.cpp
    test_chime_stacking.cpp
    test_config.cpp
    test_visutils.cpp
)
=======
set ( KOTEKAN_BOOST_TEST_SOURCES
      test_dataset_manager.cpp
      # TODO: disabled until we can fix the Libevent issues
      #test_dataset_manager_rest.cpp
      test_updatequeue.cpp
      test_truncate.cpp
      test_restclient.cpp
      test_chime_stacking.cpp
      test_config.cpp
    )

# source files for broker test
set ( KOTEKAN_BROKER_TEST_SOURCES
      dataset_broker_producer.cpp
      dataset_broker_producer2.cpp
      dataset_broker_consumer.cpp
    )
>>>>>>> 1110f96b

# list test source files that need HDF5 here:
if(${USE_HDF5})
    set(KOTEKAN_BOOST_TEST_SOURCES ${KOTEKAN_BOOST_TEST_SOURCES} test_transpose.cpp)
endif()

# Run through each source
foreach(testSrc ${KOTEKAN_BOOST_TEST_SOURCES})
	get_filename_component(testName ${testSrc} NAME_WE)
    add_executable(${testName} ${testSrc})
    target_link_libraries(${testName} kotekan_libs dl m pthread)

    if(${USE_HDF5})
        include_directories(${HDF5_INCLUDE_DIRS})
        target_link_libraries(${testName} ${HDF5_HL_LIBRARIES} ${HDF5_LIBRARIES})
    endif()

    # testing binaries are located in /tests and executed by pytest
    # if pytest-cpp is installed
    set_target_properties(${testName} PROPERTIES
    RUNTIME_OUTPUT_DIRECTORY  ${CMAKE_CURRENT_SOURCE_DIR}/..)
endforeach(testSrc)

# Run through each dataset broker test source
foreach(testSrc ${KOTEKAN_BROKER_TEST_SOURCES})
	get_filename_component(testName ${testSrc} NAME_WE)
    add_executable(${testName} ${testSrc})
    target_link_libraries(${testName} kotekan_libs dl m pthread)
    #target_link_libraries(${testName} libinclude)

    # those binaries will be in a seperate folder and are run by
    # test_dataset_broker.py
    set_target_properties(${testName} PROPERTIES
    RUNTIME_OUTPUT_DIRECTORY  ${CMAKE_CURRENT_SOURCE_DIR}/dataset-broker)
endforeach(testSrc)<|MERGE_RESOLUTION|>--- conflicted
+++ resolved
@@ -10,20 +10,6 @@
 include_directories (${KOTEKAN_SOURCE_DIR}/lib/metadata)
 include_directories (${KOTEKAN_SOURCE_DIR}/include)
 
-<<<<<<< HEAD
-# test source files are located in tests/boost/
-# list them all here:
-set(KOTEKAN_BOOST_TEST_SOURCES
-    test_dataset_manager.cpp
-    test_dataset_manager_rest.cpp
-    test_updatequeue.cpp
-    test_truncate.cpp
-    test_restclient.cpp
-    test_chime_stacking.cpp
-    test_config.cpp
-    test_visutils.cpp
-)
-=======
 set ( KOTEKAN_BOOST_TEST_SOURCES
       test_dataset_manager.cpp
       # TODO: disabled until we can fix the Libevent issues
@@ -33,6 +19,7 @@
       test_restclient.cpp
       test_chime_stacking.cpp
       test_config.cpp
+      test_visutils.cpp
     )
 
 # source files for broker test
@@ -41,7 +28,6 @@
       dataset_broker_producer2.cpp
       dataset_broker_consumer.cpp
     )
->>>>>>> 1110f96b
 
 # list test source files that need HDF5 here:
 if(${USE_HDF5})
