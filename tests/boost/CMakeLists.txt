project( kotekan_boost_tests )

# Prep ourselves for compiling boost
find_package(Boost COMPONENTS unit_test_framework REQUIRED)
include_directories (${Boost_INCLUDE_DIRS} $BOOST_TESTS_DIR)
include_directories (${KOTEKAN_SOURCE_DIR}/lib/utils)
include_directories (${KOTEKAN_SOURCE_DIR}/lib/processes)
include_directories (${KOTEKAN_SOURCE_DIR}/lib/core)
include_directories (${KOTEKAN_SOURCE_DIR}/lib)
include_directories (${KOTEKAN_SOURCE_DIR}/lib/metadata)
include_directories (${KOTEKAN_SOURCE_DIR}/include)

# test source files are located in tests/boost/
# list them all here:
set(KOTEKAN_BOOST_TEST_SOURCES
    test_dataset_manager.cpp
    test_updatequeue.cpp
    test_truncate.cpp
    test_chime_stacking.cpp
)

# list test source files that need HDF5 here:
if(${USE_HDF5})
    set(KOTEKAN_BOOST_TEST_SOURCES ${KOTEKAN_BOOST_TEST_SOURCES} test_transpose.cpp)
endif()

# Run through each source
foreach(testSrc ${KOTEKAN_BOOST_TEST_SOURCES})
	get_filename_component(testName ${testSrc} NAME_WE)
    add_executable(${testName} ${testSrc})
<<<<<<< HEAD
    target_link_libraries(${testName} kotekan_utils kotekan_core kotekan_processes)
=======
    target_link_libraries(${testName} kotekan_libs libinclude dl m pthread)
>>>>>>> b088727f

    if(${USE_HDF5})
        include_directories(${HDF5_INCLUDE_DIRS})
        target_link_libraries(${testName} ${HDF5_HL_LIBRARIES} ${HDF5_LIBRARIES})
    endif()

    # testing binaries are located in /tests and executed by pytest
    # if pytest-cpp is installed
    set_target_properties(${testName} PROPERTIES
    RUNTIME_OUTPUT_DIRECTORY  ${CMAKE_CURRENT_SOURCE_DIR}/..)
endforeach(testSrc)
<|MERGE_RESOLUTION|>--- conflicted
+++ resolved
@@ -28,11 +28,7 @@
 foreach(testSrc ${KOTEKAN_BOOST_TEST_SOURCES})
 	get_filename_component(testName ${testSrc} NAME_WE)
     add_executable(${testName} ${testSrc})
-<<<<<<< HEAD
-    target_link_libraries(${testName} kotekan_utils kotekan_core kotekan_processes)
-=======
     target_link_libraries(${testName} kotekan_libs libinclude dl m pthread)
->>>>>>> b088727f
 
     if(${USE_HDF5})
         include_directories(${HDF5_INCLUDE_DIRS})
