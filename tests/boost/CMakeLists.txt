project( kotekan_boost_tests )

# Prep ourselves for compiling boost
find_package(Boost COMPONENTS unit_test_framework REQUIRED)
include_directories (${Boost_INCLUDE_DIRS} $BOOST_TESTS_DIR)
include_directories (${KOTEKAN_SOURCE_DIR}/lib/utils)
include_directories (${KOTEKAN_SOURCE_DIR}/lib/processes)
include_directories (${KOTEKAN_SOURCE_DIR}/lib/core)
include_directories (${KOTEKAN_SOURCE_DIR}/lib)
include_directories (${KOTEKAN_SOURCE_DIR}/lib/metadata)
include_directories (${KOTEKAN_SOURCE_DIR}/include)

# test source files are located in tests/boost/
# list them all here:
set(KOTEKAN_BOOST_TEST_SOURCES
<<<<<<< HEAD
                test_truncate.cpp
                test_dataset_manager.cpp
                test_restclient.cpp
                test_updatequeue.cpp)
=======
    test_dataset_manager.cpp
    test_updatequeue.cpp
    test_truncate.cpp
    test_chime_stacking.cpp
)
>>>>>>> f0d4c6cb

# list test source files that need HDF5 here:
if(${USE_HDF5})
    set(KOTEKAN_BOOST_TEST_SOURCES ${KOTEKAN_BOOST_TEST_SOURCES} test_transpose.cpp)
endif()

# Run through each source
foreach(testSrc ${KOTEKAN_BOOST_TEST_SOURCES})
	get_filename_component(testName ${testSrc} NAME_WE)
    add_executable(${testName} ${testSrc})
    target_link_libraries(${testName} kotekan_libs libinclude dl m pthread)

    if(${USE_HDF5})
        include_directories(${HDF5_INCLUDE_DIRS})
        target_link_libraries(${testName} ${HDF5_HL_LIBRARIES} ${HDF5_LIBRARIES})
    endif()

    # testing binaries are located in /tests and executed by pytest
    # if pytest-cpp is installed
    set_target_properties(${testName} PROPERTIES
    RUNTIME_OUTPUT_DIRECTORY  ${CMAKE_CURRENT_SOURCE_DIR}/..)
endforeach(testSrc)
<|MERGE_RESOLUTION|>--- conflicted
+++ resolved
@@ -13,18 +13,12 @@
 # test source files are located in tests/boost/
 # list them all here:
 set(KOTEKAN_BOOST_TEST_SOURCES
-<<<<<<< HEAD
-                test_truncate.cpp
-                test_dataset_manager.cpp
-                test_restclient.cpp
-                test_updatequeue.cpp)
-=======
+    test_restclient.cpp
     test_dataset_manager.cpp
     test_updatequeue.cpp
     test_truncate.cpp
     test_chime_stacking.cpp
 )
->>>>>>> f0d4c6cb
 
 # list test source files that need HDF5 here:
 if(${USE_HDF5})
