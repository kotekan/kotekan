--- conflicted
+++ resolved
@@ -5,13 +5,8 @@
 
 #include <boost/test/included/unit_test.hpp>
 #include <locale>
-#include <vector>
 
-<<<<<<< HEAD
-// Use a boost::test "Global Fixture" to set the locale for fmt...
-=======
 // Use a boost::test "Global Fixture" to set the locale...
->>>>>>> b07048cc
 // https://www.boost.org/doc/libs/1_75_0/libs/test/doc/html/boost_test/tests_organization/fixtures/global.html
 // Enable this in your test suite by adding:
 // BOOST_TEST_GLOBAL_FIXTURE(GlobalFixture_Locale);
@@ -20,15 +15,9 @@
         std::cout << "Setting locale (stdout)..." << std::endl;
         BOOST_TEST_MESSAGE("Setting locale...");
         try {
-<<<<<<< HEAD
-            std::locale::global(std::locale("en_US.UTF-8"));
-        } catch (const std::exception& ex) {
-            std::cout << "Exception setting locale (stdout)..." << std::endl;
-=======
             std::locale::global(std::locale::classic());
         } catch (const std::exception& ex) {
-            std::cout << "Exception setting locale (stdout)..." << ex.what() << std::endl;
->>>>>>> b07048cc
+            std::cerr << "Exception setting locale (stdout)..." << ex.what() << std::endl;
             BOOST_TEST_MESSAGE("Exception setting locale");
         }
     }
