--- conflicted
+++ resolved
@@ -140,11 +140,7 @@
             j["test"] = "failed";
             con.send_json_reply(j);
             INFO("test: sending back json: %s", j.dump().c_str());
-<<<<<<< HEAD
-         }
-=======
-        }
->>>>>>> 1110f96b
+        }
     }
 };
 
@@ -254,41 +250,8 @@
         std::bind(&TestContext::callback_text, this, std::placeholders::_1, std::placeholders::_2),
         "/test_restclient_json");
     std::this_thread::sleep_for(std::chrono::milliseconds(500));
-<<<<<<< HEAD
-    BOOST_CHECK_MESSAGE(error == false,
-                        "Run pytest with -s to see where the error is.");
-    std::string fail_msg = fmt::format("Only {} callback functions where " \
-                                       "called (expected 2). This suggests " \
-                                       "some requests were never sent by the " \
-                                       "restClient OR the test didn't wait " \
-                                       "long enough.", cb_called_count);
-    BOOST_CHECK_MESSAGE(cb_called_count == 2, fail_msg);
-}
-
-BOOST_FIXTURE_TEST_CASE( _test_restclient_text_reply_blocking, TestContext ) {
-    __log_level = 4;
-    __enable_syslog = 0;
-    restReply reply;
-    json request, bad_request;
-    request["array"] = {1,2,3};
-    request["flag"] = true;
-    bad_request["array"] = 0;
-
-
-    /* Test receiveing a text reply */
-
-    TestContext::init(std::bind(&TestContext::callback_text, this,
-                                std::placeholders::_1,
-                                std::placeholders::_2),
-                                "/test_restclient_json");
-    std::this_thread::sleep_for(std::chrono::milliseconds(500));
-
-    reply = restClient::instance().make_request_blocking("test_restclient_json",
-                                                         request);
-=======
 
     reply = restClient::instance().make_request_blocking("test_restclient_json", request);
->>>>>>> 1110f96b
     BOOST_CHECK(reply.first == true);
     BOOST_CHECK(reply.second == "this is a test");
 
@@ -296,16 +259,9 @@
     /* Test with json in reply */
 
     bad_request["flag"] = false;
-<<<<<<< HEAD
-    bad_request["array"] = {4,5,6};
-
-    reply = restClient::instance().make_request_blocking("test_restclient_json",
-                                                         bad_request);
-=======
     bad_request["array"] = {4, 5, 6};
 
     reply = restClient::instance().make_request_blocking("test_restclient_json", bad_request);
->>>>>>> 1110f96b
     BOOST_CHECK(reply.first == true);
     json js = json::parse(reply.second);
     BOOST_CHECK(js["test"] == "failed");
