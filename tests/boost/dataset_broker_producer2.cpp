#define BOOST_TEST_MODULE "test_dataset_broker_producer2"

<<<<<<< HEAD
#include <boost/test/included/unit_test.hpp>
#include <string>
#include <inttypes.h>
#include "json.hpp"
#include "visUtil.hpp"
=======
>>>>>>> 1110f96b
#include "restClient.hpp"
#include "test_utils.hpp"
#include "visCompression.hpp"
#include "visUtil.hpp"

#include "json.hpp"

#include <boost/test/included/unit_test.hpp>
#include <iostream>
#include <string>

// the code to test:
#include "datasetManager.hpp"

// dataset id from producer
// TODO: pass this here via a file instead
#define DSET_ID 12068105840200711747UL
#define SECOND_ROOT 1355729954233464875UL

using json = nlohmann::json;

using namespace std::string_literals;

BOOST_FIXTURE_TEST_CASE(_dataset_manager_general, CompareCTypes) {
    __log_level = 5;
    __enable_syslog = 0;

    json json_config;
    json json_config_dm;
    json_config_dm["use_dataset_broker"] = true;
    json_config["dataset_manager"] = json_config_dm;

    Config conf;
    conf.update_config(json_config);
    datasetManager& dm = datasetManager::instance(conf);

    // reproduce states:
    std::vector<input_ctype> old_inputs = {input_ctype(1, "1"), input_ctype(2, "2"),
                                           input_ctype(3, "3")};
    std::vector<prod_ctype> old_prods = {{1, 1}, {2, 2}, {3, 3}};
    std::vector<std::pair<uint32_t, freq_ctype>> old_freqs = {
        {1, {1.1, 1}}, {2, {2, 2.2}}, {3, {3, 3}}};

    auto freq_state = dm.dataset_state<freqState>(DSET_ID);
    check_equal(old_freqs, freq_state->get_freqs());

    auto prod_state = dm.dataset_state<prodState>(DSET_ID);
    check_equal(old_prods, prod_state->get_prods());

    auto input_state = dm.dataset_state<inputState>(DSET_ID);
    check_equal(old_inputs, input_state->get_inputs());

    // change states:
<<<<<<< HEAD
    std::vector<input_ctype> new_inputs = {input_ctype(1, "1"),
                                           input_ctype(3, "3")};
    std::vector<std::pair<uint32_t, freq_ctype>> new_freqs = {{1, {1.1, 1}},
                                                              {3, {3, 3}}};
=======
    std::vector<input_ctype> new_inputs = {input_ctype(1, "1"), input_ctype(3, "3")};
    std::vector<std::pair<uint32_t, freq_ctype>> new_freqs = {{1, {1.1, 1}}, {3, {3, 3}}};
>>>>>>> 1110f96b

    // add new input state and new freq state
    std::pair<state_id_t, const inputState*> new_input_state = dm.add_state(
        std::make_unique<inputState>(new_inputs, std::make_unique<freqState>(new_freqs)));

    dm.add_dataset(DSET_ID, new_input_state.first);

    INFO("%s", dm.summary().c_str());

    for (auto s : dm.states())
<<<<<<< HEAD
        INFO("0x%" PRIx64 " - %s",
             s.first, s.second->data_to_json().dump().c_str());

    for (auto s : dm.datasets())
        INFO("0x%" PRIx64 " - 0x%" PRIx64 , s.second.state(),
                     s.second.base_dset());
=======
        std::cout << s.first << " - " << s.second->data_to_json().dump() << std::endl;

    for (auto s : dm.datasets())
        std::cout << s.second.state() << " - " << s.second.base_dset() << std::endl;

>>>>>>> 1110f96b
    // wait a bit, to make sure we see errors in any late callbacks
    usleep(2000000);
}<|MERGE_RESOLUTION|>--- conflicted
+++ resolved
@@ -1,13 +1,6 @@
 #define BOOST_TEST_MODULE "test_dataset_broker_producer2"
 
-<<<<<<< HEAD
-#include <boost/test/included/unit_test.hpp>
-#include <string>
 #include <inttypes.h>
-#include "json.hpp"
-#include "visUtil.hpp"
-=======
->>>>>>> 1110f96b
 #include "restClient.hpp"
 #include "test_utils.hpp"
 #include "visCompression.hpp"
@@ -61,15 +54,8 @@
     check_equal(old_inputs, input_state->get_inputs());
 
     // change states:
-<<<<<<< HEAD
-    std::vector<input_ctype> new_inputs = {input_ctype(1, "1"),
-                                           input_ctype(3, "3")};
-    std::vector<std::pair<uint32_t, freq_ctype>> new_freqs = {{1, {1.1, 1}},
-                                                              {3, {3, 3}}};
-=======
     std::vector<input_ctype> new_inputs = {input_ctype(1, "1"), input_ctype(3, "3")};
     std::vector<std::pair<uint32_t, freq_ctype>> new_freqs = {{1, {1.1, 1}}, {3, {3, 3}}};
->>>>>>> 1110f96b
 
     // add new input state and new freq state
     std::pair<state_id_t, const inputState*> new_input_state = dm.add_state(
@@ -80,20 +66,12 @@
     INFO("%s", dm.summary().c_str());
 
     for (auto s : dm.states())
-<<<<<<< HEAD
         INFO("0x%" PRIx64 " - %s",
              s.first, s.second->data_to_json().dump().c_str());
 
     for (auto s : dm.datasets())
         INFO("0x%" PRIx64 " - 0x%" PRIx64 , s.second.state(),
                      s.second.base_dset());
-=======
-        std::cout << s.first << " - " << s.second->data_to_json().dump() << std::endl;
-
-    for (auto s : dm.datasets())
-        std::cout << s.second.state() << " - " << s.second.base_dset() << std::endl;
-
->>>>>>> 1110f96b
     // wait a bit, to make sure we see errors in any late callbacks
     usleep(2000000);
 }