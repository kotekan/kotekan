--- conflicted
+++ resolved
@@ -82,11 +82,7 @@
     steps:
     - uses: actions/checkout@v1
 
-<<<<<<< HEAD
-    - name: free disk space
-=======
     - name: Free disk space
->>>>>>> e776aebf
       run: |
           df -h
           docker rmi $(docker image ls -aq)
@@ -121,18 +117,12 @@
             -DBOOST_TESTS=ON \
             -DCMAKE_C_COMPILER_LAUNCHER=ccache -DCMAKE_CXX_COMPILER_LAUNCHER=ccache ..
         docker run "${OPTS[@]}" make -j 2
-<<<<<<< HEAD
         df -h
         du --max-depth 2 -h
         docker run "${OPTS[@]}" rm -r lib
         docker run "${OPTS[@]}" ccache -s
         df -h
         du --max-depth 2 -h
-=======
-        docker run "${OPTS[@]}" rm -r lib
-        docker run "${OPTS[@]}" ccache -s
-        df -h
->>>>>>> e776aebf
 
     - name: Run parallel python tests
       run: |
