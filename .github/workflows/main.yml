--- conflicted
+++ resolved
@@ -1,1316 +1,714 @@
-<<<<<<< HEAD
-# NOTE:
-# When we build kotekan on the Github VM we need to take into account a few
-# limitations: first we can't lock very much memory so we need to disable
-# mlock the buffers. Second, the VMs run across a range of CPU
-# architectures (from Haswell to Skylake-AVX512 as of 2020/03). Because our
-# use of ccache shares compiled objects we must target our build for the
-# lowest architecture available or we will occasionally crash with SIGILL
-# when a newer instruction is called than is available.  
-
-name: kotekan-ci-test
-on:
-  pull_request:
-    branches:
-    - develop
-    - master
-  push:
-    branches:
-    - develop
-    - master
-
-env:
-  IMG_CORE: docker.pkg.github.com/kotekan/kotekan/kotekan-core
-  IMG_IWYU: docker.pkg.github.com/kotekan/kotekan/kotekan-iwyu
-  PYTEST_TIMEOUT: 60
-
-jobs:
-  # Build the docker image
-  build-docker:
-    runs-on: ubuntu-latest
-    steps:
-    - uses: actions/checkout@v2
-    - name: Check if Dockerfile changed
-      uses: technote-space/get-diff-action@v4
-      id: git-diff-docker
-      with:
-        PATTERNS: tools/docker/Dockerfile
-
-    - name: Extract branch name
-      shell: bash
-      # Get either branch name of a push or source branch of PR, replace all '/' with '.':
-      run: >
-        if [ "${GITHUB_EVENT_NAME}" = "push" ]; then
-          echo "##[set-output name=branch;]$(echo ${GITHUB_REF#refs/heads/} | tr / .)";
-        else
-          echo "##[set-output name=branch;]$(echo ${GITHUB_HEAD_REF#refs/heads/} | tr / .)";
-        fi
-      id: extract_branch
-
-    - name: Pull docker image
-      run: |
-        docker login docker.pkg.github.com -u ${GITHUB_REPOSITORY} -p "${{ secrets.GITHUB_TOKEN }}"
-        docker pull --disable-content-trust ${IMG_CORE}:${{ steps.extract_branch.outputs.branch }}
-        echo ::set-output name=status::success
-      if: steps.git-diff-docker.outputs.diff
-      continue-on-error: true
-      id: pull-docker
-    - name: Pull docker image for develop branch
-      run: |
-        docker login docker.pkg.github.com -u ${GITHUB_REPOSITORY} -p "${{ secrets.GITHUB_TOKEN }}"
-        docker pull --disable-content-trust ${IMG_CORE}:develop
-      if: steps.git-diff-docker.outputs.diff != '' && steps.pull-docker.outputs.status != 'success'
-    - name: Build core docker image
-      run: |
-        docker build --cache-from=rocm/dev-ubuntu-18.04,${IMG_CORE} -t ${IMG_CORE}:${{ steps.extract_branch.outputs.branch }} - < tools/docker/Dockerfile
-      if: steps.git-diff-docker.outputs.diff
-    - name: Push docker image
-      run: |
-        docker push ${IMG_CORE}:${{ steps.extract_branch.outputs.branch }}
-      if: steps.git-diff-docker.outputs.diff
-
-  # Build the iwyu docker image
-  build-docker-iwyu:
-    runs-on: ubuntu-latest
-    steps:
-    - uses: actions/checkout@v2
-    - name: Check if iwyu Dockerfile changed
-      uses: technote-space/get-diff-action@v4
-      id: git-diff-docker-iwyu
-      with:
-        PATTERNS: tools/iwyu/docker/Dockerfile
-
-    - name: Extract branch name
-      shell: bash
-      # Get either branch name of a push or source branch of PR, replace all '/' with '.':
-      run: >
-        if [ "${GITHUB_EVENT_NAME}" = "push" ]; then
-          echo "##[set-output name=branch;]$(echo ${GITHUB_REF#refs/heads/} | tr / .)";
-        else
-          echo "##[set-output name=branch;]$(echo ${GITHUB_HEAD_REF#refs/heads/} | tr / .)";
-        fi
-      id: extract_branch
-
-    - name: Pull IWYU docker image
-      run: |
-        docker login docker.pkg.github.com -u ${GITHUB_REPOSITORY} -p "${{ secrets.GITHUB_TOKEN }}"
-        docker pull --disable-content-trust ${IMG_IWYU}:${{ steps.extract_branch.outputs.branch }}
-        echo ::set-output name=status::success
-      if: steps.git-diff-docker-iwyu.outputs.diff
-      continue-on-error: true
-      id: pull-docker-iwyu
-    - name: Pull docker image for develop branch
-      run: |
-        docker login docker.pkg.github.com -u ${GITHUB_REPOSITORY} -p "${{ secrets.GITHUB_TOKEN }}"
-        docker pull --disable-content-trust ${IMG_IWYU}:develop
-      if: steps.git-diff-docker-iwyu.outputs.diff != '' && steps.pull-docker-iwyu.outputs.status != 'success'
-    - name: Build iwyu docker image
-      run: >
-        docker build --cache-from=rocm/dev-ubuntu-18.04,${IMG_CORE},${IMG_IWYU} -t ${IMG_IWYU}:${{ steps.extract_branch.outputs.branch }} - < tools/iwyu/docker/Dockerfile
-      if: steps.git-diff-docker-iwyu.outputs.diff
-    - name: Push docker image
-      run: |
-        docker push ${IMG_IWYU}:${{ steps.extract_branch.outputs.branch }}
-      if: steps.git-diff-docker-iwyu.outputs.diff
-
-  # Build a basic version of kotekan
-  build-base:
-    runs-on: ubuntu-latest
-    needs: build-docker
-
-    steps:
-    - uses: actions/checkout@v2
-
-    - name: Cache ccache files
-      uses: actions/cache@v1
-      with:
-        path: .ccache
-        key: ccache-base-build-${{ github.sha }}
-        restore-keys: |
-          ccache-base-build
-          ccache-full-build
-
-    - name: Check if Dockerfile changed
-      uses: technote-space/get-diff-action@v4
-      id: git-diff-docker
-      with:
-        PATTERNS: tools/docker/Dockerfile
-
-    - name: Extract branch name for docker container
-      shell: bash
-      # Get either branch name of a push or source branch of PR, replace all '/' with '.'.
-      # If Dockerfile didn't change, use 'develop'.
-      run: >
-        if [ -n "${{ steps.git-diff-docker.outputs.diff }}" ]; then
-          if [ "${GITHUB_EVENT_NAME}" = "push" ]; then
-            echo "##[set-output name=branch;]$(echo ${GITHUB_REF#refs/heads/} | tr / .)";
-          else
-            echo "##[set-output name=branch;]$(echo ${GITHUB_HEAD_REF#refs/heads/} | tr / .)";
-          fi
-        else
-          echo "::set-output name=branch::develop"
-        fi
-      id: extract_branch
-
-    - name: Build kotekan
-      run: |
-        OPTS=(--rm --mount type=bind,src=$(pwd),target=/code/kotekan -w /code/kotekan/build/ ${IMG_CORE}:${{ steps.extract_branch.outputs.branch }})
-        docker login docker.pkg.github.com -u ${GITHUB_REPOSITORY} -p "${{ secrets.GITHUB_TOKEN }}"
-        docker run "${OPTS[@]}" ccache -s
-        docker run "${OPTS[@]}" \
-          cmake -Wdev -Werror=dev -Wdeprecated -Werror=deprecated \
-            -DWERROR=ON \
-            -DCMAKE_LINK_WHAT_YOU_USE=ON \
-            -DCMAKE_BUILD_TYPE=Test \
-            -DARCH=haswell \
-            -DCCACHE=ON \
-            -DWITH_TESTS=ON ..
-        docker run "${OPTS[@]}" make -j 2
-        docker run "${OPTS[@]}" ccache -s
-
-
-  # Build a full version of kotekan and run the unit tests
-  build-full-test:
-    runs-on: ubuntu-latest
-    needs: build-docker
-
-    steps:
-    - uses: actions/checkout@v2
-
-    - name: Free disk space
-      run: |
-          df -h
-          docker rmi $(docker image ls -aq)
-          df -h
-          sudo apt-get clean
-          sudo apt-get autoclean
-          df -h
-
-    - name: Cache ccache files
-      uses: actions/cache@v1
-      with:
-        path: .ccache
-        key: ccache-full-build-${{ github.sha }}
-        restore-keys: |
-          ccache-full-build
-          ccache-base-build
-
-    - name: Check if Dockerfile changed
-      uses: technote-space/get-diff-action@v4
-      id: git-diff-docker
-      with:
-        PATTERNS: tools/docker/Dockerfile
-
-    - name: Extract branch name for docker container
-      shell: bash
-      # Get either branch name of a push or source branch of PR, replace all '/' with '.'.
-      # If Dockerfile didn't change, use 'develop'.
-      run: >
-        if [ -n "${{ steps.git-diff-docker.outputs.diff }}" ]; then
-          if [ "${GITHUB_EVENT_NAME}" = "push" ]; then
-            echo "##[set-output name=branch;]$(echo ${GITHUB_REF#refs/heads/} | tr / .)";
-          else
-            echo "##[set-output name=branch;]$(echo ${GITHUB_HEAD_REF#refs/heads/} | tr / .)";
-          fi
-        else
-          echo "::set-output name=branch::develop"
-        fi
-      id: extract_branch
-
-    - name: Build kotekan
-      run: |
-        OPTS=(--rm --mount type=bind,src=$(pwd),target=/code/kotekan -w /code/kotekan/build/ ${IMG_CORE}:${{ steps.extract_branch.outputs.branch }})
-        docker login docker.pkg.github.com -u ${GITHUB_REPOSITORY} -p "${{ secrets.GITHUB_TOKEN }}"
-        docker run "${OPTS[@]}" ccache -s
-        docker run "${OPTS[@]}" \
-          cmake -Wdev -Werror=dev -Wdeprecated -Werror=deprecated \
-            -DWERROR=ON \
-            -DCMAKE_LINK_WHAT_YOU_USE=ON \
-            -DCMAKE_BUILD_TYPE=Test \
-            -DUSE_HDF5=ON -DHIGHFIVE_PATH=/code/build/HighFive \
-            -DUSE_LAPACK=ON -DBLAZE_PATH=/code/build/blaze \
-            -DARCH=haswell \
-            -DNO_MEMLOCK=ON \
-            -DUSE_OMP=ON \
-            -DWITH_TESTS=ON \
-            -DCCACHE=ON ..
-        docker run "${OPTS[@]}" make -j 2
-        docker run "${OPTS[@]}" rm -r lib
-        docker run "${OPTS[@]}" ccache -s
-        df -h
-
-    - name: Run parallel python tests
-      run: |
-        OPTS=(--rm --mount type=bind,src=$(pwd),target=/code/kotekan -w /code/kotekan/tests/ -e PYTHONPATH=/code/kotekan/python/ ${IMG_CORE}:${{ steps.extract_branch.outputs.branch }})
-        docker run "${OPTS[@]}" pytest -v -n auto --dist=loadfile --timeout=${PYTEST_TIMEOUT} -x -m 'not serial'
-
-    - name: Run serial python tests
-      run: |
-        OPTS=(--rm --mount type=bind,src=$(pwd),target=/code/kotekan -w /code/kotekan/tests/ -e PYTHONPATH=/code/kotekan/python/ ${IMG_CORE}:${{ steps.extract_branch.outputs.branch }})
-        docker run "${OPTS[@]}" bash -c "redis-server --daemonize yes; pytest -v -x --timeout=${PYTEST_TIMEOUT} -m serial"
-
-    - name: Run boost tests
-      run: |
-        OPTS=(--rm --mount type=bind,src=$(pwd),target=/code/kotekan -w /code/kotekan/build/tests/ -e PYTHONPATH=/code/kotekan/python/ ${IMG_CORE}:${{ steps.extract_branch.outputs.branch }})
-        docker run "${OPTS[@]}" pytest -v -x --timeout=${PYTEST_TIMEOUT}
-
-
-  # Build a full CHIME version of kotekan
-  build-chime:
-    runs-on: ubuntu-latest
-    needs: build-docker
-
-    steps:
-    - uses: actions/checkout@v2
-
-    - name: Cache ccache files
-      uses: actions/cache@v1
-      with:
-        path: .ccache
-        key: ccache-chime-build-${{ github.sha }}
-        restore-keys: |
-          ccache-chime-build
-          ccache-full-build
-
-    - name: Check if Dockerfile changed
-      uses: technote-space/get-diff-action@v4
-      id: git-diff-docker
-      with:
-        PATTERNS: tools/docker/Dockerfile
-
-    - name: Extract branch name for docker container
-      shell: bash
-      # Get either branch name of a push or source branch of PR, replace all '/' with '.'.
-      # If Dockerfile didn't change, use 'develop'.
-      run: >
-        if [ -n "${{ steps.git-diff-docker.outputs.diff }}" ]; then
-          if [ "${GITHUB_EVENT_NAME}" = "push" ]; then
-            echo "##[set-output name=branch;]$(echo ${GITHUB_REF#refs/heads/} | tr / .)";
-          else
-            echo "##[set-output name=branch;]$(echo ${GITHUB_HEAD_REF#refs/heads/} | tr / .)";
-          fi
-        else
-          echo "::set-output name=branch::develop"
-        fi
-      id: extract_branch
-
-    - name: Build kotekan
-      run: |
-        OPTS=(--rm --mount type=bind,src=$(pwd),target=/code/kotekan -w /code/kotekan/build/ ${IMG_CORE}:${{ steps.extract_branch.outputs.branch }})
-        docker login docker.pkg.github.com -u ${GITHUB_REPOSITORY} -p "${{ secrets.GITHUB_TOKEN }}"
-        docker run "${OPTS[@]}" ccache -s
-        docker run "${OPTS[@]}" \
-          cmake -Wdev -Werror=dev -Wdeprecated -Werror=deprecated \
-            -DWERROR=ON \
-            -DCMAKE_LINK_WHAT_YOU_USE=ON \
-            -DCMAKE_BUILD_TYPE=Test \
-            -DUSE_OLD_DPDK=ON \
-            -DUSE_HDF5=ON -DHIGHFIVE_PATH=/code/build/HighFive \
-            -DUSE_LAPACK=ON -DBLAZE_PATH=/code/build/blaze \
-            -DARCH=haswell \
-            -DNO_MEMLOCK=ON \
-            -DUSE_OMP=ON \
-            -DWITH_TESTS=OFF \
-            -DCCACHE=ON ..
-        docker run "${OPTS[@]}" make -j 2
-        docker run "${OPTS[@]}" ccache -s
-
-
-  # Build a full CHIME version with clang
-  build-clang:
-    runs-on: ubuntu-latest
-    needs: build-docker
-
-    steps:
-    - uses: actions/checkout@v2
-
-    - name: Cache ccache files
-      uses: actions/cache@v1
-      with:
-        path: .ccache
-        key: ccache-clang-build-${{ github.sha }}
-        restore-keys: |
-          ccache-clang-build
-
-    - name: Check if Dockerfile changed
-      uses: technote-space/get-diff-action@v4
-      id: git-diff-docker
-      with:
-        PATTERNS: tools/docker/Dockerfile
-
-    - name: Extract branch name for docker container
-      shell: bash
-      # Get either branch name of a push or source branch of PR, replace all '/' with '.'.
-      # If Dockerfile didn't change, use 'develop'.
-      run: >
-        if [ -n "${{ steps.git-diff-docker.outputs.diff }}" ]; then
-          if [ "${GITHUB_EVENT_NAME}" = "push" ]; then
-            echo "##[set-output name=branch;]$(echo ${GITHUB_REF#refs/heads/} | tr / .)";
-          else
-            echo "##[set-output name=branch;]$(echo ${GITHUB_HEAD_REF#refs/heads/} | tr / .)";
-          fi
-        else
-          echo "::set-output name=branch::develop"
-        fi
-      id: extract_branch
-
-    - name: Build kotekan
-      env:
-        CC: clang
-        CXX: clang++
-      run: |
-        OPTS=(--rm --mount type=bind,src=$(pwd),target=/code/kotekan -w /code/kotekan/build/ ${IMG_CORE}:${{ steps.extract_branch.outputs.branch }})
-        docker login docker.pkg.github.com -u ${GITHUB_REPOSITORY} -p "${{ secrets.GITHUB_TOKEN }}"
-        docker run "${OPTS[@]}" ccache -s
-        docker run "${OPTS[@]}" cmake -Wdev -Werror=dev -Wdeprecated -Werror=deprecated \
-        -DWERROR=ON \
-        -DCMAKE_LINK_WHAT_YOU_USE=ON \
-        -DUSE_OLD_DPDK=ON \
-        -DCMAKE_BUILD_TYPE=Test \
-        -DUSE_HDF5=ON \
-        -DHIGHFIVE_PATH=/code/build/HighFive \
-        -DUSE_LAPACK=ON \
-        -DBLAZE_PATH=/code/build/blaze \
-        -DARCH=haswell \
-        -DNO_MEMLOCK=ON \
-        -DUSE_OMP=ON \
-        -DWITH_TESTS=ON \
-        -DCCACHE=ON ..
-        docker run "${OPTS[@]}" make -j 2
-        docker run "${OPTS[@]}" ccache -s
-
-
-  # Build MacOS kotekan
-  build-macos:
-    runs-on: macos-11
-
-    steps:
-    - uses: actions/checkout@v2
-    - name: Cache ccache files
-      uses: actions/cache@v1
-      with:
-        path: .ccache
-        key: ccache-macos-build-${{ github.sha }}
-        restore-keys: |
-          ccache-macos-build
-
-    - name: Install ccache and libraries
-      run: |
-        brew install hdf5@1.10 boost libevent ccache airspy fftw llvm@9
-
-    - name: Build h5py from source
-      run: |
-        # git clone https://github.com/h5py/h5py.git h5py && cd h5py && git checkout 2.9.0
-        # python3 setup.py configure --hdf5=/usr/local/opt/hdf5@1.10/
-        # python3 setup.py build
-        pip3 install h5py
-
-    - name: Install bitshuffle
-      # clang support for -march=native
-      env:
-        SYSTEM_VERSION_COMPAT: 1
-      run: |
-        pip3 install bitshuffle
-
-    - name: Clone Blaze and HighFive
-      run: |
-        git clone https://bitbucket.org/blaze-lib/blaze.git blaze
-        cd blaze && git checkout v3.4 && cd ..
-        git clone --single-branch --branch extensible-datasets https://github.com/jrs65/HighFive.git
-        cd HighFive && git pull && cd ..
-
-    - name: Install OpenBLAS and LAPACK
-      run: brew install openblas lapack
-
-    - name: Build kotekan
-      env:
-        CCACHE_NOHASHDIR: 1
-        CCACHE_BASEDIR: $GITHUB_WORKSPACE
-        CCACHE_DIR: $GITHUB_WORKSPACE/.ccache/
-        CCACHE_COMPRESS: 1
-        CCACHE_MAXSIZE: 1G
-      run: |
-        # adding this to the above env block breaks and results in sh not finding cmake etc
-        export PATH="/usr/local/opt/hdf5@1.10/bin:$PATH"
-        cd build
-        # the MacOS linker doesn't support --no-as-needed for -DCMAKE_LINK_WHAT_YOU_USE=ON
-        cmake -Wdev -Werror=dev \
-        -Wno-deprecated-declarations \
-        -DCMAKE_BUILD_TYPE=Test \
-        -DUSE_HDF5=ON \
-        -DUSE_OPENCL=ON \
-        -DUSE_FFTW=ON \
-        -DUSE_AIRSPY=ON \
-        -DUSE_LAPACK=ON \
-        -DCMAKE_PREFIX_PATH=/usr/local/opt/openblas/ \
-        -DLAPACKE_DIR=/usr/local/opt/openblas/ \
-        -DBLAZE_PATH=$GITHUB_WORKSPACE/blaze \
-        -DHIGHFIVE_PATH=$GITHUB_WORKSPACE/HighFive \
-        -DCCACHE=ON \
-        -DWITH_TESTS=ON \
-        ..
-        make -j 2 DEBUG=1
-
-  # Build kotekan documentation
-  build-docs:
-    runs-on: ubuntu-latest
-    needs: build-docker
-
-    steps:
-    - uses: actions/checkout@v2
-
-    - name: Check if Dockerfile changed
-      uses: technote-space/get-diff-action@v4
-      id: git-diff-docker
-      with:
-        PATTERNS: tools/docker/Dockerfile
-
-    - name: Extract branch name for docker container
-      shell: bash
-      # Get either branch name of a push or source branch of PR, replace all '/' with '.'.
-      # If Dockerfile didn't change, use 'develop'.
-      run: >
-        if [ -n "${{ steps.git-diff-docker.outputs.diff }}" ]; then
-          if [ "${GITHUB_EVENT_NAME}" = "push" ]; then
-            echo "##[set-output name=branch;]$(echo ${GITHUB_REF#refs/heads/} | tr / .)";
-          else
-            echo "##[set-output name=branch;]$(echo ${GITHUB_HEAD_REF#refs/heads/} | tr / .)";
-          fi
-        else
-          echo "::set-output name=branch::develop"
-        fi
-      id: extract_branch
-
-    - name: Build kotekan docs
-      run: |
-        OPTS=(--rm --mount type=bind,src=$(pwd),target=/code/kotekan -w /code/kotekan/build/ ${IMG_CORE}:${{ steps.extract_branch.outputs.branch }})
-        docker login docker.pkg.github.com -u ${GITHUB_REPOSITORY} -p "${{ secrets.GITHUB_TOKEN }}"
-        docker run "${OPTS[@]}" \
-          cmake \
-            -Wdev -Werror=dev -Wdeprecated -Werror=deprecated \
-            -DWERROR=ON \
-            -DCOMPILE_DOCS=ON \
-            -DPLANTUML_PATH=/code/build/plantuml \
-            -DWITH_TESTS=OFF ..
-        docker run "${OPTS[@]}" make doc
-        docker run "${OPTS[@]}" make sphinx
-
-
-  iwyu:
-    runs-on: ubuntu-latest
-    needs: build-docker-iwyu
-
-    steps:
-    - uses: actions/checkout@v2
-
-    - name: Check if IWYU Dockerfile changed
-      uses: technote-space/get-diff-action@v4
-      id: git-diff-docker-iwyu
-      with:
-        PATTERNS: tools/iwyu/docker/Dockerfile
-
-    - name: Extract branch name for iwyu docker container
-      shell: bash
-      # Get either branch name of a push or source branch of PR, replace all '/' with '.'.
-      # If Dockerfile didn't change, use 'develop'.
-      run: >
-        if [ -n "${{ steps.git-diff-docker-iwyu.outputs.diff }}" ]; then
-          if [ "${GITHUB_EVENT_NAME}" = "push" ]; then
-            echo "##[set-output name=branch;]$(echo ${GITHUB_REF#refs/heads/} | tr / .)";
-          else
-            echo "##[set-output name=branch;]$(echo ${GITHUB_HEAD_REF#refs/heads/} | tr / .)";
-          fi
-        else
-          echo "::set-output name=branch::develop"
-        fi
-      id: extract_branch
-
-    - name: Configure kotekan
-      run: |
-        OPTS=(--rm --mount type=bind,src=$(pwd),target=/code/kotekan -w /code/kotekan/build/ ${IMG_IWYU}:${{ steps.extract_branch.outputs.branch }})
-        docker login docker.pkg.github.com -u ${GITHUB_REPOSITORY} -p "${{ secrets.GITHUB_TOKEN }}"
-        docker run "${OPTS[@]}" \
-          cmake -Wdev -Werror=dev -Wdeprecated -Werror=deprecated \
-            -DWERROR=ON \
-            -DCMAKE_LINK_WHAT_YOU_USE=ON \
-            -DCMAKE_BUILD_TYPE=Test \
-            -DUSE_OLD_DPDK=ON \
-            -DUSE_HDF5=ON -DHIGHFIVE_PATH=/code/build/HighFive \
-            -DUSE_LAPACK=ON -DBLAZE_PATH=/code/build/blaze \
-            -DARCH=haswell \
-            -DNO_MEMLOCK=ON \
-            -DUSE_OMP=ON \
-            -DWITH_TESTS=ON \
-            -DCMAKE_EXPORT_COMPILE_COMMANDS=ON \
-            -DIWYU=ON \
-            -DCCACHE=ON ..
-
-    - name: Run iwyu
-      run: |
-        OPTS=(--rm --mount type=bind,src=$(pwd),target=/code/kotekan -w /code/kotekan/build/ ${IMG_IWYU}:${{ steps.extract_branch.outputs.branch }})
-        docker run "${OPTS[@]}" /code/kotekan/tools/iwyu/docker/iwyu.sh
-
-
-  lint:
-    runs-on: ubuntu-latest
-    needs: build-docker
-
-    steps:
-    - uses: actions/checkout@v2
-
-    - name: Check if Dockerfile changed
-      uses: technote-space/get-diff-action@v4
-      id: git-diff-docker
-      with:
-        PATTERNS: tools/docker/Dockerfile
-
-    - name: Extract branch name for docker container
-      shell: bash
-      # Get either branch name of a push or source branch of PR, replace all '/' with '.'.
-      # If Dockerfile didn't change, use 'develop'.
-      run: >
-        if [ -n "${{ steps.git-diff-docker.outputs.diff }}" ]; then
-          if [ "${GITHUB_EVENT_NAME}" = "push" ]; then
-            echo "##[set-output name=branch;]$(echo ${GITHUB_REF#refs/heads/} | tr / .)";
-          else
-            echo "##[set-output name=branch;]$(echo ${GITHUB_HEAD_REF#refs/heads/} | tr / .)";
-          fi
-        else
-          echo "::set-output name=branch::develop"
-        fi
-      id: extract_branch
-
-    - name: Run clang-format
-      run: |
-        mkdir -p build-check-format
-        OPTS=(--rm --mount type=bind,src=$(pwd),target=/code/kotekan -w /code/kotekan/build-check-format/ ${IMG_CORE}:${{ steps.extract_branch.outputs.branch }})
-        docker login docker.pkg.github.com -u ${GITHUB_REPOSITORY} -p "${{ secrets.GITHUB_TOKEN }}"
-        docker run "${OPTS[@]}" cmake -Wdev -Werror=dev -Wdeprecated -Werror=deprecated ..
-        docker run "${OPTS[@]}" make clang-format
-        git diff --exit-code
-
-    - name: Run black
-      run: |
-        OPTS=(--rm --mount type=bind,src=$(pwd),target=/code/kotekan -w /code/kotekan/ ${IMG_CORE}:${{ steps.extract_branch.outputs.branch }})
-        docker run "${OPTS[@]}" black --exclude docs --check .
-
-    - name: Run cmakelint
-      run: |
-        OPTS=(--rm --mount type=bind,src=$(pwd),target=/code/kotekan -w /code/kotekan/ ${IMG_CORE}:${{ steps.extract_branch.outputs.branch }})
-        docker run "${OPTS[@]}" tools/cmakelint.sh /code/kotekan
-=======
-# NOTE:
-# When we build kotekan on the Github VM we need to take into account a few
-# limitations: first we can't lock very much memory so we need to disable
-# mlock the buffers. Second, the VMs run across a range of CPU
-# architectures (from Haswell to Skylake-AVX512 as of 2020/03). Because our
-# use of ccache shares compiled objects we must target our build for the
-# lowest architecture available or we will occasionally crash with SIGILL
-# when a newer instruction is called than is available.  
-
-
-name: kotekan-ci-tests
-on:
-  pull_request:
-    branches:
-    - develop
-    - master
-  push:
-    branches:
-    - develop
-    - master
-
-env:
-  REGISTRY: docker.pkg.github.com
-  IMG_IWYU: "docker.pkg.github.com/kotekan/kotekan/kotekan-iwyu"
-  IMG_1804: "docker.pkg.github.com/${{ github.repository }}/kotekan-1804"
-  IMG_2204: "docker.pkg.github.com/${{ github.repository }}/kotekan-2204"
-  PYTEST_TIMEOUT: 60
-
-jobs:
-
-  # 2204 Tests
-
-  # Ubuntu 22.04 docker image build and push
-  build-docker-2204:
-    runs-on: ubuntu-latest
-    permissions: write-all
-
-    steps:
-    - name: Checkout repository
-      uses: actions/checkout@v3
-
-    - name: Check for file changes
-      uses: tj-actions/changed-files@v37
-      id: changed-files
-
-    - name: Login to GitHub Container Registry
-      uses: docker/login-action@v2
-      with:
-        registry: ${{ env.REGISTRY }}
-        username: ${{ github.actor }}
-        password: ${{ secrets.GITHUB_TOKEN }}
-
-    # Rebuild (or build) for a push/pr from a local branch (separate workflow for PR merges)
-    - name: Check to see if a docker rebuild is needed
-      id: docker_img
-      run: |
-        echo "docker_build=" >> $GITHUB_OUTPUT; # Default to no rebuild
-
-        if [[ ${{ contains(steps.changed-files.outputs.all_modified_files, 'tools/docker/22.04/Dockerfile') }} == "true" || ${DOCKER_BUILD} ]] ; then
-          echo "Modified Dockerfile found (or re-build requested). Building on local branch."
-          if [ "${GITHUB_EVENT_NAME}" = "push" ]; then
-            IMAGE_NAME="${IMG_2204}:$(echo ${GITHUB_REF_NAME} | tr / .)"
-          else
-            IMAGE_NAME="${IMG_2204}:$(echo ${GITHUB_HEAD_REF} | tr / .)"
-          fi
-          echo "docker_build=1" >> $GITHUB_OUTPUT;
-        else
-          echo "Dockerfile was not modified. Using develop branch image."
-          IMAGE_NAME="${IMG_2204}:develop"
-        fi
-
-        if docker manifest inspect ${IMAGE_NAME} >/dev/null; then
-          echo "Docker package found."
-        else
-          echo "Docker package NOT found. Setting docker_build=1."
-          echo "docker_build=1" >> $GITHUB_OUTPUT;
-        fi
-
-        echo "img_name=${IMAGE_NAME}" >> $GITHUB_OUTPUT;
-        echo "Image name: ${IMAGE_NAME}"
-
-    - name: Output environment variable details
-      run: |
-        echo "The job_id is: $GITHUB_JOB"
-        echo "The id of this action is: $GITHUB_ACTION"
-        echo "The run id is: $GITHUB_RUN_ID"
-        echo "The repository is: $GITHUB_REPOSITORY"
-        echo "The GitHub Actor's username is: $GITHUB_ACTOR"
-        echo "GitHub SHA: $GITHUB_SHA"
-        echo "GitHub event name: $GITHUB_EVENT_NAME"
-        echo "GitHub Ref: $GITHUB_REF"
-        echo "GitHub Head Ref: $GITHUB_HEAD_REF"
-        echo "GitHub Ref Name: $GITHUB_REF_NAME"
-        echo "Docker 1804 image: $IMG_1804"
-        echo "Docker 2204 image: $IMG_2204"
-        echo "Docker IWYU image: $IMG_IWYU"
-        echo "Used docker image name: ${{ steps.docker_img.outputs.img_name }}"
-        echo "docker_build: ${{ steps.docker_img.outputs.docker_build }}"
-        echo "img_name: ${{ steps.docker_img.outputs.img_name }}"
-
-    - name: Build and Push Docker Image
-      if: steps.docker_img.outputs.docker_build
-      run: |
-        echo "Building and pushing ${{ steps.docker_img.outputs.img_name }}"
-        docker build --cache-from=${IMG_2204} -t "${{ steps.docker_img.outputs.img_name }}" - < tools/docker/22.04/Dockerfile
-        docker push "${{ steps.docker_img.outputs.img_name }}"
-
-    outputs:
-      docker_img_name: "${{ steps.docker_img.outputs.img_name }}"
-
-  # Build kotekan documentation
-  build-docs:
-    runs-on: ubuntu-latest
-    needs: build-docker-2204
-
-    steps:
-    - uses: actions/checkout@v3
-
-    - name: Login to GitHub Container Registry
-      uses: docker/login-action@v2
-      with:
-        registry: ${{ env.REGISTRY }}
-        username: ${{ github.actor }}
-        password: ${{ secrets.GITHUB_TOKEN }}
-
-    - name: Build kotekan docs
-      run: |
-        OPTS=(--rm --mount type=bind,src=$(pwd),target=/code/kotekan -w /code/kotekan/build-docs/ "${{ needs.build-docker-2204.outputs.docker_img_name }}")
-        docker run "${OPTS[@]}" \
-          cmake \
-            -Wdev -Werror=dev -Wdeprecated -Werror=deprecated \
-            -DDOXYGEN_EXECUTABLE=/usr/local/bin/doxygen \
-            -DWERROR=ON \
-            -DCOMPILE_DOCS=ON \
-            -DWITH_TESTS=OFF ..
-        docker run "${OPTS[@]}" make doc
-        docker run "${OPTS[@]}" make sphinx
-
-  # Linting
-  lint:
-    runs-on: ubuntu-latest
-    needs: build-docker-2204
-
-    steps:
-    - uses: actions/checkout@v3
-
-    - name: Login to GitHub Container Registry
-      uses: docker/login-action@v2
-      with:
-        registry: ${{ env.REGISTRY }}
-        username: ${{ github.actor }}
-        password: ${{ secrets.GITHUB_TOKEN }}
-
-    - name: Run clang-format
-      run: |
-        mkdir -p build-check-format
-        OPTS=(--rm --mount type=bind,src=$(pwd),target=/code/kotekan -w /code/kotekan/build-check-format/ ${{ needs.build-docker-2204.outputs.docker_img_name }})
-        docker run "${OPTS[@]}" cmake -Wdev -Werror=dev -Wdeprecated -Werror=deprecated ..
-        docker run "${OPTS[@]}" make clang-format
-        git diff --exit-code
-
-    - name: Run black
-      run: |
-        OPTS=(--rm --mount type=bind,src=$(pwd),target=/code/kotekan -w /code/kotekan/ ${{ needs.build-docker-2204.outputs.docker_img_name }})
-        docker run "${OPTS[@]}" black --exclude docs --check .
-
-    - name: Run cmakelint
-      run: |
-        OPTS=(--rm --mount type=bind,src=$(pwd),target=/code/kotekan -w /code/kotekan/ ${{ needs.build-docker-2204.outputs.docker_img_name }})
-        docker run "${OPTS[@]}" tools/cmakelint.sh /code/kotekan
-
-  # Build a basic version of kotekan
-  build-base-2204:
-    runs-on: ubuntu-latest
-    needs: build-docker-2204
-
-    steps:
-    - uses: actions/checkout@v3
-
-    - name: Login to GitHub Container Registry
-      uses: docker/login-action@v2
-      with:
-        registry: ${{ env.REGISTRY }}
-        username: ${{ github.actor }}
-        password: ${{ secrets.GITHUB_TOKEN }}
-
-    - name: Cache ccache files
-      uses: actions/cache@v3
-      with:
-        path: .ccache
-        key: ccache-base-build-2204-${{ github.sha }}
-        restore-keys: |
-          ccache-base-build-2204
-          ccache-full-build-2204
-
-    - name: Build kotekan
-      run: |
-        OPTS=(--rm --mount type=bind,src=$(pwd),target=/code/kotekan -w /code/kotekan/build-2204/ ${{ needs.build-docker-2204.outputs.docker_img_name }})
-        docker run "${OPTS[@]}" ccache -s
-        docker run "${OPTS[@]}" \
-          cmake -Wdev -Werror=dev -Wdeprecated -Werror=deprecated \
-            -DWERROR=ON \
-            -DCMAKE_LINK_WHAT_YOU_USE=ON \
-            -DCMAKE_BUILD_TYPE=Test \
-            -DARCH=haswell \
-            -DCCACHE=ON \
-            -DWITH_TESTS=ON ..
-        docker run "${OPTS[@]}" make -j 2
-        docker run "${OPTS[@]}" ccache -s
-
-  # Build a full version of kotekan and run the unit tests
-  build-full-tests-2204:
-    runs-on: ubuntu-latest
-    needs: build-docker-2204
-
-    steps:
-    - uses: actions/checkout@v3
-
-    - name: Login to GitHub Container Registry
-      uses: docker/login-action@v2
-      with:
-        registry: ${{ env.REGISTRY }}
-        username: ${{ github.actor }}
-        password: ${{ secrets.GITHUB_TOKEN }}
-
-    - name: Cache ccache files
-      uses: actions/cache@v3
-      with:
-        path: .ccache
-        key: ccache-full-build-2204-${{ github.sha }}
-        restore-keys: |
-          ccache-full-build-2204
-          ccache-base-build-2204
-
-    - name: Free disk space
-      if: ${{ !env.ACT }} # Don't free up if running locally
-      run: |
-          df -h
-          docker rmi $(docker image ls -aq)
-          df -h
-          sudo apt-get clean
-          sudo apt-get autoclean
-          df -h
-
-    - name: Build kotekan
-      run: |
-        OPTS=(--rm --mount type=bind,src=$(pwd),target=/code/kotekan -w /code/kotekan/build-2204/ ${{ needs.build-docker-2204.outputs.docker_img_name }})
-        docker run "${OPTS[@]}" ccache -s
-        docker run "${OPTS[@]}" \
-          cmake -Wdev -Werror=dev -Wdeprecated -Werror=deprecated \
-            -DWERROR=ON \
-            -DCMAKE_LINK_WHAT_YOU_USE=ON \
-            -DCMAKE_BUILD_TYPE=Test \
-            -DUSE_HDF5=ON -DHIGHFIVE_PATH=/code/build/HighFive \
-            -DUSE_LAPACK=ON -DBLAZE_PATH=/code/build/blaze \
-            -DARCH=haswell \
-            -DNO_MEMLOCK=ON \
-            -DUSE_OMP=ON \
-            -DWITH_TESTS=ON \
-            -DCCACHE=ON ..
-        docker run "${OPTS[@]}" make -j 2
-        docker run "${OPTS[@]}" rm -r lib
-        docker run "${OPTS[@]}" ccache -s
-        df -h
-
-    - name: Run parallel python tests
-      run: |
-        OPTS=(--rm --mount type=bind,src=$(pwd),target=/code/kotekan -w /code/kotekan/tests/ -e PYTHONPATH=/code/kotekan/python/ ${{ needs.build-docker-2204.outputs.docker_img_name }})
-        docker run "${OPTS[@]}" pytest -v -n auto --dist=loadfile --timeout=${PYTEST_TIMEOUT} -x -m 'not serial'
-
-    - name: Run serial python tests
-      run: |
-        OPTS=(--rm --mount type=bind,src=$(pwd),target=/code/kotekan -w /code/kotekan/tests/ -e PYTHONPATH=/code/kotekan/python/ ${{ needs.build-docker-2204.outputs.docker_img_name }})
-        docker run "${OPTS[@]}" bash -c "redis-server --daemonize yes; pytest -v -x --timeout=${PYTEST_TIMEOUT} -m serial"
-
-    - name: Run boost tests
-      if: env.RUN_2204_BOOST_TESTS # These aren't working, so for now only run them upon request.
-      run: |
-        OPTS=(--rm --mount type=bind,src=$(pwd),target=/code/kotekan -w /code/kotekan/build-2204/tests/ -e PYTHONPATH=/code/kotekan/python/ ${{ needs.build-docker-2204.outputs.docker_img_name }})
-        docker run "${OPTS[@]}" pytest -v -x --timeout=${PYTEST_TIMEOUT}
-
-  # Build a clang version of kotekan
-  # Note that this build isn't working at the moment, so for now only run it upon request.
-  build-clang-2204:
-    runs-on: ubuntu-latest
-    needs: build-docker-2204
-
-    steps:
-    - name: Checkout repository
-      uses: actions/checkout@v3
-
-    - name: Login to GitHub Container Registry
-      uses: docker/login-action@v2
-      with:
-        registry: ${{ env.REGISTRY }}
-        username: ${{ github.actor }}
-        password: ${{ secrets.GITHUB_TOKEN }}
-
-    - name: Cache ccache files
-      uses: actions/cache@v3
-      with:
-        path: .ccache
-        key: ccache-clang-build-2204-${{ github.sha }}
-        restore-keys: |
-          ccache-clang-build-2204
-
-    - name: Build kotekan
-      env:
-        CC: clang
-        CXX: clang++
-      if: env.RUN_2204_CLANG_TESTS
-      run: |
-        OPTS=(--rm --mount type=bind,src=$(pwd),target=/code/kotekan -w /code/kotekan/build-2204/ ${{ needs.build-docker-2204.outputs.docker_img_name }})
-        docker run "${OPTS[@]}" ccache -s
-        docker run "${OPTS[@]}" cmake -Wdev -Werror=dev -Wdeprecated -Werror=deprecated \
-        -DWERROR=ON \
-        -DCMAKE_LINK_WHAT_YOU_USE=ON \
-        -DUSE_OLD_DPDK=ON \
-        -DCMAKE_BUILD_TYPE=Test \
-        -DUSE_HDF5=ON \
-        -DHIGHFIVE_PATH=/code/build/HighFive \
-        -DUSE_LAPACK=ON \
-        -DBLAZE_PATH=/code/build/blaze \
-        -DARCH=haswell \
-        -DNO_MEMLOCK=ON \
-        -DUSE_OMP=ON \
-        -DWITH_TESTS=ON \
-        -DCCACHE=ON ..
-        docker run "${OPTS[@]}" make -j 2
-        docker run "${OPTS[@]}" ccache -s
-
-
-
-  # 1804 Tests
-
-  # Build the docker image
-  build-docker-1804:
-    runs-on: ubuntu-latest
-    permissions: write-all
-
-    steps:
-    - name: Checkout repository
-      uses: actions/checkout@v3
-
-    - name: Check for file changes
-      uses: tj-actions/changed-files@v37
-      id: changed-files
-
-    - name: Login to GitHub Container Registry
-      uses: docker/login-action@v2
-      with:
-        registry: ${{ env.REGISTRY }}
-        username: ${{ github.actor }}
-        password: ${{ secrets.GITHUB_TOKEN }}
-
-    # Rebuild (or build) for a push/pr from a local branch (separate workflow for PR merges)
-    - name: Check to see if a docker rebuild is needed
-      id: docker_img
-      run: |
-        echo "docker_build=" >> $GITHUB_OUTPUT; # Default to no rebuild
-
-        if [[ ${{ contains(steps.changed-files.outputs.all_modified_files, 'tools/docker/18.04/Dockerfile') }} == "true" || ${DOCKER_BUILD} ]] ; then
-          echo "Modified Dockerfile found (or re-build requested). Building on local branch."
-          if [ "${GITHUB_EVENT_NAME}" = "push" ]; then
-            IMAGE_NAME="${IMG_1804}:$(echo ${GITHUB_REF_NAME} | tr / .)"
-          else
-            IMAGE_NAME="${IMG_1804}:$(echo ${GITHUB_HEAD_REF} | tr / .)"
-          fi
-          echo "docker_build=1" >> $GITHUB_OUTPUT;
-        else
-          echo "Dockerfile was not modified. Using develop branch image."
-          IMAGE_NAME="${IMG_1804}:develop"
-        fi
-
-        if docker manifest inspect ${IMAGE_NAME} >/dev/null; then
-          echo "Docker package found."
-        else
-          echo "Docker package NOT found. Setting docker_build=1."
-          echo "docker_build=1" >> $GITHUB_OUTPUT;
-        fi
-
-        echo "img_name=${IMAGE_NAME}" >> $GITHUB_OUTPUT;
-        echo "Image name: ${IMAGE_NAME}"
-
-    - name: Output environment variable details
-      run: |
-        echo "The job_id is: $GITHUB_JOB"
-        echo "The id of this action is: $GITHUB_ACTION"
-        echo "The run id is: $GITHUB_RUN_ID"
-        echo "The repository is: $GITHUB_REPOSITORY"
-        echo "The GitHub Actor's username is: $GITHUB_ACTOR"
-        echo "GitHub SHA: $GITHUB_SHA"
-        echo "GitHub event name: $GITHUB_EVENT_NAME"
-        echo "GitHub Ref: $GITHUB_REF"
-        echo "GitHub Head Ref: $GITHUB_HEAD_REF"
-        echo "GitHub Ref Name: $GITHUB_REF_NAME"
-        echo "Docker 1804 image: $IMG_1804"
-        echo "Docker 2204 image: $IMG_2204"
-        echo "Docker IWYU image: $IMG_IWYU"
-        echo "Used docker image name: ${{ steps.docker_img.outputs.img_name }}"
-        echo "docker_build: ${{ steps.docker_img.outputs.docker_build }}"
-        echo "img_name: ${{ steps.docker_img.outputs.img_name }}"
-
-    - name: Build and Push Docker Image
-      if: steps.docker_img.outputs.docker_build
-      run: |
-        echo "Building and pushing ${{ steps.docker_img.outputs.img_name }}"
-        docker build --cache-from=${IMG_1804} -t "${{ steps.docker_img.outputs.img_name }}" - < tools/docker/18.04/Dockerfile
-        docker push "${{ steps.docker_img.outputs.img_name }}"
-
-    outputs:
-      docker_img_name: "${{ steps.docker_img.outputs.img_name }}"
-
-  # Build a basic version of kotekan
-  build-base-1804:
-    runs-on: ubuntu-latest
-    needs: build-docker-1804
-
-    steps:
-    - uses: actions/checkout@v2
-
-    - name: Login to GitHub Container Registry
-      uses: docker/login-action@v2
-      with:
-        registry: ${{ env.REGISTRY }}
-        username: ${{ github.actor }}
-        password: ${{ secrets.GITHUB_TOKEN }}
-
-    - name: Cache ccache files
-      uses: actions/cache@v3
-      with:
-        path: .ccache
-        key: ccache-base-build-1804-${{ github.sha }}
-        restore-keys: |
-          ccache-base-build-1804
-          ccache-full-build-1804
-
-    - name: Build kotekan
-      run: |
-        OPTS=(--rm --mount type=bind,src=$(pwd),target=/code/kotekan -w /code/kotekan/build-1804/ ${{ needs.build-docker-1804.outputs.docker_img_name }})
-        docker run "${OPTS[@]}" ccache -s
-        docker run "${OPTS[@]}" \
-          cmake -Wdev -Werror=dev -Wdeprecated -Werror=deprecated \
-            -DWERROR=ON \
-            -DCMAKE_LINK_WHAT_YOU_USE=ON \
-            -DCMAKE_BUILD_TYPE=Test \
-            -DARCH=haswell \
-            -DCCACHE=ON \
-            -DWITH_TESTS=ON ..
-        docker run "${OPTS[@]}" make -j 2
-        docker run "${OPTS[@]}" ccache -s
-
-  # Build a full version of kotekan and run the unit tests
-  build-full-tests-1804:
-    runs-on: ubuntu-latest
-    needs: build-docker-1804
-
-    steps:
-    - uses: actions/checkout@v2
-
-    - name: Free disk space
-      if: ${{ !env.ACT }} # Don't free up if running locally
-      run: |
-          df -h
-          docker rmi $(docker image ls -aq)
-          df -h
-          sudo apt-get clean
-          sudo apt-get autoclean
-          df -h
-
-    - name: Cache ccache files
-      uses: actions/cache@v1
-      with:
-        path: .ccache
-        key: ccache-full-build-1804-${{ github.sha }}
-        restore-keys: |
-          ccache-full-build-1804
-          ccache-base-build-1804
-
-    - name: Login to GitHub Container Registry
-      uses: docker/login-action@v2
-      with:
-        registry: ${{ env.REGISTRY }}
-        username: ${{ github.actor }}
-        password: ${{ secrets.GITHUB_TOKEN }}
-
-    - name: Build kotekan
-      run: |
-        OPTS=(--rm --mount type=bind,src=$(pwd),target=/code/kotekan -w /code/kotekan/build-1804/ ${{ needs.build-docker-1804.outputs.docker_img_name }})
-        docker run "${OPTS[@]}" ccache -s
-        docker run "${OPTS[@]}" \
-          cmake -Wdev -Werror=dev -Wdeprecated -Werror=deprecated \
-            -DWERROR=ON \
-            -DCMAKE_LINK_WHAT_YOU_USE=ON \
-            -DCMAKE_BUILD_TYPE=Test \
-            -DUSE_HDF5=ON -DHIGHFIVE_PATH=/code/build/HighFive \
-            -DUSE_LAPACK=ON -DBLAZE_PATH=/code/build/blaze \
-            -DARCH=haswell \
-            -DNO_MEMLOCK=ON \
-            -DUSE_OMP=ON \
-            -DWITH_TESTS=ON \
-            -DCCACHE=ON ..
-        docker run "${OPTS[@]}" make -j 2
-        docker run "${OPTS[@]}" rm -r lib
-        docker run "${OPTS[@]}" ccache -s
-        df -h
-
-    - name: Run parallel python tests
-      run: |
-        OPTS=(--rm --mount type=bind,src=$(pwd),target=/code/kotekan -w /code/kotekan/tests/ -e PYTHONPATH=/code/kotekan/python/ ${{ needs.build-docker-1804.outputs.docker_img_name }})
-        docker run "${OPTS[@]}" pytest -v -n auto --dist=loadfile --timeout=${PYTEST_TIMEOUT} -x -m 'not serial'
-
-    - name: Run serial python tests
-      run: |
-        OPTS=(--rm --mount type=bind,src=$(pwd),target=/code/kotekan -w /code/kotekan/tests/ -e PYTHONPATH=/code/kotekan/python/ ${{ needs.build-docker-1804.outputs.docker_img_name }})
-        docker run "${OPTS[@]}" bash -c "redis-server --daemonize yes; pytest -v -x --timeout=${PYTEST_TIMEOUT} -m serial"
-
-    - name: Run boost tests
-      run: |
-        OPTS=(--rm --mount type=bind,src=$(pwd),target=/code/kotekan -w /code/kotekan/build-1804/tests/ -e PYTHONPATH=/code/kotekan/python/ ${{ needs.build-docker-1804.outputs.docker_img_name }})
-        docker run "${OPTS[@]}" pytest -v -x --timeout=${PYTEST_TIMEOUT}
-
-  # Build a full CHIME version of kotekan
-  build-chime-1804:
-    runs-on: ubuntu-latest
-    needs: build-docker-1804
-
-    steps:
-    - uses: actions/checkout@v2
-
-    - name: Cache ccache files
-      uses: actions/cache@v1
-      with:
-        path: .ccache
-        key: ccache-chime-build-1804-${{ github.sha }}
-        restore-keys: |
-          ccache-chime-build-1804
-          ccache-full-build-1804
-
-    - name: Login to GitHub Container Registry
-      uses: docker/login-action@v2
-      with:
-        registry: ${{ env.REGISTRY }}
-        username: ${{ github.actor }}
-        password: ${{ secrets.GITHUB_TOKEN }}
-
-    - name: Build kotekan
-      run: |
-        OPTS=(--rm --mount type=bind,src=$(pwd),target=/code/kotekan -w /code/kotekan/build-1804/ ${{ needs.build-docker-1804.outputs.docker_img_name }})
-        docker run "${OPTS[@]}" ccache -s
-        docker run "${OPTS[@]}" \
-          cmake -Wdev -Werror=dev -Wdeprecated -Werror=deprecated \
-            -DWERROR=ON \
-            -DCMAKE_LINK_WHAT_YOU_USE=ON \
-            -DCMAKE_BUILD_TYPE=Test \
-            -DUSE_OLD_DPDK=ON \
-            -DUSE_HDF5=ON -DHIGHFIVE_PATH=/code/build/HighFive \
-            -DUSE_LAPACK=ON -DBLAZE_PATH=/code/build/blaze \
-            -DARCH=haswell \
-            -DNO_MEMLOCK=ON \
-            -DUSE_OMP=ON \
-            -DWITH_TESTS=OFF \
-            -DCCACHE=ON ..
-        docker run "${OPTS[@]}" make -j 2
-        docker run "${OPTS[@]}" ccache -s
-
-  # Build a full CHIME version with clang
-  build-clang-1804:
-    runs-on: ubuntu-latest
-    needs: build-docker-1804
-
-    steps:
-    - uses: actions/checkout@v2
-
-    - name: Cache ccache files
-      uses: actions/cache@v1
-      with:
-        path: .ccache
-        key: ccache-clang-build-1804-${{ github.sha }}
-        restore-keys: |
-          ccache-clang-build-1804
-
-    - name: Login to GitHub Container Registry
-      uses: docker/login-action@v2
-      with:
-        registry: ${{ env.REGISTRY }}
-        username: ${{ github.actor }}
-        password: ${{ secrets.GITHUB_TOKEN }}
-
-    - name: Build kotekan
-      env:
-        CC: clang
-        CXX: clang++
-      run: |
-        OPTS=(--rm --mount type=bind,src=$(pwd),target=/code/kotekan -w /code/kotekan/build-1804/ ${{ needs.build-docker-1804.outputs.docker_img_name }})
-        docker run "${OPTS[@]}" ccache -s
-        docker run "${OPTS[@]}" cmake -Wdev -Werror=dev -Wdeprecated -Werror=deprecated \
-        -DWERROR=ON \
-        -DCMAKE_LINK_WHAT_YOU_USE=ON \
-        -DUSE_OLD_DPDK=ON \
-        -DCMAKE_BUILD_TYPE=Test \
-        -DUSE_HDF5=ON \
-        -DHIGHFIVE_PATH=/code/build/HighFive \
-        -DUSE_LAPACK=ON \
-        -DBLAZE_PATH=/code/build/blaze \
-        -DARCH=haswell \
-        -DNO_MEMLOCK=ON \
-        -DUSE_OMP=ON \
-        -DWITH_TESTS=ON \
-        -DCCACHE=ON ..
-        docker run "${OPTS[@]}" make -j 2
-        docker run "${OPTS[@]}" ccache -s
-
-
-
-  # IWYU tests
-
-  # Build the iwyu docker image
-  build-docker-iwyu:
-    runs-on: ubuntu-latest
-    steps:
-    - uses: actions/checkout@v2
-    - name: Check if iwyu Dockerfile changed
-      uses: technote-space/get-diff-action@v4
-      id: git-diff-docker-iwyu
-      with:
-        PATTERNS: tools/iwyu/docker/18.04/Dockerfile
-
-    - name: Extract branch name
-      shell: bash
-      # Get either branch name of a push or source branch of PR, replace all '/' with '.':
-      run: >
-        if [ "${GITHUB_EVENT_NAME}" = "push" ]; then
-          echo "branch=$(echo ${GITHUB_REF_NAME} | tr / .)" >> $GITHUB_OUTPUT;
-        else
-          echo "branch=$(echo ${GITHUB_HEAD_REF} | tr / .)" >> $GITHUB_OUTPUT;
-        fi
-      id: extract_branch
-
-    - name: Pull IWYU docker image
-      run: |
-        docker login docker.pkg.github.com -u ${GITHUB_REPOSITORY} -p "${{ secrets.GITHUB_TOKEN }}"
-        docker pull --disable-content-trust ${IMG_IWYU}:${{ steps.extract_branch.outputs.branch }}
-        echo ::set-output name=status::success
-      if: steps.git-diff-docker-iwyu.outputs.diff
-      continue-on-error: true
-      id: pull-docker-iwyu
-    - name: Pull docker image for develop branch
-      run: |
-        docker login docker.pkg.github.com -u ${GITHUB_REPOSITORY} -p "${{ secrets.GITHUB_TOKEN }}"
-        docker pull --disable-content-trust ${IMG_IWYU}:develop
-      if: steps.git-diff-docker-iwyu.outputs.diff != '' && steps.pull-docker-iwyu.outputs.status != 'success'
-    - name: Build iwyu docker image
-      run: >
-        docker build --cache-from=rocm/dev-ubuntu-18.04,${IMG_1804},${IMG_IWYU} -t ${IMG_IWYU}:${{ steps.extract_branch.outputs.branch }} - < tools/iwyu/docker/18.04/Dockerfile
-      if: steps.git-diff-docker-iwyu.outputs.diff
-    - name: Push docker image
-      run: |
-        docker push ${IMG_IWYU}:${{ steps.extract_branch.outputs.branch }}
-      if: steps.git-diff-docker-iwyu.outputs.diff
-
-  iwyu:
-    runs-on: ubuntu-latest
-    needs: build-docker-iwyu
-
-    steps:
-    - uses: actions/checkout@v2
-
-    - name: Check if IWYU Dockerfile changed
-      uses: technote-space/get-diff-action@v4
-      id: git-diff-docker-iwyu
-      with:
-        PATTERNS: tools/iwyu/docker/18.04/Dockerfile
-
-    - name: Extract branch name for iwyu docker container
-      shell: bash
-      # Get either branch name of a push or source branch of PR, replace all '/' with '.'.
-      # If Dockerfile didn't change, use 'develop'.
-      run: >
-        if [ -n "${{ steps.git-diff-docker-iwyu.outputs.diff }}" ]; then
-          if [ "${GITHUB_EVENT_NAME}" = "push" ]; then
-            echo "branch=$(echo ${GITHUB_REF_NAME} | tr / .)" >> $GITHUB_OUTPUT;
-          else
-            echo "branch=$(echo ${GITHUB_HEAD_REF} | tr / .)" >> $GITHUB_OUTPUT;
-          fi
-        else
-          echo "branch=develop" >> $GITHUB_OUTPUT;
-        fi
-      id: extract_branch
-
-    - name: Configure kotekan
-      run: |
-        OPTS=(--rm --mount type=bind,src=$(pwd),target=/code/kotekan -w /code/kotekan/build-1804/ ${IMG_IWYU}:${{ steps.extract_branch.outputs.branch }})
-        docker login docker.pkg.github.com -u ${GITHUB_REPOSITORY} -p "${{ secrets.GITHUB_TOKEN }}"
-        docker run "${OPTS[@]}" \
-          cmake -Wdev -Werror=dev -Wdeprecated -Werror=deprecated \
-            -DWERROR=ON \
-            -DCMAKE_LINK_WHAT_YOU_USE=ON \
-            -DCMAKE_BUILD_TYPE=Test \
-            -DUSE_OLD_DPDK=ON \
-            -DUSE_HDF5=ON -DHIGHFIVE_PATH=/code/build/HighFive \
-            -DUSE_LAPACK=ON -DBLAZE_PATH=/code/build/blaze \
-            -DARCH=haswell \
-            -DNO_MEMLOCK=ON \
-            -DUSE_OMP=ON \
-            -DWITH_TESTS=ON \
-            -DCMAKE_EXPORT_COMPILE_COMMANDS=ON \
-            -DIWYU=ON \
-            -DCCACHE=ON ..
-
-    - name: Run iwyu
-      run: |
-        OPTS=(--rm --mount type=bind,src=$(pwd),target=/code/kotekan -w /code/kotekan/build-iwyu/ ${IMG_IWYU}:${{ steps.extract_branch.outputs.branch }})
-        docker run "${OPTS[@]}" /code/kotekan/tools/iwyu/docker/iwyu.sh
->>>>>>> 1dba4c13
+# NOTE:
+# When we build kotekan on the Github VM we need to take into account a few
+# limitations: first we can't lock very much memory so we need to disable
+# mlock the buffers. Second, the VMs run across a range of CPU
+# architectures (from Haswell to Skylake-AVX512 as of 2020/03). Because our
+# use of ccache shares compiled objects we must target our build for the
+# lowest architecture available or we will occasionally crash with SIGILL
+# when a newer instruction is called than is available.  
+
+
+name: kotekan-ci-tests
+on:
+  pull_request:
+    branches:
+    - develop
+    - master
+  push:
+    branches:
+    - develop
+    - master
+
+env:
+  REGISTRY: docker.pkg.github.com
+  IMG_IWYU: "docker.pkg.github.com/kotekan/kotekan/kotekan-iwyu"
+  IMG_1804: "docker.pkg.github.com/${{ github.repository }}/kotekan-1804"
+  IMG_2204: "docker.pkg.github.com/${{ github.repository }}/kotekan-2204"
+  PYTEST_TIMEOUT: 60
+
+jobs:
+
+  # 2204 Tests
+
+  # Ubuntu 22.04 docker image build and push
+  build-docker-2204:
+    runs-on: ubuntu-latest
+    permissions: write-all
+
+    steps:
+    - name: Checkout repository
+      uses: actions/checkout@v3
+
+    - name: Check for file changes
+      uses: tj-actions/changed-files@v37
+      id: changed-files
+
+    - name: Login to GitHub Container Registry
+      uses: docker/login-action@v2
+      with:
+        registry: ${{ env.REGISTRY }}
+        username: ${{ github.actor }}
+        password: ${{ secrets.GITHUB_TOKEN }}
+
+    # Rebuild (or build) for a push/pr from a local branch (separate workflow for PR merges)
+    - name: Check to see if a docker rebuild is needed
+      id: docker_img
+      run: |
+        echo "docker_build=" >> $GITHUB_OUTPUT; # Default to no rebuild
+
+        if [[ ${{ contains(steps.changed-files.outputs.all_modified_files, 'tools/docker/22.04/Dockerfile') }} == "true" || ${DOCKER_BUILD} ]] ; then
+          echo "Modified Dockerfile found (or re-build requested). Building on local branch."
+          if [ "${GITHUB_EVENT_NAME}" = "push" ]; then
+            IMAGE_NAME="${IMG_2204}:$(echo ${GITHUB_REF_NAME} | tr / .)"
+          else
+            IMAGE_NAME="${IMG_2204}:$(echo ${GITHUB_HEAD_REF} | tr / .)"
+          fi
+          echo "docker_build=1" >> $GITHUB_OUTPUT;
+        else
+          echo "Dockerfile was not modified. Using develop branch image."
+          IMAGE_NAME="${IMG_2204}:develop"
+        fi
+
+        if docker manifest inspect ${IMAGE_NAME} >/dev/null; then
+          echo "Docker package found."
+        else
+          echo "Docker package NOT found. Setting docker_build=1."
+          echo "docker_build=1" >> $GITHUB_OUTPUT;
+        fi
+
+        echo "img_name=${IMAGE_NAME}" >> $GITHUB_OUTPUT;
+        echo "Image name: ${IMAGE_NAME}"
+
+    - name: Output environment variable details
+      run: |
+        echo "The job_id is: $GITHUB_JOB"
+        echo "The id of this action is: $GITHUB_ACTION"
+        echo "The run id is: $GITHUB_RUN_ID"
+        echo "The repository is: $GITHUB_REPOSITORY"
+        echo "The GitHub Actor's username is: $GITHUB_ACTOR"
+        echo "GitHub SHA: $GITHUB_SHA"
+        echo "GitHub event name: $GITHUB_EVENT_NAME"
+        echo "GitHub Ref: $GITHUB_REF"
+        echo "GitHub Head Ref: $GITHUB_HEAD_REF"
+        echo "GitHub Ref Name: $GITHUB_REF_NAME"
+        echo "Docker 1804 image: $IMG_1804"
+        echo "Docker 2204 image: $IMG_2204"
+        echo "Docker IWYU image: $IMG_IWYU"
+        echo "Used docker image name: ${{ steps.docker_img.outputs.img_name }}"
+        echo "docker_build: ${{ steps.docker_img.outputs.docker_build }}"
+        echo "img_name: ${{ steps.docker_img.outputs.img_name }}"
+
+    - name: Build and Push Docker Image
+      if: steps.docker_img.outputs.docker_build
+      run: |
+        echo "Building and pushing ${{ steps.docker_img.outputs.img_name }}"
+        docker build --cache-from=${IMG_2204} -t "${{ steps.docker_img.outputs.img_name }}" - < tools/docker/22.04/Dockerfile
+        docker push "${{ steps.docker_img.outputs.img_name }}"
+
+    outputs:
+      docker_img_name: "${{ steps.docker_img.outputs.img_name }}"
+
+  # Build kotekan documentation
+  build-docs:
+    runs-on: ubuntu-latest
+    needs: build-docker-2204
+
+    steps:
+    - uses: actions/checkout@v3
+
+    - name: Login to GitHub Container Registry
+      uses: docker/login-action@v2
+      with:
+        registry: ${{ env.REGISTRY }}
+        username: ${{ github.actor }}
+        password: ${{ secrets.GITHUB_TOKEN }}
+
+    - name: Build kotekan docs
+      run: |
+        OPTS=(--rm --mount type=bind,src=$(pwd),target=/code/kotekan -w /code/kotekan/build-docs/ "${{ needs.build-docker-2204.outputs.docker_img_name }}")
+        docker run "${OPTS[@]}" \
+          cmake \
+            -Wdev -Werror=dev -Wdeprecated -Werror=deprecated \
+            -DDOXYGEN_EXECUTABLE=/usr/local/bin/doxygen \
+            -DWERROR=ON \
+            -DCOMPILE_DOCS=ON \
+            -DWITH_TESTS=OFF ..
+        docker run "${OPTS[@]}" make doc
+        docker run "${OPTS[@]}" make sphinx
+
+  # Linting
+  lint:
+    runs-on: ubuntu-latest
+    needs: build-docker-2204
+
+    steps:
+    - uses: actions/checkout@v3
+
+    - name: Login to GitHub Container Registry
+      uses: docker/login-action@v2
+      with:
+        registry: ${{ env.REGISTRY }}
+        username: ${{ github.actor }}
+        password: ${{ secrets.GITHUB_TOKEN }}
+
+    - name: Run clang-format
+      run: |
+        mkdir -p build-check-format
+        OPTS=(--rm --mount type=bind,src=$(pwd),target=/code/kotekan -w /code/kotekan/build-check-format/ ${{ needs.build-docker-2204.outputs.docker_img_name }})
+        docker run "${OPTS[@]}" cmake -Wdev -Werror=dev -Wdeprecated -Werror=deprecated ..
+        docker run "${OPTS[@]}" make clang-format
+        git diff --exit-code
+
+    - name: Run black
+      run: |
+        OPTS=(--rm --mount type=bind,src=$(pwd),target=/code/kotekan -w /code/kotekan/ ${{ needs.build-docker-2204.outputs.docker_img_name }})
+        docker run "${OPTS[@]}" black --exclude docs --check .
+
+    - name: Run cmakelint
+      run: |
+        OPTS=(--rm --mount type=bind,src=$(pwd),target=/code/kotekan -w /code/kotekan/ ${{ needs.build-docker-2204.outputs.docker_img_name }})
+        docker run "${OPTS[@]}" tools/cmakelint.sh /code/kotekan
+
+  # Build a basic version of kotekan
+  build-base-2204:
+    runs-on: ubuntu-latest
+    needs: build-docker-2204
+
+    steps:
+    - uses: actions/checkout@v3
+
+    - name: Login to GitHub Container Registry
+      uses: docker/login-action@v2
+      with:
+        registry: ${{ env.REGISTRY }}
+        username: ${{ github.actor }}
+        password: ${{ secrets.GITHUB_TOKEN }}
+
+    - name: Cache ccache files
+      uses: actions/cache@v3
+      with:
+        path: .ccache
+        key: ccache-base-build-2204-${{ github.sha }}
+        restore-keys: |
+          ccache-base-build-2204
+          ccache-full-build-2204
+
+    - name: Build kotekan
+      run: |
+        OPTS=(--rm --mount type=bind,src=$(pwd),target=/code/kotekan -w /code/kotekan/build-2204/ ${{ needs.build-docker-2204.outputs.docker_img_name }})
+        docker run "${OPTS[@]}" ccache -s
+        docker run "${OPTS[@]}" \
+          cmake -Wdev -Werror=dev -Wdeprecated -Werror=deprecated \
+            -DWERROR=ON \
+            -DCMAKE_LINK_WHAT_YOU_USE=ON \
+            -DCMAKE_BUILD_TYPE=Test \
+            -DARCH=haswell \
+            -DCCACHE=ON \
+            -DWITH_TESTS=ON ..
+        docker run "${OPTS[@]}" make -j 2
+        docker run "${OPTS[@]}" ccache -s
+
+  # Build a full version of kotekan and run the unit tests
+  build-full-tests-2204:
+    runs-on: ubuntu-latest
+    needs: build-docker-2204
+
+    steps:
+    - uses: actions/checkout@v3
+
+    - name: Login to GitHub Container Registry
+      uses: docker/login-action@v2
+      with:
+        registry: ${{ env.REGISTRY }}
+        username: ${{ github.actor }}
+        password: ${{ secrets.GITHUB_TOKEN }}
+
+    - name: Cache ccache files
+      uses: actions/cache@v3
+      with:
+        path: .ccache
+        key: ccache-full-build-2204-${{ github.sha }}
+        restore-keys: |
+          ccache-full-build-2204
+          ccache-base-build-2204
+
+    - name: Free disk space
+      if: ${{ !env.ACT }} # Don't free up if running locally
+      run: |
+          df -h
+          docker rmi $(docker image ls -aq)
+          df -h
+          sudo apt-get clean
+          sudo apt-get autoclean
+          df -h
+
+    - name: Build kotekan
+      run: |
+        OPTS=(--rm --mount type=bind,src=$(pwd),target=/code/kotekan -w /code/kotekan/build-2204/ ${{ needs.build-docker-2204.outputs.docker_img_name }})
+        docker run "${OPTS[@]}" ccache -s
+        docker run "${OPTS[@]}" \
+          cmake -Wdev -Werror=dev -Wdeprecated -Werror=deprecated \
+            -DWERROR=ON \
+            -DCMAKE_LINK_WHAT_YOU_USE=ON \
+            -DCMAKE_BUILD_TYPE=Test \
+            -DUSE_HDF5=ON -DHIGHFIVE_PATH=/code/build/HighFive \
+            -DUSE_LAPACK=ON -DBLAZE_PATH=/code/build/blaze \
+            -DARCH=haswell \
+            -DNO_MEMLOCK=ON \
+            -DUSE_OMP=ON \
+            -DWITH_TESTS=ON \
+            -DCCACHE=ON ..
+        docker run "${OPTS[@]}" make -j 2
+        docker run "${OPTS[@]}" rm -r lib
+        docker run "${OPTS[@]}" ccache -s
+        df -h
+
+    - name: Run parallel python tests
+      run: |
+        OPTS=(--rm --mount type=bind,src=$(pwd),target=/code/kotekan -w /code/kotekan/tests/ -e PYTHONPATH=/code/kotekan/python/ ${{ needs.build-docker-2204.outputs.docker_img_name }})
+        docker run "${OPTS[@]}" pytest -v -n auto --dist=loadfile --timeout=${PYTEST_TIMEOUT} -x -m 'not serial'
+
+    - name: Run serial python tests
+      run: |
+        OPTS=(--rm --mount type=bind,src=$(pwd),target=/code/kotekan -w /code/kotekan/tests/ -e PYTHONPATH=/code/kotekan/python/ ${{ needs.build-docker-2204.outputs.docker_img_name }})
+        docker run "${OPTS[@]}" bash -c "redis-server --daemonize yes; pytest -v -x --timeout=${PYTEST_TIMEOUT} -m serial"
+
+    - name: Run boost tests
+      if: env.RUN_2204_BOOST_TESTS # These aren't working, so for now only run them upon request.
+      run: |
+        OPTS=(--rm --mount type=bind,src=$(pwd),target=/code/kotekan -w /code/kotekan/build-2204/tests/ -e PYTHONPATH=/code/kotekan/python/ ${{ needs.build-docker-2204.outputs.docker_img_name }})
+        docker run "${OPTS[@]}" pytest -v -x --timeout=${PYTEST_TIMEOUT}
+
+  # Build a clang version of kotekan
+  # Note that this build isn't working at the moment, so for now only run it upon request.
+  build-clang-2204:
+    runs-on: ubuntu-latest
+    needs: build-docker-2204
+
+    steps:
+    - name: Checkout repository
+      uses: actions/checkout@v3
+
+    - name: Login to GitHub Container Registry
+      uses: docker/login-action@v2
+      with:
+        registry: ${{ env.REGISTRY }}
+        username: ${{ github.actor }}
+        password: ${{ secrets.GITHUB_TOKEN }}
+
+    - name: Cache ccache files
+      uses: actions/cache@v3
+      with:
+        path: .ccache
+        key: ccache-clang-build-2204-${{ github.sha }}
+        restore-keys: |
+          ccache-clang-build-2204
+
+    - name: Build kotekan
+      env:
+        CC: clang
+        CXX: clang++
+      if: env.RUN_2204_CLANG_TESTS
+      run: |
+        OPTS=(--rm --mount type=bind,src=$(pwd),target=/code/kotekan -w /code/kotekan/build-2204/ ${{ needs.build-docker-2204.outputs.docker_img_name }})
+        docker run "${OPTS[@]}" ccache -s
+        docker run "${OPTS[@]}" cmake -Wdev -Werror=dev -Wdeprecated -Werror=deprecated \
+        -DWERROR=ON \
+        -DCMAKE_LINK_WHAT_YOU_USE=ON \
+        -DUSE_OLD_DPDK=ON \
+        -DCMAKE_BUILD_TYPE=Test \
+        -DUSE_HDF5=ON \
+        -DHIGHFIVE_PATH=/code/build/HighFive \
+        -DUSE_LAPACK=ON \
+        -DBLAZE_PATH=/code/build/blaze \
+        -DARCH=haswell \
+        -DNO_MEMLOCK=ON \
+        -DUSE_OMP=ON \
+        -DWITH_TESTS=ON \
+        -DCCACHE=ON ..
+        docker run "${OPTS[@]}" make -j 2
+        docker run "${OPTS[@]}" ccache -s
+
+
+
+  # 1804 Tests
+
+  # Build the docker image
+  build-docker-1804:
+    runs-on: ubuntu-latest
+    permissions: write-all
+
+    steps:
+    - name: Checkout repository
+      uses: actions/checkout@v3
+
+    - name: Check for file changes
+      uses: tj-actions/changed-files@v37
+      id: changed-files
+
+    - name: Login to GitHub Container Registry
+      uses: docker/login-action@v2
+      with:
+        registry: ${{ env.REGISTRY }}
+        username: ${{ github.actor }}
+        password: ${{ secrets.GITHUB_TOKEN }}
+
+    # Rebuild (or build) for a push/pr from a local branch (separate workflow for PR merges)
+    - name: Check to see if a docker rebuild is needed
+      id: docker_img
+      run: |
+        echo "docker_build=" >> $GITHUB_OUTPUT; # Default to no rebuild
+
+        if [[ ${{ contains(steps.changed-files.outputs.all_modified_files, 'tools/docker/18.04/Dockerfile') }} == "true" || ${DOCKER_BUILD} ]] ; then
+          echo "Modified Dockerfile found (or re-build requested). Building on local branch."
+          if [ "${GITHUB_EVENT_NAME}" = "push" ]; then
+            IMAGE_NAME="${IMG_1804}:$(echo ${GITHUB_REF_NAME} | tr / .)"
+          else
+            IMAGE_NAME="${IMG_1804}:$(echo ${GITHUB_HEAD_REF} | tr / .)"
+          fi
+          echo "docker_build=1" >> $GITHUB_OUTPUT;
+        else
+          echo "Dockerfile was not modified. Using develop branch image."
+          IMAGE_NAME="${IMG_1804}:develop"
+        fi
+
+        if docker manifest inspect ${IMAGE_NAME} >/dev/null; then
+          echo "Docker package found."
+        else
+          echo "Docker package NOT found. Setting docker_build=1."
+          echo "docker_build=1" >> $GITHUB_OUTPUT;
+        fi
+
+        echo "img_name=${IMAGE_NAME}" >> $GITHUB_OUTPUT;
+        echo "Image name: ${IMAGE_NAME}"
+
+    - name: Output environment variable details
+      run: |
+        echo "The job_id is: $GITHUB_JOB"
+        echo "The id of this action is: $GITHUB_ACTION"
+        echo "The run id is: $GITHUB_RUN_ID"
+        echo "The repository is: $GITHUB_REPOSITORY"
+        echo "The GitHub Actor's username is: $GITHUB_ACTOR"
+        echo "GitHub SHA: $GITHUB_SHA"
+        echo "GitHub event name: $GITHUB_EVENT_NAME"
+        echo "GitHub Ref: $GITHUB_REF"
+        echo "GitHub Head Ref: $GITHUB_HEAD_REF"
+        echo "GitHub Ref Name: $GITHUB_REF_NAME"
+        echo "Docker 1804 image: $IMG_1804"
+        echo "Docker 2204 image: $IMG_2204"
+        echo "Docker IWYU image: $IMG_IWYU"
+        echo "Used docker image name: ${{ steps.docker_img.outputs.img_name }}"
+        echo "docker_build: ${{ steps.docker_img.outputs.docker_build }}"
+        echo "img_name: ${{ steps.docker_img.outputs.img_name }}"
+
+    - name: Build and Push Docker Image
+      if: steps.docker_img.outputs.docker_build
+      run: |
+        echo "Building and pushing ${{ steps.docker_img.outputs.img_name }}"
+        docker build --cache-from=${IMG_1804} -t "${{ steps.docker_img.outputs.img_name }}" - < tools/docker/18.04/Dockerfile
+        docker push "${{ steps.docker_img.outputs.img_name }}"
+
+    outputs:
+      docker_img_name: "${{ steps.docker_img.outputs.img_name }}"
+
+  # Build a basic version of kotekan
+  build-base-1804:
+    runs-on: ubuntu-latest
+    needs: build-docker-1804
+
+    steps:
+    - uses: actions/checkout@v2
+
+    - name: Login to GitHub Container Registry
+      uses: docker/login-action@v2
+      with:
+        registry: ${{ env.REGISTRY }}
+        username: ${{ github.actor }}
+        password: ${{ secrets.GITHUB_TOKEN }}
+
+    - name: Cache ccache files
+      uses: actions/cache@v3
+      with:
+        path: .ccache
+        key: ccache-base-build-1804-${{ github.sha }}
+        restore-keys: |
+          ccache-base-build-1804
+          ccache-full-build-1804
+
+    - name: Build kotekan
+      run: |
+        OPTS=(--rm --mount type=bind,src=$(pwd),target=/code/kotekan -w /code/kotekan/build-1804/ ${{ needs.build-docker-1804.outputs.docker_img_name }})
+        docker run "${OPTS[@]}" ccache -s
+        docker run "${OPTS[@]}" \
+          cmake -Wdev -Werror=dev -Wdeprecated -Werror=deprecated \
+            -DWERROR=ON \
+            -DCMAKE_LINK_WHAT_YOU_USE=ON \
+            -DCMAKE_BUILD_TYPE=Test \
+            -DARCH=haswell \
+            -DCCACHE=ON \
+            -DWITH_TESTS=ON ..
+        docker run "${OPTS[@]}" make -j 2
+        docker run "${OPTS[@]}" ccache -s
+
+  # Build a full version of kotekan and run the unit tests
+  build-full-tests-1804:
+    runs-on: ubuntu-latest
+    needs: build-docker-1804
+
+    steps:
+    - uses: actions/checkout@v2
+
+    - name: Free disk space
+      if: ${{ !env.ACT }} # Don't free up if running locally
+      run: |
+          df -h
+          docker rmi $(docker image ls -aq)
+          df -h
+          sudo apt-get clean
+          sudo apt-get autoclean
+          df -h
+
+    - name: Cache ccache files
+      uses: actions/cache@v1
+      with:
+        path: .ccache
+        key: ccache-full-build-1804-${{ github.sha }}
+        restore-keys: |
+          ccache-full-build-1804
+          ccache-base-build-1804
+
+    - name: Login to GitHub Container Registry
+      uses: docker/login-action@v2
+      with:
+        registry: ${{ env.REGISTRY }}
+        username: ${{ github.actor }}
+        password: ${{ secrets.GITHUB_TOKEN }}
+
+    - name: Build kotekan
+      run: |
+        OPTS=(--rm --mount type=bind,src=$(pwd),target=/code/kotekan -w /code/kotekan/build-1804/ ${{ needs.build-docker-1804.outputs.docker_img_name }})
+        docker run "${OPTS[@]}" ccache -s
+        docker run "${OPTS[@]}" \
+          cmake -Wdev -Werror=dev -Wdeprecated -Werror=deprecated \
+            -DWERROR=ON \
+            -DCMAKE_LINK_WHAT_YOU_USE=ON \
+            -DCMAKE_BUILD_TYPE=Test \
+            -DUSE_HDF5=ON -DHIGHFIVE_PATH=/code/build/HighFive \
+            -DUSE_LAPACK=ON -DBLAZE_PATH=/code/build/blaze \
+            -DARCH=haswell \
+            -DNO_MEMLOCK=ON \
+            -DUSE_OMP=ON \
+            -DWITH_TESTS=ON \
+            -DCCACHE=ON ..
+        docker run "${OPTS[@]}" make -j 2
+        docker run "${OPTS[@]}" rm -r lib
+        docker run "${OPTS[@]}" ccache -s
+        df -h
+
+    - name: Run parallel python tests
+      run: |
+        OPTS=(--rm --mount type=bind,src=$(pwd),target=/code/kotekan -w /code/kotekan/tests/ -e PYTHONPATH=/code/kotekan/python/ ${{ needs.build-docker-1804.outputs.docker_img_name }})
+        docker run "${OPTS[@]}" pytest -v -n auto --dist=loadfile --timeout=${PYTEST_TIMEOUT} -x -m 'not serial'
+
+    - name: Run serial python tests
+      run: |
+        OPTS=(--rm --mount type=bind,src=$(pwd),target=/code/kotekan -w /code/kotekan/tests/ -e PYTHONPATH=/code/kotekan/python/ ${{ needs.build-docker-1804.outputs.docker_img_name }})
+        docker run "${OPTS[@]}" bash -c "redis-server --daemonize yes; pytest -v -x --timeout=${PYTEST_TIMEOUT} -m serial"
+
+    - name: Run boost tests
+      run: |
+        OPTS=(--rm --mount type=bind,src=$(pwd),target=/code/kotekan -w /code/kotekan/build-1804/tests/ -e PYTHONPATH=/code/kotekan/python/ ${{ needs.build-docker-1804.outputs.docker_img_name }})
+        docker run "${OPTS[@]}" pytest -v -x --timeout=${PYTEST_TIMEOUT}
+
+  # Build a full CHIME version of kotekan
+  build-chime-1804:
+    runs-on: ubuntu-latest
+    needs: build-docker-1804
+
+    steps:
+    - uses: actions/checkout@v2
+
+    - name: Cache ccache files
+      uses: actions/cache@v1
+      with:
+        path: .ccache
+        key: ccache-chime-build-1804-${{ github.sha }}
+        restore-keys: |
+          ccache-chime-build-1804
+          ccache-full-build-1804
+
+    - name: Login to GitHub Container Registry
+      uses: docker/login-action@v2
+      with:
+        registry: ${{ env.REGISTRY }}
+        username: ${{ github.actor }}
+        password: ${{ secrets.GITHUB_TOKEN }}
+
+    - name: Build kotekan
+      run: |
+        OPTS=(--rm --mount type=bind,src=$(pwd),target=/code/kotekan -w /code/kotekan/build-1804/ ${{ needs.build-docker-1804.outputs.docker_img_name }})
+        docker run "${OPTS[@]}" ccache -s
+        docker run "${OPTS[@]}" \
+          cmake -Wdev -Werror=dev -Wdeprecated -Werror=deprecated \
+            -DWERROR=ON \
+            -DCMAKE_LINK_WHAT_YOU_USE=ON \
+            -DCMAKE_BUILD_TYPE=Test \
+            -DUSE_OLD_DPDK=ON \
+            -DUSE_HDF5=ON -DHIGHFIVE_PATH=/code/build/HighFive \
+            -DUSE_LAPACK=ON -DBLAZE_PATH=/code/build/blaze \
+            -DARCH=haswell \
+            -DNO_MEMLOCK=ON \
+            -DUSE_OMP=ON \
+            -DWITH_TESTS=OFF \
+            -DCCACHE=ON ..
+        docker run "${OPTS[@]}" make -j 2
+        docker run "${OPTS[@]}" ccache -s
+
+  # Build a full CHIME version with clang
+  build-clang-1804:
+    runs-on: ubuntu-latest
+    needs: build-docker-1804
+
+    steps:
+    - uses: actions/checkout@v2
+
+    - name: Cache ccache files
+      uses: actions/cache@v1
+      with:
+        path: .ccache
+        key: ccache-clang-build-1804-${{ github.sha }}
+        restore-keys: |
+          ccache-clang-build-1804
+
+    - name: Login to GitHub Container Registry
+      uses: docker/login-action@v2
+      with:
+        registry: ${{ env.REGISTRY }}
+        username: ${{ github.actor }}
+        password: ${{ secrets.GITHUB_TOKEN }}
+
+    - name: Build kotekan
+      env:
+        CC: clang
+        CXX: clang++
+      run: |
+        OPTS=(--rm --mount type=bind,src=$(pwd),target=/code/kotekan -w /code/kotekan/build-1804/ ${{ needs.build-docker-1804.outputs.docker_img_name }})
+        docker run "${OPTS[@]}" ccache -s
+        docker run "${OPTS[@]}" cmake -Wdev -Werror=dev -Wdeprecated -Werror=deprecated \
+        -DWERROR=ON \
+        -DCMAKE_LINK_WHAT_YOU_USE=ON \
+        -DUSE_OLD_DPDK=ON \
+        -DCMAKE_BUILD_TYPE=Test \
+        -DUSE_HDF5=ON \
+        -DHIGHFIVE_PATH=/code/build/HighFive \
+        -DUSE_LAPACK=ON \
+        -DBLAZE_PATH=/code/build/blaze \
+        -DARCH=haswell \
+        -DNO_MEMLOCK=ON \
+        -DUSE_OMP=ON \
+        -DWITH_TESTS=ON \
+        -DCCACHE=ON ..
+        docker run "${OPTS[@]}" make -j 2
+        docker run "${OPTS[@]}" ccache -s
+
+
+
+  # IWYU tests
+
+  # Build the iwyu docker image
+  build-docker-iwyu:
+    runs-on: ubuntu-latest
+    steps:
+    - uses: actions/checkout@v2
+    - name: Check if iwyu Dockerfile changed
+      uses: technote-space/get-diff-action@v4
+      id: git-diff-docker-iwyu
+      with:
+        PATTERNS: tools/iwyu/docker/18.04/Dockerfile
+
+    - name: Extract branch name
+      shell: bash
+      # Get either branch name of a push or source branch of PR, replace all '/' with '.':
+      run: >
+        if [ "${GITHUB_EVENT_NAME}" = "push" ]; then
+          echo "branch=$(echo ${GITHUB_REF_NAME} | tr / .)" >> $GITHUB_OUTPUT;
+        else
+          echo "branch=$(echo ${GITHUB_HEAD_REF} | tr / .)" >> $GITHUB_OUTPUT;
+        fi
+      id: extract_branch
+
+    - name: Pull IWYU docker image
+      run: |
+        docker login docker.pkg.github.com -u ${GITHUB_REPOSITORY} -p "${{ secrets.GITHUB_TOKEN }}"
+        docker pull --disable-content-trust ${IMG_IWYU}:${{ steps.extract_branch.outputs.branch }}
+        echo ::set-output name=status::success
+      if: steps.git-diff-docker-iwyu.outputs.diff
+      continue-on-error: true
+      id: pull-docker-iwyu
+    - name: Pull docker image for develop branch
+      run: |
+        docker login docker.pkg.github.com -u ${GITHUB_REPOSITORY} -p "${{ secrets.GITHUB_TOKEN }}"
+        docker pull --disable-content-trust ${IMG_IWYU}:develop
+      if: steps.git-diff-docker-iwyu.outputs.diff != '' && steps.pull-docker-iwyu.outputs.status != 'success'
+    - name: Build iwyu docker image
+      run: >
+        docker build --cache-from=rocm/dev-ubuntu-18.04,${IMG_1804},${IMG_IWYU} -t ${IMG_IWYU}:${{ steps.extract_branch.outputs.branch }} - < tools/iwyu/docker/18.04/Dockerfile
+      if: steps.git-diff-docker-iwyu.outputs.diff
+    - name: Push docker image
+      run: |
+        docker push ${IMG_IWYU}:${{ steps.extract_branch.outputs.branch }}
+      if: steps.git-diff-docker-iwyu.outputs.diff
+
+  iwyu:
+    runs-on: ubuntu-latest
+    needs: build-docker-iwyu
+
+    steps:
+    - uses: actions/checkout@v2
+
+    - name: Check if IWYU Dockerfile changed
+      uses: technote-space/get-diff-action@v4
+      id: git-diff-docker-iwyu
+      with:
+        PATTERNS: tools/iwyu/docker/18.04/Dockerfile
+
+    - name: Extract branch name for iwyu docker container
+      shell: bash
+      # Get either branch name of a push or source branch of PR, replace all '/' with '.'.
+      # If Dockerfile didn't change, use 'develop'.
+      run: >
+        if [ -n "${{ steps.git-diff-docker-iwyu.outputs.diff }}" ]; then
+          if [ "${GITHUB_EVENT_NAME}" = "push" ]; then
+            echo "branch=$(echo ${GITHUB_REF_NAME} | tr / .)" >> $GITHUB_OUTPUT;
+          else
+            echo "branch=$(echo ${GITHUB_HEAD_REF} | tr / .)" >> $GITHUB_OUTPUT;
+          fi
+        else
+          echo "branch=develop" >> $GITHUB_OUTPUT;
+        fi
+      id: extract_branch
+
+    - name: Configure kotekan
+      run: |
+        OPTS=(--rm --mount type=bind,src=$(pwd),target=/code/kotekan -w /code/kotekan/build-1804/ ${IMG_IWYU}:${{ steps.extract_branch.outputs.branch }})
+        docker login docker.pkg.github.com -u ${GITHUB_REPOSITORY} -p "${{ secrets.GITHUB_TOKEN }}"
+        docker run "${OPTS[@]}" \
+          cmake -Wdev -Werror=dev -Wdeprecated -Werror=deprecated \
+            -DWERROR=ON \
+            -DCMAKE_LINK_WHAT_YOU_USE=ON \
+            -DCMAKE_BUILD_TYPE=Test \
+            -DUSE_OLD_DPDK=ON \
+            -DUSE_HDF5=ON -DHIGHFIVE_PATH=/code/build/HighFive \
+            -DUSE_LAPACK=ON -DBLAZE_PATH=/code/build/blaze \
+            -DARCH=haswell \
+            -DNO_MEMLOCK=ON \
+            -DUSE_OMP=ON \
+            -DWITH_TESTS=ON \
+            -DCMAKE_EXPORT_COMPILE_COMMANDS=ON \
+            -DIWYU=ON \
+            -DCCACHE=ON ..
+
+    - name: Run iwyu
+      run: |
+        OPTS=(--rm --mount type=bind,src=$(pwd),target=/code/kotekan -w /code/kotekan/build-iwyu/ ${IMG_IWYU}:${{ steps.extract_branch.outputs.branch }})
+        docker run "${OPTS[@]}" /code/kotekan/tools/iwyu/docker/iwyu.sh