--- conflicted
+++ resolved
@@ -12,12 +12,6 @@
 
 find_library(NUMA_LIBRARY NAMES numa)
 
-<<<<<<< HEAD
-find_package_handle_standard_args (NUMA DEFAULT_MSG
-                                   NUMA_LIBRARY
-                                   NUMA_INCLUDE_DIR)
-=======
 find_package_handle_standard_args(NUMA DEFAULT_MSG NUMA_LIBRARY NUMA_INCLUDE_DIR)
->>>>>>> b0ef2503
 
 mark_as_advanced(NUMA_INCLUDE_DIR NUMA_LIBRARY)